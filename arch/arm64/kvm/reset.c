// SPDX-License-Identifier: GPL-2.0-only
/*
 * Copyright (C) 2012,2013 - ARM Ltd
 * Author: Marc Zyngier <marc.zyngier@arm.com>
 *
 * Derived from arch/arm/kvm/reset.c
 * Copyright (C) 2012 - Virtual Open Systems and Columbia University
 * Author: Christoffer Dall <c.dall@virtualopensystems.com>
 */

#include <linux/errno.h>
#include <linux/kernel.h>
#include <linux/kvm_host.h>
#include <linux/kvm.h>
#include <linux/hw_breakpoint.h>
#include <linux/slab.h>
#include <linux/string.h>
#include <linux/types.h>

#include <kvm/arm_arch_timer.h>

#include <asm/cpufeature.h>
#include <asm/cputype.h>
#include <asm/fpsimd.h>
#include <asm/ptrace.h>
#include <asm/kvm_arm.h>
#include <asm/kvm_asm.h>
#include <asm/kvm_emulate.h>
#include <asm/kvm_mmu.h>
#include <asm/kvm_nested.h>
#include <asm/virt.h>

/* Maximum phys_shift supported for any VM on this host */
static u32 __ro_after_init kvm_ipa_limit;

/*
 * ARMv8 Reset Values
 */
#define VCPU_RESET_PSTATE_EL1	(PSR_MODE_EL1h | PSR_A_BIT | PSR_I_BIT | \
				 PSR_F_BIT | PSR_D_BIT)

#define VCPU_RESET_PSTATE_EL2	(PSR_MODE_EL2h | PSR_A_BIT | PSR_I_BIT | \
				 PSR_F_BIT | PSR_D_BIT)

#define VCPU_RESET_PSTATE_SVC	(PSR_AA32_MODE_SVC | PSR_AA32_A_BIT | \
				 PSR_AA32_I_BIT | PSR_AA32_F_BIT)

unsigned int __ro_after_init kvm_sve_max_vl;

int __init kvm_arm_init_sve(void)
{
	if (system_supports_sve()) {
		kvm_sve_max_vl = sve_max_virtualisable_vl();

		/*
		 * The get_sve_reg()/set_sve_reg() ioctl interface will need
		 * to be extended with multiple register slice support in
		 * order to support vector lengths greater than
		 * VL_ARCH_MAX:
		 */
		if (WARN_ON(kvm_sve_max_vl > VL_ARCH_MAX))
			kvm_sve_max_vl = VL_ARCH_MAX;

		/*
		 * Don't even try to make use of vector lengths that
		 * aren't available on all CPUs, for now:
		 */
		if (kvm_sve_max_vl < sve_max_vl())
			pr_warn("KVM: SVE vector length for guests limited to %u bytes\n",
				kvm_sve_max_vl);
	}

	return 0;
}

static void kvm_vcpu_enable_sve(struct kvm_vcpu *vcpu)
{
	vcpu->arch.sve_max_vl = kvm_sve_max_vl;

	/*
	 * Userspace can still customize the vector lengths by writing
	 * KVM_REG_ARM64_SVE_VLS.  Allocation is deferred until
	 * kvm_arm_vcpu_finalize(), which freezes the configuration.
	 */
	vcpu_set_flag(vcpu, GUEST_HAS_SVE);
}

/*
 * Finalize vcpu's maximum SVE vector length, allocating
 * vcpu->arch.sve_state as necessary.
 */
static int kvm_vcpu_finalize_sve(struct kvm_vcpu *vcpu)
{
	void *buf;
	unsigned int vl;
	size_t reg_sz;
	int ret;

	vl = vcpu->arch.sve_max_vl;

	/*
	 * Responsibility for these properties is shared between
	 * kvm_arm_init_sve(), kvm_vcpu_enable_sve() and
	 * set_sve_vls().  Double-check here just to be sure:
	 */
	if (WARN_ON(!sve_vl_valid(vl) || vl > sve_max_virtualisable_vl() ||
		    vl > VL_ARCH_MAX))
		return -EIO;

	reg_sz = vcpu_sve_state_size(vcpu);
	buf = kzalloc(reg_sz, GFP_KERNEL_ACCOUNT);
	if (!buf)
		return -ENOMEM;

	ret = kvm_share_hyp(buf, buf + reg_sz);
	if (ret) {
		kfree(buf);
		return ret;
	}
	
	vcpu->arch.sve_state = buf;
	vcpu_set_flag(vcpu, VCPU_SVE_FINALIZED);
	return 0;
}

int kvm_arm_vcpu_finalize(struct kvm_vcpu *vcpu, int feature)
{
	switch (feature) {
	case KVM_ARM_VCPU_SVE:
		if (!vcpu_has_sve(vcpu))
			return -EINVAL;

		if (kvm_arm_vcpu_sve_finalized(vcpu))
			return -EPERM;

		return kvm_vcpu_finalize_sve(vcpu);
	}

	return -EINVAL;
}

bool kvm_arm_vcpu_is_finalized(struct kvm_vcpu *vcpu)
{
	if (vcpu_has_sve(vcpu) && !kvm_arm_vcpu_sve_finalized(vcpu))
		return false;

	return true;
}

void kvm_arm_vcpu_destroy(struct kvm_vcpu *vcpu)
{
	void *sve_state = vcpu->arch.sve_state;

	kvm_vcpu_unshare_task_fp(vcpu);
	kvm_unshare_hyp(vcpu, vcpu + 1);
	if (sve_state)
		kvm_unshare_hyp(sve_state, sve_state + vcpu_sve_state_size(vcpu));
	kfree(sve_state);
	kfree(vcpu->arch.ccsidr);
}

static void kvm_vcpu_reset_sve(struct kvm_vcpu *vcpu)
{
	if (vcpu_has_sve(vcpu))
		memset(vcpu->arch.sve_state, 0, vcpu_sve_state_size(vcpu));
}

static void kvm_vcpu_enable_ptrauth(struct kvm_vcpu *vcpu)
{
	vcpu_set_flag(vcpu, GUEST_HAS_PTRAUTH);
}

/**
 * kvm_reset_vcpu - sets core registers and sys_regs to reset value
 * @vcpu: The VCPU pointer
 *
 * This function sets the registers on the virtual CPU struct to their
 * architecturally defined reset values, except for registers whose reset is
 * deferred until kvm_arm_vcpu_finalize().
 *
 * Note: This function can be called from two paths: The KVM_ARM_VCPU_INIT
 * ioctl or as part of handling a request issued by another VCPU in the PSCI
 * handling code.  In the first case, the VCPU will not be loaded, and in the
 * second case the VCPU will be loaded.  Because this function operates purely
 * on the memory-backed values of system registers, we want to do a full put if
 * we were loaded (handling a request) and load the values back at the end of
 * the function.  Otherwise we leave the state alone.  In both cases, we
 * disable preemption around the vcpu reset as we would otherwise race with
 * preempt notifiers which also call put/load.
 */
void kvm_reset_vcpu(struct kvm_vcpu *vcpu)
{
	struct vcpu_reset_state reset_state;
	bool loaded;
	u32 pstate;

	spin_lock(&vcpu->arch.mp_state_lock);
	reset_state = vcpu->arch.reset_state;
	vcpu->arch.reset_state.reset = false;
	spin_unlock(&vcpu->arch.mp_state_lock);

	/* Reset PMU outside of the non-preemptible section */
	kvm_pmu_vcpu_reset(vcpu);

	preempt_disable();
	loaded = (vcpu->cpu != -1);
	if (loaded)
		kvm_arch_vcpu_put(vcpu);

	if (!kvm_arm_vcpu_sve_finalized(vcpu)) {
		if (vcpu_has_feature(vcpu, KVM_ARM_VCPU_SVE))
			kvm_vcpu_enable_sve(vcpu);
	} else {
		kvm_vcpu_reset_sve(vcpu);
	}

	if (vcpu_has_feature(vcpu, KVM_ARM_VCPU_PTRAUTH_ADDRESS) ||
	    vcpu_has_feature(vcpu, KVM_ARM_VCPU_PTRAUTH_GENERIC))
		kvm_vcpu_enable_ptrauth(vcpu);

	if (vcpu_el1_is_32bit(vcpu))
		pstate = VCPU_RESET_PSTATE_SVC;
	else if (vcpu_has_nv(vcpu))
		pstate = VCPU_RESET_PSTATE_EL2;
	else
		pstate = VCPU_RESET_PSTATE_EL1;
<<<<<<< HEAD

	if (kvm_vcpu_has_pmu(vcpu) && !kvm_arm_support_pmu_v3()) {
		ret = -EINVAL;
		goto out;
	}
=======
>>>>>>> 5c47251e

	/* Reset core registers */
	memset(vcpu_gp_regs(vcpu), 0, sizeof(*vcpu_gp_regs(vcpu)));
	memset(&vcpu->arch.ctxt.fp_regs, 0, sizeof(vcpu->arch.ctxt.fp_regs));
	vcpu->arch.ctxt.spsr_abt = 0;
	vcpu->arch.ctxt.spsr_und = 0;
	vcpu->arch.ctxt.spsr_irq = 0;
	vcpu->arch.ctxt.spsr_fiq = 0;
	vcpu_gp_regs(vcpu)->pstate = pstate;

	/* Reset system registers */
	kvm_reset_sys_regs(vcpu);

	/*
	 * Additional reset state handling that PSCI may have imposed on us.
	 * Must be done after all the sys_reg reset.
	 */
	if (reset_state.reset) {
		unsigned long target_pc = reset_state.pc;

		/* Gracefully handle Thumb2 entry point */
		if (vcpu_mode_is_32bit(vcpu) && (target_pc & 1)) {
			target_pc &= ~1UL;
			vcpu_set_thumb(vcpu);
		}

		/* Propagate caller endianness */
		if (reset_state.be)
			kvm_vcpu_set_be(vcpu);

		*vcpu_pc(vcpu) = target_pc;
		vcpu_set_reg(vcpu, 0, reset_state.r0);
	}

	/* Reset timer */
	kvm_timer_vcpu_reset(vcpu);

	if (loaded)
		kvm_arch_vcpu_load(vcpu, smp_processor_id());
	preempt_enable();
}

u32 get_kvm_ipa_limit(void)
{
	return kvm_ipa_limit;
}

int __init kvm_set_ipa_limit(void)
{
	unsigned int parange;
	u64 mmfr0;

	mmfr0 = read_sanitised_ftr_reg(SYS_ID_AA64MMFR0_EL1);
	parange = cpuid_feature_extract_unsigned_field(mmfr0,
				ID_AA64MMFR0_EL1_PARANGE_SHIFT);
	/*
	 * IPA size beyond 48 bits could not be supported
	 * on either 4K or 16K page size. Hence let's cap
	 * it to 48 bits, in case it's reported as larger
	 * on the system.
	 */
	if (PAGE_SIZE != SZ_64K)
		parange = min(parange, (unsigned int)ID_AA64MMFR0_EL1_PARANGE_48);

	/*
	 * Check with ARMv8.5-GTG that our PAGE_SIZE is supported at
	 * Stage-2. If not, things will stop very quickly.
	 */
	switch (cpuid_feature_extract_unsigned_field(mmfr0, ID_AA64MMFR0_EL1_TGRAN_2_SHIFT)) {
	case ID_AA64MMFR0_EL1_TGRAN_2_SUPPORTED_NONE:
		kvm_err("PAGE_SIZE not supported at Stage-2, giving up\n");
		return -EINVAL;
	case ID_AA64MMFR0_EL1_TGRAN_2_SUPPORTED_DEFAULT:
		kvm_debug("PAGE_SIZE supported at Stage-2 (default)\n");
		break;
	case ID_AA64MMFR0_EL1_TGRAN_2_SUPPORTED_MIN ... ID_AA64MMFR0_EL1_TGRAN_2_SUPPORTED_MAX:
		kvm_debug("PAGE_SIZE supported at Stage-2 (advertised)\n");
		break;
	default:
		kvm_err("Unsupported value for TGRAN_2, giving up\n");
		return -EINVAL;
	}

	kvm_ipa_limit = id_aa64mmfr0_parange_to_phys_shift(parange);
	kvm_info("IPA Size Limit: %d bits%s\n", kvm_ipa_limit,
		 ((kvm_ipa_limit < KVM_PHYS_SHIFT) ?
		  " (Reduced IPA size, limited VM/VMM compatibility)" : ""));

	return 0;
}<|MERGE_RESOLUTION|>--- conflicted
+++ resolved
@@ -224,14 +224,6 @@
 		pstate = VCPU_RESET_PSTATE_EL2;
 	else
 		pstate = VCPU_RESET_PSTATE_EL1;
-<<<<<<< HEAD
-
-	if (kvm_vcpu_has_pmu(vcpu) && !kvm_arm_support_pmu_v3()) {
-		ret = -EINVAL;
-		goto out;
-	}
-=======
->>>>>>> 5c47251e
 
 	/* Reset core registers */
 	memset(vcpu_gp_regs(vcpu), 0, sizeof(*vcpu_gp_regs(vcpu)));
