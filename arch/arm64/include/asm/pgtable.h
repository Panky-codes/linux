/* SPDX-License-Identifier: GPL-2.0-only */
/*
 * Copyright (C) 2012 ARM Ltd.
 */
#ifndef __ASM_PGTABLE_H
#define __ASM_PGTABLE_H

#include <asm/bug.h>
#include <asm/proc-fns.h>

#include <asm/memory.h>
#include <asm/mte.h>
#include <asm/pgtable-hwdef.h>
#include <asm/pgtable-prot.h>
#include <asm/tlbflush.h>

/*
 * VMALLOC range.
 *
 * VMALLOC_START: beginning of the kernel vmalloc space
 * VMALLOC_END: extends to the available space below vmemmap, PCI I/O space
 *	and fixed mappings
 */
#define VMALLOC_START		(MODULES_END)
#define VMALLOC_END		(VMEMMAP_START - SZ_256M)

#define vmemmap			((struct page *)VMEMMAP_START - (memstart_addr >> PAGE_SHIFT))

#ifndef __ASSEMBLY__

#include <asm/cmpxchg.h>
#include <asm/fixmap.h>
#include <linux/mmdebug.h>
#include <linux/mm_types.h>
#include <linux/sched.h>
#include <linux/page_table_check.h>

#ifdef CONFIG_TRANSPARENT_HUGEPAGE
#define __HAVE_ARCH_FLUSH_PMD_TLB_RANGE

/* Set stride and tlb_level in flush_*_tlb_range */
#define flush_pmd_tlb_range(vma, addr, end)	\
	__flush_tlb_range(vma, addr, end, PMD_SIZE, false, 2)
#define flush_pud_tlb_range(vma, addr, end)	\
	__flush_tlb_range(vma, addr, end, PUD_SIZE, false, 1)
#endif /* CONFIG_TRANSPARENT_HUGEPAGE */

static inline bool arch_thp_swp_supported(void)
{
	return !system_supports_mte();
}
#define arch_thp_swp_supported arch_thp_swp_supported

/*
 * Outside of a few very special situations (e.g. hibernation), we always
 * use broadcast TLB invalidation instructions, therefore a spurious page
 * fault on one CPU which has been handled concurrently by another CPU
 * does not need to perform additional invalidation.
 */
#define flush_tlb_fix_spurious_fault(vma, address, ptep) do { } while (0)

/*
 * ZERO_PAGE is a global shared page that is always zero: used
 * for zero-mapped memory areas etc..
 */
extern unsigned long empty_zero_page[PAGE_SIZE / sizeof(unsigned long)];
#define ZERO_PAGE(vaddr)	phys_to_page(__pa_symbol(empty_zero_page))

#define pte_ERROR(e)	\
	pr_err("%s:%d: bad pte %016llx.\n", __FILE__, __LINE__, pte_val(e))

/*
 * Macros to convert between a physical address and its placement in a
 * page table entry, taking care of 52-bit addresses.
 */
#ifdef CONFIG_ARM64_PA_BITS_52
static inline phys_addr_t __pte_to_phys(pte_t pte)
{
	return (pte_val(pte) & PTE_ADDR_LOW) |
		((pte_val(pte) & PTE_ADDR_HIGH) << PTE_ADDR_HIGH_SHIFT);
}
static inline pteval_t __phys_to_pte_val(phys_addr_t phys)
{
	return (phys | (phys >> PTE_ADDR_HIGH_SHIFT)) & PTE_ADDR_MASK;
}
#else
#define __pte_to_phys(pte)	(pte_val(pte) & PTE_ADDR_MASK)
#define __phys_to_pte_val(phys)	(phys)
#endif

#define pte_pfn(pte)		(__pte_to_phys(pte) >> PAGE_SHIFT)
#define pfn_pte(pfn,prot)	\
	__pte(__phys_to_pte_val((phys_addr_t)(pfn) << PAGE_SHIFT) | pgprot_val(prot))

#define pte_none(pte)		(!pte_val(pte))
#define pte_clear(mm,addr,ptep)	set_pte(ptep, __pte(0))
#define pte_page(pte)		(pfn_to_page(pte_pfn(pte)))

/*
 * The following only work if pte_present(). Undefined behaviour otherwise.
 */
#define pte_present(pte)	(!!(pte_val(pte) & (PTE_VALID | PTE_PROT_NONE)))
#define pte_young(pte)		(!!(pte_val(pte) & PTE_AF))
#define pte_special(pte)	(!!(pte_val(pte) & PTE_SPECIAL))
#define pte_write(pte)		(!!(pte_val(pte) & PTE_WRITE))
#define pte_user(pte)		(!!(pte_val(pte) & PTE_USER))
#define pte_user_exec(pte)	(!(pte_val(pte) & PTE_UXN))
#define pte_cont(pte)		(!!(pte_val(pte) & PTE_CONT))
#define pte_devmap(pte)		(!!(pte_val(pte) & PTE_DEVMAP))
#define pte_tagged(pte)		((pte_val(pte) & PTE_ATTRINDX_MASK) == \
				 PTE_ATTRINDX(MT_NORMAL_TAGGED))

#define pte_cont_addr_end(addr, end)						\
({	unsigned long __boundary = ((addr) + CONT_PTE_SIZE) & CONT_PTE_MASK;	\
	(__boundary - 1 < (end) - 1) ? __boundary : (end);			\
})

#define pmd_cont_addr_end(addr, end)						\
({	unsigned long __boundary = ((addr) + CONT_PMD_SIZE) & CONT_PMD_MASK;	\
	(__boundary - 1 < (end) - 1) ? __boundary : (end);			\
})

#define pte_hw_dirty(pte)	(pte_write(pte) && !(pte_val(pte) & PTE_RDONLY))
#define pte_sw_dirty(pte)	(!!(pte_val(pte) & PTE_DIRTY))
#define pte_dirty(pte)		(pte_sw_dirty(pte) || pte_hw_dirty(pte))

#define pte_valid(pte)		(!!(pte_val(pte) & PTE_VALID))
/*
 * Execute-only user mappings do not have the PTE_USER bit set. All valid
 * kernel mappings have the PTE_UXN bit set.
 */
#define pte_valid_not_user(pte) \
	((pte_val(pte) & (PTE_VALID | PTE_USER | PTE_UXN)) == (PTE_VALID | PTE_UXN))
/*
 * Could the pte be present in the TLB? We must check mm_tlb_flush_pending
 * so that we don't erroneously return false for pages that have been
 * remapped as PROT_NONE but are yet to be flushed from the TLB.
 * Note that we can't make any assumptions based on the state of the access
 * flag, since ptep_clear_flush_young() elides a DSB when invalidating the
 * TLB.
 */
#define pte_accessible(mm, pte)	\
	(mm_tlb_flush_pending(mm) ? pte_present(pte) : pte_valid(pte))

/*
 * p??_access_permitted() is true for valid user mappings (PTE_USER
 * bit set, subject to the write permission check). For execute-only
 * mappings, like PROT_EXEC with EPAN (both PTE_USER and PTE_UXN bits
 * not set) must return false. PROT_NONE mappings do not have the
 * PTE_VALID bit set.
 */
#define pte_access_permitted(pte, write) \
	(((pte_val(pte) & (PTE_VALID | PTE_USER)) == (PTE_VALID | PTE_USER)) && (!(write) || pte_write(pte)))
#define pmd_access_permitted(pmd, write) \
	(pte_access_permitted(pmd_pte(pmd), (write)))
#define pud_access_permitted(pud, write) \
	(pte_access_permitted(pud_pte(pud), (write)))

static inline pte_t clear_pte_bit(pte_t pte, pgprot_t prot)
{
	pte_val(pte) &= ~pgprot_val(prot);
	return pte;
}

static inline pte_t set_pte_bit(pte_t pte, pgprot_t prot)
{
	pte_val(pte) |= pgprot_val(prot);
	return pte;
}

static inline pmd_t clear_pmd_bit(pmd_t pmd, pgprot_t prot)
{
	pmd_val(pmd) &= ~pgprot_val(prot);
	return pmd;
}

static inline pmd_t set_pmd_bit(pmd_t pmd, pgprot_t prot)
{
	pmd_val(pmd) |= pgprot_val(prot);
	return pmd;
}

static inline pte_t pte_mkwrite(pte_t pte)
{
	pte = set_pte_bit(pte, __pgprot(PTE_WRITE));
	pte = clear_pte_bit(pte, __pgprot(PTE_RDONLY));
	return pte;
}

static inline pte_t pte_mkclean(pte_t pte)
{
	pte = clear_pte_bit(pte, __pgprot(PTE_DIRTY));
	pte = set_pte_bit(pte, __pgprot(PTE_RDONLY));

	return pte;
}

static inline pte_t pte_mkdirty(pte_t pte)
{
	pte = set_pte_bit(pte, __pgprot(PTE_DIRTY));

	if (pte_write(pte))
		pte = clear_pte_bit(pte, __pgprot(PTE_RDONLY));

	return pte;
}

static inline pte_t pte_wrprotect(pte_t pte)
{
	/*
	 * If hardware-dirty (PTE_WRITE/DBM bit set and PTE_RDONLY
	 * clear), set the PTE_DIRTY bit.
	 */
	if (pte_hw_dirty(pte))
		pte = pte_mkdirty(pte);

	pte = clear_pte_bit(pte, __pgprot(PTE_WRITE));
	pte = set_pte_bit(pte, __pgprot(PTE_RDONLY));
	return pte;
}

static inline pte_t pte_mkold(pte_t pte)
{
	return clear_pte_bit(pte, __pgprot(PTE_AF));
}

static inline pte_t pte_mkyoung(pte_t pte)
{
	return set_pte_bit(pte, __pgprot(PTE_AF));
}

static inline pte_t pte_mkspecial(pte_t pte)
{
	return set_pte_bit(pte, __pgprot(PTE_SPECIAL));
}

static inline pte_t pte_mkcont(pte_t pte)
{
	pte = set_pte_bit(pte, __pgprot(PTE_CONT));
	return set_pte_bit(pte, __pgprot(PTE_TYPE_PAGE));
}

static inline pte_t pte_mknoncont(pte_t pte)
{
	return clear_pte_bit(pte, __pgprot(PTE_CONT));
}

static inline pte_t pte_mkpresent(pte_t pte)
{
	return set_pte_bit(pte, __pgprot(PTE_VALID));
}

static inline pmd_t pmd_mkcont(pmd_t pmd)
{
	return __pmd(pmd_val(pmd) | PMD_SECT_CONT);
}

static inline pte_t pte_mkdevmap(pte_t pte)
{
	return set_pte_bit(pte, __pgprot(PTE_DEVMAP | PTE_SPECIAL));
}

static inline void set_pte(pte_t *ptep, pte_t pte)
{
	WRITE_ONCE(*ptep, pte);

	/*
	 * Only if the new pte is valid and kernel, otherwise TLB maintenance
	 * or update_mmu_cache() have the necessary barriers.
	 */
	if (pte_valid_not_user(pte)) {
		dsb(ishst);
		isb();
	}
}

extern void __sync_icache_dcache(pte_t pteval);
bool pgattr_change_is_safe(u64 old, u64 new);

/*
 * PTE bits configuration in the presence of hardware Dirty Bit Management
 * (PTE_WRITE == PTE_DBM):
 *
 * Dirty  Writable | PTE_RDONLY  PTE_WRITE  PTE_DIRTY (sw)
 *   0      0      |   1           0          0
 *   0      1      |   1           1          0
 *   1      0      |   1           0          1
 *   1      1      |   0           1          x
 *
 * When hardware DBM is not present, the sofware PTE_DIRTY bit is updated via
 * the page fault mechanism. Checking the dirty status of a pte becomes:
 *
 *   PTE_DIRTY || (PTE_WRITE && !PTE_RDONLY)
 */

static inline void __check_safe_pte_update(struct mm_struct *mm, pte_t *ptep,
					   pte_t pte)
{
	pte_t old_pte;

	if (!IS_ENABLED(CONFIG_DEBUG_VM))
		return;

	old_pte = READ_ONCE(*ptep);

	if (!pte_valid(old_pte) || !pte_valid(pte))
		return;
	if (mm != current->active_mm && atomic_read(&mm->mm_users) <= 1)
		return;

	/*
	 * Check for potential race with hardware updates of the pte
	 * (ptep_set_access_flags safely changes valid ptes without going
	 * through an invalid entry).
	 */
	VM_WARN_ONCE(!pte_young(pte),
		     "%s: racy access flag clearing: 0x%016llx -> 0x%016llx",
		     __func__, pte_val(old_pte), pte_val(pte));
	VM_WARN_ONCE(pte_write(old_pte) && !pte_dirty(pte),
		     "%s: racy dirty state clearing: 0x%016llx -> 0x%016llx",
		     __func__, pte_val(old_pte), pte_val(pte));
	VM_WARN_ONCE(!pgattr_change_is_safe(pte_val(old_pte), pte_val(pte)),
		     "%s: unsafe attribute change: 0x%016llx -> 0x%016llx",
		     __func__, pte_val(old_pte), pte_val(pte));
}

static inline void __set_pte_at(struct mm_struct *mm, unsigned long addr,
				pte_t *ptep, pte_t pte)
{
	if (pte_present(pte) && pte_user_exec(pte) && !pte_special(pte))
		__sync_icache_dcache(pte);

	/*
	 * If the PTE would provide user space access to the tags associated
	 * with it then ensure that the MTE tags are synchronised.  Although
	 * pte_access_permitted() returns false for exec only mappings, they
	 * don't expose tags (instruction fetches don't check tags).
	 */
	if (system_supports_mte() && pte_access_permitted(pte, false) &&
	    !pte_special(pte) && pte_tagged(pte))
		mte_sync_tags(pte);

	__check_safe_pte_update(mm, ptep, pte);

	set_pte(ptep, pte);
}

static inline void set_ptes(struct mm_struct *mm, unsigned long addr,
			      pte_t *ptep, pte_t pte, unsigned int nr)
{
<<<<<<< HEAD
	page_table_check_pte_set(mm, ptep, pte);
	return __set_pte_at(mm, addr, ptep, pte);
=======
	page_table_check_ptes_set(mm, ptep, pte, nr);

	for (;;) {
		__set_pte_at(mm, addr, ptep, pte);
		if (--nr == 0)
			break;
		ptep++;
		addr += PAGE_SIZE;
		pte_val(pte) += PAGE_SIZE;
	}
>>>>>>> 6e02ff54
}
#define set_ptes set_ptes

/*
 * Huge pte definitions.
 */
#define pte_mkhuge(pte)		(__pte(pte_val(pte) & ~PTE_TABLE_BIT))

/*
 * Hugetlb definitions.
 */
#define HUGE_MAX_HSTATE		4
#define HPAGE_SHIFT		PMD_SHIFT
#define HPAGE_SIZE		(_AC(1, UL) << HPAGE_SHIFT)
#define HPAGE_MASK		(~(HPAGE_SIZE - 1))
#define HUGETLB_PAGE_ORDER	(HPAGE_SHIFT - PAGE_SHIFT)

static inline pte_t pgd_pte(pgd_t pgd)
{
	return __pte(pgd_val(pgd));
}

static inline pte_t p4d_pte(p4d_t p4d)
{
	return __pte(p4d_val(p4d));
}

static inline pte_t pud_pte(pud_t pud)
{
	return __pte(pud_val(pud));
}

static inline pud_t pte_pud(pte_t pte)
{
	return __pud(pte_val(pte));
}

static inline pmd_t pud_pmd(pud_t pud)
{
	return __pmd(pud_val(pud));
}

static inline pte_t pmd_pte(pmd_t pmd)
{
	return __pte(pmd_val(pmd));
}

static inline pmd_t pte_pmd(pte_t pte)
{
	return __pmd(pte_val(pte));
}

static inline pgprot_t mk_pud_sect_prot(pgprot_t prot)
{
	return __pgprot((pgprot_val(prot) & ~PUD_TABLE_BIT) | PUD_TYPE_SECT);
}

static inline pgprot_t mk_pmd_sect_prot(pgprot_t prot)
{
	return __pgprot((pgprot_val(prot) & ~PMD_TABLE_BIT) | PMD_TYPE_SECT);
}

static inline pte_t pte_swp_mkexclusive(pte_t pte)
{
	return set_pte_bit(pte, __pgprot(PTE_SWP_EXCLUSIVE));
}

static inline int pte_swp_exclusive(pte_t pte)
{
	return pte_val(pte) & PTE_SWP_EXCLUSIVE;
}

static inline pte_t pte_swp_clear_exclusive(pte_t pte)
{
	return clear_pte_bit(pte, __pgprot(PTE_SWP_EXCLUSIVE));
}

/*
 * Select all bits except the pfn
 */
static inline pgprot_t pte_pgprot(pte_t pte)
{
	unsigned long pfn = pte_pfn(pte);

	return __pgprot(pte_val(pfn_pte(pfn, __pgprot(0))) ^ pte_val(pte));
}

#ifdef CONFIG_NUMA_BALANCING
/*
 * See the comment in include/linux/pgtable.h
 */
static inline int pte_protnone(pte_t pte)
{
	return (pte_val(pte) & (PTE_VALID | PTE_PROT_NONE)) == PTE_PROT_NONE;
}

static inline int pmd_protnone(pmd_t pmd)
{
	return pte_protnone(pmd_pte(pmd));
}
#endif

#define pmd_present_invalid(pmd)     (!!(pmd_val(pmd) & PMD_PRESENT_INVALID))

static inline int pmd_present(pmd_t pmd)
{
	return pte_present(pmd_pte(pmd)) || pmd_present_invalid(pmd);
}

/*
 * THP definitions.
 */

#ifdef CONFIG_TRANSPARENT_HUGEPAGE
static inline int pmd_trans_huge(pmd_t pmd)
{
	return pmd_val(pmd) && pmd_present(pmd) && !(pmd_val(pmd) & PMD_TABLE_BIT);
}
#endif /* CONFIG_TRANSPARENT_HUGEPAGE */

#define pmd_dirty(pmd)		pte_dirty(pmd_pte(pmd))
#define pmd_young(pmd)		pte_young(pmd_pte(pmd))
#define pmd_valid(pmd)		pte_valid(pmd_pte(pmd))
#define pmd_user(pmd)		pte_user(pmd_pte(pmd))
#define pmd_user_exec(pmd)	pte_user_exec(pmd_pte(pmd))
#define pmd_cont(pmd)		pte_cont(pmd_pte(pmd))
#define pmd_wrprotect(pmd)	pte_pmd(pte_wrprotect(pmd_pte(pmd)))
#define pmd_mkold(pmd)		pte_pmd(pte_mkold(pmd_pte(pmd)))
#define pmd_mkwrite(pmd)	pte_pmd(pte_mkwrite(pmd_pte(pmd)))
#define pmd_mkclean(pmd)	pte_pmd(pte_mkclean(pmd_pte(pmd)))
#define pmd_mkdirty(pmd)	pte_pmd(pte_mkdirty(pmd_pte(pmd)))
#define pmd_mkyoung(pmd)	pte_pmd(pte_mkyoung(pmd_pte(pmd)))

static inline pmd_t pmd_mkinvalid(pmd_t pmd)
{
	pmd = set_pmd_bit(pmd, __pgprot(PMD_PRESENT_INVALID));
	pmd = clear_pmd_bit(pmd, __pgprot(PMD_SECT_VALID));

	return pmd;
}

#define pmd_thp_or_huge(pmd)	(pmd_huge(pmd) || pmd_trans_huge(pmd))

#define pmd_write(pmd)		pte_write(pmd_pte(pmd))

#define pmd_mkhuge(pmd)		(__pmd(pmd_val(pmd) & ~PMD_TABLE_BIT))

#ifdef CONFIG_TRANSPARENT_HUGEPAGE
#define pmd_devmap(pmd)		pte_devmap(pmd_pte(pmd))
#endif
static inline pmd_t pmd_mkdevmap(pmd_t pmd)
{
	return pte_pmd(set_pte_bit(pmd_pte(pmd), __pgprot(PTE_DEVMAP)));
}

#define __pmd_to_phys(pmd)	__pte_to_phys(pmd_pte(pmd))
#define __phys_to_pmd_val(phys)	__phys_to_pte_val(phys)
#define pmd_pfn(pmd)		((__pmd_to_phys(pmd) & PMD_MASK) >> PAGE_SHIFT)
#define pfn_pmd(pfn,prot)	__pmd(__phys_to_pmd_val((phys_addr_t)(pfn) << PAGE_SHIFT) | pgprot_val(prot))
#define mk_pmd(page,prot)	pfn_pmd(page_to_pfn(page),prot)

#define pud_young(pud)		pte_young(pud_pte(pud))
#define pud_mkyoung(pud)	pte_pud(pte_mkyoung(pud_pte(pud)))
#define pud_write(pud)		pte_write(pud_pte(pud))

#define pud_mkhuge(pud)		(__pud(pud_val(pud) & ~PUD_TABLE_BIT))

#define __pud_to_phys(pud)	__pte_to_phys(pud_pte(pud))
#define __phys_to_pud_val(phys)	__phys_to_pte_val(phys)
#define pud_pfn(pud)		((__pud_to_phys(pud) & PUD_MASK) >> PAGE_SHIFT)
#define pfn_pud(pfn,prot)	__pud(__phys_to_pud_val((phys_addr_t)(pfn) << PAGE_SHIFT) | pgprot_val(prot))

static inline void set_pmd_at(struct mm_struct *mm, unsigned long addr,
			      pmd_t *pmdp, pmd_t pmd)
{
	page_table_check_pmd_set(mm, pmdp, pmd);
	return __set_pte_at(mm, addr, (pte_t *)pmdp, pmd_pte(pmd));
}

static inline void set_pud_at(struct mm_struct *mm, unsigned long addr,
			      pud_t *pudp, pud_t pud)
{
	page_table_check_pud_set(mm, pudp, pud);
	return __set_pte_at(mm, addr, (pte_t *)pudp, pud_pte(pud));
}

#define __p4d_to_phys(p4d)	__pte_to_phys(p4d_pte(p4d))
#define __phys_to_p4d_val(phys)	__phys_to_pte_val(phys)

#define __pgd_to_phys(pgd)	__pte_to_phys(pgd_pte(pgd))
#define __phys_to_pgd_val(phys)	__phys_to_pte_val(phys)

#define __pgprot_modify(prot,mask,bits) \
	__pgprot((pgprot_val(prot) & ~(mask)) | (bits))

#define pgprot_nx(prot) \
	__pgprot_modify(prot, PTE_MAYBE_GP, PTE_PXN)

/*
 * Mark the prot value as uncacheable and unbufferable.
 */
#define pgprot_noncached(prot) \
	__pgprot_modify(prot, PTE_ATTRINDX_MASK, PTE_ATTRINDX(MT_DEVICE_nGnRnE) | PTE_PXN | PTE_UXN)
#define pgprot_writecombine(prot) \
	__pgprot_modify(prot, PTE_ATTRINDX_MASK, PTE_ATTRINDX(MT_NORMAL_NC) | PTE_PXN | PTE_UXN)
#define pgprot_device(prot) \
	__pgprot_modify(prot, PTE_ATTRINDX_MASK, PTE_ATTRINDX(MT_DEVICE_nGnRE) | PTE_PXN | PTE_UXN)
#define pgprot_tagged(prot) \
	__pgprot_modify(prot, PTE_ATTRINDX_MASK, PTE_ATTRINDX(MT_NORMAL_TAGGED))
#define pgprot_mhp	pgprot_tagged
/*
 * DMA allocations for non-coherent devices use what the Arm architecture calls
 * "Normal non-cacheable" memory, which permits speculation, unaligned accesses
 * and merging of writes.  This is different from "Device-nGnR[nE]" memory which
 * is intended for MMIO and thus forbids speculation, preserves access size,
 * requires strict alignment and can also force write responses to come from the
 * endpoint.
 */
#define pgprot_dmacoherent(prot) \
	__pgprot_modify(prot, PTE_ATTRINDX_MASK, \
			PTE_ATTRINDX(MT_NORMAL_NC) | PTE_PXN | PTE_UXN)

#define __HAVE_PHYS_MEM_ACCESS_PROT
struct file;
extern pgprot_t phys_mem_access_prot(struct file *file, unsigned long pfn,
				     unsigned long size, pgprot_t vma_prot);

#define pmd_none(pmd)		(!pmd_val(pmd))

#define pmd_table(pmd)		((pmd_val(pmd) & PMD_TYPE_MASK) == \
				 PMD_TYPE_TABLE)
#define pmd_sect(pmd)		((pmd_val(pmd) & PMD_TYPE_MASK) == \
				 PMD_TYPE_SECT)
#define pmd_leaf(pmd)		(pmd_present(pmd) && !pmd_table(pmd))
#define pmd_bad(pmd)		(!pmd_table(pmd))

#define pmd_leaf_size(pmd)	(pmd_cont(pmd) ? CONT_PMD_SIZE : PMD_SIZE)
#define pte_leaf_size(pte)	(pte_cont(pte) ? CONT_PTE_SIZE : PAGE_SIZE)

#if defined(CONFIG_ARM64_64K_PAGES) || CONFIG_PGTABLE_LEVELS < 3
static inline bool pud_sect(pud_t pud) { return false; }
static inline bool pud_table(pud_t pud) { return true; }
#else
#define pud_sect(pud)		((pud_val(pud) & PUD_TYPE_MASK) == \
				 PUD_TYPE_SECT)
#define pud_table(pud)		((pud_val(pud) & PUD_TYPE_MASK) == \
				 PUD_TYPE_TABLE)
#endif

extern pgd_t init_pg_dir[PTRS_PER_PGD];
extern pgd_t init_pg_end[];
extern pgd_t swapper_pg_dir[PTRS_PER_PGD];
extern pgd_t idmap_pg_dir[PTRS_PER_PGD];
extern pgd_t tramp_pg_dir[PTRS_PER_PGD];
extern pgd_t reserved_pg_dir[PTRS_PER_PGD];

extern void set_swapper_pgd(pgd_t *pgdp, pgd_t pgd);

static inline bool in_swapper_pgdir(void *addr)
{
	return ((unsigned long)addr & PAGE_MASK) ==
	        ((unsigned long)swapper_pg_dir & PAGE_MASK);
}

static inline void set_pmd(pmd_t *pmdp, pmd_t pmd)
{
#ifdef __PAGETABLE_PMD_FOLDED
	if (in_swapper_pgdir(pmdp)) {
		set_swapper_pgd((pgd_t *)pmdp, __pgd(pmd_val(pmd)));
		return;
	}
#endif /* __PAGETABLE_PMD_FOLDED */

	WRITE_ONCE(*pmdp, pmd);

	if (pmd_valid(pmd)) {
		dsb(ishst);
		isb();
	}
}

static inline void pmd_clear(pmd_t *pmdp)
{
	set_pmd(pmdp, __pmd(0));
}

static inline phys_addr_t pmd_page_paddr(pmd_t pmd)
{
	return __pmd_to_phys(pmd);
}

static inline unsigned long pmd_page_vaddr(pmd_t pmd)
{
	return (unsigned long)__va(pmd_page_paddr(pmd));
}

/* Find an entry in the third-level page table. */
#define pte_offset_phys(dir,addr)	(pmd_page_paddr(READ_ONCE(*(dir))) + pte_index(addr) * sizeof(pte_t))

#define pte_set_fixmap(addr)		((pte_t *)set_fixmap_offset(FIX_PTE, addr))
#define pte_set_fixmap_offset(pmd, addr)	pte_set_fixmap(pte_offset_phys(pmd, addr))
#define pte_clear_fixmap()		clear_fixmap(FIX_PTE)

#define pmd_page(pmd)			phys_to_page(__pmd_to_phys(pmd))

/* use ONLY for statically allocated translation tables */
#define pte_offset_kimg(dir,addr)	((pte_t *)__phys_to_kimg(pte_offset_phys((dir), (addr))))

/*
 * Conversion functions: convert a page and protection to a page entry,
 * and a page entry and page directory to the page they refer to.
 */
#define mk_pte(page,prot)	pfn_pte(page_to_pfn(page),prot)

#if CONFIG_PGTABLE_LEVELS > 2

#define pmd_ERROR(e)	\
	pr_err("%s:%d: bad pmd %016llx.\n", __FILE__, __LINE__, pmd_val(e))

#define pud_none(pud)		(!pud_val(pud))
#define pud_bad(pud)		(!pud_table(pud))
#define pud_present(pud)	pte_present(pud_pte(pud))
#define pud_leaf(pud)		(pud_present(pud) && !pud_table(pud))
#define pud_valid(pud)		pte_valid(pud_pte(pud))
#define pud_user(pud)		pte_user(pud_pte(pud))
#define pud_user_exec(pud)	pte_user_exec(pud_pte(pud))

static inline void set_pud(pud_t *pudp, pud_t pud)
{
#ifdef __PAGETABLE_PUD_FOLDED
	if (in_swapper_pgdir(pudp)) {
		set_swapper_pgd((pgd_t *)pudp, __pgd(pud_val(pud)));
		return;
	}
#endif /* __PAGETABLE_PUD_FOLDED */

	WRITE_ONCE(*pudp, pud);

	if (pud_valid(pud)) {
		dsb(ishst);
		isb();
	}
}

static inline void pud_clear(pud_t *pudp)
{
	set_pud(pudp, __pud(0));
}

static inline phys_addr_t pud_page_paddr(pud_t pud)
{
	return __pud_to_phys(pud);
}

static inline pmd_t *pud_pgtable(pud_t pud)
{
	return (pmd_t *)__va(pud_page_paddr(pud));
}

/* Find an entry in the second-level page table. */
#define pmd_offset_phys(dir, addr)	(pud_page_paddr(READ_ONCE(*(dir))) + pmd_index(addr) * sizeof(pmd_t))

#define pmd_set_fixmap(addr)		((pmd_t *)set_fixmap_offset(FIX_PMD, addr))
#define pmd_set_fixmap_offset(pud, addr)	pmd_set_fixmap(pmd_offset_phys(pud, addr))
#define pmd_clear_fixmap()		clear_fixmap(FIX_PMD)

#define pud_page(pud)			phys_to_page(__pud_to_phys(pud))

/* use ONLY for statically allocated translation tables */
#define pmd_offset_kimg(dir,addr)	((pmd_t *)__phys_to_kimg(pmd_offset_phys((dir), (addr))))

#else

#define pud_page_paddr(pud)	({ BUILD_BUG(); 0; })
#define pud_user_exec(pud)	pud_user(pud) /* Always 0 with folding */

/* Match pmd_offset folding in <asm/generic/pgtable-nopmd.h> */
#define pmd_set_fixmap(addr)		NULL
#define pmd_set_fixmap_offset(pudp, addr)	((pmd_t *)pudp)
#define pmd_clear_fixmap()

#define pmd_offset_kimg(dir,addr)	((pmd_t *)dir)

#endif	/* CONFIG_PGTABLE_LEVELS > 2 */

#if CONFIG_PGTABLE_LEVELS > 3

#define pud_ERROR(e)	\
	pr_err("%s:%d: bad pud %016llx.\n", __FILE__, __LINE__, pud_val(e))

#define p4d_none(p4d)		(!p4d_val(p4d))
#define p4d_bad(p4d)		(!(p4d_val(p4d) & 2))
#define p4d_present(p4d)	(p4d_val(p4d))

static inline void set_p4d(p4d_t *p4dp, p4d_t p4d)
{
	if (in_swapper_pgdir(p4dp)) {
		set_swapper_pgd((pgd_t *)p4dp, __pgd(p4d_val(p4d)));
		return;
	}

	WRITE_ONCE(*p4dp, p4d);
	dsb(ishst);
	isb();
}

static inline void p4d_clear(p4d_t *p4dp)
{
	set_p4d(p4dp, __p4d(0));
}

static inline phys_addr_t p4d_page_paddr(p4d_t p4d)
{
	return __p4d_to_phys(p4d);
}

static inline pud_t *p4d_pgtable(p4d_t p4d)
{
	return (pud_t *)__va(p4d_page_paddr(p4d));
}

/* Find an entry in the first-level page table. */
#define pud_offset_phys(dir, addr)	(p4d_page_paddr(READ_ONCE(*(dir))) + pud_index(addr) * sizeof(pud_t))

#define pud_set_fixmap(addr)		((pud_t *)set_fixmap_offset(FIX_PUD, addr))
#define pud_set_fixmap_offset(p4d, addr)	pud_set_fixmap(pud_offset_phys(p4d, addr))
#define pud_clear_fixmap()		clear_fixmap(FIX_PUD)

#define p4d_page(p4d)		pfn_to_page(__phys_to_pfn(__p4d_to_phys(p4d)))

/* use ONLY for statically allocated translation tables */
#define pud_offset_kimg(dir,addr)	((pud_t *)__phys_to_kimg(pud_offset_phys((dir), (addr))))

#else

#define p4d_page_paddr(p4d)	({ BUILD_BUG(); 0;})
#define pgd_page_paddr(pgd)	({ BUILD_BUG(); 0;})

/* Match pud_offset folding in <asm/generic/pgtable-nopud.h> */
#define pud_set_fixmap(addr)		NULL
#define pud_set_fixmap_offset(pgdp, addr)	((pud_t *)pgdp)
#define pud_clear_fixmap()

#define pud_offset_kimg(dir,addr)	((pud_t *)dir)

#endif  /* CONFIG_PGTABLE_LEVELS > 3 */

#define pgd_ERROR(e)	\
	pr_err("%s:%d: bad pgd %016llx.\n", __FILE__, __LINE__, pgd_val(e))

#define pgd_set_fixmap(addr)	((pgd_t *)set_fixmap_offset(FIX_PGD, addr))
#define pgd_clear_fixmap()	clear_fixmap(FIX_PGD)

static inline pte_t pte_modify(pte_t pte, pgprot_t newprot)
{
	/*
	 * Normal and Normal-Tagged are two different memory types and indices
	 * in MAIR_EL1. The mask below has to include PTE_ATTRINDX_MASK.
	 */
	const pteval_t mask = PTE_USER | PTE_PXN | PTE_UXN | PTE_RDONLY |
			      PTE_PROT_NONE | PTE_VALID | PTE_WRITE | PTE_GP |
			      PTE_ATTRINDX_MASK;
	/* preserve the hardware dirty information */
	if (pte_hw_dirty(pte))
		pte = pte_mkdirty(pte);
	pte_val(pte) = (pte_val(pte) & ~mask) | (pgprot_val(newprot) & mask);
	return pte;
}

static inline pmd_t pmd_modify(pmd_t pmd, pgprot_t newprot)
{
	return pte_pmd(pte_modify(pmd_pte(pmd), newprot));
}

#define __HAVE_ARCH_PTEP_SET_ACCESS_FLAGS
extern int ptep_set_access_flags(struct vm_area_struct *vma,
				 unsigned long address, pte_t *ptep,
				 pte_t entry, int dirty);

#ifdef CONFIG_TRANSPARENT_HUGEPAGE
#define __HAVE_ARCH_PMDP_SET_ACCESS_FLAGS
static inline int pmdp_set_access_flags(struct vm_area_struct *vma,
					unsigned long address, pmd_t *pmdp,
					pmd_t entry, int dirty)
{
	return ptep_set_access_flags(vma, address, (pte_t *)pmdp, pmd_pte(entry), dirty);
}

static inline int pud_devmap(pud_t pud)
{
	return 0;
}

static inline int pgd_devmap(pgd_t pgd)
{
	return 0;
}
#endif

#ifdef CONFIG_PAGE_TABLE_CHECK
static inline bool pte_user_accessible_page(pte_t pte)
{
	return pte_present(pte) && (pte_user(pte) || pte_user_exec(pte));
}

static inline bool pmd_user_accessible_page(pmd_t pmd)
{
	return pmd_leaf(pmd) && !pmd_present_invalid(pmd) && (pmd_user(pmd) || pmd_user_exec(pmd));
}

static inline bool pud_user_accessible_page(pud_t pud)
{
	return pud_leaf(pud) && (pud_user(pud) || pud_user_exec(pud));
}
#endif

/*
 * Atomic pte/pmd modifications.
 */
#define __HAVE_ARCH_PTEP_TEST_AND_CLEAR_YOUNG
static inline int __ptep_test_and_clear_young(pte_t *ptep)
{
	pte_t old_pte, pte;

	pte = READ_ONCE(*ptep);
	do {
		old_pte = pte;
		pte = pte_mkold(pte);
		pte_val(pte) = cmpxchg_relaxed(&pte_val(*ptep),
					       pte_val(old_pte), pte_val(pte));
	} while (pte_val(pte) != pte_val(old_pte));

	return pte_young(pte);
}

static inline int ptep_test_and_clear_young(struct vm_area_struct *vma,
					    unsigned long address,
					    pte_t *ptep)
{
	return __ptep_test_and_clear_young(ptep);
}

#define __HAVE_ARCH_PTEP_CLEAR_YOUNG_FLUSH
static inline int ptep_clear_flush_young(struct vm_area_struct *vma,
					 unsigned long address, pte_t *ptep)
{
	int young = ptep_test_and_clear_young(vma, address, ptep);

	if (young) {
		/*
		 * We can elide the trailing DSB here since the worst that can
		 * happen is that a CPU continues to use the young entry in its
		 * TLB and we mistakenly reclaim the associated page. The
		 * window for such an event is bounded by the next
		 * context-switch, which provides a DSB to complete the TLB
		 * invalidation.
		 */
		flush_tlb_page_nosync(vma, address);
	}

	return young;
}

#ifdef CONFIG_TRANSPARENT_HUGEPAGE
#define __HAVE_ARCH_PMDP_TEST_AND_CLEAR_YOUNG
static inline int pmdp_test_and_clear_young(struct vm_area_struct *vma,
					    unsigned long address,
					    pmd_t *pmdp)
{
	return ptep_test_and_clear_young(vma, address, (pte_t *)pmdp);
}
#endif /* CONFIG_TRANSPARENT_HUGEPAGE */

#define __HAVE_ARCH_PTEP_GET_AND_CLEAR
static inline pte_t ptep_get_and_clear(struct mm_struct *mm,
				       unsigned long address, pte_t *ptep)
{
	pte_t pte = __pte(xchg_relaxed(&pte_val(*ptep), 0));

	page_table_check_pte_clear(mm, pte);

	return pte;
}

#ifdef CONFIG_TRANSPARENT_HUGEPAGE
#define __HAVE_ARCH_PMDP_HUGE_GET_AND_CLEAR
static inline pmd_t pmdp_huge_get_and_clear(struct mm_struct *mm,
					    unsigned long address, pmd_t *pmdp)
{
	pmd_t pmd = __pmd(xchg_relaxed(&pmd_val(*pmdp), 0));

	page_table_check_pmd_clear(mm, pmd);

	return pmd;
}
#endif /* CONFIG_TRANSPARENT_HUGEPAGE */

/*
 * ptep_set_wrprotect - mark read-only while trasferring potential hardware
 * dirty status (PTE_DBM && !PTE_RDONLY) to the software PTE_DIRTY bit.
 */
#define __HAVE_ARCH_PTEP_SET_WRPROTECT
static inline void ptep_set_wrprotect(struct mm_struct *mm, unsigned long address, pte_t *ptep)
{
	pte_t old_pte, pte;

	pte = READ_ONCE(*ptep);
	do {
		old_pte = pte;
		pte = pte_wrprotect(pte);
		pte_val(pte) = cmpxchg_relaxed(&pte_val(*ptep),
					       pte_val(old_pte), pte_val(pte));
	} while (pte_val(pte) != pte_val(old_pte));
}

#ifdef CONFIG_TRANSPARENT_HUGEPAGE
#define __HAVE_ARCH_PMDP_SET_WRPROTECT
static inline void pmdp_set_wrprotect(struct mm_struct *mm,
				      unsigned long address, pmd_t *pmdp)
{
	ptep_set_wrprotect(mm, address, (pte_t *)pmdp);
}

#define pmdp_establish pmdp_establish
static inline pmd_t pmdp_establish(struct vm_area_struct *vma,
		unsigned long address, pmd_t *pmdp, pmd_t pmd)
{
	page_table_check_pmd_set(vma->vm_mm, pmdp, pmd);
	return __pmd(xchg_relaxed(&pmd_val(*pmdp), pmd_val(pmd)));
}
#endif

/*
 * Encode and decode a swap entry:
 *	bits 0-1:	present (must be zero)
 *	bits 2:		remember PG_anon_exclusive
 *	bits 3-7:	swap type
 *	bits 8-57:	swap offset
 *	bit  58:	PTE_PROT_NONE (must be zero)
 */
#define __SWP_TYPE_SHIFT	3
#define __SWP_TYPE_BITS		5
#define __SWP_OFFSET_BITS	50
#define __SWP_TYPE_MASK		((1 << __SWP_TYPE_BITS) - 1)
#define __SWP_OFFSET_SHIFT	(__SWP_TYPE_BITS + __SWP_TYPE_SHIFT)
#define __SWP_OFFSET_MASK	((1UL << __SWP_OFFSET_BITS) - 1)

#define __swp_type(x)		(((x).val >> __SWP_TYPE_SHIFT) & __SWP_TYPE_MASK)
#define __swp_offset(x)		(((x).val >> __SWP_OFFSET_SHIFT) & __SWP_OFFSET_MASK)
#define __swp_entry(type,offset) ((swp_entry_t) { ((type) << __SWP_TYPE_SHIFT) | ((offset) << __SWP_OFFSET_SHIFT) })

#define __pte_to_swp_entry(pte)	((swp_entry_t) { pte_val(pte) })
#define __swp_entry_to_pte(swp)	((pte_t) { (swp).val })

#ifdef CONFIG_ARCH_ENABLE_THP_MIGRATION
#define __pmd_to_swp_entry(pmd)		((swp_entry_t) { pmd_val(pmd) })
#define __swp_entry_to_pmd(swp)		__pmd((swp).val)
#endif /* CONFIG_ARCH_ENABLE_THP_MIGRATION */

/*
 * Ensure that there are not more swap files than can be encoded in the kernel
 * PTEs.
 */
#define MAX_SWAPFILES_CHECK() BUILD_BUG_ON(MAX_SWAPFILES_SHIFT > __SWP_TYPE_BITS)

#ifdef CONFIG_ARM64_MTE

#define __HAVE_ARCH_PREPARE_TO_SWAP
static inline int arch_prepare_to_swap(struct page *page)
{
	if (system_supports_mte())
		return mte_save_tags(page);
	return 0;
}

#define __HAVE_ARCH_SWAP_INVALIDATE
static inline void arch_swap_invalidate_page(int type, pgoff_t offset)
{
	if (system_supports_mte())
		mte_invalidate_tags(type, offset);
}

static inline void arch_swap_invalidate_area(int type)
{
	if (system_supports_mte())
		mte_invalidate_tags_area(type);
}

#define __HAVE_ARCH_SWAP_RESTORE
static inline void arch_swap_restore(swp_entry_t entry, struct folio *folio)
{
	if (system_supports_mte())
		mte_restore_tags(entry, &folio->page);
}

#endif /* CONFIG_ARM64_MTE */

/*
 * On AArch64, the cache coherency is handled via the set_pte_at() function.
 */
static inline void update_mmu_cache_range(struct vm_fault *vmf,
		struct vm_area_struct *vma, unsigned long addr, pte_t *ptep,
		unsigned int nr)
{
	/*
	 * We don't do anything here, so there's a very small chance of
	 * us retaking a user fault which we just fixed up. The alternative
	 * is doing a dsb(ishst), but that penalises the fastpath.
	 */
}

#define update_mmu_cache(vma, addr, ptep) \
	update_mmu_cache_range(NULL, vma, addr, ptep, 1)
#define update_mmu_cache_pmd(vma, address, pmd) do { } while (0)

#ifdef CONFIG_ARM64_PA_BITS_52
#define phys_to_ttbr(addr)	(((addr) | ((addr) >> 46)) & TTBR_BADDR_MASK_52)
#else
#define phys_to_ttbr(addr)	(addr)
#endif

/*
 * On arm64 without hardware Access Flag, copying from user will fail because
 * the pte is old and cannot be marked young. So we always end up with zeroed
 * page after fork() + CoW for pfn mappings. We don't always have a
 * hardware-managed access flag on arm64.
 */
#define arch_has_hw_pte_young		cpu_has_hw_af

/*
 * Experimentally, it's cheap to set the access flag in hardware and we
 * benefit from prefaulting mappings as 'old' to start with.
 */
#define arch_wants_old_prefaulted_pte	cpu_has_hw_af

static inline bool pud_sect_supported(void)
{
	return PAGE_SIZE == SZ_4K;
}


#define __HAVE_ARCH_PTEP_MODIFY_PROT_TRANSACTION
#define ptep_modify_prot_start ptep_modify_prot_start
extern pte_t ptep_modify_prot_start(struct vm_area_struct *vma,
				    unsigned long addr, pte_t *ptep);

#define ptep_modify_prot_commit ptep_modify_prot_commit
extern void ptep_modify_prot_commit(struct vm_area_struct *vma,
				    unsigned long addr, pte_t *ptep,
				    pte_t old_pte, pte_t new_pte);
#endif /* !__ASSEMBLY__ */

#endif /* __ASM_PGTABLE_H */<|MERGE_RESOLUTION|>--- conflicted
+++ resolved
@@ -348,10 +348,6 @@
 static inline void set_ptes(struct mm_struct *mm, unsigned long addr,
 			      pte_t *ptep, pte_t pte, unsigned int nr)
 {
-<<<<<<< HEAD
-	page_table_check_pte_set(mm, ptep, pte);
-	return __set_pte_at(mm, addr, ptep, pte);
-=======
 	page_table_check_ptes_set(mm, ptep, pte, nr);
 
 	for (;;) {
@@ -362,7 +358,6 @@
 		addr += PAGE_SIZE;
 		pte_val(pte) += PAGE_SIZE;
 	}
->>>>>>> 6e02ff54
 }
 #define set_ptes set_ptes
 
