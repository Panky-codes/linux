// SPDX-License-Identifier: GPL-2.0-only

/dts-v1/;

#include "msm8916-samsung-gt5-common.dtsi"

/ {
	model = "Samsung Galaxy Tab A 9.7 (2015)";
	compatible = "samsung,gt510", "qcom,msm8916";
	chassis-type = "tablet";

	speaker_codec: audio-codec {
		compatible = "maxim,max98357a";
		sdmode-gpios = <&tlmm 55 GPIO_ACTIVE_HIGH>;
		#sound-dai-cells = <0>;
		pinctrl-0 = <&audio_sdmode_default>;
		pinctrl-names = "default";
	};

	clk_pwm: pwm {
		compatible = "clk-pwm";
		#pwm-cells = <2>;

		clocks = <&gcc GCC_GP2_CLK>;

		pinctrl-0 = <&motor_pwm_default>;
		pinctrl-names = "default";
	};

	reg_lcd_vmipi: regulator-lcd-vmipi {
		compatible = "regulator-fixed";
		regulator-name = "lcd_vmipi";
		regulator-min-microvolt = <1800000>;
		regulator-max-microvolt = <1800000>;

		gpio = <&tlmm 8 GPIO_ACTIVE_HIGH>;
		enable-active-high;

		pinctrl-0 = <&lcd_en_default>;
		pinctrl-names = "default";
	};

	reg_motor_vdd: regulator-motor-vdd {
		compatible = "regulator-fixed";
		regulator-name = "motor_vdd";
		regulator-min-microvolt = <3000000>;
		regulator-max-microvolt = <3000000>;

		gpio = <&tlmm 76 GPIO_ACTIVE_HIGH>;
		enable-active-high;

		pinctrl-0 = <&motor_en_default>;
		pinctrl-names = "default";
	};

	reg_tsp_1p8v: regulator-tsp-1p8v {
		compatible = "regulator-fixed";
		regulator-name = "tsp_1p8v";
		regulator-min-microvolt = <1800000>;
		regulator-max-microvolt = <1800000>;

		gpio = <&tlmm 73 GPIO_ACTIVE_HIGH>;
		enable-active-high;

		pinctrl-0 = <&tsp_en_default>;
		pinctrl-names = "default";
	};

	reg_tsp_3p3v: regulator-tsp-3p3v {
		compatible = "regulator-fixed";
		regulator-name = "tsp_3p3v";
		regulator-min-microvolt = <3300000>;
		regulator-max-microvolt = <3300000>;

		gpio = <&tlmm 73 GPIO_ACTIVE_HIGH>;
		enable-active-high;
	};

	reg_vlcd_5p4v: regulator-vlcd-5p4v {
		compatible = "regulator-fixed";
		regulator-name = "vlcd_5p4v";
		regulator-min-microvolt = <5400000>;
		regulator-max-microvolt = <5400000>;

		gpio = <&tlmm 51 GPIO_ACTIVE_HIGH>;
		enable-active-high;

		pinctrl-0 = <&buckbooster_en_default>;
		pinctrl-names = "default";
	};

	vibrator {
		compatible = "pwm-vibrator";

		pwms = <&clk_pwm 0 100000>;
		pwm-names = "enable";

		vcc-supply = <&reg_motor_vdd>;
	};
};

&blsp_i2c5 {
	status = "okay";

	touchscreen@4a {
		compatible = "atmel,maxtouch";
		reg = <0x4a>;
		interrupt-parent = <&tlmm>;
		interrupts = <13 IRQ_TYPE_LEVEL_LOW>;

		vdd-supply = <&reg_tsp_1p8v>;
		vdda-supply = <&reg_tsp_3p3v>;

		reset-gpios = <&tlmm 114 GPIO_ACTIVE_LOW>;

		pinctrl-0 = <&tsp_int_rst_default>;
		pinctrl-names = "default";

		linux,keycodes = <KEY_APPSELECT KEY_BACK>;
<<<<<<< HEAD
	};
};

&mdss {
	status = "okay";
};

&mdss_dsi0 {
	pinctrl-0 = <&mdss_default>;
	pinctrl-1 = <&mdss_sleep>;
	pinctrl-names = "default", "sleep";

	panel@0 {
		compatible = "samsung,ltl101at01", "samsung,s6d7aa0";
		reg = <0>;

		power-supply = <&reg_vlcd_5p4v>;
		vmipi-supply = <&reg_lcd_vmipi>;
		reset-gpios = <&tlmm 97 GPIO_ACTIVE_LOW>;

		port {
			panel_in: endpoint {
				remote-endpoint = <&mdss_dsi0_out>;
			};
		};
	};
};

=======
	};
};

&gpu {
	status = "okay";
};

&mdss {
	status = "okay";
};

&mdss_dsi0 {
	pinctrl-0 = <&mdss_default>;
	pinctrl-1 = <&mdss_sleep>;
	pinctrl-names = "default", "sleep";

	panel@0 {
		compatible = "samsung,ltl101at01", "samsung,s6d7aa0";
		reg = <0>;

		power-supply = <&reg_vlcd_5p4v>;
		vmipi-supply = <&reg_lcd_vmipi>;
		reset-gpios = <&tlmm 97 GPIO_ACTIVE_LOW>;

		port {
			panel_in: endpoint {
				remote-endpoint = <&mdss_dsi0_out>;
			};
		};
	};
};

>>>>>>> 1b52f65d
&mdss_dsi0_out {
	data-lanes = <0 1 2 3>;
	remote-endpoint = <&panel_in>;
};

<<<<<<< HEAD
&tlmm {
=======
&sound {
	model = "samsung-gt510";
	pinctrl-0 = <&cdc_pdm_default &sec_mi2s_default>;
	pinctrl-1 = <&cdc_pdm_sleep &sec_mi2s_sleep>;
	pinctrl-names = "default", "sleep";
};

&tlmm {
	audio_sdmode_default: audio-sdmode-default-state {
		pins = "gpio55";
		function = "gpio";
		drive-strength = <2>;
		bias-disable;
	};

>>>>>>> 1b52f65d
	buckbooster_en_default: buckbooster-en-default-state {
		pins = "gpio51";
		function = "gpio";
		drive-strength = <2>;
		bias-disable;
	};

	motor_en_default: motor-en-default-state {
		pins = "gpio76";
		function = "gpio";
		drive-strength = <2>;
		bias-disable;
	};

	motor_pwm_default: motor-pwm-default-state {
		pins = "gpio50";
		function = "gcc_gp2_clk_a";
	};

	lcd_en_default: lcd-en-default-state {
		pins = "gpio8";
		function = "gpio";
		drive-strength = <2>;
		bias-disable;
	};

	mdss_default: mdss-default-state {
		pins = "gpio97";
		function = "gpio";
		drive-strength = <8>;
		bias-disable;
	};

	mdss_sleep: mdss-sleep-state {
		pins = "gpio97";
		function = "gpio";
		drive-strength = <2>;
		bias-pull-down;
	};

	tsp_en_default: tsp-en-default-state {
		pins = "gpio73";
		function = "gpio";
		drive-strength = <2>;
		bias-disable;
	};

	tsp_int_rst_default: tsp-int-rst-default-state {
		pins = "gpio13", "gpio114";
		function = "gpio";
		drive-strength = <2>;
		bias-disable;
	};
};<|MERGE_RESOLUTION|>--- conflicted
+++ resolved
@@ -117,8 +117,11 @@
 		pinctrl-names = "default";
 
 		linux,keycodes = <KEY_APPSELECT KEY_BACK>;
-<<<<<<< HEAD
-	};
+	};
+};
+
+&gpu {
+	status = "okay";
 };
 
 &mdss {
@@ -146,48 +149,11 @@
 	};
 };
 
-=======
-	};
-};
-
-&gpu {
-	status = "okay";
-};
-
-&mdss {
-	status = "okay";
-};
-
-&mdss_dsi0 {
-	pinctrl-0 = <&mdss_default>;
-	pinctrl-1 = <&mdss_sleep>;
-	pinctrl-names = "default", "sleep";
-
-	panel@0 {
-		compatible = "samsung,ltl101at01", "samsung,s6d7aa0";
-		reg = <0>;
-
-		power-supply = <&reg_vlcd_5p4v>;
-		vmipi-supply = <&reg_lcd_vmipi>;
-		reset-gpios = <&tlmm 97 GPIO_ACTIVE_LOW>;
-
-		port {
-			panel_in: endpoint {
-				remote-endpoint = <&mdss_dsi0_out>;
-			};
-		};
-	};
-};
-
->>>>>>> 1b52f65d
 &mdss_dsi0_out {
 	data-lanes = <0 1 2 3>;
 	remote-endpoint = <&panel_in>;
 };
 
-<<<<<<< HEAD
-&tlmm {
-=======
 &sound {
 	model = "samsung-gt510";
 	pinctrl-0 = <&cdc_pdm_default &sec_mi2s_default>;
@@ -203,7 +169,6 @@
 		bias-disable;
 	};
 
->>>>>>> 1b52f65d
 	buckbooster_en_default: buckbooster-en-default-state {
 		pins = "gpio51";
 		function = "gpio";
