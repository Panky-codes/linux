--- conflicted
+++ resolved
@@ -927,13 +927,8 @@
 
 	#define p ((unsigned long *)&boot_cpu_data.pdc.model)
 	pr_info("#define PARISC_PDC_MODEL 0x%lx, 0x%lx, 0x%lx, "
-<<<<<<< HEAD
-		"0x%lx, 0x%lx, 0x%lx, 0x%lx, 0x%lx, 0x%lx\n\n",
-		p[0], p[1], p[2], p[3], p[4], p[5], p[6], p[7], p[8]);
-=======
 		"0x%lx, 0x%lx, 0x%lx, 0x%lx, 0x%lx, 0x%lx, 0x%lx\n\n",
 		p[0], p[1], p[2], p[3], p[4], p[5], p[6], p[7], p[8], p[9]);
->>>>>>> 740329d7
 	#undef p
 
 	pr_info("#define PARISC_PDC_VERSION 0x%04lx\n\n",
