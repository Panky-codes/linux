# SPDX-License-Identifier: GPL-2.0-only
#
# Copyright (C) 2004, 2007-2010, 2011-2012 Synopsys, Inc. (www.synopsys.com)
#

config ARC
	def_bool y
	select ARC_TIMERS
	select ARCH_HAS_CACHE_LINE_SIZE
	select ARCH_HAS_DEBUG_VM_PGTABLE
	select ARCH_HAS_DMA_PREP_COHERENT
	select ARCH_HAS_PTE_SPECIAL
	select ARCH_HAS_SETUP_DMA_OPS
	select ARCH_HAS_SYNC_DMA_FOR_CPU
	select ARCH_HAS_SYNC_DMA_FOR_DEVICE
	select ARCH_SUPPORTS_ATOMIC_RMW if ARC_HAS_LLSC
	select ARCH_32BIT_OFF_T
	select BUILDTIME_TABLE_SORT
	select CLONE_BACKWARDS
	select COMMON_CLK
	select DMA_DIRECT_REMAP
	select GENERIC_ATOMIC64 if !ISA_ARCV2 || !(ARC_HAS_LL64 && ARC_HAS_LLSC)
	# for now, we don't need GENERIC_IRQ_PROBE, CONFIG_GENERIC_IRQ_CHIP
	select GENERIC_IRQ_SHOW
	select GENERIC_PCI_IOMAP
	select GENERIC_PENDING_IRQ if SMP
	select GENERIC_SCHED_CLOCK
	select GENERIC_SMP_IDLE_THREAD
<<<<<<< HEAD
	select GENERIC_IOREMAP
=======
	select GENERIC_STRNCPY_FROM_USER if MMU
	select GENERIC_STRNLEN_USER if MMU
>>>>>>> c40cad3b
	select HAVE_ARCH_KGDB
	select HAVE_ARCH_TRACEHOOK
	select HAVE_ARCH_TRANSPARENT_HUGEPAGE if ARC_MMU_V4
	select HAVE_DEBUG_STACKOVERFLOW
	select HAVE_DEBUG_KMEMLEAK
	select HAVE_IOREMAP_PROT
	select HAVE_KERNEL_GZIP
	select HAVE_KERNEL_LZMA
	select HAVE_KPROBES
	select HAVE_KRETPROBES
	select HAVE_REGS_AND_STACK_ACCESS_API
	select HAVE_MOD_ARCH_SPECIFIC
	select HAVE_PERF_EVENTS
	select HAVE_SYSCALL_TRACEPOINTS
	select IRQ_DOMAIN
	select LOCK_MM_AND_FIND_VMA
	select MODULES_USE_ELF_RELA
	select OF
	select OF_EARLY_FLATTREE
	select PCI_SYSCALL if PCI
	select PERF_USE_VMALLOC if ARC_CACHE_VIPT_ALIASING
	select HAVE_ARCH_JUMP_LABEL if ISA_ARCV2 && !CPU_ENDIAN_BE32
	select TRACE_IRQFLAGS_SUPPORT

config LOCKDEP_SUPPORT
	def_bool y

config SCHED_OMIT_FRAME_POINTER
	def_bool y

config GENERIC_CSUM
	def_bool y

config ARCH_FLATMEM_ENABLE
	def_bool y

config MMU
	def_bool y

config NO_IOPORT_MAP
	def_bool y

config GENERIC_CALIBRATE_DELAY
	def_bool y

config GENERIC_HWEIGHT
	def_bool y

config STACKTRACE_SUPPORT
	def_bool y
	select STACKTRACE

menu "ARC Architecture Configuration"

menu "ARC Platform/SoC/Board"

source "arch/arc/plat-tb10x/Kconfig"
source "arch/arc/plat-axs10x/Kconfig"
source "arch/arc/plat-hsdk/Kconfig"

endmenu

choice
	prompt "ARC Instruction Set"
	default ISA_ARCV2

config ISA_ARCOMPACT
	bool "ARCompact ISA"
	select CPU_NO_EFFICIENT_FFS
	help
	  The original ARC ISA of ARC600/700 cores

config ISA_ARCV2
	bool "ARC ISA v2"
	select ARC_TIMERS_64BIT
	help
	  ISA for the Next Generation ARC-HS cores

endchoice

menu "ARC CPU Configuration"

choice
	prompt "ARC Core"
	default ARC_CPU_770 if ISA_ARCOMPACT
	default ARC_CPU_HS if ISA_ARCV2

config ARC_CPU_770
	bool "ARC770"
	depends on ISA_ARCOMPACT
	select ARC_HAS_SWAPE
	help
	  Support for ARC770 core introduced with Rel 4.10 (Summer 2011)
	  This core has a bunch of cool new features:
	  -MMU-v3: Variable Page Sz (4k, 8k, 16k), bigger J-TLB (128x4)
	           Shared Address Spaces (for sharing TLB entries in MMU)
	  -Caches: New Prog Model, Region Flush
	  -Insns: endian swap, load-locked/store-conditional, time-stamp-ctr

config ARC_CPU_HS
	bool "ARC-HS"
	depends on ISA_ARCV2
	help
	  Support for ARC HS38x Cores based on ARCv2 ISA
	  The notable features are:
	    - SMP configurations of up to 4 cores with coherency
	    - Optional L2 Cache and IO-Coherency
	    - Revised Interrupt Architecture (multiple priorites, reg banks,
	        auto stack switch, auto regfile save/restore)
	    - MMUv4 (PIPT dcache, Huge Pages)
	    - Instructions for
		* 64bit load/store: LDD, STD
		* Hardware assisted divide/remainder: DIV, REM
		* Function prologue/epilogue: ENTER_S, LEAVE_S
		* IRQ enable/disable: CLRI, SETI
		* pop count: FFS, FLS
		* SETcc, BMSKN, XBFU...

endchoice

config ARC_TUNE_MCPU
	string "Override default -mcpu compiler flag"
	default ""
	help
	  Override default -mcpu=xxx compiler flag (which is set depending on
	  the ISA version) with the specified value.
	  NOTE: If specified flag isn't supported by current compiler the
	  ISA default value will be used as a fallback.

config CPU_BIG_ENDIAN
	bool "Enable Big Endian Mode"
	help
	  Build kernel for Big Endian Mode of ARC CPU

config SMP
	bool "Symmetric Multi-Processing"
	select ARC_MCIP if ISA_ARCV2
	help
	  This enables support for systems with more than one CPU.

if SMP

config NR_CPUS
	int "Maximum number of CPUs (2-4096)"
	range 2 4096
	default "4"

config ARC_SMP_HALT_ON_RESET
	bool "Enable Halt-on-reset boot mode"
	help
	  In SMP configuration cores can be configured as Halt-on-reset
	  or they could all start at same time. For Halt-on-reset, non
	  masters are parked until Master kicks them so they can start off
	  at designated entry point. For other case, all jump to common
	  entry point and spin wait for Master's signal.

endif #SMP

config ARC_MCIP
	bool "ARConnect Multicore IP (MCIP) Support "
	depends on ISA_ARCV2
	default y if SMP
	help
	  This IP block enables SMP in ARC-HS38 cores.
	  It provides for cross-core interrupts, multi-core debug
	  hardware semaphores, shared memory,....

menuconfig ARC_CACHE
	bool "Enable Cache Support"
	default y

if ARC_CACHE

config ARC_CACHE_LINE_SHIFT
	int "Cache Line Length (as power of 2)"
	range 5 7
	default "6"
	help
	  Starting with ARC700 4.9, Cache line length is configurable,
	  This option specifies "N", with Line-len = 2 power N
	  So line lengths of 32, 64, 128 are specified by 5,6,7, respectively
	  Linux only supports same line lengths for I and D caches.

config ARC_HAS_ICACHE
	bool "Use Instruction Cache"
	default y

config ARC_HAS_DCACHE
	bool "Use Data Cache"
	default y

config ARC_CACHE_PAGES
	bool "Per Page Cache Control"
	default y
	depends on ARC_HAS_ICACHE || ARC_HAS_DCACHE
	help
	  This can be used to over-ride the global I/D Cache Enable on a
	  per-page basis (but only for pages accessed via MMU such as
	  Kernel Virtual address or User Virtual Address)
	  TLB entries have a per-page Cache Enable Bit.
	  Note that Global I/D ENABLE + Per Page DISABLE works but corollary
	  Global DISABLE + Per Page ENABLE won't work

config ARC_CACHE_VIPT_ALIASING
	bool "Support VIPT Aliasing D$"
	depends on ARC_HAS_DCACHE && ISA_ARCOMPACT

endif #ARC_CACHE

config ARC_HAS_ICCM
	bool "Use ICCM"
	help
	  Single Cycle RAMS to store Fast Path Code

config ARC_ICCM_SZ
	int "ICCM Size in KB"
	default "64"
	depends on ARC_HAS_ICCM

config ARC_HAS_DCCM
	bool "Use DCCM"
	help
	  Single Cycle RAMS to store Fast Path Data

config ARC_DCCM_SZ
	int "DCCM Size in KB"
	default "64"
	depends on ARC_HAS_DCCM

config ARC_DCCM_BASE
	hex "DCCM map address"
	default "0xA0000000"
	depends on ARC_HAS_DCCM

choice
	prompt "MMU Version"
	default ARC_MMU_V3 if ISA_ARCOMPACT
	default ARC_MMU_V4 if ISA_ARCV2

config ARC_MMU_V3
	bool "MMU v3"
	depends on ISA_ARCOMPACT
	help
	  Introduced with ARC700 4.10: New Features
	  Variable Page size (1k-16k), var JTLB size 128 x (2 or 4)
	  Shared Address Spaces (SASID)

config ARC_MMU_V4
	bool "MMU v4"
	depends on ISA_ARCV2

endchoice


choice
	prompt "MMU Page Size"
	default ARC_PAGE_SIZE_8K

config ARC_PAGE_SIZE_8K
	bool "8KB"
	help
	  Choose between 8k vs 16k

config ARC_PAGE_SIZE_16K
	bool "16KB"

config ARC_PAGE_SIZE_4K
	bool "4KB"
	depends on ARC_MMU_V3 || ARC_MMU_V4

endchoice

choice
	prompt "MMU Super Page Size"
	depends on ISA_ARCV2 && TRANSPARENT_HUGEPAGE
	default ARC_HUGEPAGE_2M

config ARC_HUGEPAGE_2M
	bool "2MB"

config ARC_HUGEPAGE_16M
	bool "16MB"

endchoice

config PGTABLE_LEVELS
	int "Number of Page table levels"
	default 2

config ARC_COMPACT_IRQ_LEVELS
	depends on ISA_ARCOMPACT
	bool "Setup Timer IRQ as high Priority"
	# if SMP, LV2 enabled ONLY if ARC implementation has LV2 re-entrancy
	depends on !SMP

config ARC_FPU_SAVE_RESTORE
	bool "Enable FPU state persistence across context switch"
	help
	  ARCompact FPU has internal registers to assist with Double precision
	  Floating Point operations. There are control and stauts registers
	  for floating point exceptions and rounding modes. These are
	  preserved across task context switch when enabled.

config ARC_CANT_LLSC
	def_bool n

config ARC_HAS_LLSC
	bool "Insn: LLOCK/SCOND (efficient atomic ops)"
	default y
	depends on !ARC_CANT_LLSC

config ARC_HAS_SWAPE
	bool "Insn: SWAPE (endian-swap)"
	default y

if ISA_ARCV2

config ARC_USE_UNALIGNED_MEM_ACCESS
	bool "Enable unaligned access in HW"
	default y
	select HAVE_EFFICIENT_UNALIGNED_ACCESS
	help
	  The ARC HS architecture supports unaligned memory access
	  which is disabled by default. Enable unaligned access in
	  hardware and use software to use it

config ARC_HAS_LL64
	bool "Insn: 64bit LDD/STD"
	help
	  Enable gcc to generate 64-bit load/store instructions
	  ISA mandates even/odd registers to allow encoding of two
	  dest operands with 2 possible source operands.
	default y

config ARC_HAS_DIV_REM
	bool "Insn: div, divu, rem, remu"
	default y

config ARC_HAS_ACCL_REGS
	bool "Reg Pair ACCL:ACCH (FPU and/or MPY > 6 and/or DSP)"
	default y
	help
	  Depending on the configuration, CPU can contain accumulator reg-pair
	  (also referred to as r58:r59). These can also be used by gcc as GPR so
	  kernel needs to save/restore per process

config ARC_DSP_HANDLED
	def_bool n

config ARC_DSP_SAVE_RESTORE_REGS
	def_bool n

choice
	prompt "DSP support"
	default ARC_DSP_NONE
	help
	  Depending on the configuration, CPU can contain DSP registers
	  (ACC0_GLO, ACC0_GHI, DSP_BFLY0, DSP_CTRL, DSP_FFT_CTRL).
	  Below are options describing how to handle these registers in
	  interrupt entry / exit and in context switch.

config ARC_DSP_NONE
	bool "No DSP extension presence in HW"
	help
	  No DSP extension presence in HW

config ARC_DSP_KERNEL
	bool "DSP extension in HW, no support for userspace"
	select ARC_HAS_ACCL_REGS
	select ARC_DSP_HANDLED
	help
	  DSP extension presence in HW, no support for DSP-enabled userspace
	  applications. We don't save / restore DSP registers and only do
	  some minimal preparations so userspace won't be able to break kernel

config ARC_DSP_USERSPACE
	bool "Support DSP for userspace apps"
	select ARC_HAS_ACCL_REGS
	select ARC_DSP_HANDLED
	select ARC_DSP_SAVE_RESTORE_REGS
	help
	  DSP extension presence in HW, support save / restore DSP registers to
	  run DSP-enabled userspace applications

config ARC_DSP_AGU_USERSPACE
	bool "Support DSP with AGU for userspace apps"
	select ARC_HAS_ACCL_REGS
	select ARC_DSP_HANDLED
	select ARC_DSP_SAVE_RESTORE_REGS
	help
	  DSP and AGU extensions presence in HW, support save / restore DSP
	  and AGU registers to run DSP-enabled userspace applications
endchoice

config ARC_IRQ_NO_AUTOSAVE
	bool "Disable hardware autosave regfile on interrupts"
	default n
	help
	  On HS cores, taken interrupt auto saves the regfile on stack.
	  This is programmable and can be optionally disabled in which case
	  software INTERRUPT_PROLOGUE/EPILGUE do the needed work

config ARC_LPB_DISABLE
	bool "Disable loop buffer (LPB)"
	help
	  On HS cores, loop buffer (LPB) is programmable in runtime and can
	  be optionally disabled.

endif # ISA_ARCV2

endmenu   # "ARC CPU Configuration"

config LINUX_LINK_BASE
	hex "Kernel link address"
	default "0x80000000"
	help
	  ARC700 divides the 32 bit phy address space into two equal halves
	  -Lower 2G (0 - 0x7FFF_FFFF ) is user virtual, translated by MMU
	  -Upper 2G (0x8000_0000 onwards) is untranslated, for kernel
	  Typically Linux kernel is linked at the start of untransalted addr,
	  hence the default value of 0x8zs.
	  However some customers have peripherals mapped at this addr, so
	  Linux needs to be scooted a bit.
	  If you don't know what the above means, leave this setting alone.
	  This needs to match memory start address specified in Device Tree

config LINUX_RAM_BASE
	hex "RAM base address"
	default LINUX_LINK_BASE
	help
	  By default Linux is linked at base of RAM. However in some special
	  cases (such as HSDK), Linux can't be linked at start of DDR, hence
	  this option.

config HIGHMEM
	bool "High Memory Support"
	select HAVE_ARCH_PFN_VALID
	select KMAP_LOCAL
	help
	  With ARC 2G:2G address split, only upper 2G is directly addressable by
	  kernel. Enable this to potentially allow access to rest of 2G and PAE
	  in future

config ARC_HAS_PAE40
	bool "Support for the 40-bit Physical Address Extension"
	depends on ISA_ARCV2
	select HIGHMEM
	select PHYS_ADDR_T_64BIT
	help
	  Enable access to physical memory beyond 4G, only supported on
	  ARC cores with 40 bit Physical Addressing support

config ARC_KVADDR_SIZE
	int "Kernel Virtual Address Space size (MB)"
	range 0 512
	default "256"
	help
	  The kernel address space is carved out of 256MB of translated address
	  space for catering to vmalloc, modules, pkmap, fixmap. This however may
	  not suffice vmalloc requirements of a 4K CPU EZChip system. So allow
	  this to be stretched to 512 MB (by extending into the reserved
	  kernel-user gutter)

config ARC_CURR_IN_REG
	bool "cache current task pointer in gp"
	default y
	help
	  This reserves gp register to point to Current Task in
	  kernel mode eliding memory access for each access


config ARC_EMUL_UNALIGNED
	bool "Emulate unaligned memory access (userspace only)"
	select SYSCTL_ARCH_UNALIGN_NO_WARN
	select SYSCTL_ARCH_UNALIGN_ALLOW
	depends on ISA_ARCOMPACT
	help
	  This enables misaligned 16 & 32 bit memory access from user space.
	  Use ONLY-IF-ABS-NECESSARY as it will be very slow and also can hide
	  potential bugs in code

config HZ
	int "Timer Frequency"
	default 100

config ARC_METAWARE_HLINK
	bool "Support for Metaware debugger assisted Host access"
	help
	  This options allows a Linux userland apps to directly access
	  host file system (open/creat/read/write etc) with help from
	  Metaware Debugger. This can come in handy for Linux-host communication
	  when there is no real usable peripheral such as EMAC.

menuconfig ARC_DBG
	bool "ARC debugging"
	default y

if ARC_DBG

config ARC_DW2_UNWIND
	bool "Enable DWARF specific kernel stack unwind"
	default y
	select KALLSYMS
	help
	  Compiles the kernel with DWARF unwind information and can be used
	  to get stack backtraces.

	  If you say Y here the resulting kernel image will be slightly larger
	  but not slower, and it will give very useful debugging information.
	  If you don't debug the kernel, you can say N, but we may not be able
	  to solve problems without frame unwind information

config ARC_DBG_JUMP_LABEL
	bool "Paranoid checks in Static Keys (jump labels) code"
	depends on JUMP_LABEL
	default y if STATIC_KEYS_SELFTEST
	help
	  Enable paranoid checks and self-test of both ARC-specific and generic
	  part of static keys (jump labels) related code.
endif

config ARC_BUILTIN_DTB_NAME
	string "Built in DTB"
	help
	  Set the name of the DTB to embed in the vmlinux binary
	  Leaving it blank selects the minimal "skeleton" dtb

endmenu	 # "ARC Architecture Configuration"

config ARCH_FORCE_MAX_ORDER
	int "Maximum zone order"
	default "11" if ARC_HUGEPAGE_16M
	default "10"

source "kernel/power/Kconfig"<|MERGE_RESOLUTION|>--- conflicted
+++ resolved
@@ -21,17 +21,14 @@
 	select DMA_DIRECT_REMAP
 	select GENERIC_ATOMIC64 if !ISA_ARCV2 || !(ARC_HAS_LL64 && ARC_HAS_LLSC)
 	# for now, we don't need GENERIC_IRQ_PROBE, CONFIG_GENERIC_IRQ_CHIP
+	select GENERIC_IOREMAP
 	select GENERIC_IRQ_SHOW
 	select GENERIC_PCI_IOMAP
 	select GENERIC_PENDING_IRQ if SMP
 	select GENERIC_SCHED_CLOCK
 	select GENERIC_SMP_IDLE_THREAD
-<<<<<<< HEAD
-	select GENERIC_IOREMAP
-=======
 	select GENERIC_STRNCPY_FROM_USER if MMU
 	select GENERIC_STRNLEN_USER if MMU
->>>>>>> c40cad3b
 	select HAVE_ARCH_KGDB
 	select HAVE_ARCH_TRACEHOOK
 	select HAVE_ARCH_TRANSPARENT_HUGEPAGE if ARC_MMU_V4
