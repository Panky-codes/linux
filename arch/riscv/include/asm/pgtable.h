--- conflicted
+++ resolved
@@ -504,10 +504,6 @@
 static inline void set_ptes(struct mm_struct *mm, unsigned long addr,
 		pte_t *ptep, pte_t pteval, unsigned int nr)
 {
-<<<<<<< HEAD
-	page_table_check_pte_set(mm, ptep, pteval);
-	__set_pte_at(mm, addr, ptep, pteval);
-=======
 	page_table_check_ptes_set(mm, ptep, pteval, nr);
 
 	for (;;) {
@@ -517,7 +513,6 @@
 		ptep++;
 		pte_val(pteval) += 1 << _PAGE_PFN_SHIFT;
 	}
->>>>>>> 6e02ff54
 }
 #define set_ptes set_ptes
 
@@ -706,22 +701,14 @@
 				pmd_t *pmdp, pmd_t pmd)
 {
 	page_table_check_pmd_set(mm, pmdp, pmd);
-<<<<<<< HEAD
-	return __set_pte_at(mm, addr, (pte_t *)pmdp, pmd_pte(pmd));
-=======
 	return __set_pte_at((pte_t *)pmdp, pmd_pte(pmd));
->>>>>>> 6e02ff54
 }
 
 static inline void set_pud_at(struct mm_struct *mm, unsigned long addr,
 				pud_t *pudp, pud_t pud)
 {
 	page_table_check_pud_set(mm, pudp, pud);
-<<<<<<< HEAD
-	return __set_pte_at(mm, addr, (pte_t *)pudp, pud_pte(pud));
-=======
 	return __set_pte_at((pte_t *)pudp, pud_pte(pud));
->>>>>>> 6e02ff54
 }
 
 #ifdef CONFIG_PAGE_TABLE_CHECK
