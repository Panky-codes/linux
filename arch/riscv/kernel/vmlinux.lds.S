--- conflicted
+++ resolved
@@ -84,16 +84,8 @@
 	__init_data_begin = .;
 	INIT_DATA_SECTION(16)
 
-<<<<<<< HEAD
-	/* Those sections result from the compilation of kernel/pi/string.c */
-	.init.pidata : {
-		*(.init.srodata.cst8*)
-		*(.init__bug_table*)
-		*(.init.sdata*)
-=======
 	.init.pi : {
 		*(.init.pi*)
->>>>>>> d99948b7
 	}
 
 	.init.bss : {
