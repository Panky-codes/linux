--- conflicted
+++ resolved
@@ -14,38 +14,4 @@
 #include <sysdev/fsl_soc.h>
 #include <asm/time.h>
 
-<<<<<<< HEAD
-static inline int uart_baudrate(void)
-{
-        return get_baudrate();
-}
-
-static inline int uart_clock(void)
-{
-        return ppc_proc_freq;
-}
-=======
-#ifdef CONFIG_CPM2
-#include <asm/cpm2.h>
-
-#if defined(CONFIG_8260)
-#include <asm/mpc8260.h>
-#endif
-
-#define cpm2_map(member) (&cpm2_immr->member)
-#define cpm2_map_size(member, size) (&cpm2_immr->member)
-#define cpm2_unmap(addr) do {} while(0)
-#endif
-
-#ifdef CONFIG_PPC_8xx
-#include <asm/8xx_immap.h>
-
-extern immap_t __iomem *mpc8xx_immr;
-
-#define immr_map(member) (&mpc8xx_immr->member)
-#define immr_map_size(member, size) (&mpc8xx_immr->member)
-#define immr_unmap(addr) do {} while (0)
-#endif
->>>>>>> 642073c3
-
 #endif