--- conflicted
+++ resolved
@@ -2,24 +2,6 @@
 #ifndef _ASM_X86_MICROCODE_H
 #define _ASM_X86_MICROCODE_H
 
-<<<<<<< HEAD
-#include <asm/cpu.h>
-#include <linux/earlycpio.h>
-#include <linux/initrd.h>
-#include <asm/microcode_amd.h>
-
-struct ucode_patch {
-	struct list_head plist;
-	void *data;		/* Intel uses only this one */
-	unsigned int size;
-	u32 patch_id;
-	u16 equiv_cpu;
-};
-
-extern struct list_head microcode_cache;
-
-=======
->>>>>>> d2700f40
 struct cpu_signature {
 	unsigned int sig;
 	unsigned int pf;
