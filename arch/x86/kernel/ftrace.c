--- conflicted
+++ resolved
@@ -310,10 +310,6 @@
 
 	ip = regs->ip - INT3_INSN_SIZE;
 
-<<<<<<< HEAD
-#ifdef CONFIG_X86_64
-=======
->>>>>>> 4ff96fb5
 	if (ftrace_location(ip)) {
 		int3_emulate_call(regs, (unsigned long)ftrace_regs_caller);
 		return 1;
@@ -325,15 +321,6 @@
 		int3_emulate_call(regs, ftrace_update_func_call);
 		return 1;
 	}
-<<<<<<< HEAD
-#else
-	if (ftrace_location(ip) || is_ftrace_caller(ip)) {
-		int3_emulate_jmp(regs, ip + CALL_INSN_SIZE);
-		return 1;
-	}
-#endif
-=======
->>>>>>> 4ff96fb5
 
 	return 0;
 }
