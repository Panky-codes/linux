# SPDX-License-Identifier: GPL-2.0
# Select 32 or 64 bit
config 64BIT
	bool "64-bit kernel" if "$(ARCH)" = "x86"
	default "$(ARCH)" != "i386"
	help
	  Say yes to build a 64-bit kernel - formerly known as x86_64
	  Say no to build a 32-bit kernel - formerly known as i386

config X86_32
	def_bool y
	depends on !64BIT
	# Options that are inherently 32-bit kernel only:
	select ARCH_WANT_IPC_PARSE_VERSION
	select CLKSRC_I8253
	select CLONE_BACKWARDS
	select GENERIC_VDSO_32
	select HAVE_DEBUG_STACKOVERFLOW
	select KMAP_LOCAL
	select MODULES_USE_ELF_REL
	select OLD_SIGACTION
	select ARCH_SPLIT_ARG64

config X86_64
	def_bool y
	depends on 64BIT
	# Options that are inherently 64-bit kernel only:
	select ARCH_HAS_GIGANTIC_PAGE
	select ARCH_SUPPORTS_INT128 if CC_HAS_INT128
	select ARCH_SUPPORTS_PER_VMA_LOCK
	select ARCH_USE_CMPXCHG_LOCKREF
	select HAVE_ARCH_SOFT_DIRTY
	select MODULES_USE_ELF_RELA
	select NEED_DMA_MAP_STATE
	select SWIOTLB
	select ARCH_HAS_ELFCORE_COMPAT
	select ZONE_DMA32

config FORCE_DYNAMIC_FTRACE
	def_bool y
	depends on X86_32
	depends on FUNCTION_TRACER
	select DYNAMIC_FTRACE
	help
	  We keep the static function tracing (!DYNAMIC_FTRACE) around
	  in order to test the non static function tracing in the
	  generic code, as other architectures still use it. But we
	  only need to keep it around for x86_64. No need to keep it
	  for x86_32. For x86_32, force DYNAMIC_FTRACE.
#
# Arch settings
#
# ( Note that options that are marked 'if X86_64' could in principle be
#   ported to 32-bit as well. )
#
config X86
	def_bool y
	#
	# Note: keep this list sorted alphabetically
	#
	select ACPI_LEGACY_TABLES_LOOKUP	if ACPI
	select ACPI_SYSTEM_POWER_STATES_SUPPORT	if ACPI
	select ARCH_32BIT_OFF_T			if X86_32
	select ARCH_CLOCKSOURCE_INIT
	select ARCH_CORRECT_STACKTRACE_ON_KRETPROBE
	select ARCH_ENABLE_HUGEPAGE_MIGRATION if X86_64 && HUGETLB_PAGE && MIGRATION
	select ARCH_ENABLE_MEMORY_HOTPLUG if X86_64
	select ARCH_ENABLE_MEMORY_HOTREMOVE if MEMORY_HOTPLUG
	select ARCH_ENABLE_SPLIT_PMD_PTLOCK if (PGTABLE_LEVELS > 2) && (X86_64 || X86_PAE)
	select ARCH_ENABLE_THP_MIGRATION if X86_64 && TRANSPARENT_HUGEPAGE
	select ARCH_HAS_ACPI_TABLE_UPGRADE	if ACPI
	select ARCH_HAS_CACHE_LINE_SIZE
	select ARCH_HAS_CPU_CACHE_INVALIDATE_MEMREGION
	select ARCH_HAS_CPU_FINALIZE_INIT
	select ARCH_HAS_CURRENT_STACK_POINTER
	select ARCH_HAS_DEBUG_VIRTUAL
	select ARCH_HAS_DEBUG_VM_PGTABLE	if !X86_PAE
	select ARCH_HAS_DEVMEM_IS_ALLOWED
	select ARCH_HAS_EARLY_DEBUG		if KGDB
	select ARCH_HAS_ELF_RANDOMIZE
	select ARCH_HAS_FAST_MULTIPLIER
	select ARCH_HAS_FORTIFY_SOURCE
	select ARCH_HAS_GCOV_PROFILE_ALL
	select ARCH_HAS_KCOV			if X86_64
	select ARCH_HAS_MEM_ENCRYPT
	select ARCH_HAS_MEMBARRIER_SYNC_CORE
	select ARCH_HAS_NMI_SAFE_THIS_CPU_OPS
	select ARCH_HAS_NON_OVERLAPPING_ADDRESS_SPACE
	select ARCH_HAS_PMEM_API		if X86_64
	select ARCH_HAS_PTE_DEVMAP		if X86_64
	select ARCH_HAS_PTE_SPECIAL
	select ARCH_HAS_NONLEAF_PMD_YOUNG	if PGTABLE_LEVELS > 2
	select ARCH_HAS_UACCESS_FLUSHCACHE	if X86_64
	select ARCH_HAS_COPY_MC			if X86_64
	select ARCH_HAS_SET_MEMORY
	select ARCH_HAS_SET_DIRECT_MAP
	select ARCH_HAS_STRICT_KERNEL_RWX
	select ARCH_HAS_STRICT_MODULE_RWX
	select ARCH_HAS_SYNC_CORE_BEFORE_USERMODE
	select ARCH_HAS_SYSCALL_WRAPPER
	select ARCH_HAS_UBSAN_SANITIZE_ALL
	select ARCH_HAS_DEBUG_WX
	select ARCH_HAS_ZONE_DMA_SET if EXPERT
	select ARCH_HAVE_NMI_SAFE_CMPXCHG
	select ARCH_MHP_MEMMAP_ON_MEMORY_ENABLE
	select ARCH_MIGHT_HAVE_ACPI_PDC		if ACPI
	select ARCH_MIGHT_HAVE_PC_PARPORT
	select ARCH_MIGHT_HAVE_PC_SERIO
	select ARCH_STACKWALK
	select ARCH_SUPPORTS_ACPI
	select ARCH_SUPPORTS_ATOMIC_RMW
	select ARCH_SUPPORTS_DEBUG_PAGEALLOC
	select ARCH_SUPPORTS_PAGE_TABLE_CHECK	if X86_64
	select ARCH_SUPPORTS_NUMA_BALANCING	if X86_64
	select ARCH_SUPPORTS_KMAP_LOCAL_FORCE_MAP	if NR_CPUS <= 4096
	select ARCH_SUPPORTS_CFI_CLANG		if X86_64
	select ARCH_USES_CFI_TRAPS		if X86_64 && CFI_CLANG
	select ARCH_SUPPORTS_LTO_CLANG
	select ARCH_SUPPORTS_LTO_CLANG_THIN
	select ARCH_USE_BUILTIN_BSWAP
	select ARCH_USE_MEMTEST
	select ARCH_USE_QUEUED_RWLOCKS
	select ARCH_USE_QUEUED_SPINLOCKS
	select ARCH_USE_SYM_ANNOTATIONS
	select ARCH_WANT_BATCHED_UNMAP_TLB_FLUSH
	select ARCH_WANT_DEFAULT_BPF_JIT	if X86_64
	select ARCH_WANTS_DYNAMIC_TASK_STRUCT
	select ARCH_WANTS_NO_INSTR
	select ARCH_WANT_GENERAL_HUGETLB
	select ARCH_WANT_HUGE_PMD_SHARE
	select ARCH_WANT_LD_ORPHAN_WARN
	select ARCH_WANT_OPTIMIZE_DAX_VMEMMAP	if X86_64
	select ARCH_WANT_OPTIMIZE_HUGETLB_VMEMMAP	if X86_64
	select ARCH_WANTS_THP_SWAP		if X86_64
	select ARCH_HAS_PARANOID_L1D_FLUSH
	select BUILDTIME_TABLE_SORT
	select CLKEVT_I8253
	select CLOCKSOURCE_VALIDATE_LAST_CYCLE
	select CLOCKSOURCE_WATCHDOG
	# Word-size accesses may read uninitialized data past the trailing \0
	# in strings and cause false KMSAN reports.
	select DCACHE_WORD_ACCESS		if !KMSAN
	select DYNAMIC_SIGFRAME
	select EDAC_ATOMIC_SCRUB
	select EDAC_SUPPORT
	select GENERIC_CLOCKEVENTS_BROADCAST	if X86_64 || (X86_32 && X86_LOCAL_APIC)
	select GENERIC_CLOCKEVENTS_MIN_ADJUST
	select GENERIC_CMOS_UPDATE
	select GENERIC_CPU_AUTOPROBE
	select GENERIC_CPU_VULNERABILITIES
	select GENERIC_EARLY_IOREMAP
	select GENERIC_ENTRY
	select GENERIC_IOMAP
	select GENERIC_IRQ_EFFECTIVE_AFF_MASK	if SMP
	select GENERIC_IRQ_MATRIX_ALLOCATOR	if X86_LOCAL_APIC
	select GENERIC_IRQ_MIGRATION		if SMP
	select GENERIC_IRQ_PROBE
	select GENERIC_IRQ_RESERVATION_MODE
	select GENERIC_IRQ_SHOW
	select GENERIC_PENDING_IRQ		if SMP
	select GENERIC_PTDUMP
	select GENERIC_SMP_IDLE_THREAD
	select GENERIC_TIME_VSYSCALL
	select GENERIC_GETTIMEOFDAY
	select GENERIC_VDSO_TIME_NS
	select GUP_GET_PXX_LOW_HIGH		if X86_PAE
	select HARDIRQS_SW_RESEND
	select HARDLOCKUP_CHECK_TIMESTAMP	if X86_64
	select HAS_IOPORT
	select HAVE_ACPI_APEI			if ACPI
	select HAVE_ACPI_APEI_NMI		if ACPI
	select HAVE_ALIGNED_STRUCT_PAGE		if SLUB
	select HAVE_ARCH_AUDITSYSCALL
	select HAVE_ARCH_HUGE_VMAP		if X86_64 || X86_PAE
	select HAVE_ARCH_HUGE_VMALLOC		if X86_64
	select HAVE_ARCH_JUMP_LABEL
	select HAVE_ARCH_JUMP_LABEL_RELATIVE
	select HAVE_ARCH_KASAN			if X86_64
	select HAVE_ARCH_KASAN_VMALLOC		if X86_64
	select HAVE_ARCH_KFENCE
	select HAVE_ARCH_KMSAN			if X86_64
	select HAVE_ARCH_KGDB
	select HAVE_ARCH_MMAP_RND_BITS		if MMU
	select HAVE_ARCH_MMAP_RND_COMPAT_BITS	if MMU && COMPAT
	select HAVE_ARCH_COMPAT_MMAP_BASES	if MMU && COMPAT
	select HAVE_ARCH_PREL32_RELOCATIONS
	select HAVE_ARCH_SECCOMP_FILTER
	select HAVE_ARCH_THREAD_STRUCT_WHITELIST
	select HAVE_ARCH_STACKLEAK
	select HAVE_ARCH_TRACEHOOK
	select HAVE_ARCH_TRANSPARENT_HUGEPAGE
	select HAVE_ARCH_TRANSPARENT_HUGEPAGE_PUD if X86_64
	select HAVE_ARCH_USERFAULTFD_WP         if X86_64 && USERFAULTFD
	select HAVE_ARCH_USERFAULTFD_MINOR	if X86_64 && USERFAULTFD
	select HAVE_ARCH_VMAP_STACK		if X86_64
	select HAVE_ARCH_RANDOMIZE_KSTACK_OFFSET
	select HAVE_ARCH_WITHIN_STACK_FRAMES
	select HAVE_ASM_MODVERSIONS
	select HAVE_CMPXCHG_DOUBLE
	select HAVE_CMPXCHG_LOCAL
	select HAVE_CONTEXT_TRACKING_USER		if X86_64
	select HAVE_CONTEXT_TRACKING_USER_OFFSTACK	if HAVE_CONTEXT_TRACKING_USER
	select HAVE_C_RECORDMCOUNT
	select HAVE_OBJTOOL_MCOUNT		if HAVE_OBJTOOL
	select HAVE_OBJTOOL_NOP_MCOUNT		if HAVE_OBJTOOL_MCOUNT
	select HAVE_BUILDTIME_MCOUNT_SORT
	select HAVE_DEBUG_KMEMLEAK
	select HAVE_DMA_CONTIGUOUS
	select HAVE_DYNAMIC_FTRACE
	select HAVE_DYNAMIC_FTRACE_WITH_REGS
	select HAVE_DYNAMIC_FTRACE_WITH_ARGS	if X86_64
	select HAVE_DYNAMIC_FTRACE_WITH_DIRECT_CALLS
	select HAVE_SAMPLE_FTRACE_DIRECT	if X86_64
	select HAVE_SAMPLE_FTRACE_DIRECT_MULTI	if X86_64
	select HAVE_EBPF_JIT
	select HAVE_EFFICIENT_UNALIGNED_ACCESS
	select HAVE_EISA
	select HAVE_EXIT_THREAD
	select HAVE_FAST_GUP
	select HAVE_FENTRY			if X86_64 || DYNAMIC_FTRACE
	select HAVE_FTRACE_MCOUNT_RECORD
	select HAVE_FUNCTION_GRAPH_RETVAL	if HAVE_FUNCTION_GRAPH_TRACER
	select HAVE_FUNCTION_GRAPH_TRACER	if X86_32 || (X86_64 && DYNAMIC_FTRACE)
	select HAVE_FUNCTION_TRACER
	select HAVE_GCC_PLUGINS
	select HAVE_HW_BREAKPOINT
	select HAVE_IOREMAP_PROT
	select HAVE_IRQ_EXIT_ON_IRQ_STACK	if X86_64
	select HAVE_IRQ_TIME_ACCOUNTING
	select HAVE_JUMP_LABEL_HACK		if HAVE_OBJTOOL
	select HAVE_KERNEL_BZIP2
	select HAVE_KERNEL_GZIP
	select HAVE_KERNEL_LZ4
	select HAVE_KERNEL_LZMA
	select HAVE_KERNEL_LZO
	select HAVE_KERNEL_XZ
	select HAVE_KERNEL_ZSTD
	select HAVE_KPROBES
	select HAVE_KPROBES_ON_FTRACE
	select HAVE_FUNCTION_ERROR_INJECTION
	select HAVE_KRETPROBES
	select HAVE_RETHOOK
	select HAVE_KVM
	select HAVE_LIVEPATCH			if X86_64
	select HAVE_MIXED_BREAKPOINTS_REGS
	select HAVE_MOD_ARCH_SPECIFIC
	select HAVE_MOVE_PMD
	select HAVE_MOVE_PUD
	select HAVE_NOINSTR_HACK		if HAVE_OBJTOOL
	select HAVE_NMI
	select HAVE_NOINSTR_VALIDATION		if HAVE_OBJTOOL
	select HAVE_OBJTOOL			if X86_64
	select HAVE_OPTPROBES
	select HAVE_PCSPKR_PLATFORM
	select HAVE_PERF_EVENTS
	select HAVE_PERF_EVENTS_NMI
	select HAVE_HARDLOCKUP_DETECTOR_PERF	if PERF_EVENTS && HAVE_PERF_EVENTS_NMI
	select HAVE_PCI
	select HAVE_PERF_REGS
	select HAVE_PERF_USER_STACK_DUMP
	select MMU_GATHER_RCU_TABLE_FREE	if PARAVIRT
	select MMU_GATHER_MERGE_VMAS
	select HAVE_POSIX_CPU_TIMERS_TASK_WORK
	select HAVE_REGS_AND_STACK_ACCESS_API
	select HAVE_RELIABLE_STACKTRACE		if UNWINDER_ORC || STACK_VALIDATION
	select HAVE_FUNCTION_ARG_ACCESS_API
	select HAVE_SETUP_PER_CPU_AREA
	select HAVE_SOFTIRQ_ON_OWN_STACK
	select HAVE_STACKPROTECTOR		if CC_HAS_SANE_STACKPROTECTOR
	select HAVE_STACK_VALIDATION		if HAVE_OBJTOOL
	select HAVE_STATIC_CALL
	select HAVE_STATIC_CALL_INLINE		if HAVE_OBJTOOL
	select HAVE_PREEMPT_DYNAMIC_CALL
	select HAVE_RSEQ
	select HAVE_RUST			if X86_64
	select HAVE_SYSCALL_TRACEPOINTS
	select HAVE_UACCESS_VALIDATION		if HAVE_OBJTOOL
	select HAVE_UNSTABLE_SCHED_CLOCK
	select HAVE_USER_RETURN_NOTIFIER
	select HAVE_GENERIC_VDSO
	select HOTPLUG_PARALLEL			if SMP && X86_64
	select HOTPLUG_SMT			if SMP
	select HOTPLUG_SPLIT_STARTUP		if SMP && X86_32
	select IRQ_FORCED_THREADING
	select LOCK_MM_AND_FIND_VMA
	select NEED_PER_CPU_EMBED_FIRST_CHUNK
	select NEED_PER_CPU_PAGE_FIRST_CHUNK
	select NEED_SG_DMA_LENGTH
	select PCI_DOMAINS			if PCI
	select PCI_LOCKLESS_CONFIG		if PCI
	select PERF_EVENTS
	select RTC_LIB
	select RTC_MC146818_LIB
	select SPARSE_IRQ
	select SYSCTL_EXCEPTION_TRACE
	select THREAD_INFO_IN_TASK
	select TRACE_IRQFLAGS_SUPPORT
	select TRACE_IRQFLAGS_NMI_SUPPORT
	select USER_STACKTRACE_SUPPORT
	select HAVE_ARCH_KCSAN			if X86_64
	select PROC_PID_ARCH_STATUS		if PROC_FS
	select HAVE_ARCH_NODE_DEV_GROUP		if X86_SGX
	select FUNCTION_ALIGNMENT_16B		if X86_64 || X86_ALIGNMENT_16
	select FUNCTION_ALIGNMENT_4B
	imply IMA_SECURE_AND_OR_TRUSTED_BOOT    if EFI
	select HAVE_DYNAMIC_FTRACE_NO_PATCHABLE

config INSTRUCTION_DECODER
	def_bool y
	depends on KPROBES || PERF_EVENTS || UPROBES

config OUTPUT_FORMAT
	string
	default "elf32-i386" if X86_32
	default "elf64-x86-64" if X86_64

config LOCKDEP_SUPPORT
	def_bool y

config STACKTRACE_SUPPORT
	def_bool y

config MMU
	def_bool y

config ARCH_MMAP_RND_BITS_MIN
	default 28 if 64BIT
	default 8

config ARCH_MMAP_RND_BITS_MAX
	default 32 if 64BIT
	default 16

config ARCH_MMAP_RND_COMPAT_BITS_MIN
	default 8

config ARCH_MMAP_RND_COMPAT_BITS_MAX
	default 16

config SBUS
	bool

config GENERIC_ISA_DMA
	def_bool y
	depends on ISA_DMA_API

config GENERIC_CSUM
	bool
	default y if KMSAN || KASAN

config GENERIC_BUG
	def_bool y
	depends on BUG
	select GENERIC_BUG_RELATIVE_POINTERS if X86_64

config GENERIC_BUG_RELATIVE_POINTERS
	bool

config ARCH_MAY_HAVE_PC_FDC
	def_bool y
	depends on ISA_DMA_API

config GENERIC_CALIBRATE_DELAY
	def_bool y

config ARCH_HAS_CPU_RELAX
	def_bool y

config ARCH_HIBERNATION_POSSIBLE
	def_bool y

config ARCH_SUSPEND_POSSIBLE
	def_bool y

config AUDIT_ARCH
	def_bool y if X86_64

config KASAN_SHADOW_OFFSET
	hex
	depends on KASAN
	default 0xdffffc0000000000

config HAVE_INTEL_TXT
	def_bool y
	depends on INTEL_IOMMU && ACPI

config X86_32_SMP
	def_bool y
	depends on X86_32 && SMP

config X86_64_SMP
	def_bool y
	depends on X86_64 && SMP

config ARCH_SUPPORTS_UPROBES
	def_bool y

config FIX_EARLYCON_MEM
	def_bool y

config DYNAMIC_PHYSICAL_MASK
	bool

config PGTABLE_LEVELS
	int
	default 5 if X86_5LEVEL
	default 4 if X86_64
	default 3 if X86_PAE
	default 2

config CC_HAS_SANE_STACKPROTECTOR
	bool
	default $(success,$(srctree)/scripts/gcc-x86_64-has-stack-protector.sh $(CC) $(CLANG_FLAGS)) if 64BIT
	default $(success,$(srctree)/scripts/gcc-x86_32-has-stack-protector.sh $(CC) $(CLANG_FLAGS))
	help
	  We have to make sure stack protector is unconditionally disabled if
	  the compiler produces broken code or if it does not let us control
	  the segment on 32-bit kernels.

menu "Processor type and features"

config SMP
	bool "Symmetric multi-processing support"
	help
	  This enables support for systems with more than one CPU. If you have
	  a system with only one CPU, say N. If you have a system with more
	  than one CPU, say Y.

	  If you say N here, the kernel will run on uni- and multiprocessor
	  machines, but will use only one CPU of a multiprocessor machine. If
	  you say Y here, the kernel will run on many, but not all,
	  uniprocessor machines. On a uniprocessor machine, the kernel
	  will run faster if you say N here.

	  Note that if you say Y here and choose architecture "586" or
	  "Pentium" under "Processor family", the kernel will not work on 486
	  architectures. Similarly, multiprocessor kernels for the "PPro"
	  architecture may not work on all Pentium based boards.

	  People using multiprocessor machines who say Y here should also say
	  Y to "Enhanced Real Time Clock Support", below. The "Advanced Power
	  Management" code will be disabled if you say Y here.

	  See also <file:Documentation/arch/x86/i386/IO-APIC.rst>,
	  <file:Documentation/admin-guide/lockup-watchdogs.rst> and the SMP-HOWTO available at
	  <http://www.tldp.org/docs.html#howto>.

	  If you don't know what to do here, say N.

config X86_X2APIC
	bool "Support x2apic"
	depends on X86_LOCAL_APIC && X86_64 && (IRQ_REMAP || HYPERVISOR_GUEST)
	help
	  This enables x2apic support on CPUs that have this feature.

	  This allows 32-bit apic IDs (so it can support very large systems),
	  and accesses the local apic via MSRs not via mmio.

	  Some Intel systems circa 2022 and later are locked into x2APIC mode
	  and can not fall back to the legacy APIC modes if SGX or TDX are
	  enabled in the BIOS. They will boot with very reduced functionality
	  without enabling this option.

	  If you don't know what to do here, say N.

config X86_MPPARSE
	bool "Enable MPS table" if ACPI
	default y
	depends on X86_LOCAL_APIC
	help
	  For old smp systems that do not have proper acpi support. Newer systems
	  (esp with 64bit cpus) with acpi support, MADT and DSDT will override it

config GOLDFISH
	def_bool y
	depends on X86_GOLDFISH

config X86_CPU_RESCTRL
	bool "x86 CPU resource control support"
	depends on X86 && (CPU_SUP_INTEL || CPU_SUP_AMD)
	select KERNFS
	select PROC_CPU_RESCTRL		if PROC_FS
	help
	  Enable x86 CPU resource control support.

	  Provide support for the allocation and monitoring of system resources
	  usage by the CPU.

	  Intel calls this Intel Resource Director Technology
	  (Intel(R) RDT). More information about RDT can be found in the
	  Intel x86 Architecture Software Developer Manual.

	  AMD calls this AMD Platform Quality of Service (AMD QoS).
	  More information about AMD QoS can be found in the AMD64 Technology
	  Platform Quality of Service Extensions manual.

	  Say N if unsure.

if X86_32
config X86_BIGSMP
	bool "Support for big SMP systems with more than 8 CPUs"
	depends on SMP
	help
	  This option is needed for the systems that have more than 8 CPUs.

config X86_EXTENDED_PLATFORM
	bool "Support for extended (non-PC) x86 platforms"
	default y
	help
	  If you disable this option then the kernel will only support
	  standard PC platforms. (which covers the vast majority of
	  systems out there.)

	  If you enable this option then you'll be able to select support
	  for the following (non-PC) 32 bit x86 platforms:
		Goldfish (Android emulator)
		AMD Elan
		RDC R-321x SoC
		SGI 320/540 (Visual Workstation)
		STA2X11-based (e.g. Northville)
		Moorestown MID devices

	  If you have one of these systems, or if you want to build a
	  generic distribution kernel, say Y here - otherwise say N.
endif # X86_32

if X86_64
config X86_EXTENDED_PLATFORM
	bool "Support for extended (non-PC) x86 platforms"
	default y
	help
	  If you disable this option then the kernel will only support
	  standard PC platforms. (which covers the vast majority of
	  systems out there.)

	  If you enable this option then you'll be able to select support
	  for the following (non-PC) 64 bit x86 platforms:
		Numascale NumaChip
		ScaleMP vSMP
		SGI Ultraviolet

	  If you have one of these systems, or if you want to build a
	  generic distribution kernel, say Y here - otherwise say N.
endif # X86_64
# This is an alphabetically sorted list of 64 bit extended platforms
# Please maintain the alphabetic order if and when there are additions
config X86_NUMACHIP
	bool "Numascale NumaChip"
	depends on X86_64
	depends on X86_EXTENDED_PLATFORM
	depends on NUMA
	depends on SMP
	depends on X86_X2APIC
	depends on PCI_MMCONFIG
	help
	  Adds support for Numascale NumaChip large-SMP systems. Needed to
	  enable more than ~168 cores.
	  If you don't have one of these, you should say N here.

config X86_VSMP
	bool "ScaleMP vSMP"
	select HYPERVISOR_GUEST
	select PARAVIRT
	depends on X86_64 && PCI
	depends on X86_EXTENDED_PLATFORM
	depends on SMP
	help
	  Support for ScaleMP vSMP systems.  Say 'Y' here if this kernel is
	  supposed to run on these EM64T-based machines.  Only choose this option
	  if you have one of these machines.

config X86_UV
	bool "SGI Ultraviolet"
	depends on X86_64
	depends on X86_EXTENDED_PLATFORM
	depends on NUMA
	depends on EFI
	depends on KEXEC_CORE
	depends on X86_X2APIC
	depends on PCI
	help
	  This option is needed in order to support SGI Ultraviolet systems.
	  If you don't have one of these, you should say N here.

# Following is an alphabetically sorted list of 32 bit extended platforms
# Please maintain the alphabetic order if and when there are additions

config X86_GOLDFISH
	bool "Goldfish (Virtual Platform)"
	depends on X86_EXTENDED_PLATFORM
	help
	  Enable support for the Goldfish virtual platform used primarily
	  for Android development. Unless you are building for the Android
	  Goldfish emulator say N here.

config X86_INTEL_CE
	bool "CE4100 TV platform"
	depends on PCI
	depends on PCI_GODIRECT
	depends on X86_IO_APIC
	depends on X86_32
	depends on X86_EXTENDED_PLATFORM
	select X86_REBOOTFIXUPS
	select OF
	select OF_EARLY_FLATTREE
	help
	  Select for the Intel CE media processor (CE4100) SOC.
	  This option compiles in support for the CE4100 SOC for settop
	  boxes and media devices.

config X86_INTEL_MID
	bool "Intel MID platform support"
	depends on X86_EXTENDED_PLATFORM
	depends on X86_PLATFORM_DEVICES
	depends on PCI
	depends on X86_64 || (PCI_GOANY && X86_32)
	depends on X86_IO_APIC
	select I2C
	select DW_APB_TIMER
	select INTEL_SCU_PCI
	help
	  Select to build a kernel capable of supporting Intel MID (Mobile
	  Internet Device) platform systems which do not have the PCI legacy
	  interfaces. If you are building for a PC class system say N here.

	  Intel MID platforms are based on an Intel processor and chipset which
	  consume less power than most of the x86 derivatives.

config X86_INTEL_QUARK
	bool "Intel Quark platform support"
	depends on X86_32
	depends on X86_EXTENDED_PLATFORM
	depends on X86_PLATFORM_DEVICES
	depends on X86_TSC
	depends on PCI
	depends on PCI_GOANY
	depends on X86_IO_APIC
	select IOSF_MBI
	select INTEL_IMR
	select COMMON_CLK
	help
	  Select to include support for Quark X1000 SoC.
	  Say Y here if you have a Quark based system such as the Arduino
	  compatible Intel Galileo.

config X86_INTEL_LPSS
	bool "Intel Low Power Subsystem Support"
	depends on X86 && ACPI && PCI
	select COMMON_CLK
	select PINCTRL
	select IOSF_MBI
	help
	  Select to build support for Intel Low Power Subsystem such as
	  found on Intel Lynxpoint PCH. Selecting this option enables
	  things like clock tree (common clock framework) and pincontrol
	  which are needed by the LPSS peripheral drivers.

config X86_AMD_PLATFORM_DEVICE
	bool "AMD ACPI2Platform devices support"
	depends on ACPI
	select COMMON_CLK
	select PINCTRL
	help
	  Select to interpret AMD specific ACPI device to platform device
	  such as I2C, UART, GPIO found on AMD Carrizo and later chipsets.
	  I2C and UART depend on COMMON_CLK to set clock. GPIO driver is
	  implemented under PINCTRL subsystem.

config IOSF_MBI
	tristate "Intel SoC IOSF Sideband support for SoC platforms"
	depends on PCI
	help
	  This option enables sideband register access support for Intel SoC
	  platforms. On these platforms the IOSF sideband is used in lieu of
	  MSR's for some register accesses, mostly but not limited to thermal
	  and power. Drivers may query the availability of this device to
	  determine if they need the sideband in order to work on these
	  platforms. The sideband is available on the following SoC products.
	  This list is not meant to be exclusive.
	   - BayTrail
	   - Braswell
	   - Quark

	  You should say Y if you are running a kernel on one of these SoC's.

config IOSF_MBI_DEBUG
	bool "Enable IOSF sideband access through debugfs"
	depends on IOSF_MBI && DEBUG_FS
	help
	  Select this option to expose the IOSF sideband access registers (MCR,
	  MDR, MCRX) through debugfs to write and read register information from
	  different units on the SoC. This is most useful for obtaining device
	  state information for debug and analysis. As this is a general access
	  mechanism, users of this option would have specific knowledge of the
	  device they want to access.

	  If you don't require the option or are in doubt, say N.

config X86_RDC321X
	bool "RDC R-321x SoC"
	depends on X86_32
	depends on X86_EXTENDED_PLATFORM
	select M486
	select X86_REBOOTFIXUPS
	help
	  This option is needed for RDC R-321x system-on-chip, also known
	  as R-8610-(G).
	  If you don't have one of these chips, you should say N here.

config X86_32_NON_STANDARD
	bool "Support non-standard 32-bit SMP architectures"
	depends on X86_32 && SMP
	depends on X86_EXTENDED_PLATFORM
	help
	  This option compiles in the bigsmp and STA2X11 default
	  subarchitectures.  It is intended for a generic binary
	  kernel. If you select them all, kernel will probe it one by
	  one and will fallback to default.

# Alphabetically sorted list of Non standard 32 bit platforms

config X86_SUPPORTS_MEMORY_FAILURE
	def_bool y
	# MCE code calls memory_failure():
	depends on X86_MCE
	# On 32-bit this adds too big of NODES_SHIFT and we run out of page flags:
	# On 32-bit SPARSEMEM adds too big of SECTIONS_WIDTH:
	depends on X86_64 || !SPARSEMEM
	select ARCH_SUPPORTS_MEMORY_FAILURE

config STA2X11
	bool "STA2X11 Companion Chip Support"
	depends on X86_32_NON_STANDARD && PCI
	select SWIOTLB
	select MFD_STA2X11
	select GPIOLIB
	help
	  This adds support for boards based on the STA2X11 IO-Hub,
	  a.k.a. "ConneXt". The chip is used in place of the standard
	  PC chipset, so all "standard" peripherals are missing. If this
	  option is selected the kernel will still be able to boot on
	  standard PC machines.

config X86_32_IRIS
	tristate "Eurobraille/Iris poweroff module"
	depends on X86_32
	help
	  The Iris machines from EuroBraille do not have APM or ACPI support
	  to shut themselves down properly.  A special I/O sequence is
	  needed to do so, which is what this module does at
	  kernel shutdown.

	  This is only for Iris machines from EuroBraille.

	  If unused, say N.

config SCHED_OMIT_FRAME_POINTER
	def_bool y
	prompt "Single-depth WCHAN output"
	depends on X86
	help
	  Calculate simpler /proc/<PID>/wchan values. If this option
	  is disabled then wchan values will recurse back to the
	  caller function. This provides more accurate wchan values,
	  at the expense of slightly more scheduling overhead.

	  If in doubt, say "Y".

menuconfig HYPERVISOR_GUEST
	bool "Linux guest support"
	help
	  Say Y here to enable options for running Linux under various hyper-
	  visors. This option enables basic hypervisor detection and platform
	  setup.

	  If you say N, all options in this submenu will be skipped and
	  disabled, and Linux guest support won't be built in.

if HYPERVISOR_GUEST

config PARAVIRT
	bool "Enable paravirtualization code"
	depends on HAVE_STATIC_CALL
	help
	  This changes the kernel so it can modify itself when it is run
	  under a hypervisor, potentially improving performance significantly
	  over full virtualization.  However, when run without a hypervisor
	  the kernel is theoretically slower and slightly larger.

config PARAVIRT_XXL
	bool

config PARAVIRT_DEBUG
	bool "paravirt-ops debugging"
	depends on PARAVIRT && DEBUG_KERNEL
	help
	  Enable to debug paravirt_ops internals.  Specifically, BUG if
	  a paravirt_op is missing when it is called.

config PARAVIRT_SPINLOCKS
	bool "Paravirtualization layer for spinlocks"
	depends on PARAVIRT && SMP
	help
	  Paravirtualized spinlocks allow a pvops backend to replace the
	  spinlock implementation with something virtualization-friendly
	  (for example, block the virtual CPU rather than spinning).

	  It has a minimal impact on native kernels and gives a nice performance
	  benefit on paravirtualized KVM / Xen kernels.

	  If you are unsure how to answer this question, answer Y.

config X86_HV_CALLBACK_VECTOR
	def_bool n

source "arch/x86/xen/Kconfig"

config KVM_GUEST
	bool "KVM Guest support (including kvmclock)"
	depends on PARAVIRT
	select PARAVIRT_CLOCK
	select ARCH_CPUIDLE_HALTPOLL
	select X86_HV_CALLBACK_VECTOR
	default y
	help
	  This option enables various optimizations for running under the KVM
	  hypervisor. It includes a paravirtualized clock, so that instead
	  of relying on a PIT (or probably other) emulation by the
	  underlying device model, the host provides the guest with
	  timing infrastructure such as time of day, and system time

config ARCH_CPUIDLE_HALTPOLL
	def_bool n
	prompt "Disable host haltpoll when loading haltpoll driver"
	help
	  If virtualized under KVM, disable host haltpoll.

config PVH
	bool "Support for running PVH guests"
	help
	  This option enables the PVH entry point for guest virtual machines
	  as specified in the x86/HVM direct boot ABI.

config PARAVIRT_TIME_ACCOUNTING
	bool "Paravirtual steal time accounting"
	depends on PARAVIRT
	help
	  Select this option to enable fine granularity task steal time
	  accounting. Time spent executing other tasks in parallel with
	  the current vCPU is discounted from the vCPU power. To account for
	  that, there can be a small performance impact.

	  If in doubt, say N here.

config PARAVIRT_CLOCK
	bool

config JAILHOUSE_GUEST
	bool "Jailhouse non-root cell support"
	depends on X86_64 && PCI
	select X86_PM_TIMER
	help
	  This option allows to run Linux as guest in a Jailhouse non-root
	  cell. You can leave this option disabled if you only want to start
	  Jailhouse and run Linux afterwards in the root cell.

config ACRN_GUEST
	bool "ACRN Guest support"
	depends on X86_64
	select X86_HV_CALLBACK_VECTOR
	help
	  This option allows to run Linux as guest in the ACRN hypervisor. ACRN is
	  a flexible, lightweight reference open-source hypervisor, built with
	  real-time and safety-criticality in mind. It is built for embedded
	  IOT with small footprint and real-time features. More details can be
	  found in https://projectacrn.org/.

config INTEL_TDX_GUEST
	bool "Intel TDX (Trust Domain Extensions) - Guest Support"
	depends on X86_64 && CPU_SUP_INTEL
	depends on X86_X2APIC
	depends on EFI_STUB
	select ARCH_HAS_CC_PLATFORM
	select X86_MEM_ENCRYPT
	select X86_MCE
	select UNACCEPTED_MEMORY
	help
	  Support running as a guest under Intel TDX.  Without this support,
	  the guest kernel can not boot or run under TDX.
	  TDX includes memory encryption and integrity capabilities
	  which protect the confidentiality and integrity of guest
	  memory contents and CPU state. TDX guests are protected from
	  some attacks from the VMM.

endif # HYPERVISOR_GUEST

source "arch/x86/Kconfig.cpu"

config HPET_TIMER
	def_bool X86_64
	prompt "HPET Timer Support" if X86_32
	help
	  Use the IA-PC HPET (High Precision Event Timer) to manage
	  time in preference to the PIT and RTC, if a HPET is
	  present.
	  HPET is the next generation timer replacing legacy 8254s.
	  The HPET provides a stable time base on SMP
	  systems, unlike the TSC, but it is more expensive to access,
	  as it is off-chip.  The interface used is documented
	  in the HPET spec, revision 1.

	  You can safely choose Y here.  However, HPET will only be
	  activated if the platform and the BIOS support this feature.
	  Otherwise the 8254 will be used for timing services.

	  Choose N to continue using the legacy 8254 timer.

config HPET_EMULATE_RTC
	def_bool y
	depends on HPET_TIMER && (RTC_DRV_CMOS=m || RTC_DRV_CMOS=y)

# Mark as expert because too many people got it wrong.
# The code disables itself when not needed.
config DMI
	default y
	select DMI_SCAN_MACHINE_NON_EFI_FALLBACK
	bool "Enable DMI scanning" if EXPERT
	help
	  Enabled scanning of DMI to identify machine quirks. Say Y
	  here unless you have verified that your setup is not
	  affected by entries in the DMI blacklist. Required by PNP
	  BIOS code.

config GART_IOMMU
	bool "Old AMD GART IOMMU support"
	select DMA_OPS
	select IOMMU_HELPER
	select SWIOTLB
	depends on X86_64 && PCI && AMD_NB
	help
	  Provides a driver for older AMD Athlon64/Opteron/Turion/Sempron
	  GART based hardware IOMMUs.

	  The GART supports full DMA access for devices with 32-bit access
	  limitations, on systems with more than 3 GB. This is usually needed
	  for USB, sound, many IDE/SATA chipsets and some other devices.

	  Newer systems typically have a modern AMD IOMMU, supported via
	  the CONFIG_AMD_IOMMU=y config option.

	  In normal configurations this driver is only active when needed:
	  there's more than 3 GB of memory and the system contains a
	  32-bit limited device.

	  If unsure, say Y.

config BOOT_VESA_SUPPORT
	bool
	help
	  If true, at least one selected framebuffer driver can take advantage
	  of VESA video modes set at an early boot stage via the vga= parameter.

config MAXSMP
	bool "Enable Maximum number of SMP Processors and NUMA Nodes"
	depends on X86_64 && SMP && DEBUG_KERNEL
	select CPUMASK_OFFSTACK
	help
	  Enable maximum number of CPUS and NUMA Nodes for this architecture.
	  If unsure, say N.

#
# The maximum number of CPUs supported:
#
# The main config value is NR_CPUS, which defaults to NR_CPUS_DEFAULT,
# and which can be configured interactively in the
# [NR_CPUS_RANGE_BEGIN ... NR_CPUS_RANGE_END] range.
#
# The ranges are different on 32-bit and 64-bit kernels, depending on
# hardware capabilities and scalability features of the kernel.
#
# ( If MAXSMP is enabled we just use the highest possible value and disable
#   interactive configuration. )
#

config NR_CPUS_RANGE_BEGIN
	int
	default NR_CPUS_RANGE_END if MAXSMP
	default    1 if !SMP
	default    2

config NR_CPUS_RANGE_END
	int
	depends on X86_32
	default   64 if  SMP &&  X86_BIGSMP
	default    8 if  SMP && !X86_BIGSMP
	default    1 if !SMP

config NR_CPUS_RANGE_END
	int
	depends on X86_64
	default 8192 if  SMP && CPUMASK_OFFSTACK
	default  512 if  SMP && !CPUMASK_OFFSTACK
	default    1 if !SMP

config NR_CPUS_DEFAULT
	int
	depends on X86_32
	default   32 if  X86_BIGSMP
	default    8 if  SMP
	default    1 if !SMP

config NR_CPUS_DEFAULT
	int
	depends on X86_64
	default 8192 if  MAXSMP
	default   64 if  SMP
	default    1 if !SMP

config NR_CPUS
	int "Maximum number of CPUs" if SMP && !MAXSMP
	range NR_CPUS_RANGE_BEGIN NR_CPUS_RANGE_END
	default NR_CPUS_DEFAULT
	help
	  This allows you to specify the maximum number of CPUs which this
	  kernel will support.  If CPUMASK_OFFSTACK is enabled, the maximum
	  supported value is 8192, otherwise the maximum value is 512.  The
	  minimum value which makes sense is 2.

	  This is purely to save memory: each supported CPU adds about 8KB
	  to the kernel image.

config SCHED_CLUSTER
	bool "Cluster scheduler support"
	depends on SMP
	default y
	help
	  Cluster scheduler support improves the CPU scheduler's decision
	  making when dealing with machines that have clusters of CPUs.
	  Cluster usually means a couple of CPUs which are placed closely
	  by sharing mid-level caches, last-level cache tags or internal
	  busses.

config SCHED_SMT
	def_bool y if SMP

config SCHED_MC
	def_bool y
	prompt "Multi-core scheduler support"
	depends on SMP
	help
	  Multi-core scheduler support improves the CPU scheduler's decision
	  making when dealing with multi-core CPU chips at a cost of slightly
	  increased overhead in some places. If unsure say N here.

config SCHED_MC_PRIO
	bool "CPU core priorities scheduler support"
	depends on SCHED_MC && CPU_SUP_INTEL
	select X86_INTEL_PSTATE
	select CPU_FREQ
	default y
	help
	  Intel Turbo Boost Max Technology 3.0 enabled CPUs have a
	  core ordering determined at manufacturing time, which allows
	  certain cores to reach higher turbo frequencies (when running
	  single threaded workloads) than others.

	  Enabling this kernel feature teaches the scheduler about
	  the TBM3 (aka ITMT) priority order of the CPU cores and adjusts the
	  scheduler's CPU selection logic accordingly, so that higher
	  overall system performance can be achieved.

	  This feature will have no effect on CPUs without this feature.

	  If unsure say Y here.

config UP_LATE_INIT
	def_bool y
	depends on !SMP && X86_LOCAL_APIC

config X86_UP_APIC
	bool "Local APIC support on uniprocessors" if !PCI_MSI
	default PCI_MSI
	depends on X86_32 && !SMP && !X86_32_NON_STANDARD
	help
	  A local APIC (Advanced Programmable Interrupt Controller) is an
	  integrated interrupt controller in the CPU. If you have a single-CPU
	  system which has a processor with a local APIC, you can say Y here to
	  enable and use it. If you say Y here even though your machine doesn't
	  have a local APIC, then the kernel will still run with no slowdown at
	  all. The local APIC supports CPU-generated self-interrupts (timer,
	  performance counters), and the NMI watchdog which detects hard
	  lockups.

config X86_UP_IOAPIC
	bool "IO-APIC support on uniprocessors"
	depends on X86_UP_APIC
	help
	  An IO-APIC (I/O Advanced Programmable Interrupt Controller) is an
	  SMP-capable replacement for PC-style interrupt controllers. Most
	  SMP systems and many recent uniprocessor systems have one.

	  If you have a single-CPU system with an IO-APIC, you can say Y here
	  to use it. If you say Y here even though your machine doesn't have
	  an IO-APIC, then the kernel will still run with no slowdown at all.

config X86_LOCAL_APIC
	def_bool y
	depends on X86_64 || SMP || X86_32_NON_STANDARD || X86_UP_APIC || PCI_MSI
	select IRQ_DOMAIN_HIERARCHY

config X86_IO_APIC
	def_bool y
	depends on X86_LOCAL_APIC || X86_UP_IOAPIC

config X86_REROUTE_FOR_BROKEN_BOOT_IRQS
	bool "Reroute for broken boot IRQs"
	depends on X86_IO_APIC
	help
	  This option enables a workaround that fixes a source of
	  spurious interrupts. This is recommended when threaded
	  interrupt handling is used on systems where the generation of
	  superfluous "boot interrupts" cannot be disabled.

	  Some chipsets generate a legacy INTx "boot IRQ" when the IRQ
	  entry in the chipset's IO-APIC is masked (as, e.g. the RT
	  kernel does during interrupt handling). On chipsets where this
	  boot IRQ generation cannot be disabled, this workaround keeps
	  the original IRQ line masked so that only the equivalent "boot
	  IRQ" is delivered to the CPUs. The workaround also tells the
	  kernel to set up the IRQ handler on the boot IRQ line. In this
	  way only one interrupt is delivered to the kernel. Otherwise
	  the spurious second interrupt may cause the kernel to bring
	  down (vital) interrupt lines.

	  Only affects "broken" chipsets. Interrupt sharing may be
	  increased on these systems.

config X86_MCE
	bool "Machine Check / overheating reporting"
	select GENERIC_ALLOCATOR
	default y
	help
	  Machine Check support allows the processor to notify the
	  kernel if it detects a problem (e.g. overheating, data corruption).
	  The action the kernel takes depends on the severity of the problem,
	  ranging from warning messages to halting the machine.

config X86_MCELOG_LEGACY
	bool "Support for deprecated /dev/mcelog character device"
	depends on X86_MCE
	help
	  Enable support for /dev/mcelog which is needed by the old mcelog
	  userspace logging daemon. Consider switching to the new generation
	  rasdaemon solution.

config X86_MCE_INTEL
	def_bool y
	prompt "Intel MCE features"
	depends on X86_MCE && X86_LOCAL_APIC
	help
	  Additional support for intel specific MCE features such as
	  the thermal monitor.

config X86_MCE_AMD
	def_bool y
	prompt "AMD MCE features"
	depends on X86_MCE && X86_LOCAL_APIC && AMD_NB
	help
	  Additional support for AMD specific MCE features such as
	  the DRAM Error Threshold.

config X86_ANCIENT_MCE
	bool "Support for old Pentium 5 / WinChip machine checks"
	depends on X86_32 && X86_MCE
	help
	  Include support for machine check handling on old Pentium 5 or WinChip
	  systems. These typically need to be enabled explicitly on the command
	  line.

config X86_MCE_THRESHOLD
	depends on X86_MCE_AMD || X86_MCE_INTEL
	def_bool y

config X86_MCE_INJECT
	depends on X86_MCE && X86_LOCAL_APIC && DEBUG_FS
	tristate "Machine check injector support"
	help
	  Provide support for injecting machine checks for testing purposes.
	  If you don't know what a machine check is and you don't do kernel
	  QA it is safe to say n.

source "arch/x86/events/Kconfig"

config X86_LEGACY_VM86
	bool "Legacy VM86 support"
	depends on X86_32
	help
	  This option allows user programs to put the CPU into V8086
	  mode, which is an 80286-era approximation of 16-bit real mode.

	  Some very old versions of X and/or vbetool require this option
	  for user mode setting.  Similarly, DOSEMU will use it if
	  available to accelerate real mode DOS programs.  However, any
	  recent version of DOSEMU, X, or vbetool should be fully
	  functional even without kernel VM86 support, as they will all
	  fall back to software emulation. Nevertheless, if you are using
	  a 16-bit DOS program where 16-bit performance matters, vm86
	  mode might be faster than emulation and you might want to
	  enable this option.

	  Note that any app that works on a 64-bit kernel is unlikely to
	  need this option, as 64-bit kernels don't, and can't, support
	  V8086 mode. This option is also unrelated to 16-bit protected
	  mode and is not needed to run most 16-bit programs under Wine.

	  Enabling this option increases the complexity of the kernel
	  and slows down exception handling a tiny bit.

	  If unsure, say N here.

config VM86
	bool
	default X86_LEGACY_VM86

config X86_16BIT
	bool "Enable support for 16-bit segments" if EXPERT
	default y
	depends on MODIFY_LDT_SYSCALL
	help
	  This option is required by programs like Wine to run 16-bit
	  protected mode legacy code on x86 processors.  Disabling
	  this option saves about 300 bytes on i386, or around 6K text
	  plus 16K runtime memory on x86-64,

config X86_ESPFIX32
	def_bool y
	depends on X86_16BIT && X86_32

config X86_ESPFIX64
	def_bool y
	depends on X86_16BIT && X86_64

config X86_VSYSCALL_EMULATION
	bool "Enable vsyscall emulation" if EXPERT
	default y
	depends on X86_64
	help
	  This enables emulation of the legacy vsyscall page.  Disabling
	  it is roughly equivalent to booting with vsyscall=none, except
	  that it will also disable the helpful warning if a program
	  tries to use a vsyscall.  With this option set to N, offending
	  programs will just segfault, citing addresses of the form
	  0xffffffffff600?00.

	  This option is required by many programs built before 2013, and
	  care should be used even with newer programs if set to N.

	  Disabling this option saves about 7K of kernel size and
	  possibly 4K of additional runtime pagetable memory.

config X86_IOPL_IOPERM
	bool "IOPERM and IOPL Emulation"
	default y
	help
	  This enables the ioperm() and iopl() syscalls which are necessary
	  for legacy applications.

	  Legacy IOPL support is an overbroad mechanism which allows user
	  space aside of accessing all 65536 I/O ports also to disable
	  interrupts. To gain this access the caller needs CAP_SYS_RAWIO
	  capabilities and permission from potentially active security
	  modules.

	  The emulation restricts the functionality of the syscall to
	  only allowing the full range I/O port access, but prevents the
	  ability to disable interrupts from user space which would be
	  granted if the hardware IOPL mechanism would be used.

config TOSHIBA
	tristate "Toshiba Laptop support"
	depends on X86_32
	help
	  This adds a driver to safely access the System Management Mode of
	  the CPU on Toshiba portables with a genuine Toshiba BIOS. It does
	  not work on models with a Phoenix BIOS. The System Management Mode
	  is used to set the BIOS and power saving options on Toshiba portables.

	  For information on utilities to make use of this driver see the
	  Toshiba Linux utilities web site at:
	  <http://www.buzzard.org.uk/toshiba/>.

	  Say Y if you intend to run this kernel on a Toshiba portable.
	  Say N otherwise.

config X86_REBOOTFIXUPS
	bool "Enable X86 board specific fixups for reboot"
	depends on X86_32
	help
	  This enables chipset and/or board specific fixups to be done
	  in order to get reboot to work correctly. This is only needed on
	  some combinations of hardware and BIOS. The symptom, for which
	  this config is intended, is when reboot ends with a stalled/hung
	  system.

	  Currently, the only fixup is for the Geode machines using
	  CS5530A and CS5536 chipsets and the RDC R-321x SoC.

	  Say Y if you want to enable the fixup. Currently, it's safe to
	  enable this option even if you don't need it.
	  Say N otherwise.

config MICROCODE
	bool "CPU microcode loading support"
	default y
	depends on CPU_SUP_AMD || CPU_SUP_INTEL
	help
	  If you say Y here, you will be able to update the microcode on
	  Intel and AMD processors. The Intel support is for the IA32 family,
	  e.g. Pentium Pro, Pentium II, Pentium III, Pentium 4, Xeon etc. The
	  AMD support is for families 0x10 and later. You will obviously need
	  the actual microcode binary data itself which is not shipped with
	  the Linux kernel.

	  The preferred method to load microcode from a detached initrd is described
	  in Documentation/arch/x86/microcode.rst. For that you need to enable
	  CONFIG_BLK_DEV_INITRD in order for the loader to be able to scan the
	  initrd for microcode blobs.

	  In addition, you can build the microcode into the kernel. For that you
	  need to add the vendor-supplied microcode to the CONFIG_EXTRA_FIRMWARE
	  config option.

config MICROCODE_INTEL
	bool "Intel microcode loading support"
	depends on CPU_SUP_INTEL && MICROCODE
	default MICROCODE
	help
	  This options enables microcode patch loading support for Intel
	  processors.

	  For the current Intel microcode data package go to
	  <https://downloadcenter.intel.com> and search for
	  'Linux Processor Microcode Data File'.

config MICROCODE_AMD
	bool "AMD microcode loading support"
	depends on CPU_SUP_AMD && MICROCODE
	help
	  If you select this option, microcode patch loading support for AMD
	  processors will be enabled.

config MICROCODE_LATE_LOADING
	bool "Late microcode loading (DANGEROUS)"
	default n
	depends on MICROCODE
	help
	  Loading microcode late, when the system is up and executing instructions
	  is a tricky business and should be avoided if possible. Just the sequence
	  of synchronizing all cores and SMT threads is one fragile dance which does
	  not guarantee that cores might not softlock after the loading. Therefore,
	  use this at your own risk. Late loading taints the kernel too.

config X86_MSR
	tristate "/dev/cpu/*/msr - Model-specific register support"
	help
	  This device gives privileged processes access to the x86
	  Model-Specific Registers (MSRs).  It is a character device with
	  major 202 and minors 0 to 31 for /dev/cpu/0/msr to /dev/cpu/31/msr.
	  MSR accesses are directed to a specific CPU on multi-processor
	  systems.

config X86_CPUID
	tristate "/dev/cpu/*/cpuid - CPU information support"
	help
	  This device gives processes access to the x86 CPUID instruction to
	  be executed on a specific processor.  It is a character device
	  with major 203 and minors 0 to 31 for /dev/cpu/0/cpuid to
	  /dev/cpu/31/cpuid.

choice
	prompt "High Memory Support"
	default HIGHMEM4G
	depends on X86_32

config NOHIGHMEM
	bool "off"
	help
	  Linux can use up to 64 Gigabytes of physical memory on x86 systems.
	  However, the address space of 32-bit x86 processors is only 4
	  Gigabytes large. That means that, if you have a large amount of
	  physical memory, not all of it can be "permanently mapped" by the
	  kernel. The physical memory that's not permanently mapped is called
	  "high memory".

	  If you are compiling a kernel which will never run on a machine with
	  more than 1 Gigabyte total physical RAM, answer "off" here (default
	  choice and suitable for most users). This will result in a "3GB/1GB"
	  split: 3GB are mapped so that each process sees a 3GB virtual memory
	  space and the remaining part of the 4GB virtual memory space is used
	  by the kernel to permanently map as much physical memory as
	  possible.

	  If the machine has between 1 and 4 Gigabytes physical RAM, then
	  answer "4GB" here.

	  If more than 4 Gigabytes is used then answer "64GB" here. This
	  selection turns Intel PAE (Physical Address Extension) mode on.
	  PAE implements 3-level paging on IA32 processors. PAE is fully
	  supported by Linux, PAE mode is implemented on all recent Intel
	  processors (Pentium Pro and better). NOTE: If you say "64GB" here,
	  then the kernel will not boot on CPUs that don't support PAE!

	  The actual amount of total physical memory will either be
	  auto detected or can be forced by using a kernel command line option
	  such as "mem=256M". (Try "man bootparam" or see the documentation of
	  your boot loader (lilo or loadlin) about how to pass options to the
	  kernel at boot time.)

	  If unsure, say "off".

config HIGHMEM4G
	bool "4GB"
	help
	  Select this if you have a 32-bit processor and between 1 and 4
	  gigabytes of physical RAM.

config HIGHMEM64G
	bool "64GB"
	depends on !M486SX && !M486 && !M586 && !M586TSC && !M586MMX && !MGEODE_LX && !MGEODEGX1 && !MCYRIXIII && !MELAN && !MWINCHIPC6 && !MWINCHIP3D && !MK6
	select X86_PAE
	help
	  Select this if you have a 32-bit processor and more than 4
	  gigabytes of physical RAM.

endchoice

choice
	prompt "Memory split" if EXPERT
	default VMSPLIT_3G
	depends on X86_32
	help
	  Select the desired split between kernel and user memory.

	  If the address range available to the kernel is less than the
	  physical memory installed, the remaining memory will be available
	  as "high memory". Accessing high memory is a little more costly
	  than low memory, as it needs to be mapped into the kernel first.
	  Note that increasing the kernel address space limits the range
	  available to user programs, making the address space there
	  tighter.  Selecting anything other than the default 3G/1G split
	  will also likely make your kernel incompatible with binary-only
	  kernel modules.

	  If you are not absolutely sure what you are doing, leave this
	  option alone!

	config VMSPLIT_3G
		bool "3G/1G user/kernel split"
	config VMSPLIT_3G_OPT
		depends on !X86_PAE
		bool "3G/1G user/kernel split (for full 1G low memory)"
	config VMSPLIT_2G
		bool "2G/2G user/kernel split"
	config VMSPLIT_2G_OPT
		depends on !X86_PAE
		bool "2G/2G user/kernel split (for full 2G low memory)"
	config VMSPLIT_1G
		bool "1G/3G user/kernel split"
endchoice

config PAGE_OFFSET
	hex
	default 0xB0000000 if VMSPLIT_3G_OPT
	default 0x80000000 if VMSPLIT_2G
	default 0x78000000 if VMSPLIT_2G_OPT
	default 0x40000000 if VMSPLIT_1G
	default 0xC0000000
	depends on X86_32

config HIGHMEM
	def_bool y
	depends on X86_32 && (HIGHMEM64G || HIGHMEM4G)

config X86_PAE
	bool "PAE (Physical Address Extension) Support"
	depends on X86_32 && !HIGHMEM4G
	select PHYS_ADDR_T_64BIT
	select SWIOTLB
	help
	  PAE is required for NX support, and furthermore enables
	  larger swapspace support for non-overcommit purposes. It
	  has the cost of more pagetable lookup overhead, and also
	  consumes more pagetable space per process.

config X86_5LEVEL
	bool "Enable 5-level page tables support"
	default y
	select DYNAMIC_MEMORY_LAYOUT
	select SPARSEMEM_VMEMMAP
	depends on X86_64
	help
	  5-level paging enables access to larger address space:
	  up to 128 PiB of virtual address space and 4 PiB of
	  physical address space.

	  It will be supported by future Intel CPUs.

	  A kernel with the option enabled can be booted on machines that
	  support 4- or 5-level paging.

	  See Documentation/arch/x86/x86_64/5level-paging.rst for more
	  information.

	  Say N if unsure.

config X86_DIRECT_GBPAGES
	def_bool y
	depends on X86_64
	help
	  Certain kernel features effectively disable kernel
	  linear 1 GB mappings (even if the CPU otherwise
	  supports them), so don't confuse the user by printing
	  that we have them enabled.

config X86_CPA_STATISTICS
	bool "Enable statistic for Change Page Attribute"
	depends on DEBUG_FS
	help
	  Expose statistics about the Change Page Attribute mechanism, which
	  helps to determine the effectiveness of preserving large and huge
	  page mappings when mapping protections are changed.

config X86_MEM_ENCRYPT
	select ARCH_HAS_FORCE_DMA_UNENCRYPTED
	select DYNAMIC_PHYSICAL_MASK
	def_bool n

config AMD_MEM_ENCRYPT
	bool "AMD Secure Memory Encryption (SME) support"
	depends on X86_64 && CPU_SUP_AMD
	depends on EFI_STUB
	select DMA_COHERENT_POOL
	select ARCH_USE_MEMREMAP_PROT
	select INSTRUCTION_DECODER
	select ARCH_HAS_CC_PLATFORM
	select X86_MEM_ENCRYPT
	select UNACCEPTED_MEMORY
	help
	  Say yes to enable support for the encryption of system memory.
	  This requires an AMD processor that supports Secure Memory
	  Encryption (SME).

config AMD_MEM_ENCRYPT_ACTIVE_BY_DEFAULT
	bool "Activate AMD Secure Memory Encryption (SME) by default"
	depends on AMD_MEM_ENCRYPT
	help
	  Say yes to have system memory encrypted by default if running on
	  an AMD processor that supports Secure Memory Encryption (SME).

	  If set to Y, then the encryption of system memory can be
	  deactivated with the mem_encrypt=off command line option.

	  If set to N, then the encryption of system memory can be
	  activated with the mem_encrypt=on command line option.

# Common NUMA Features
config NUMA
	bool "NUMA Memory Allocation and Scheduler Support"
	depends on SMP
	depends on X86_64 || (X86_32 && HIGHMEM64G && X86_BIGSMP)
	default y if X86_BIGSMP
	select USE_PERCPU_NUMA_NODE_ID
	help
	  Enable NUMA (Non-Uniform Memory Access) support.

	  The kernel will try to allocate memory used by a CPU on the
	  local memory controller of the CPU and add some more
	  NUMA awareness to the kernel.

	  For 64-bit this is recommended if the system is Intel Core i7
	  (or later), AMD Opteron, or EM64T NUMA.

	  For 32-bit this is only needed if you boot a 32-bit
	  kernel on a 64-bit NUMA platform.

	  Otherwise, you should say N.

config AMD_NUMA
	def_bool y
	prompt "Old style AMD Opteron NUMA detection"
	depends on X86_64 && NUMA && PCI
	help
	  Enable AMD NUMA node topology detection.  You should say Y here if
	  you have a multi processor AMD system. This uses an old method to
	  read the NUMA configuration directly from the builtin Northbridge
	  of Opteron. It is recommended to use X86_64_ACPI_NUMA instead,
	  which also takes priority if both are compiled in.

config X86_64_ACPI_NUMA
	def_bool y
	prompt "ACPI NUMA detection"
	depends on X86_64 && NUMA && ACPI && PCI
	select ACPI_NUMA
	help
	  Enable ACPI SRAT based node topology detection.

config NUMA_EMU
	bool "NUMA emulation"
	depends on NUMA
	help
	  Enable NUMA emulation. A flat machine will be split
	  into virtual nodes when booted with "numa=fake=N", where N is the
	  number of nodes. This is only useful for debugging.

config NODES_SHIFT
	int "Maximum NUMA Nodes (as a power of 2)" if !MAXSMP
	range 1 10
	default "10" if MAXSMP
	default "6" if X86_64
	default "3"
	depends on NUMA
	help
	  Specify the maximum number of NUMA Nodes available on the target
	  system.  Increases memory reserved to accommodate various tables.

config ARCH_FLATMEM_ENABLE
	def_bool y
	depends on X86_32 && !NUMA

config ARCH_SPARSEMEM_ENABLE
	def_bool y
	depends on X86_64 || NUMA || X86_32 || X86_32_NON_STANDARD
	select SPARSEMEM_STATIC if X86_32
	select SPARSEMEM_VMEMMAP_ENABLE if X86_64

config ARCH_SPARSEMEM_DEFAULT
	def_bool X86_64 || (NUMA && X86_32)

config ARCH_SELECT_MEMORY_MODEL
	def_bool y
	depends on ARCH_SPARSEMEM_ENABLE && ARCH_FLATMEM_ENABLE

config ARCH_MEMORY_PROBE
	bool "Enable sysfs memory/probe interface"
	depends on MEMORY_HOTPLUG
	help
	  This option enables a sysfs memory/probe interface for testing.
	  See Documentation/admin-guide/mm/memory-hotplug.rst for more information.
	  If you are unsure how to answer this question, answer N.

config ARCH_PROC_KCORE_TEXT
	def_bool y
	depends on X86_64 && PROC_KCORE

config ILLEGAL_POINTER_VALUE
	hex
	default 0 if X86_32
	default 0xdead000000000000 if X86_64

config X86_PMEM_LEGACY_DEVICE
	bool

config X86_PMEM_LEGACY
	tristate "Support non-standard NVDIMMs and ADR protected memory"
	depends on PHYS_ADDR_T_64BIT
	depends on BLK_DEV
	select X86_PMEM_LEGACY_DEVICE
	select NUMA_KEEP_MEMINFO if NUMA
	select LIBNVDIMM
	help
	  Treat memory marked using the non-standard e820 type of 12 as used
	  by the Intel Sandy Bridge-EP reference BIOS as protected memory.
	  The kernel will offer these regions to the 'pmem' driver so
	  they can be used for persistent storage.

	  Say Y if unsure.

config HIGHPTE
	bool "Allocate 3rd-level pagetables from highmem"
	depends on HIGHMEM
	help
	  The VM uses one page table entry for each page of physical memory.
	  For systems with a lot of RAM, this can be wasteful of precious
	  low memory.  Setting this option will put user-space page table
	  entries in high memory.

config X86_CHECK_BIOS_CORRUPTION
	bool "Check for low memory corruption"
	help
	  Periodically check for memory corruption in low memory, which
	  is suspected to be caused by BIOS.  Even when enabled in the
	  configuration, it is disabled at runtime.  Enable it by
	  setting "memory_corruption_check=1" on the kernel command
	  line.  By default it scans the low 64k of memory every 60
	  seconds; see the memory_corruption_check_size and
	  memory_corruption_check_period parameters in
	  Documentation/admin-guide/kernel-parameters.rst to adjust this.

	  When enabled with the default parameters, this option has
	  almost no overhead, as it reserves a relatively small amount
	  of memory and scans it infrequently.  It both detects corruption
	  and prevents it from affecting the running system.

	  It is, however, intended as a diagnostic tool; if repeatable
	  BIOS-originated corruption always affects the same memory,
	  you can use memmap= to prevent the kernel from using that
	  memory.

config X86_BOOTPARAM_MEMORY_CORRUPTION_CHECK
	bool "Set the default setting of memory_corruption_check"
	depends on X86_CHECK_BIOS_CORRUPTION
	default y
	help
	  Set whether the default state of memory_corruption_check is
	  on or off.

config MATH_EMULATION
	bool
	depends on MODIFY_LDT_SYSCALL
	prompt "Math emulation" if X86_32 && (M486SX || MELAN)
	help
	  Linux can emulate a math coprocessor (used for floating point
	  operations) if you don't have one. 486DX and Pentium processors have
	  a math coprocessor built in, 486SX and 386 do not, unless you added
	  a 487DX or 387, respectively. (The messages during boot time can
	  give you some hints here ["man dmesg"].) Everyone needs either a
	  coprocessor or this emulation.

	  If you don't have a math coprocessor, you need to say Y here; if you
	  say Y here even though you have a coprocessor, the coprocessor will
	  be used nevertheless. (This behavior can be changed with the kernel
	  command line option "no387", which comes handy if your coprocessor
	  is broken. Try "man bootparam" or see the documentation of your boot
	  loader (lilo or loadlin) about how to pass options to the kernel at
	  boot time.) This means that it is a good idea to say Y here if you
	  intend to use this kernel on different machines.

	  More information about the internals of the Linux math coprocessor
	  emulation can be found in <file:arch/x86/math-emu/README>.

	  If you are not sure, say Y; apart from resulting in a 66 KB bigger
	  kernel, it won't hurt.

config MTRR
	def_bool y
	prompt "MTRR (Memory Type Range Register) support" if EXPERT
	help
	  On Intel P6 family processors (Pentium Pro, Pentium II and later)
	  the Memory Type Range Registers (MTRRs) may be used to control
	  processor access to memory ranges. This is most useful if you have
	  a video (VGA) card on a PCI or AGP bus. Enabling write-combining
	  allows bus write transfers to be combined into a larger transfer
	  before bursting over the PCI/AGP bus. This can increase performance
	  of image write operations 2.5 times or more. Saying Y here creates a
	  /proc/mtrr file which may be used to manipulate your processor's
	  MTRRs. Typically the X server should use this.

	  This code has a reasonably generic interface so that similar
	  control registers on other processors can be easily supported
	  as well:

	  The Cyrix 6x86, 6x86MX and M II processors have Address Range
	  Registers (ARRs) which provide a similar functionality to MTRRs. For
	  these, the ARRs are used to emulate the MTRRs.
	  The AMD K6-2 (stepping 8 and above) and K6-3 processors have two
	  MTRRs. The Centaur C6 (WinChip) has 8 MCRs, allowing
	  write-combining. All of these processors are supported by this code
	  and it makes sense to say Y here if you have one of them.

	  Saying Y here also fixes a problem with buggy SMP BIOSes which only
	  set the MTRRs for the boot CPU and not for the secondary CPUs. This
	  can lead to all sorts of problems, so it's good to say Y here.

	  You can safely say Y even if your machine doesn't have MTRRs, you'll
	  just add about 9 KB to your kernel.

	  See <file:Documentation/arch/x86/mtrr.rst> for more information.

config MTRR_SANITIZER
	def_bool y
	prompt "MTRR cleanup support"
	depends on MTRR
	help
	  Convert MTRR layout from continuous to discrete, so X drivers can
	  add writeback entries.

	  Can be disabled with disable_mtrr_cleanup on the kernel command line.
	  The largest mtrr entry size for a continuous block can be set with
	  mtrr_chunk_size.

	  If unsure, say Y.

config MTRR_SANITIZER_ENABLE_DEFAULT
	int "MTRR cleanup enable value (0-1)"
	range 0 1
	default "0"
	depends on MTRR_SANITIZER
	help
	  Enable mtrr cleanup default value

config MTRR_SANITIZER_SPARE_REG_NR_DEFAULT
	int "MTRR cleanup spare reg num (0-7)"
	range 0 7
	default "1"
	depends on MTRR_SANITIZER
	help
	  mtrr cleanup spare entries default, it can be changed via
	  mtrr_spare_reg_nr=N on the kernel command line.

config X86_PAT
	def_bool y
	prompt "x86 PAT support" if EXPERT
	depends on MTRR
	help
	  Use PAT attributes to setup page level cache control.

	  PATs are the modern equivalents of MTRRs and are much more
	  flexible than MTRRs.

	  Say N here if you see bootup problems (boot crash, boot hang,
	  spontaneous reboots) or a non-working video driver.

	  If unsure, say Y.

config ARCH_USES_PG_UNCACHED
	def_bool y
	depends on X86_PAT

config X86_UMIP
	def_bool y
	prompt "User Mode Instruction Prevention" if EXPERT
	help
	  User Mode Instruction Prevention (UMIP) is a security feature in
	  some x86 processors. If enabled, a general protection fault is
	  issued if the SGDT, SLDT, SIDT, SMSW or STR instructions are
	  executed in user mode. These instructions unnecessarily expose
	  information about the hardware state.

	  The vast majority of applications do not use these instructions.
	  For the very few that do, software emulation is provided in
	  specific cases in protected and virtual-8086 modes. Emulated
	  results are dummy.

config CC_HAS_IBT
	# GCC >= 9 and binutils >= 2.29
	# Retpoline check to work around https://gcc.gnu.org/bugzilla/show_bug.cgi?id=93654
	# Clang/LLVM >= 14
	# https://github.com/llvm/llvm-project/commit/e0b89df2e0f0130881bf6c39bf31d7f6aac00e0f
	# https://github.com/llvm/llvm-project/commit/dfcf69770bc522b9e411c66454934a37c1f35332
	def_bool ((CC_IS_GCC && $(cc-option, -fcf-protection=branch -mindirect-branch-register)) || \
		  (CC_IS_CLANG && CLANG_VERSION >= 140000)) && \
		  $(as-instr,endbr64)

config X86_KERNEL_IBT
	prompt "Indirect Branch Tracking"
	def_bool y
	depends on X86_64 && CC_HAS_IBT && HAVE_OBJTOOL
	# https://github.com/llvm/llvm-project/commit/9d7001eba9c4cb311e03cd8cdc231f9e579f2d0f
	depends on !LD_IS_LLD || LLD_VERSION >= 140000
	select OBJTOOL
	help
	  Build the kernel with support for Indirect Branch Tracking, a
	  hardware support course-grain forward-edge Control Flow Integrity
	  protection. It enforces that all indirect calls must land on
	  an ENDBR instruction, as such, the compiler will instrument the
	  code with them to make this happen.

	  In addition to building the kernel with IBT, seal all functions that
	  are not indirect call targets, avoiding them ever becoming one.

	  This requires LTO like objtool runs and will slow down the build. It
	  does significantly reduce the number of ENDBR instructions in the
	  kernel image.

config X86_INTEL_MEMORY_PROTECTION_KEYS
	prompt "Memory Protection Keys"
	def_bool y
	# Note: only available in 64-bit mode
	depends on X86_64 && (CPU_SUP_INTEL || CPU_SUP_AMD)
	select ARCH_USES_HIGH_VMA_FLAGS
	select ARCH_HAS_PKEYS
	help
	  Memory Protection Keys provides a mechanism for enforcing
	  page-based protections, but without requiring modification of the
	  page tables when an application changes protection domains.

	  For details, see Documentation/core-api/protection-keys.rst

	  If unsure, say y.

choice
	prompt "TSX enable mode"
	depends on CPU_SUP_INTEL
	default X86_INTEL_TSX_MODE_OFF
	help
	  Intel's TSX (Transactional Synchronization Extensions) feature
	  allows to optimize locking protocols through lock elision which
	  can lead to a noticeable performance boost.

	  On the other hand it has been shown that TSX can be exploited
	  to form side channel attacks (e.g. TAA) and chances are there
	  will be more of those attacks discovered in the future.

	  Therefore TSX is not enabled by default (aka tsx=off). An admin
	  might override this decision by tsx=on the command line parameter.
	  Even with TSX enabled, the kernel will attempt to enable the best
	  possible TAA mitigation setting depending on the microcode available
	  for the particular machine.

	  This option allows to set the default tsx mode between tsx=on, =off
	  and =auto. See Documentation/admin-guide/kernel-parameters.txt for more
	  details.

	  Say off if not sure, auto if TSX is in use but it should be used on safe
	  platforms or on if TSX is in use and the security aspect of tsx is not
	  relevant.

config X86_INTEL_TSX_MODE_OFF
	bool "off"
	help
	  TSX is disabled if possible - equals to tsx=off command line parameter.

config X86_INTEL_TSX_MODE_ON
	bool "on"
	help
	  TSX is always enabled on TSX capable HW - equals the tsx=on command
	  line parameter.

config X86_INTEL_TSX_MODE_AUTO
	bool "auto"
	help
	  TSX is enabled on TSX capable HW that is believed to be safe against
	  side channel attacks- equals the tsx=auto command line parameter.
endchoice

config X86_SGX
	bool "Software Guard eXtensions (SGX)"
	depends on X86_64 && CPU_SUP_INTEL && X86_X2APIC
	depends on CRYPTO=y
	depends on CRYPTO_SHA256=y
	select MMU_NOTIFIER
	select NUMA_KEEP_MEMINFO if NUMA
	select XARRAY_MULTI
	help
	  Intel(R) Software Guard eXtensions (SGX) is a set of CPU instructions
	  that can be used by applications to set aside private regions of code
	  and data, referred to as enclaves. An enclave's private memory can
	  only be accessed by code running within the enclave. Accesses from
	  outside the enclave, including other enclaves, are disallowed by
	  hardware.

	  If unsure, say N.

config EFI
	bool "EFI runtime service support"
	depends on ACPI
	select UCS2_STRING
	select EFI_RUNTIME_WRAPPERS
	select ARCH_USE_MEMREMAP_PROT
	help
	  This enables the kernel to use EFI runtime services that are
	  available (such as the EFI variable services).

	  This option is only useful on systems that have EFI firmware.
	  In addition, you should use the latest ELILO loader available
	  at <http://elilo.sourceforge.net> in order to take advantage
	  of EFI runtime services. However, even with this option, the
	  resultant kernel should continue to boot on existing non-EFI
	  platforms.

config EFI_STUB
	bool "EFI stub support"
	depends on EFI
	select RELOCATABLE
	help
	  This kernel feature allows a bzImage to be loaded directly
	  by EFI firmware without the use of a bootloader.

	  See Documentation/admin-guide/efi-stub.rst for more information.

config EFI_HANDOVER_PROTOCOL
	bool "EFI handover protocol (DEPRECATED)"
	depends on EFI_STUB
	default y
	help
	  Select this in order to include support for the deprecated EFI
	  handover protocol, which defines alternative entry points into the
	  EFI stub.  This is a practice that has no basis in the UEFI
	  specification, and requires a priori knowledge on the part of the
	  bootloader about Linux/x86 specific ways of passing the command line
	  and initrd, and where in memory those assets may be loaded.

	  If in doubt, say Y. Even though the corresponding support is not
	  present in upstream GRUB or other bootloaders, most distros build
	  GRUB with numerous downstream patches applied, and may rely on the
	  handover protocol as as result.

config EFI_MIXED
	bool "EFI mixed-mode support"
	depends on EFI_STUB && X86_64
	help
	  Enabling this feature allows a 64-bit kernel to be booted
	  on a 32-bit firmware, provided that your CPU supports 64-bit
	  mode.

	  Note that it is not possible to boot a mixed-mode enabled
	  kernel via the EFI boot stub - a bootloader that supports
	  the EFI handover protocol must be used.

	  If unsure, say N.

config EFI_FAKE_MEMMAP
	bool "Enable EFI fake memory map"
	depends on EFI
	help
	  Saying Y here will enable "efi_fake_mem" boot option.  By specifying
	  this parameter, you can add arbitrary attribute to specific memory
	  range by updating original (firmware provided) EFI memmap.  This is
	  useful for debugging of EFI memmap related feature, e.g., Address
	  Range Mirroring feature.

config EFI_MAX_FAKE_MEM
	int "maximum allowable number of ranges in efi_fake_mem boot option"
	depends on EFI_FAKE_MEMMAP
	range 1 128
	default 8
	help
	  Maximum allowable number of ranges in efi_fake_mem boot option.
	  Ranges can be set up to this value using comma-separated list.
	  The default value is 8.

config EFI_RUNTIME_MAP
	bool "Export EFI runtime maps to sysfs" if EXPERT
	depends on EFI
	default KEXEC_CORE
	help
	  Export EFI runtime memory regions to /sys/firmware/efi/runtime-map.
	  That memory map is required by the 2nd kernel to set up EFI virtual
	  mappings after kexec, but can also be used for debugging purposes.

	  See also Documentation/ABI/testing/sysfs-firmware-efi-runtime-map.

source "kernel/Kconfig.hz"

config ARCH_SUPPORTS_KEXEC
	def_bool y

config ARCH_SUPPORTS_KEXEC_FILE
	def_bool X86_64 && CRYPTO && CRYPTO_SHA256

config ARCH_SELECTS_KEXEC_FILE
	def_bool y
	depends on KEXEC_FILE
	select HAVE_IMA_KEXEC if IMA

config ARCH_SUPPORTS_KEXEC_PURGATORY
	def_bool KEXEC_FILE

config ARCH_SUPPORTS_KEXEC_SIG
	def_bool y
<<<<<<< HEAD

config ARCH_SUPPORTS_KEXEC_SIG_FORCE
	def_bool y

config ARCH_SUPPORTS_KEXEC_BZIMAGE_VERIFY_SIG
	def_bool y

config ARCH_SUPPORTS_KEXEC_JUMP
	def_bool y

config ARCH_SUPPORTS_CRASH_DUMP
	def_bool X86_64 || (X86_32 && HIGHMEM)
=======

config ARCH_SUPPORTS_KEXEC_SIG_FORCE
	def_bool y

config ARCH_SUPPORTS_KEXEC_BZIMAGE_VERIFY_SIG
	def_bool y

config ARCH_SUPPORTS_KEXEC_JUMP
	def_bool y

config ARCH_SUPPORTS_CRASH_DUMP
	def_bool X86_64 || (X86_32 && HIGHMEM)

config ARCH_SUPPORTS_CRASH_HOTPLUG
	def_bool y
>>>>>>> 6e02ff54

config PHYSICAL_START
	hex "Physical address where the kernel is loaded" if (EXPERT || CRASH_DUMP)
	default "0x1000000"
	help
	  This gives the physical address where the kernel is loaded.

	  If kernel is a not relocatable (CONFIG_RELOCATABLE=n) then
	  bzImage will decompress itself to above physical address and
	  run from there. Otherwise, bzImage will run from the address where
	  it has been loaded by the boot loader and will ignore above physical
	  address.

	  In normal kdump cases one does not have to set/change this option
	  as now bzImage can be compiled as a completely relocatable image
	  (CONFIG_RELOCATABLE=y) and be used to load and run from a different
	  address. This option is mainly useful for the folks who don't want
	  to use a bzImage for capturing the crash dump and want to use a
	  vmlinux instead. vmlinux is not relocatable hence a kernel needs
	  to be specifically compiled to run from a specific memory area
	  (normally a reserved region) and this option comes handy.

	  So if you are using bzImage for capturing the crash dump,
	  leave the value here unchanged to 0x1000000 and set
	  CONFIG_RELOCATABLE=y.  Otherwise if you plan to use vmlinux
	  for capturing the crash dump change this value to start of
	  the reserved region.  In other words, it can be set based on
	  the "X" value as specified in the "crashkernel=YM@XM"
	  command line boot parameter passed to the panic-ed
	  kernel. Please take a look at Documentation/admin-guide/kdump/kdump.rst
	  for more details about crash dumps.

	  Usage of bzImage for capturing the crash dump is recommended as
	  one does not have to build two kernels. Same kernel can be used
	  as production kernel and capture kernel. Above option should have
	  gone away after relocatable bzImage support is introduced. But it
	  is present because there are users out there who continue to use
	  vmlinux for dump capture. This option should go away down the
	  line.

	  Don't change this unless you know what you are doing.

config RELOCATABLE
	bool "Build a relocatable kernel"
	default y
	help
	  This builds a kernel image that retains relocation information
	  so it can be loaded someplace besides the default 1MB.
	  The relocations tend to make the kernel binary about 10% larger,
	  but are discarded at runtime.

	  One use is for the kexec on panic case where the recovery kernel
	  must live at a different physical address than the primary
	  kernel.

	  Note: If CONFIG_RELOCATABLE=y, then the kernel runs from the address
	  it has been loaded at and the compile time physical address
	  (CONFIG_PHYSICAL_START) is used as the minimum location.

config RANDOMIZE_BASE
	bool "Randomize the address of the kernel image (KASLR)"
	depends on RELOCATABLE
	default y
	help
	  In support of Kernel Address Space Layout Randomization (KASLR),
	  this randomizes the physical address at which the kernel image
	  is decompressed and the virtual address where the kernel
	  image is mapped, as a security feature that deters exploit
	  attempts relying on knowledge of the location of kernel
	  code internals.

	  On 64-bit, the kernel physical and virtual addresses are
	  randomized separately. The physical address will be anywhere
	  between 16MB and the top of physical memory (up to 64TB). The
	  virtual address will be randomized from 16MB up to 1GB (9 bits
	  of entropy). Note that this also reduces the memory space
	  available to kernel modules from 1.5GB to 1GB.

	  On 32-bit, the kernel physical and virtual addresses are
	  randomized together. They will be randomized from 16MB up to
	  512MB (8 bits of entropy).

	  Entropy is generated using the RDRAND instruction if it is
	  supported. If RDTSC is supported, its value is mixed into
	  the entropy pool as well. If neither RDRAND nor RDTSC are
	  supported, then entropy is read from the i8254 timer. The
	  usable entropy is limited by the kernel being built using
	  2GB addressing, and that PHYSICAL_ALIGN must be at a
	  minimum of 2MB. As a result, only 10 bits of entropy are
	  theoretically possible, but the implementations are further
	  limited due to memory layouts.

	  If unsure, say Y.

# Relocation on x86 needs some additional build support
config X86_NEED_RELOCS
	def_bool y
	depends on RANDOMIZE_BASE || (X86_32 && RELOCATABLE)

config PHYSICAL_ALIGN
	hex "Alignment value to which kernel should be aligned"
	default "0x200000"
	range 0x2000 0x1000000 if X86_32
	range 0x200000 0x1000000 if X86_64
	help
	  This value puts the alignment restrictions on physical address
	  where kernel is loaded and run from. Kernel is compiled for an
	  address which meets above alignment restriction.

	  If bootloader loads the kernel at a non-aligned address and
	  CONFIG_RELOCATABLE is set, kernel will move itself to nearest
	  address aligned to above value and run from there.

	  If bootloader loads the kernel at a non-aligned address and
	  CONFIG_RELOCATABLE is not set, kernel will ignore the run time
	  load address and decompress itself to the address it has been
	  compiled for and run from there. The address for which kernel is
	  compiled already meets above alignment restrictions. Hence the
	  end result is that kernel runs from a physical address meeting
	  above alignment restrictions.

	  On 32-bit this value must be a multiple of 0x2000. On 64-bit
	  this value must be a multiple of 0x200000.

	  Don't change this unless you know what you are doing.

config DYNAMIC_MEMORY_LAYOUT
	bool
	help
	  This option makes base addresses of vmalloc and vmemmap as well as
	  __PAGE_OFFSET movable during boot.

config RANDOMIZE_MEMORY
	bool "Randomize the kernel memory sections"
	depends on X86_64
	depends on RANDOMIZE_BASE
	select DYNAMIC_MEMORY_LAYOUT
	default RANDOMIZE_BASE
	help
	  Randomizes the base virtual address of kernel memory sections
	  (physical memory mapping, vmalloc & vmemmap). This security feature
	  makes exploits relying on predictable memory locations less reliable.

	  The order of allocations remains unchanged. Entropy is generated in
	  the same way as RANDOMIZE_BASE. Current implementation in the optimal
	  configuration have in average 30,000 different possible virtual
	  addresses for each memory section.

	  If unsure, say Y.

config RANDOMIZE_MEMORY_PHYSICAL_PADDING
	hex "Physical memory mapping padding" if EXPERT
	depends on RANDOMIZE_MEMORY
	default "0xa" if MEMORY_HOTPLUG
	default "0x0"
	range 0x1 0x40 if MEMORY_HOTPLUG
	range 0x0 0x40
	help
	  Define the padding in terabytes added to the existing physical
	  memory size during kernel memory randomization. It is useful
	  for memory hotplug support but reduces the entropy available for
	  address randomization.

	  If unsure, leave at the default value.

config ADDRESS_MASKING
	bool "Linear Address Masking support"
	depends on X86_64
	help
	  Linear Address Masking (LAM) modifies the checking that is applied
	  to 64-bit linear addresses, allowing software to use of the
	  untranslated address bits for metadata.

	  The capability can be used for efficient address sanitizers (ASAN)
	  implementation and for optimizations in JITs.

config HOTPLUG_CPU
	def_bool y
	depends on SMP

config COMPAT_VDSO
	def_bool n
	prompt "Disable the 32-bit vDSO (needed for glibc 2.3.3)"
	depends on COMPAT_32
	help
	  Certain buggy versions of glibc will crash if they are
	  presented with a 32-bit vDSO that is not mapped at the address
	  indicated in its segment table.

	  The bug was introduced by f866314b89d56845f55e6f365e18b31ec978ec3a
	  and fixed by 3b3ddb4f7db98ec9e912ccdf54d35df4aa30e04a and
	  49ad572a70b8aeb91e57483a11dd1b77e31c4468.  Glibc 2.3.3 is
	  the only released version with the bug, but OpenSUSE 9
	  contains a buggy "glibc 2.3.2".

	  The symptom of the bug is that everything crashes on startup, saying:
	  dl_main: Assertion `(void *) ph->p_vaddr == _rtld_local._dl_sysinfo_dso' failed!

	  Saying Y here changes the default value of the vdso32 boot
	  option from 1 to 0, which turns off the 32-bit vDSO entirely.
	  This works around the glibc bug but hurts performance.

	  If unsure, say N: if you are compiling your own kernel, you
	  are unlikely to be using a buggy version of glibc.

choice
	prompt "vsyscall table for legacy applications"
	depends on X86_64
	default LEGACY_VSYSCALL_XONLY
	help
	  Legacy user code that does not know how to find the vDSO expects
	  to be able to issue three syscalls by calling fixed addresses in
	  kernel space. Since this location is not randomized with ASLR,
	  it can be used to assist security vulnerability exploitation.

	  This setting can be changed at boot time via the kernel command
	  line parameter vsyscall=[emulate|xonly|none].  Emulate mode
	  is deprecated and can only be enabled using the kernel command
	  line.

	  On a system with recent enough glibc (2.14 or newer) and no
	  static binaries, you can say None without a performance penalty
	  to improve security.

	  If unsure, select "Emulate execution only".

	config LEGACY_VSYSCALL_XONLY
		bool "Emulate execution only"
		help
		  The kernel traps and emulates calls into the fixed vsyscall
		  address mapping and does not allow reads.  This
		  configuration is recommended when userspace might use the
		  legacy vsyscall area but support for legacy binary
		  instrumentation of legacy code is not needed.  It mitigates
		  certain uses of the vsyscall area as an ASLR-bypassing
		  buffer.

	config LEGACY_VSYSCALL_NONE
		bool "None"
		help
		  There will be no vsyscall mapping at all. This will
		  eliminate any risk of ASLR bypass due to the vsyscall
		  fixed address mapping. Attempts to use the vsyscalls
		  will be reported to dmesg, so that either old or
		  malicious userspace programs can be identified.

endchoice

config CMDLINE_BOOL
	bool "Built-in kernel command line"
	help
	  Allow for specifying boot arguments to the kernel at
	  build time.  On some systems (e.g. embedded ones), it is
	  necessary or convenient to provide some or all of the
	  kernel boot arguments with the kernel itself (that is,
	  to not rely on the boot loader to provide them.)

	  To compile command line arguments into the kernel,
	  set this option to 'Y', then fill in the
	  boot arguments in CONFIG_CMDLINE.

	  Systems with fully functional boot loaders (i.e. non-embedded)
	  should leave this option set to 'N'.

config CMDLINE
	string "Built-in kernel command string"
	depends on CMDLINE_BOOL
	default ""
	help
	  Enter arguments here that should be compiled into the kernel
	  image and used at boot time.  If the boot loader provides a
	  command line at boot time, it is appended to this string to
	  form the full kernel command line, when the system boots.

	  However, you can use the CONFIG_CMDLINE_OVERRIDE option to
	  change this behavior.

	  In most cases, the command line (whether built-in or provided
	  by the boot loader) should specify the device for the root
	  file system.

config CMDLINE_OVERRIDE
	bool "Built-in command line overrides boot loader arguments"
	depends on CMDLINE_BOOL && CMDLINE != ""
	help
	  Set this option to 'Y' to have the kernel ignore the boot loader
	  command line, and use ONLY the built-in command line.

	  This is used to work around broken boot loaders.  This should
	  be set to 'N' under normal conditions.

config MODIFY_LDT_SYSCALL
	bool "Enable the LDT (local descriptor table)" if EXPERT
	default y
	help
	  Linux can allow user programs to install a per-process x86
	  Local Descriptor Table (LDT) using the modify_ldt(2) system
	  call.  This is required to run 16-bit or segmented code such as
	  DOSEMU or some Wine programs.  It is also used by some very old
	  threading libraries.

	  Enabling this feature adds a small amount of overhead to
	  context switches and increases the low-level kernel attack
	  surface.  Disabling it removes the modify_ldt(2) system call.

	  Saying 'N' here may make sense for embedded or server kernels.

config STRICT_SIGALTSTACK_SIZE
	bool "Enforce strict size checking for sigaltstack"
	depends on DYNAMIC_SIGFRAME
	help
	  For historical reasons MINSIGSTKSZ is a constant which became
	  already too small with AVX512 support. Add a mechanism to
	  enforce strict checking of the sigaltstack size against the
	  real size of the FPU frame. This option enables the check
	  by default. It can also be controlled via the kernel command
	  line option 'strict_sas_size' independent of this config
	  switch. Enabling it might break existing applications which
	  allocate a too small sigaltstack but 'work' because they
	  never get a signal delivered.

	  Say 'N' unless you want to really enforce this check.

source "kernel/livepatch/Kconfig"

endmenu

config CC_HAS_SLS
	def_bool $(cc-option,-mharden-sls=all)

config CC_HAS_RETURN_THUNK
	def_bool $(cc-option,-mfunction-return=thunk-extern)

config CC_HAS_ENTRY_PADDING
	def_bool $(cc-option,-fpatchable-function-entry=16,16)

config FUNCTION_PADDING_CFI
	int
	default 59 if FUNCTION_ALIGNMENT_64B
	default 27 if FUNCTION_ALIGNMENT_32B
	default 11 if FUNCTION_ALIGNMENT_16B
	default  3 if FUNCTION_ALIGNMENT_8B
	default  0

# Basically: FUNCTION_ALIGNMENT - 5*CFI_CLANG
# except Kconfig can't do arithmetic :/
config FUNCTION_PADDING_BYTES
	int
	default FUNCTION_PADDING_CFI if CFI_CLANG
	default FUNCTION_ALIGNMENT

config CALL_PADDING
	def_bool n
	depends on CC_HAS_ENTRY_PADDING && OBJTOOL
	select FUNCTION_ALIGNMENT_16B

config FINEIBT
	def_bool y
	depends on X86_KERNEL_IBT && CFI_CLANG && RETPOLINE
	select CALL_PADDING

config HAVE_CALL_THUNKS
	def_bool y
	depends on CC_HAS_ENTRY_PADDING && RETHUNK && OBJTOOL

config CALL_THUNKS
	def_bool n
	select CALL_PADDING

config PREFIX_SYMBOLS
	def_bool y
	depends on CALL_PADDING && !CFI_CLANG

menuconfig SPECULATION_MITIGATIONS
	bool "Mitigations for speculative execution vulnerabilities"
	default y
	help
	  Say Y here to enable options which enable mitigations for
	  speculative execution hardware vulnerabilities.

	  If you say N, all mitigations will be disabled. You really
	  should know what you are doing to say so.

if SPECULATION_MITIGATIONS

config PAGE_TABLE_ISOLATION
	bool "Remove the kernel mapping in user mode"
	default y
	depends on (X86_64 || X86_PAE)
	help
	  This feature reduces the number of hardware side channels by
	  ensuring that the majority of kernel addresses are not mapped
	  into userspace.

	  See Documentation/arch/x86/pti.rst for more details.

config RETPOLINE
	bool "Avoid speculative indirect branches in kernel"
	select OBJTOOL if HAVE_OBJTOOL
	default y
	help
	  Compile kernel with the retpoline compiler options to guard against
	  kernel-to-user data leaks by avoiding speculative indirect
	  branches. Requires a compiler with -mindirect-branch=thunk-extern
	  support for full protection. The kernel may run slower.

config RETHUNK
	bool "Enable return-thunks"
	depends on RETPOLINE && CC_HAS_RETURN_THUNK
	select OBJTOOL if HAVE_OBJTOOL
	default y if X86_64
	help
	  Compile the kernel with the return-thunks compiler option to guard
	  against kernel-to-user data leaks by avoiding return speculation.
	  Requires a compiler with -mfunction-return=thunk-extern
	  support for full protection. The kernel may run slower.

config CPU_UNRET_ENTRY
	bool "Enable UNRET on kernel entry"
	depends on CPU_SUP_AMD && RETHUNK && X86_64
	default y
	help
	  Compile the kernel with support for the retbleed=unret mitigation.

config CALL_DEPTH_TRACKING
	bool "Mitigate RSB underflow with call depth tracking"
	depends on CPU_SUP_INTEL && HAVE_CALL_THUNKS
	select HAVE_DYNAMIC_FTRACE_NO_PATCHABLE
	select CALL_THUNKS
	default y
	help
	  Compile the kernel with call depth tracking to mitigate the Intel
	  SKL Return-Speculation-Buffer (RSB) underflow issue. The
	  mitigation is off by default and needs to be enabled on the
	  kernel command line via the retbleed=stuff option. For
	  non-affected systems the overhead of this option is marginal as
	  the call depth tracking is using run-time generated call thunks
	  in a compiler generated padding area and call patching. This
	  increases text size by ~5%. For non affected systems this space
	  is unused. On affected SKL systems this results in a significant
	  performance gain over the IBRS mitigation.

config CALL_THUNKS_DEBUG
	bool "Enable call thunks and call depth tracking debugging"
	depends on CALL_DEPTH_TRACKING
	select FUNCTION_ALIGNMENT_32B
	default n
	help
	  Enable call/ret counters for imbalance detection and build in
	  a noisy dmesg about callthunks generation and call patching for
	  trouble shooting. The debug prints need to be enabled on the
	  kernel command line with 'debug-callthunks'.
	  Only enable this when you are debugging call thunks as this
	  creates a noticeable runtime overhead. If unsure say N.

config CPU_IBPB_ENTRY
	bool "Enable IBPB on kernel entry"
	depends on CPU_SUP_AMD && X86_64
	default y
	help
	  Compile the kernel with support for the retbleed=ibpb mitigation.

config CPU_IBRS_ENTRY
	bool "Enable IBRS on kernel entry"
	depends on CPU_SUP_INTEL && X86_64
	default y
	help
	  Compile the kernel with support for the spectre_v2=ibrs mitigation.
	  This mitigates both spectre_v2 and retbleed at great cost to
	  performance.

config CPU_SRSO
	bool "Mitigate speculative RAS overflow on AMD"
	depends on CPU_SUP_AMD && X86_64 && RETHUNK
	default y
	help
	  Enable the SRSO mitigation needed on AMD Zen1-4 machines.

config SLS
	bool "Mitigate Straight-Line-Speculation"
	depends on CC_HAS_SLS && X86_64
	select OBJTOOL if HAVE_OBJTOOL
	default n
	help
	  Compile the kernel with straight-line-speculation options to guard
	  against straight line speculation. The kernel image might be slightly
	  larger.

config GDS_FORCE_MITIGATION
	bool "Force GDS Mitigation"
	depends on CPU_SUP_INTEL
	default n
	help
	  Gather Data Sampling (GDS) is a hardware vulnerability which allows
	  unprivileged speculative access to data which was previously stored in
	  vector registers.

	  This option is equivalent to setting gather_data_sampling=force on the
	  command line. The microcode mitigation is used if present, otherwise
	  AVX is disabled as a mitigation. On affected systems that are missing
	  the microcode any userspace code that unconditionally uses AVX will
	  break with this option set.

	  Setting this option on systems not vulnerable to GDS has no effect.

	  If in doubt, say N.

endif

config ARCH_HAS_ADD_PAGES
	def_bool y
	depends on ARCH_ENABLE_MEMORY_HOTPLUG

menu "Power management and ACPI options"

config ARCH_HIBERNATION_HEADER
	def_bool y
	depends on HIBERNATION

source "kernel/power/Kconfig"

source "drivers/acpi/Kconfig"

config X86_APM_BOOT
	def_bool y
	depends on APM

menuconfig APM
	tristate "APM (Advanced Power Management) BIOS support"
	depends on X86_32 && PM_SLEEP
	help
	  APM is a BIOS specification for saving power using several different
	  techniques. This is mostly useful for battery powered laptops with
	  APM compliant BIOSes. If you say Y here, the system time will be
	  reset after a RESUME operation, the /proc/apm device will provide
	  battery status information, and user-space programs will receive
	  notification of APM "events" (e.g. battery status change).

	  If you select "Y" here, you can disable actual use of the APM
	  BIOS by passing the "apm=off" option to the kernel at boot time.

	  Note that the APM support is almost completely disabled for
	  machines with more than one CPU.

	  In order to use APM, you will need supporting software. For location
	  and more information, read <file:Documentation/power/apm-acpi.rst>
	  and the Battery Powered Linux mini-HOWTO, available from
	  <http://www.tldp.org/docs.html#howto>.

	  This driver does not spin down disk drives (see the hdparm(8)
	  manpage ("man 8 hdparm") for that), and it doesn't turn off
	  VESA-compliant "green" monitors.

	  This driver does not support the TI 4000M TravelMate and the ACER
	  486/DX4/75 because they don't have compliant BIOSes. Many "green"
	  desktop machines also don't have compliant BIOSes, and this driver
	  may cause those machines to panic during the boot phase.

	  Generally, if you don't have a battery in your machine, there isn't
	  much point in using this driver and you should say N. If you get
	  random kernel OOPSes or reboots that don't seem to be related to
	  anything, try disabling/enabling this option (or disabling/enabling
	  APM in your BIOS).

	  Some other things you should try when experiencing seemingly random,
	  "weird" problems:

	  1) make sure that you have enough swap space and that it is
	  enabled.
	  2) pass the "idle=poll" option to the kernel
	  3) switch on floating point emulation in the kernel and pass
	  the "no387" option to the kernel
	  4) pass the "floppy=nodma" option to the kernel
	  5) pass the "mem=4M" option to the kernel (thereby disabling
	  all but the first 4 MB of RAM)
	  6) make sure that the CPU is not over clocked.
	  7) read the sig11 FAQ at <http://www.bitwizard.nl/sig11/>
	  8) disable the cache from your BIOS settings
	  9) install a fan for the video card or exchange video RAM
	  10) install a better fan for the CPU
	  11) exchange RAM chips
	  12) exchange the motherboard.

	  To compile this driver as a module, choose M here: the
	  module will be called apm.

if APM

config APM_IGNORE_USER_SUSPEND
	bool "Ignore USER SUSPEND"
	help
	  This option will ignore USER SUSPEND requests. On machines with a
	  compliant APM BIOS, you want to say N. However, on the NEC Versa M
	  series notebooks, it is necessary to say Y because of a BIOS bug.

config APM_DO_ENABLE
	bool "Enable PM at boot time"
	help
	  Enable APM features at boot time. From page 36 of the APM BIOS
	  specification: "When disabled, the APM BIOS does not automatically
	  power manage devices, enter the Standby State, enter the Suspend
	  State, or take power saving steps in response to CPU Idle calls."
	  This driver will make CPU Idle calls when Linux is idle (unless this
	  feature is turned off -- see "Do CPU IDLE calls", below). This
	  should always save battery power, but more complicated APM features
	  will be dependent on your BIOS implementation. You may need to turn
	  this option off if your computer hangs at boot time when using APM
	  support, or if it beeps continuously instead of suspending. Turn
	  this off if you have a NEC UltraLite Versa 33/C or a Toshiba
	  T400CDT. This is off by default since most machines do fine without
	  this feature.

config APM_CPU_IDLE
	depends on CPU_IDLE
	bool "Make CPU Idle calls when idle"
	help
	  Enable calls to APM CPU Idle/CPU Busy inside the kernel's idle loop.
	  On some machines, this can activate improved power savings, such as
	  a slowed CPU clock rate, when the machine is idle. These idle calls
	  are made after the idle loop has run for some length of time (e.g.,
	  333 mS). On some machines, this will cause a hang at boot time or
	  whenever the CPU becomes idle. (On machines with more than one CPU,
	  this option does nothing.)

config APM_DISPLAY_BLANK
	bool "Enable console blanking using APM"
	help
	  Enable console blanking using the APM. Some laptops can use this to
	  turn off the LCD backlight when the screen blanker of the Linux
	  virtual console blanks the screen. Note that this is only used by
	  the virtual console screen blanker, and won't turn off the backlight
	  when using the X Window system. This also doesn't have anything to
	  do with your VESA-compliant power-saving monitor. Further, this
	  option doesn't work for all laptops -- it might not turn off your
	  backlight at all, or it might print a lot of errors to the console,
	  especially if you are using gpm.

config APM_ALLOW_INTS
	bool "Allow interrupts during APM BIOS calls"
	help
	  Normally we disable external interrupts while we are making calls to
	  the APM BIOS as a measure to lessen the effects of a badly behaving
	  BIOS implementation.  The BIOS should reenable interrupts if it
	  needs to.  Unfortunately, some BIOSes do not -- especially those in
	  many of the newer IBM Thinkpads.  If you experience hangs when you
	  suspend, try setting this to Y.  Otherwise, say N.

endif # APM

source "drivers/cpufreq/Kconfig"

source "drivers/cpuidle/Kconfig"

source "drivers/idle/Kconfig"

endmenu

menu "Bus options (PCI etc.)"

choice
	prompt "PCI access mode"
	depends on X86_32 && PCI
	default PCI_GOANY
	help
	  On PCI systems, the BIOS can be used to detect the PCI devices and
	  determine their configuration. However, some old PCI motherboards
	  have BIOS bugs and may crash if this is done. Also, some embedded
	  PCI-based systems don't have any BIOS at all. Linux can also try to
	  detect the PCI hardware directly without using the BIOS.

	  With this option, you can specify how Linux should detect the
	  PCI devices. If you choose "BIOS", the BIOS will be used,
	  if you choose "Direct", the BIOS won't be used, and if you
	  choose "MMConfig", then PCI Express MMCONFIG will be used.
	  If you choose "Any", the kernel will try MMCONFIG, then the
	  direct access method and falls back to the BIOS if that doesn't
	  work. If unsure, go with the default, which is "Any".

config PCI_GOBIOS
	bool "BIOS"

config PCI_GOMMCONFIG
	bool "MMConfig"

config PCI_GODIRECT
	bool "Direct"

config PCI_GOOLPC
	bool "OLPC XO-1"
	depends on OLPC

config PCI_GOANY
	bool "Any"

endchoice

config PCI_BIOS
	def_bool y
	depends on X86_32 && PCI && (PCI_GOBIOS || PCI_GOANY)

# x86-64 doesn't support PCI BIOS access from long mode so always go direct.
config PCI_DIRECT
	def_bool y
	depends on PCI && (X86_64 || (PCI_GODIRECT || PCI_GOANY || PCI_GOOLPC || PCI_GOMMCONFIG))

config PCI_MMCONFIG
	bool "Support mmconfig PCI config space access" if X86_64
	default y
	depends on PCI && (ACPI || JAILHOUSE_GUEST)
	depends on X86_64 || (PCI_GOANY || PCI_GOMMCONFIG)

config PCI_OLPC
	def_bool y
	depends on PCI && OLPC && (PCI_GOOLPC || PCI_GOANY)

config PCI_XEN
	def_bool y
	depends on PCI && XEN

config MMCONF_FAM10H
	def_bool y
	depends on X86_64 && PCI_MMCONFIG && ACPI

config PCI_CNB20LE_QUIRK
	bool "Read CNB20LE Host Bridge Windows" if EXPERT
	depends on PCI
	help
	  Read the PCI windows out of the CNB20LE host bridge. This allows
	  PCI hotplug to work on systems with the CNB20LE chipset which do
	  not have ACPI.

	  There's no public spec for this chipset, and this functionality
	  is known to be incomplete.

	  You should say N unless you know you need this.

config ISA_BUS
	bool "ISA bus support on modern systems" if EXPERT
	help
	  Expose ISA bus device drivers and options available for selection and
	  configuration. Enable this option if your target machine has an ISA
	  bus. ISA is an older system, displaced by PCI and newer bus
	  architectures -- if your target machine is modern, it probably does
	  not have an ISA bus.

	  If unsure, say N.

# x86_64 have no ISA slots, but can have ISA-style DMA.
config ISA_DMA_API
	bool "ISA-style DMA support" if (X86_64 && EXPERT)
	default y
	help
	  Enables ISA-style DMA support for devices requiring such controllers.
	  If unsure, say Y.

if X86_32

config ISA
	bool "ISA support"
	help
	  Find out whether you have ISA slots on your motherboard.  ISA is the
	  name of a bus system, i.e. the way the CPU talks to the other stuff
	  inside your box.  Other bus systems are PCI, EISA, MicroChannel
	  (MCA) or VESA.  ISA is an older system, now being displaced by PCI;
	  newer boards don't support it.  If you have ISA, say Y, otherwise N.

config SCx200
	tristate "NatSemi SCx200 support"
	help
	  This provides basic support for National Semiconductor's
	  (now AMD's) Geode processors.  The driver probes for the
	  PCI-IDs of several on-chip devices, so its a good dependency
	  for other scx200_* drivers.

	  If compiled as a module, the driver is named scx200.

config SCx200HR_TIMER
	tristate "NatSemi SCx200 27MHz High-Resolution Timer Support"
	depends on SCx200
	default y
	help
	  This driver provides a clocksource built upon the on-chip
	  27MHz high-resolution timer.  Its also a workaround for
	  NSC Geode SC-1100's buggy TSC, which loses time when the
	  processor goes idle (as is done by the scheduler).  The
	  other workaround is idle=poll boot option.

config OLPC
	bool "One Laptop Per Child support"
	depends on !X86_PAE
	select GPIOLIB
	select OF
	select OF_PROMTREE
	select IRQ_DOMAIN
	select OLPC_EC
	help
	  Add support for detecting the unique features of the OLPC
	  XO hardware.

config OLPC_XO1_PM
	bool "OLPC XO-1 Power Management"
	depends on OLPC && MFD_CS5535=y && PM_SLEEP
	help
	  Add support for poweroff and suspend of the OLPC XO-1 laptop.

config OLPC_XO1_RTC
	bool "OLPC XO-1 Real Time Clock"
	depends on OLPC_XO1_PM && RTC_DRV_CMOS
	help
	  Add support for the XO-1 real time clock, which can be used as a
	  programmable wakeup source.

config OLPC_XO1_SCI
	bool "OLPC XO-1 SCI extras"
	depends on OLPC && OLPC_XO1_PM && GPIO_CS5535=y
	depends on INPUT=y
	select POWER_SUPPLY
	help
	  Add support for SCI-based features of the OLPC XO-1 laptop:
	   - EC-driven system wakeups
	   - Power button
	   - Ebook switch
	   - Lid switch
	   - AC adapter status updates
	   - Battery status updates

config OLPC_XO15_SCI
	bool "OLPC XO-1.5 SCI extras"
	depends on OLPC && ACPI
	select POWER_SUPPLY
	help
	  Add support for SCI-based features of the OLPC XO-1.5 laptop:
	   - EC-driven system wakeups
	   - AC adapter status updates
	   - Battery status updates

config ALIX
	bool "PCEngines ALIX System Support (LED setup)"
	select GPIOLIB
	help
	  This option enables system support for the PCEngines ALIX.
	  At present this just sets up LEDs for GPIO control on
	  ALIX2/3/6 boards.  However, other system specific setup should
	  get added here.

	  Note: You must still enable the drivers for GPIO and LED support
	  (GPIO_CS5535 & LEDS_GPIO) to actually use the LEDs

	  Note: You have to set alix.force=1 for boards with Award BIOS.

config NET5501
	bool "Soekris Engineering net5501 System Support (LEDS, GPIO, etc)"
	select GPIOLIB
	help
	  This option enables system support for the Soekris Engineering net5501.

config GEOS
	bool "Traverse Technologies GEOS System Support (LEDS, GPIO, etc)"
	select GPIOLIB
	depends on DMI
	help
	  This option enables system support for the Traverse Technologies GEOS.

config TS5500
	bool "Technologic Systems TS-5500 platform support"
	depends on MELAN
	select CHECK_SIGNATURE
	select NEW_LEDS
	select LEDS_CLASS
	help
	  This option enables system support for the Technologic Systems TS-5500.

endif # X86_32

config AMD_NB
	def_bool y
	depends on CPU_SUP_AMD && PCI

endmenu

menu "Binary Emulations"

config IA32_EMULATION
	bool "IA32 Emulation"
	depends on X86_64
	select ARCH_WANT_OLD_COMPAT_IPC
	select BINFMT_ELF
	select COMPAT_OLD_SIGACTION
	help
	  Include code to run legacy 32-bit programs under a
	  64-bit kernel. You should likely turn this on, unless you're
	  100% sure that you don't have any 32-bit programs left.

config X86_X32_ABI
	bool "x32 ABI for 64-bit mode"
	depends on X86_64
	# llvm-objcopy does not convert x86_64 .note.gnu.property or
	# compressed debug sections to x86_x32 properly:
	# https://github.com/ClangBuiltLinux/linux/issues/514
	# https://github.com/ClangBuiltLinux/linux/issues/1141
	depends on $(success,$(OBJCOPY) --version | head -n1 | grep -qv llvm)
	help
	  Include code to run binaries for the x32 native 32-bit ABI
	  for 64-bit processors.  An x32 process gets access to the
	  full 64-bit register file and wide data path while leaving
	  pointers at 32 bits for smaller memory footprint.

config COMPAT_32
	def_bool y
	depends on IA32_EMULATION || X86_32
	select HAVE_UID16
	select OLD_SIGSUSPEND3

config COMPAT
	def_bool y
	depends on IA32_EMULATION || X86_X32_ABI

config COMPAT_FOR_U64_ALIGNMENT
	def_bool y
	depends on COMPAT

endmenu

config HAVE_ATOMIC_IOMAP
	def_bool y
	depends on X86_32

source "arch/x86/kvm/Kconfig"

source "arch/x86/Kconfig.assembler"<|MERGE_RESOLUTION|>--- conflicted
+++ resolved
@@ -2058,7 +2058,6 @@
 
 config ARCH_SUPPORTS_KEXEC_SIG
 	def_bool y
-<<<<<<< HEAD
 
 config ARCH_SUPPORTS_KEXEC_SIG_FORCE
 	def_bool y
@@ -2071,23 +2070,9 @@
 
 config ARCH_SUPPORTS_CRASH_DUMP
 	def_bool X86_64 || (X86_32 && HIGHMEM)
-=======
-
-config ARCH_SUPPORTS_KEXEC_SIG_FORCE
-	def_bool y
-
-config ARCH_SUPPORTS_KEXEC_BZIMAGE_VERIFY_SIG
-	def_bool y
-
-config ARCH_SUPPORTS_KEXEC_JUMP
-	def_bool y
-
-config ARCH_SUPPORTS_CRASH_DUMP
-	def_bool X86_64 || (X86_32 && HIGHMEM)
 
 config ARCH_SUPPORTS_CRASH_HOTPLUG
 	def_bool y
->>>>>>> 6e02ff54
 
 config PHYSICAL_START
 	hex "Physical address where the kernel is loaded" if (EXPERT || CRASH_DUMP)
