# SPDX-License-Identifier: GPL-2.0
config MMU
	def_bool y

config CPU_BIG_ENDIAN
	def_bool y

config LOCKDEP_SUPPORT
	def_bool y

config STACKTRACE_SUPPORT
	def_bool y

config ARCH_HAS_ILOG2_U32
	def_bool n

config ARCH_HAS_ILOG2_U64
	def_bool n

config GENERIC_HWEIGHT
	def_bool y

config GENERIC_BUG
	def_bool y if BUG

config GENERIC_BUG_RELATIVE_POINTERS
	def_bool y

config GENERIC_LOCKBREAK
	def_bool y if PREEMPTION

config PGSTE
	def_bool y if KVM

config AUDIT_ARCH
	def_bool y

config NO_IOPORT_MAP
	def_bool y

config PCI_QUIRKS
	def_bool n

config ARCH_SUPPORTS_UPROBES
	def_bool y

config KASAN_SHADOW_OFFSET
	hex
	depends on KASAN
	default 0x1C000000000000

config S390
	def_bool y
	#
	# Note: keep this list sorted alphabetically
	#
	imply IMA_SECURE_AND_OR_TRUSTED_BOOT
	select ALTERNATE_USER_ADDRESS_SPACE
	select ARCH_32BIT_USTAT_F_TINODE
	select ARCH_BINFMT_ELF_STATE
	select ARCH_CORRECT_STACKTRACE_ON_KRETPROBE
	select ARCH_ENABLE_MEMORY_HOTPLUG if SPARSEMEM
	select ARCH_ENABLE_MEMORY_HOTREMOVE
	select ARCH_ENABLE_SPLIT_PMD_PTLOCK if PGTABLE_LEVELS > 2
	select ARCH_HAS_CURRENT_STACK_POINTER
	select ARCH_HAS_DEBUG_VM_PGTABLE
	select ARCH_HAS_DEBUG_WX
	select ARCH_HAS_DEVMEM_IS_ALLOWED
	select ARCH_HAS_ELF_RANDOMIZE
	select ARCH_HAS_FORCE_DMA_UNENCRYPTED
	select ARCH_HAS_FORTIFY_SOURCE
	select ARCH_HAS_GCOV_PROFILE_ALL
	select ARCH_HAS_GIGANTIC_PAGE
	select ARCH_HAS_KCOV
	select ARCH_HAS_MEMBARRIER_SYNC_CORE
	select ARCH_HAS_MEM_ENCRYPT
	select ARCH_HAS_NMI_SAFE_THIS_CPU_OPS
	select ARCH_HAS_PTE_SPECIAL
	select ARCH_HAS_SCALED_CPUTIME
	select ARCH_HAS_SET_DIRECT_MAP
	select ARCH_HAS_SET_MEMORY
	select ARCH_HAS_STRICT_KERNEL_RWX
	select ARCH_HAS_STRICT_MODULE_RWX
	select ARCH_HAS_SYSCALL_WRAPPER
	select ARCH_HAS_UBSAN_SANITIZE_ALL
	select ARCH_HAS_VDSO_DATA
	select ARCH_HAVE_NMI_SAFE_CMPXCHG
	select ARCH_INLINE_READ_LOCK
	select ARCH_INLINE_READ_LOCK_BH
	select ARCH_INLINE_READ_LOCK_IRQ
	select ARCH_INLINE_READ_LOCK_IRQSAVE
	select ARCH_INLINE_READ_TRYLOCK
	select ARCH_INLINE_READ_UNLOCK
	select ARCH_INLINE_READ_UNLOCK_BH
	select ARCH_INLINE_READ_UNLOCK_IRQ
	select ARCH_INLINE_READ_UNLOCK_IRQRESTORE
	select ARCH_INLINE_SPIN_LOCK
	select ARCH_INLINE_SPIN_LOCK_BH
	select ARCH_INLINE_SPIN_LOCK_IRQ
	select ARCH_INLINE_SPIN_LOCK_IRQSAVE
	select ARCH_INLINE_SPIN_TRYLOCK
	select ARCH_INLINE_SPIN_TRYLOCK_BH
	select ARCH_INLINE_SPIN_UNLOCK
	select ARCH_INLINE_SPIN_UNLOCK_BH
	select ARCH_INLINE_SPIN_UNLOCK_IRQ
	select ARCH_INLINE_SPIN_UNLOCK_IRQRESTORE
	select ARCH_INLINE_WRITE_LOCK
	select ARCH_INLINE_WRITE_LOCK_BH
	select ARCH_INLINE_WRITE_LOCK_IRQ
	select ARCH_INLINE_WRITE_LOCK_IRQSAVE
	select ARCH_INLINE_WRITE_TRYLOCK
	select ARCH_INLINE_WRITE_UNLOCK
	select ARCH_INLINE_WRITE_UNLOCK_BH
	select ARCH_INLINE_WRITE_UNLOCK_IRQ
	select ARCH_INLINE_WRITE_UNLOCK_IRQRESTORE
	select ARCH_STACKWALK
	select ARCH_SUPPORTS_ATOMIC_RMW
	select ARCH_SUPPORTS_DEBUG_PAGEALLOC
	select ARCH_SUPPORTS_HUGETLBFS
	select ARCH_SUPPORTS_INT128 if CC_HAS_INT128 && CC_IS_CLANG
	select ARCH_SUPPORTS_NUMA_BALANCING
	select ARCH_SUPPORTS_PER_VMA_LOCK
	select ARCH_USE_BUILTIN_BSWAP
	select ARCH_USE_CMPXCHG_LOCKREF
	select ARCH_USE_SYM_ANNOTATIONS
	select ARCH_WANTS_DYNAMIC_TASK_STRUCT
	select ARCH_WANTS_NO_INSTR
	select ARCH_WANT_DEFAULT_BPF_JIT
	select ARCH_WANT_IPC_PARSE_VERSION
<<<<<<< HEAD
	select ARCH_WANT_OPTIMIZE_HUGETLB_VMEMMAP
=======
	select ARCH_WANT_OPTIMIZE_VMEMMAP
	select ARCH_WANT_KERNEL_PMD_MKWRITE
>>>>>>> ac3708ed
	select BUILDTIME_TABLE_SORT
	select CLONE_BACKWARDS2
	select DMA_OPS if PCI
	select DYNAMIC_FTRACE if FUNCTION_TRACER
	select FUNCTION_ALIGNMENT_8B if CC_IS_GCC
	select FUNCTION_ALIGNMENT_16B if !CC_IS_GCC
	select GENERIC_ALLOCATOR
	select GENERIC_CPU_AUTOPROBE
	select GENERIC_CPU_VULNERABILITIES
	select GENERIC_ENTRY
	select GENERIC_GETTIMEOFDAY
	select GENERIC_PTDUMP
	select GENERIC_SMP_IDLE_THREAD
	select GENERIC_TIME_VSYSCALL
	select GENERIC_VDSO_TIME_NS
	select GENERIC_IOREMAP if PCI
	select HAVE_ALIGNED_STRUCT_PAGE if SLUB
	select HAVE_ARCH_AUDITSYSCALL
	select HAVE_ARCH_JUMP_LABEL
	select HAVE_ARCH_JUMP_LABEL_RELATIVE
	select HAVE_ARCH_KASAN
	select HAVE_ARCH_KASAN_VMALLOC
	select HAVE_ARCH_KCSAN
	select HAVE_ARCH_KFENCE
	select HAVE_ARCH_RANDOMIZE_KSTACK_OFFSET
	select HAVE_ARCH_SECCOMP_FILTER
	select HAVE_ARCH_SOFT_DIRTY
	select HAVE_ARCH_STACKLEAK
	select HAVE_ARCH_TRACEHOOK
	select HAVE_ARCH_TRANSPARENT_HUGEPAGE
	select HAVE_ARCH_VMAP_STACK
	select HAVE_ASM_MODVERSIONS
	select HAVE_CMPXCHG_DOUBLE
	select HAVE_CMPXCHG_LOCAL
	select HAVE_DEBUG_KMEMLEAK
	select HAVE_DMA_CONTIGUOUS
	select HAVE_DYNAMIC_FTRACE
	select HAVE_DYNAMIC_FTRACE_WITH_ARGS
	select HAVE_DYNAMIC_FTRACE_WITH_DIRECT_CALLS
	select HAVE_DYNAMIC_FTRACE_WITH_REGS
	select HAVE_EBPF_JIT if HAVE_MARCH_Z196_FEATURES
	select HAVE_EFFICIENT_UNALIGNED_ACCESS
	select HAVE_FAST_GUP
	select HAVE_FENTRY
	select HAVE_FTRACE_MCOUNT_RECORD
	select HAVE_FUNCTION_ARG_ACCESS_API
	select HAVE_FUNCTION_ERROR_INJECTION
	select HAVE_FUNCTION_GRAPH_RETVAL
	select HAVE_FUNCTION_GRAPH_TRACER
	select HAVE_FUNCTION_TRACER
	select HAVE_GCC_PLUGINS
	select HAVE_GENERIC_VDSO
	select HAVE_IOREMAP_PROT if PCI
	select HAVE_KERNEL_BZIP2
	select HAVE_KERNEL_GZIP
	select HAVE_KERNEL_LZ4
	select HAVE_KERNEL_LZMA
	select HAVE_KERNEL_LZO
	select HAVE_KERNEL_UNCOMPRESSED
	select HAVE_KERNEL_XZ
	select HAVE_KERNEL_ZSTD
	select HAVE_KPROBES
	select HAVE_KPROBES_ON_FTRACE
	select HAVE_KRETPROBES
	select HAVE_KVM
	select HAVE_LIVEPATCH
	select HAVE_MEMBLOCK_PHYS_MAP
	select HAVE_MOD_ARCH_SPECIFIC
	select HAVE_NMI
	select HAVE_NOP_MCOUNT
	select HAVE_PCI
	select HAVE_PERF_EVENTS
	select HAVE_PERF_REGS
	select HAVE_PERF_USER_STACK_DUMP
	select HAVE_REGS_AND_STACK_ACCESS_API
	select HAVE_RELIABLE_STACKTRACE
	select HAVE_RETHOOK
	select HAVE_RSEQ
	select HAVE_SAMPLE_FTRACE_DIRECT
	select HAVE_SAMPLE_FTRACE_DIRECT_MULTI
	select HAVE_SETUP_PER_CPU_AREA
	select HAVE_SOFTIRQ_ON_OWN_STACK
	select HAVE_SYSCALL_TRACEPOINTS
	select HAVE_VIRT_CPU_ACCOUNTING
	select HAVE_VIRT_CPU_ACCOUNTING_IDLE
	select IOMMU_HELPER		if PCI
	select IOMMU_SUPPORT		if PCI
	select KEXEC
	select MMU_GATHER_MERGE_VMAS
	select MMU_GATHER_NO_GATHER
	select MMU_GATHER_RCU_TABLE_FREE
	select MODULES_USE_ELF_RELA
	select NEED_DMA_MAP_STATE	if PCI
	select NEED_PER_CPU_EMBED_FIRST_CHUNK
	select NEED_SG_DMA_LENGTH	if PCI
	select OLD_SIGACTION
	select OLD_SIGSUSPEND3
	select PCI_DOMAINS		if PCI
	select PCI_MSI			if PCI
	select PCI_MSI_ARCH_FALLBACKS	if PCI_MSI
	select SPARSE_IRQ
	select SWIOTLB
	select SYSCTL_EXCEPTION_TRACE
	select THREAD_INFO_IN_TASK
	select TRACE_IRQFLAGS_SUPPORT
	select TTY
	select VIRT_CPU_ACCOUNTING
	select ZONE_DMA
	# Note: keep the above list sorted alphabetically

config SCHED_OMIT_FRAME_POINTER
	def_bool y

config PGTABLE_LEVELS
	int
	default 5

source "kernel/livepatch/Kconfig"

config ARCH_SUPPORTS_KEXEC
	def_bool y

config ARCH_SUPPORTS_KEXEC_FILE
	def_bool CRYPTO && CRYPTO_SHA256 && CRYPTO_SHA256_S390

config ARCH_SUPPORTS_KEXEC_SIG
	def_bool MODULE_SIG_FORMAT

config ARCH_SUPPORTS_KEXEC_PURGATORY
	def_bool KEXEC_FILE

config ARCH_SUPPORTS_CRASH_DUMP
	def_bool y
	help
	  Refer to <file:Documentation/arch/s390/zfcpdump.rst> for more details on this.
	  This option also enables s390 zfcpdump.
	  See also <file:Documentation/arch/s390/zfcpdump.rst>

menu "Processor type and features"

config HAVE_MARCH_Z10_FEATURES
	def_bool n

config HAVE_MARCH_Z196_FEATURES
	def_bool n
	select HAVE_MARCH_Z10_FEATURES

config HAVE_MARCH_ZEC12_FEATURES
	def_bool n
	select HAVE_MARCH_Z196_FEATURES

config HAVE_MARCH_Z13_FEATURES
	def_bool n
	select HAVE_MARCH_ZEC12_FEATURES

config HAVE_MARCH_Z14_FEATURES
	def_bool n
	select HAVE_MARCH_Z13_FEATURES

config HAVE_MARCH_Z15_FEATURES
	def_bool n
	select HAVE_MARCH_Z14_FEATURES

config HAVE_MARCH_Z16_FEATURES
	def_bool n
	select HAVE_MARCH_Z15_FEATURES

choice
	prompt "Processor type"
	default MARCH_Z196

config MARCH_Z10
	bool "IBM System z10"
	select HAVE_MARCH_Z10_FEATURES
	depends on $(cc-option,-march=z10)
	help
	  Select this to enable optimizations for IBM System z10 (2097 and 2098
	  series). This is the oldest machine generation currently supported.

config MARCH_Z196
	bool "IBM zEnterprise 114 and 196"
	select HAVE_MARCH_Z196_FEATURES
	depends on $(cc-option,-march=z196)
	help
	  Select this to enable optimizations for IBM zEnterprise 114 and 196
	  (2818 and 2817 series). The kernel will be slightly faster but will
	  not work on older machines.

config MARCH_ZEC12
	bool "IBM zBC12 and zEC12"
	select HAVE_MARCH_ZEC12_FEATURES
	depends on $(cc-option,-march=zEC12)
	help
	  Select this to enable optimizations for IBM zBC12 and zEC12 (2828 and
	  2827 series). The kernel will be slightly faster but will not work on
	  older machines.

config MARCH_Z13
	bool "IBM z13s and z13"
	select HAVE_MARCH_Z13_FEATURES
	depends on $(cc-option,-march=z13)
	help
	  Select this to enable optimizations for IBM z13s and z13 (2965 and
	  2964 series). The kernel will be slightly faster but will not work on
	  older machines.

config MARCH_Z14
	bool "IBM z14 ZR1 and z14"
	select HAVE_MARCH_Z14_FEATURES
	depends on $(cc-option,-march=z14)
	help
	  Select this to enable optimizations for IBM z14 ZR1 and z14 (3907
	  and 3906 series). The kernel will be slightly faster but will not
	  work on older machines.

config MARCH_Z15
	bool "IBM z15"
	select HAVE_MARCH_Z15_FEATURES
	depends on $(cc-option,-march=z15)
	help
	  Select this to enable optimizations for IBM z15 (8562
	  and 8561 series). The kernel will be slightly faster but will not
	  work on older machines.

config MARCH_Z16
	bool "IBM z16"
	select HAVE_MARCH_Z16_FEATURES
	depends on $(cc-option,-march=z16)
	help
	  Select this to enable optimizations for IBM z16 (3931 and
	  3932 series).

endchoice

config MARCH_Z10_TUNE
	def_bool TUNE_Z10 || MARCH_Z10 && TUNE_DEFAULT

config MARCH_Z196_TUNE
	def_bool TUNE_Z196 || MARCH_Z196 && TUNE_DEFAULT

config MARCH_ZEC12_TUNE
	def_bool TUNE_ZEC12 || MARCH_ZEC12 && TUNE_DEFAULT

config MARCH_Z13_TUNE
	def_bool TUNE_Z13 || MARCH_Z13 && TUNE_DEFAULT

config MARCH_Z14_TUNE
	def_bool TUNE_Z14 || MARCH_Z14 && TUNE_DEFAULT

config MARCH_Z15_TUNE
	def_bool TUNE_Z15 || MARCH_Z15 && TUNE_DEFAULT

config MARCH_Z16_TUNE
	def_bool TUNE_Z16 || MARCH_Z16 && TUNE_DEFAULT

choice
	prompt "Tune code generation"
	default TUNE_DEFAULT
	help
	  Cause the compiler to tune (-mtune) the generated code for a machine.
	  This will make the code run faster on the selected machine but
	  somewhat slower on other machines.
	  This option only changes how the compiler emits instructions, not the
	  selection of instructions itself, so the resulting kernel will run on
	  all other machines.

config TUNE_DEFAULT
	bool "Default"
	help
	  Tune the generated code for the target processor for which the kernel
	  will be compiled.

config TUNE_Z10
	bool "IBM System z10"

config TUNE_Z196
	bool "IBM zEnterprise 114 and 196"
	depends on $(cc-option,-mtune=z196)

config TUNE_ZEC12
	bool "IBM zBC12 and zEC12"
	depends on $(cc-option,-mtune=zEC12)

config TUNE_Z13
	bool "IBM z13s and z13"
	depends on $(cc-option,-mtune=z13)

config TUNE_Z14
	bool "IBM z14 ZR1 and z14"
	depends on $(cc-option,-mtune=z14)

config TUNE_Z15
	bool "IBM z15"
	depends on $(cc-option,-mtune=z15)

config TUNE_Z16
	bool "IBM z16"
	depends on $(cc-option,-mtune=z16)

endchoice

config 64BIT
	def_bool y

config COMMAND_LINE_SIZE
	int "Maximum size of kernel command line"
	default 4096
	range 896 1048576
	help
	  This allows you to specify the maximum length of the kernel command
	  line.

config COMPAT
	def_bool y
	prompt "Kernel support for 31 bit emulation"
	select ARCH_WANT_OLD_COMPAT_IPC
	select COMPAT_OLD_SIGACTION
	select HAVE_UID16
	depends on MULTIUSER
	depends on !CC_IS_CLANG
	help
	  Select this option if you want to enable your system kernel to
	  handle system-calls from ELF binaries for 31 bit ESA.  This option
	  (and some other stuff like libraries and such) is needed for
	  executing 31 bit applications.  It is safe to say "Y".

config SMP
	def_bool y

config NR_CPUS
	int "Maximum number of CPUs (2-512)"
	range 2 512
	default "64"
	help
	  This allows you to specify the maximum number of CPUs which this
	  kernel will support. The maximum supported value is 512 and the
	  minimum value which makes sense is 2.

	  This is purely to save memory - each supported CPU adds
	  approximately sixteen kilobytes to the kernel image.

config HOTPLUG_CPU
	def_bool y

config NUMA
	bool "NUMA support"
	depends on SCHED_TOPOLOGY
	default n
	help
	  Enable NUMA support

	  This option adds NUMA support to the kernel.

config NODES_SHIFT
	int
	depends on NUMA
	default "1"

config SCHED_SMT
	def_bool n

config SCHED_MC
	def_bool n

config SCHED_TOPOLOGY
	def_bool y
	prompt "Topology scheduler support"
	select SCHED_SMT
	select SCHED_MC
	help
	  Topology scheduler support improves the CPU scheduler's decision
	  making when dealing with machines that have multi-threading,
	  multiple cores or multiple books.

source "kernel/Kconfig.hz"

config CERT_STORE
	bool "Get user certificates via DIAG320"
	depends on KEYS
	select CRYPTO_LIB_SHA256
	help
	  Enable this option if you want to access user-provided secure boot
	  certificates via DIAG 0x320.

	  These certificates will be made available via the keyring named
	  'cert_store'.

config KERNEL_NOBP
	def_bool n
	prompt "Enable modified branch prediction for the kernel by default"
	help
	  If this option is selected the kernel will switch to a modified
	  branch prediction mode if the firmware interface is available.
	  The modified branch prediction mode improves the behaviour in
	  regard to speculative execution.

	  With the option enabled the kernel parameter "nobp=0" or "nospec"
	  can be used to run the kernel in the normal branch prediction mode.

	  With the option disabled the modified branch prediction mode is
	  enabled with the "nobp=1" kernel parameter.

	  If unsure, say N.

config EXPOLINE
	def_bool n
	depends on $(cc-option,-mindirect-branch=thunk)
	prompt "Avoid speculative indirect branches in the kernel"
	help
	  Compile the kernel with the expoline compiler options to guard
	  against kernel-to-user data leaks by avoiding speculative indirect
	  branches.
	  Requires a compiler with -mindirect-branch=thunk support for full
	  protection. The kernel may run slower.

	  If unsure, say N.

config EXPOLINE_EXTERN
	def_bool n
	depends on EXPOLINE
	depends on CC_IS_GCC && GCC_VERSION >= 110200
	depends on $(success,$(srctree)/arch/s390/tools/gcc-thunk-extern.sh $(CC))
	prompt "Generate expolines as extern functions."
	help
	  This option is required for some tooling like kpatch. The kernel is
	  compiled with -mindirect-branch=thunk-extern and requires a newer
	  compiler.

	  If unsure, say N.

choice
	prompt "Expoline default"
	depends on EXPOLINE
	default EXPOLINE_FULL

config EXPOLINE_OFF
	bool "spectre_v2=off"

config EXPOLINE_AUTO
	bool "spectre_v2=auto"

config EXPOLINE_FULL
	bool "spectre_v2=on"

endchoice

config RELOCATABLE
	def_bool y
	help
	  This builds a kernel image that retains relocation information
	  so it can be loaded at an arbitrary address.
	  The kernel is linked as a position-independent executable (PIE)
	  and contains dynamic relocations which are processed early in the
	  bootup process.
	  The relocations make the kernel image about 15% larger (compressed
	  10%), but are discarded at runtime.
	  Note: this option exists only for documentation purposes, please do
	  not remove it.

config RANDOMIZE_BASE
	bool "Randomize the address of the kernel image (KASLR)"
	default y
	help
	  In support of Kernel Address Space Layout Randomization (KASLR),
	  this randomizes the address at which the kernel image is loaded,
	  as a security feature that deters exploit attempts relying on
	  knowledge of the location of kernel internals.

endmenu

menu "Memory setup"

config ARCH_SPARSEMEM_ENABLE
	def_bool y
	select SPARSEMEM_VMEMMAP_ENABLE
	select SPARSEMEM_VMEMMAP

config ARCH_SPARSEMEM_DEFAULT
	def_bool y

config MAX_PHYSMEM_BITS
	int "Maximum size of supported physical memory in bits (42-53)"
	range 42 53
	default "46"
	help
	  This option specifies the maximum supported size of physical memory
	  in bits. Supported is any size between 2^42 (4TB) and 2^53 (8PB).
	  Increasing the number of bits also increases the kernel image size.
	  By default 46 bits (64TB) are supported.

config CHECK_STACK
	def_bool y
	depends on !VMAP_STACK
	prompt "Detect kernel stack overflow"
	help
	  This option enables the compiler option -mstack-guard and
	  -mstack-size if they are available. If the compiler supports them
	  it will emit additional code to each function prolog to trigger
	  an illegal operation if the kernel stack is about to overflow.

	  Say N if you are unsure.

config STACK_GUARD
	int "Size of the guard area (128-1024)"
	range 128 1024
	depends on CHECK_STACK
	default "256"
	help
	  This allows you to specify the size of the guard area at the lower
	  end of the kernel stack. If the kernel stack points into the guard
	  area on function entry an illegal operation is triggered. The size
	  needs to be a power of 2. Please keep in mind that the size of an
	  interrupt frame is 184 bytes for 31 bit and 328 bytes on 64 bit.
	  The minimum size for the stack guard should be 256 for 31 bit and
	  512 for 64 bit.

endmenu

menu "I/O subsystem"

config QDIO
	def_tristate y
	prompt "QDIO support"
	help
	  This driver provides the Queued Direct I/O base support for
	  IBM System z.

	  To compile this driver as a module, choose M here: the
	  module will be called qdio.

	  If unsure, say Y.

if PCI

config PCI_NR_FUNCTIONS
	int "Maximum number of PCI functions (1-4096)"
	range 1 4096
	default "512"
	help
	  This allows you to specify the maximum number of PCI functions which
	  this kernel will support.

endif # PCI

config HAS_IOMEM
	def_bool PCI

config CHSC_SCH
	def_tristate m
	prompt "Support for CHSC subchannels"
	help
	  This driver allows usage of CHSC subchannels. A CHSC subchannel
	  is usually present on LPAR only.
	  The driver creates a device /dev/chsc, which may be used to
	  obtain I/O configuration information about the machine and
	  to issue asynchronous chsc commands (DANGEROUS).
	  You will usually only want to use this interface on a special
	  LPAR designated for system management.

	  To compile this driver as a module, choose M here: the
	  module will be called chsc_sch.

	  If unsure, say N.

config SCM_BUS
	def_bool y
	prompt "SCM bus driver"
	help
	  Bus driver for Storage Class Memory.

config EADM_SCH
	def_tristate m
	prompt "Support for EADM subchannels"
	depends on SCM_BUS
	help
	  This driver allows usage of EADM subchannels. EADM subchannels act
	  as a communication vehicle for SCM increments.

	  To compile this driver as a module, choose M here: the
	  module will be called eadm_sch.

config VFIO_CCW
	def_tristate n
	prompt "Support for VFIO-CCW subchannels"
	depends on VFIO
	select VFIO_MDEV
	help
	  This driver allows usage of I/O subchannels via VFIO-CCW.

	  To compile this driver as a module, choose M here: the
	  module will be called vfio_ccw.

config VFIO_AP
	def_tristate n
	prompt "VFIO support for AP devices"
	depends on KVM
	depends on VFIO
	depends on ZCRYPT
	select VFIO_MDEV
	help
	  This driver grants access to Adjunct Processor (AP) devices
	  via the VFIO mediated device interface.

	  To compile this driver as a module, choose M here: the module
	  will be called vfio_ap.

endmenu

config CCW
	def_bool y

config HAVE_PNETID
	tristate
	default (SMC || CCWGROUP)

menu "Virtualization"

config PROTECTED_VIRTUALIZATION_GUEST
	def_bool n
	prompt "Protected virtualization guest support"
	help
	  Select this option, if you want to be able to run this
	  kernel as a protected virtualization KVM guest.
	  Protected virtualization capable machines have a mini hypervisor
	  located at machine level (an ultravisor). With help of the
	  Ultravisor, KVM will be able to run "protected" VMs, special
	  VMs whose memory and management data are unavailable to KVM.

config PFAULT
	def_bool y
	prompt "Pseudo page fault support"
	help
	  Select this option, if you want to use PFAULT pseudo page fault
	  handling under VM. If running native or in LPAR, this option
	  has no effect. If your VM does not support PFAULT, PAGEEX
	  pseudo page fault handling will be used.
	  Note that VM 4.2 supports PFAULT but has a bug in its
	  implementation that causes some problems.
	  Everybody who wants to run Linux under VM != VM4.2 should select
	  this option.

config CMM
	def_tristate n
	prompt "Cooperative memory management"
	help
	  Select this option, if you want to enable the kernel interface
	  to reduce the memory size of the system. This is accomplished
	  by allocating pages of memory and put them "on hold". This only
	  makes sense for a system running under VM where the unused pages
	  will be reused by VM for other guest systems. The interface
	  allows an external monitor to balance memory of many systems.
	  Everybody who wants to run Linux under VM should select this
	  option.

config CMM_IUCV
	def_bool y
	prompt "IUCV special message interface to cooperative memory management"
	depends on CMM && (SMSGIUCV=y || CMM=SMSGIUCV)
	help
	  Select this option to enable the special message interface to
	  the cooperative memory management.

config APPLDATA_BASE
	def_bool n
	prompt "Linux - VM Monitor Stream, base infrastructure"
	depends on PROC_SYSCTL
	help
	  This provides a kernel interface for creating and updating z/VM APPLDATA
	  monitor records. The monitor records are updated at certain time
	  intervals, once the timer is started.
	  Writing 1 or 0 to /proc/appldata/timer starts(1) or stops(0) the timer,
	  i.e. enables or disables monitoring on the Linux side.
	  A custom interval value (in seconds) can be written to
	  /proc/appldata/interval.

	  Defaults are 60 seconds interval and timer off.
	  The /proc entries can also be read from, showing the current settings.

config APPLDATA_MEM
	def_tristate m
	prompt "Monitor memory management statistics"
	depends on APPLDATA_BASE && VM_EVENT_COUNTERS
	help
	  This provides memory management related data to the Linux - VM Monitor
	  Stream, like paging/swapping rate, memory utilisation, etc.
	  Writing 1 or 0 to /proc/appldata/memory creates(1) or removes(0) a z/VM
	  APPLDATA monitor record, i.e. enables or disables monitoring this record
	  on the z/VM side.

	  Default is disabled.
	  The /proc entry can also be read from, showing the current settings.

	  This can also be compiled as a module, which will be called
	  appldata_mem.o.

config APPLDATA_OS
	def_tristate m
	prompt "Monitor OS statistics"
	depends on APPLDATA_BASE
	help
	  This provides OS related data to the Linux - VM Monitor Stream, like
	  CPU utilisation, etc.
	  Writing 1 or 0 to /proc/appldata/os creates(1) or removes(0) a z/VM
	  APPLDATA monitor record, i.e. enables or disables monitoring this record
	  on the z/VM side.

	  Default is disabled.
	  This can also be compiled as a module, which will be called
	  appldata_os.o.

config APPLDATA_NET_SUM
	def_tristate m
	prompt "Monitor overall network statistics"
	depends on APPLDATA_BASE && NET
	help
	  This provides network related data to the Linux - VM Monitor Stream,
	  currently there is only a total sum of network I/O statistics, no
	  per-interface data.
	  Writing 1 or 0 to /proc/appldata/net_sum creates(1) or removes(0) a z/VM
	  APPLDATA monitor record, i.e. enables or disables monitoring this record
	  on the z/VM side.

	  Default is disabled.
	  This can also be compiled as a module, which will be called
	  appldata_net_sum.o.

config S390_HYPFS
	def_bool y
	prompt "s390 hypervisor information"
	help
	  This provides several binary files at (debugfs)/s390_hypfs/ to
	  provide accounting information in an s390 hypervisor environment.

config S390_HYPFS_FS
	def_bool n
	prompt "s390 hypervisor file system support"
	select SYS_HYPERVISOR
	depends on S390_HYPFS
	help
	  This is a virtual file system intended to provide accounting
	  information in an s390 hypervisor environment. This file system
	  is deprecated and should not be used.

	  Say N if you are unsure.

source "arch/s390/kvm/Kconfig"

config S390_GUEST
	def_bool y
	prompt "s390 support for virtio devices"
	select TTY
	select VIRTUALIZATION
	select VIRTIO
	help
	  Enabling this option adds support for virtio based paravirtual device
	  drivers on s390.

	  Select this option if you want to run the kernel as a guest under
	  the KVM hypervisor.

endmenu

config S390_MODULES_SANITY_TEST_HELPERS
	def_bool n

menu "Selftests"

config S390_UNWIND_SELFTEST
	def_tristate n
	depends on KUNIT
	default KUNIT_ALL_TESTS
	prompt "Test unwind functions"
	help
	  This option enables s390 specific stack unwinder testing kernel
	  module. This option is not useful for distributions or general
	  kernels, but only for kernel developers working on architecture code.

	  Say N if you are unsure.

config S390_KPROBES_SANITY_TEST
	def_tristate n
	prompt "Enable s390 specific kprobes tests"
	depends on KPROBES
	depends on KUNIT
	help
	  This option enables an s390 specific kprobes test module. This option
	  is not useful for distributions or general kernels, but only for kernel
	  developers working on architecture code.

	  Say N if you are unsure.

config S390_MODULES_SANITY_TEST
	def_tristate n
	depends on KUNIT
	default KUNIT_ALL_TESTS
	prompt "Enable s390 specific modules tests"
	select S390_MODULES_SANITY_TEST_HELPERS
	help
	  This option enables an s390 specific modules test. This option is
	  not useful for distributions or general kernels, but only for
	  kernel developers working on architecture code.

	  Say N if you are unsure.
endmenu<|MERGE_RESOLUTION|>--- conflicted
+++ resolved
@@ -127,12 +127,8 @@
 	select ARCH_WANTS_NO_INSTR
 	select ARCH_WANT_DEFAULT_BPF_JIT
 	select ARCH_WANT_IPC_PARSE_VERSION
-<<<<<<< HEAD
 	select ARCH_WANT_OPTIMIZE_HUGETLB_VMEMMAP
-=======
-	select ARCH_WANT_OPTIMIZE_VMEMMAP
 	select ARCH_WANT_KERNEL_PMD_MKWRITE
->>>>>>> ac3708ed
 	select BUILDTIME_TABLE_SORT
 	select CLONE_BACKWARDS2
 	select DMA_OPS if PCI
