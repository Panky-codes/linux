# SPDX-License-Identifier: GPL-2.0
#
# This is a simple Makefile to test some of the RAID-6 code
# from userspace.
#

pound := \#

# Adjust as desired
CC       = gcc
OPTFLAGS = -O2
CFLAGS   = -I.. -I ../../../include -g $(OPTFLAGS)
LD       = ld
AWK      = awk -f
AR       = ar
RANLIB   = ranlib
OBJS     = int1.o int2.o int4.o int8.o int16.o int32.o recov.o algos.o tables.o

ARCH := $(shell uname -m 2>/dev/null | sed -e /s/i.86/i386/)
ifeq ($(ARCH),i386)
        CFLAGS += -DCONFIG_X86_32
        IS_X86 = yes
endif
ifeq ($(ARCH),x86_64)
        CFLAGS += -DCONFIG_X86_64
        IS_X86 = yes
endif

ifeq ($(ARCH),arm)
        CFLAGS += -I../../../arch/arm/include -mfpu=neon
        HAS_NEON = yes
endif
ifeq ($(ARCH),aarch64)
        CFLAGS += -I../../../arch/arm64/include
        HAS_NEON = yes
endif

ifeq ($(findstring ppc,$(ARCH)),ppc)
        CFLAGS += -I../../../arch/powerpc/include
        HAS_ALTIVEC := $(shell printf '$(pound)include <altivec.h>\nvector int a;\n' |\
                         gcc -c -x c - >/dev/null && rm ./-.o && echo yes)
endif

<<<<<<< HEAD
ifeq ($(ARCH),loongarch64)
        CFLAGS += -I../../../arch/loongarch/include -DCONFIG_LOONGARCH=1
        CFLAGS += $(shell echo 'vld $$vr0, $$zero, 0' |         \
                    gcc -c -x assembler - >/dev/null 2>&1 &&    \
                    rm ./-.o && echo -DCONFIG_CPU_HAS_LSX=1)
        CFLAGS += $(shell echo 'xvld $$xr0, $$zero, 0' |        \
                    gcc -c -x assembler - >/dev/null 2>&1 &&    \
                    rm ./-.o && echo -DCONFIG_CPU_HAS_LASX=1)
endif

=======
>>>>>>> 9e0b56ca
ifeq ($(IS_X86),yes)
        OBJS   += mmx.o sse1.o sse2.o avx2.o recov_ssse3.o recov_avx2.o avx512.o recov_avx512.o
        CFLAGS += -DCONFIG_X86
        CFLAGS += $(shell echo "vpmovm2b %k1, %zmm5" |          \
                    gcc -c -x assembler - >/dev/null 2>&1 &&    \
                    rm ./-.o && echo -DCONFIG_AS_AVX512=1)
else ifeq ($(HAS_NEON),yes)
        OBJS   += neon.o neon1.o neon2.o neon4.o neon8.o recov_neon.o recov_neon_inner.o
        CFLAGS += -DCONFIG_KERNEL_MODE_NEON=1
else ifeq ($(HAS_ALTIVEC),yes)
        CFLAGS += -DCONFIG_ALTIVEC
        OBJS += altivec1.o altivec2.o altivec4.o altivec8.o \
                vpermxor1.o vpermxor2.o vpermxor4.o vpermxor8.o
<<<<<<< HEAD
else ifeq ($(ARCH),loongarch64)
        OBJS += loongarch_simd.o recov_loongarch_simd.o
=======
>>>>>>> 9e0b56ca
endif

.c.o:
	$(CC) $(CFLAGS) -c -o $@ $<

%.c: ../%.c
	cp -f $< $@

%.uc: ../%.uc
	cp -f $< $@

all: raid6.a raid6test

raid6.a: $(OBJS)
	rm -f $@
	$(AR) cq $@ $^
	$(RANLIB) $@

raid6test: test.c raid6.a
	$(CC) $(CFLAGS) -o raid6test $^

neon1.c: neon.uc ../unroll.awk
	$(AWK) ../unroll.awk -vN=1 < neon.uc > $@

neon2.c: neon.uc ../unroll.awk
	$(AWK) ../unroll.awk -vN=2 < neon.uc > $@

neon4.c: neon.uc ../unroll.awk
	$(AWK) ../unroll.awk -vN=4 < neon.uc > $@

neon8.c: neon.uc ../unroll.awk
	$(AWK) ../unroll.awk -vN=8 < neon.uc > $@

altivec1.c: altivec.uc ../unroll.awk
	$(AWK) ../unroll.awk -vN=1 < altivec.uc > $@

altivec2.c: altivec.uc ../unroll.awk
	$(AWK) ../unroll.awk -vN=2 < altivec.uc > $@

altivec4.c: altivec.uc ../unroll.awk
	$(AWK) ../unroll.awk -vN=4 < altivec.uc > $@

altivec8.c: altivec.uc ../unroll.awk
	$(AWK) ../unroll.awk -vN=8 < altivec.uc > $@

vpermxor1.c: vpermxor.uc ../unroll.awk
	$(AWK) ../unroll.awk -vN=1 < vpermxor.uc > $@

vpermxor2.c: vpermxor.uc ../unroll.awk
	$(AWK) ../unroll.awk -vN=2 < vpermxor.uc > $@

vpermxor4.c: vpermxor.uc ../unroll.awk
	$(AWK) ../unroll.awk -vN=4 < vpermxor.uc > $@

vpermxor8.c: vpermxor.uc ../unroll.awk
	$(AWK) ../unroll.awk -vN=8 < vpermxor.uc > $@

int1.c: int.uc ../unroll.awk
	$(AWK) ../unroll.awk -vN=1 < int.uc > $@

int2.c: int.uc ../unroll.awk
	$(AWK) ../unroll.awk -vN=2 < int.uc > $@

int4.c: int.uc ../unroll.awk
	$(AWK) ../unroll.awk -vN=4 < int.uc > $@

int8.c: int.uc ../unroll.awk
	$(AWK) ../unroll.awk -vN=8 < int.uc > $@

int16.c: int.uc ../unroll.awk
	$(AWK) ../unroll.awk -vN=16 < int.uc > $@

int32.c: int.uc ../unroll.awk
	$(AWK) ../unroll.awk -vN=32 < int.uc > $@

tables.c: mktables
	./mktables > tables.c

clean:
	rm -f *.o *.a mktables mktables.c *.uc int*.c altivec*.c vpermxor*.c neon*.c tables.c raid6test

spotless: clean
	rm -f *~<|MERGE_RESOLUTION|>--- conflicted
+++ resolved
@@ -41,7 +41,6 @@
                          gcc -c -x c - >/dev/null && rm ./-.o && echo yes)
 endif
 
-<<<<<<< HEAD
 ifeq ($(ARCH),loongarch64)
         CFLAGS += -I../../../arch/loongarch/include -DCONFIG_LOONGARCH=1
         CFLAGS += $(shell echo 'vld $$vr0, $$zero, 0' |         \
@@ -52,8 +51,6 @@
                     rm ./-.o && echo -DCONFIG_CPU_HAS_LASX=1)
 endif
 
-=======
->>>>>>> 9e0b56ca
 ifeq ($(IS_X86),yes)
         OBJS   += mmx.o sse1.o sse2.o avx2.o recov_ssse3.o recov_avx2.o avx512.o recov_avx512.o
         CFLAGS += -DCONFIG_X86
@@ -67,11 +64,8 @@
         CFLAGS += -DCONFIG_ALTIVEC
         OBJS += altivec1.o altivec2.o altivec4.o altivec8.o \
                 vpermxor1.o vpermxor2.o vpermxor4.o vpermxor8.o
-<<<<<<< HEAD
 else ifeq ($(ARCH),loongarch64)
         OBJS += loongarch_simd.o recov_loongarch_simd.o
-=======
->>>>>>> 9e0b56ca
 endif
 
 .c.o:
