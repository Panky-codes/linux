// SPDX-License-Identifier: GPL-2.0+
/*
 * Maple Tree implementation
 * Copyright (c) 2018-2022 Oracle Corporation
 * Authors: Liam R. Howlett <Liam.Howlett@oracle.com>
 *	    Matthew Wilcox <willy@infradead.org>
 */

/*
 * DOC: Interesting implementation details of the Maple Tree
 *
 * Each node type has a number of slots for entries and a number of slots for
 * pivots.  In the case of dense nodes, the pivots are implied by the position
 * and are simply the slot index + the minimum of the node.
 *
 * In regular B-Tree terms, pivots are called keys.  The term pivot is used to
 * indicate that the tree is specifying ranges,  Pivots may appear in the
 * subtree with an entry attached to the value where as keys are unique to a
 * specific position of a B-tree.  Pivot values are inclusive of the slot with
 * the same index.
 *
 *
 * The following illustrates the layout of a range64 nodes slots and pivots.
 *
 *
 *  Slots -> | 0 | 1 | 2 | ... | 12 | 13 | 14 | 15 |
 *           ┬   ┬   ┬   ┬     ┬    ┬    ┬    ┬    ┬
 *           │   │   │   │     │    │    │    │    └─ Implied maximum
 *           │   │   │   │     │    │    │    └─ Pivot 14
 *           │   │   │   │     │    │    └─ Pivot 13
 *           │   │   │   │     │    └─ Pivot 12
 *           │   │   │   │     └─ Pivot 11
 *           │   │   │   └─ Pivot 2
 *           │   │   └─ Pivot 1
 *           │   └─ Pivot 0
 *           └─  Implied minimum
 *
 * Slot contents:
 *  Internal (non-leaf) nodes contain pointers to other nodes.
 *  Leaf nodes contain entries.
 *
 * The location of interest is often referred to as an offset.  All offsets have
 * a slot, but the last offset has an implied pivot from the node above (or
 * UINT_MAX for the root node.
 *
 * Ranges complicate certain write activities.  When modifying any of
 * the B-tree variants, it is known that one entry will either be added or
 * deleted.  When modifying the Maple Tree, one store operation may overwrite
 * the entire data set, or one half of the tree, or the middle half of the tree.
 *
 */


#include <linux/maple_tree.h>
#include <linux/xarray.h>
#include <linux/types.h>
#include <linux/export.h>
#include <linux/slab.h>
#include <linux/limits.h>
#include <asm/barrier.h>

#define CREATE_TRACE_POINTS
#include <trace/events/maple_tree.h>

#define MA_ROOT_PARENT 1

/*
 * Maple state flags
 * * MA_STATE_BULK		- Bulk insert mode
 * * MA_STATE_REBALANCE		- Indicate a rebalance during bulk insert
 * * MA_STATE_PREALLOC		- Preallocated nodes, WARN_ON allocation
 */
#define MA_STATE_BULK		1
#define MA_STATE_REBALANCE	2
#define MA_STATE_PREALLOC	4

#define ma_parent_ptr(x) ((struct maple_pnode *)(x))
#define mas_tree_parent(x) ((unsigned long)(x->tree) | MA_ROOT_PARENT)
#define ma_mnode_ptr(x) ((struct maple_node *)(x))
#define ma_enode_ptr(x) ((struct maple_enode *)(x))
static struct kmem_cache *maple_node_cache;

#ifdef CONFIG_DEBUG_MAPLE_TREE
static const unsigned long mt_max[] = {
	[maple_dense]		= MAPLE_NODE_SLOTS,
	[maple_leaf_64]		= ULONG_MAX,
	[maple_range_64]	= ULONG_MAX,
	[maple_arange_64]	= ULONG_MAX,
};
#define mt_node_max(x) mt_max[mte_node_type(x)]
#endif

static const unsigned char mt_slots[] = {
	[maple_dense]		= MAPLE_NODE_SLOTS,
	[maple_leaf_64]		= MAPLE_RANGE64_SLOTS,
	[maple_range_64]	= MAPLE_RANGE64_SLOTS,
	[maple_arange_64]	= MAPLE_ARANGE64_SLOTS,
};
#define mt_slot_count(x) mt_slots[mte_node_type(x)]

static const unsigned char mt_pivots[] = {
	[maple_dense]		= 0,
	[maple_leaf_64]		= MAPLE_RANGE64_SLOTS - 1,
	[maple_range_64]	= MAPLE_RANGE64_SLOTS - 1,
	[maple_arange_64]	= MAPLE_ARANGE64_SLOTS - 1,
};
#define mt_pivot_count(x) mt_pivots[mte_node_type(x)]

static const unsigned char mt_min_slots[] = {
	[maple_dense]		= MAPLE_NODE_SLOTS / 2,
	[maple_leaf_64]		= (MAPLE_RANGE64_SLOTS / 2) - 2,
	[maple_range_64]	= (MAPLE_RANGE64_SLOTS / 2) - 2,
	[maple_arange_64]	= (MAPLE_ARANGE64_SLOTS / 2) - 1,
};
#define mt_min_slot_count(x) mt_min_slots[mte_node_type(x)]

#define MAPLE_BIG_NODE_SLOTS	(MAPLE_RANGE64_SLOTS * 2 + 2)
#define MAPLE_BIG_NODE_GAPS	(MAPLE_ARANGE64_SLOTS * 2 + 1)

struct maple_big_node {
	struct maple_pnode *parent;
	unsigned long pivot[MAPLE_BIG_NODE_SLOTS - 1];
	union {
		struct maple_enode *slot[MAPLE_BIG_NODE_SLOTS];
		struct {
			unsigned long padding[MAPLE_BIG_NODE_GAPS];
			unsigned long gap[MAPLE_BIG_NODE_GAPS];
		};
	};
	unsigned char b_end;
	enum maple_type type;
};

/*
 * The maple_subtree_state is used to build a tree to replace a segment of an
 * existing tree in a more atomic way.  Any walkers of the older tree will hit a
 * dead node and restart on updates.
 */
struct maple_subtree_state {
	struct ma_state *orig_l;	/* Original left side of subtree */
	struct ma_state *orig_r;	/* Original right side of subtree */
	struct ma_state *l;		/* New left side of subtree */
	struct ma_state *m;		/* New middle of subtree (rare) */
	struct ma_state *r;		/* New right side of subtree */
	struct ma_topiary *free;	/* nodes to be freed */
	struct ma_topiary *destroy;	/* Nodes to be destroyed (walked and freed) */
	struct maple_big_node *bn;
};

#ifdef CONFIG_KASAN_STACK
/* Prevent mas_wr_bnode() from exceeding the stack frame limit */
#define noinline_for_kasan noinline_for_stack
#else
#define noinline_for_kasan inline
#endif

/* Functions */
static inline struct maple_node *mt_alloc_one(gfp_t gfp)
{
	return kmem_cache_alloc(maple_node_cache, gfp);
}

static inline int mt_alloc_bulk(gfp_t gfp, size_t size, void **nodes)
{
	return kmem_cache_alloc_bulk(maple_node_cache, gfp, size, nodes);
}

static inline void mt_free_bulk(size_t size, void __rcu **nodes)
{
	kmem_cache_free_bulk(maple_node_cache, size, (void **)nodes);
}

static void mt_free_rcu(struct rcu_head *head)
{
	struct maple_node *node = container_of(head, struct maple_node, rcu);

	kmem_cache_free(maple_node_cache, node);
}

/*
 * ma_free_rcu() - Use rcu callback to free a maple node
 * @node: The node to free
 *
 * The maple tree uses the parent pointer to indicate this node is no longer in
 * use and will be freed.
 */
static void ma_free_rcu(struct maple_node *node)
{
	WARN_ON(node->parent != ma_parent_ptr(node));
	call_rcu(&node->rcu, mt_free_rcu);
}

static void mas_set_height(struct ma_state *mas)
{
	unsigned int new_flags = mas->tree->ma_flags;

	new_flags &= ~MT_FLAGS_HEIGHT_MASK;
	MAS_BUG_ON(mas, mas->depth > MAPLE_HEIGHT_MAX);
	new_flags |= mas->depth << MT_FLAGS_HEIGHT_OFFSET;
	mas->tree->ma_flags = new_flags;
}

static unsigned int mas_mt_height(struct ma_state *mas)
{
	return mt_height(mas->tree);
}

static inline enum maple_type mte_node_type(const struct maple_enode *entry)
{
	return ((unsigned long)entry >> MAPLE_NODE_TYPE_SHIFT) &
		MAPLE_NODE_TYPE_MASK;
}

static inline bool ma_is_dense(const enum maple_type type)
{
	return type < maple_leaf_64;
}

static inline bool ma_is_leaf(const enum maple_type type)
{
	return type < maple_range_64;
}

static inline bool mte_is_leaf(const struct maple_enode *entry)
{
	return ma_is_leaf(mte_node_type(entry));
}

/*
 * We also reserve values with the bottom two bits set to '10' which are
 * below 4096
 */
static inline bool mt_is_reserved(const void *entry)
{
	return ((unsigned long)entry < MAPLE_RESERVED_RANGE) &&
		xa_is_internal(entry);
}

static inline void mas_set_err(struct ma_state *mas, long err)
{
	mas->node = MA_ERROR(err);
}

static inline bool mas_is_ptr(const struct ma_state *mas)
{
	return mas->node == MAS_ROOT;
}

static inline bool mas_is_start(const struct ma_state *mas)
{
	return mas->node == MAS_START;
}

bool mas_is_err(struct ma_state *mas)
{
	return xa_is_err(mas->node);
}

static inline bool mas_searchable(struct ma_state *mas)
{
	if (mas_is_none(mas))
		return false;

	if (mas_is_ptr(mas))
		return false;

	return true;
}

static inline struct maple_node *mte_to_node(const struct maple_enode *entry)
{
	return (struct maple_node *)((unsigned long)entry & ~MAPLE_NODE_MASK);
}

/*
 * mte_to_mat() - Convert a maple encoded node to a maple topiary node.
 * @entry: The maple encoded node
 *
 * Return: a maple topiary pointer
 */
static inline struct maple_topiary *mte_to_mat(const struct maple_enode *entry)
{
	return (struct maple_topiary *)
		((unsigned long)entry & ~MAPLE_NODE_MASK);
}

/*
 * mas_mn() - Get the maple state node.
 * @mas: The maple state
 *
 * Return: the maple node (not encoded - bare pointer).
 */
static inline struct maple_node *mas_mn(const struct ma_state *mas)
{
	return mte_to_node(mas->node);
}

/*
 * mte_set_node_dead() - Set a maple encoded node as dead.
 * @mn: The maple encoded node.
 */
static inline void mte_set_node_dead(struct maple_enode *mn)
{
	mte_to_node(mn)->parent = ma_parent_ptr(mte_to_node(mn));
	smp_wmb(); /* Needed for RCU */
}

/* Bit 1 indicates the root is a node */
#define MAPLE_ROOT_NODE			0x02
/* maple_type stored bit 3-6 */
#define MAPLE_ENODE_TYPE_SHIFT		0x03
/* Bit 2 means a NULL somewhere below */
#define MAPLE_ENODE_NULL		0x04

static inline struct maple_enode *mt_mk_node(const struct maple_node *node,
					     enum maple_type type)
{
	return (void *)((unsigned long)node |
			(type << MAPLE_ENODE_TYPE_SHIFT) | MAPLE_ENODE_NULL);
}

static inline void *mte_mk_root(const struct maple_enode *node)
{
	return (void *)((unsigned long)node | MAPLE_ROOT_NODE);
}

static inline void *mte_safe_root(const struct maple_enode *node)
{
	return (void *)((unsigned long)node & ~MAPLE_ROOT_NODE);
}

static inline void *mte_set_full(const struct maple_enode *node)
{
	return (void *)((unsigned long)node & ~MAPLE_ENODE_NULL);
}

static inline void *mte_clear_full(const struct maple_enode *node)
{
	return (void *)((unsigned long)node | MAPLE_ENODE_NULL);
}

static inline bool mte_has_null(const struct maple_enode *node)
{
	return (unsigned long)node & MAPLE_ENODE_NULL;
}

static inline bool ma_is_root(struct maple_node *node)
{
	return ((unsigned long)node->parent & MA_ROOT_PARENT);
}

static inline bool mte_is_root(const struct maple_enode *node)
{
	return ma_is_root(mte_to_node(node));
}

static inline bool mas_is_root_limits(const struct ma_state *mas)
{
	return !mas->min && mas->max == ULONG_MAX;
}

static inline bool mt_is_alloc(struct maple_tree *mt)
{
	return (mt->ma_flags & MT_FLAGS_ALLOC_RANGE);
}

/*
 * The Parent Pointer
 * Excluding root, the parent pointer is 256B aligned like all other tree nodes.
 * When storing a 32 or 64 bit values, the offset can fit into 5 bits.  The 16
 * bit values need an extra bit to store the offset.  This extra bit comes from
 * a reuse of the last bit in the node type.  This is possible by using bit 1 to
 * indicate if bit 2 is part of the type or the slot.
 *
 * Note types:
 *  0x??1 = Root
 *  0x?00 = 16 bit nodes
 *  0x010 = 32 bit nodes
 *  0x110 = 64 bit nodes
 *
 * Slot size and alignment
 *  0b??1 : Root
 *  0b?00 : 16 bit values, type in 0-1, slot in 2-7
 *  0b010 : 32 bit values, type in 0-2, slot in 3-7
 *  0b110 : 64 bit values, type in 0-2, slot in 3-7
 */

#define MAPLE_PARENT_ROOT		0x01

#define MAPLE_PARENT_SLOT_SHIFT		0x03
#define MAPLE_PARENT_SLOT_MASK		0xF8

#define MAPLE_PARENT_16B_SLOT_SHIFT	0x02
#define MAPLE_PARENT_16B_SLOT_MASK	0xFC

#define MAPLE_PARENT_RANGE64		0x06
#define MAPLE_PARENT_RANGE32		0x04
#define MAPLE_PARENT_NOT_RANGE16	0x02

/*
 * mte_parent_shift() - Get the parent shift for the slot storage.
 * @parent: The parent pointer cast as an unsigned long
 * Return: The shift into that pointer to the star to of the slot
 */
static inline unsigned long mte_parent_shift(unsigned long parent)
{
	/* Note bit 1 == 0 means 16B */
	if (likely(parent & MAPLE_PARENT_NOT_RANGE16))
		return MAPLE_PARENT_SLOT_SHIFT;

	return MAPLE_PARENT_16B_SLOT_SHIFT;
}

/*
 * mte_parent_slot_mask() - Get the slot mask for the parent.
 * @parent: The parent pointer cast as an unsigned long.
 * Return: The slot mask for that parent.
 */
static inline unsigned long mte_parent_slot_mask(unsigned long parent)
{
	/* Note bit 1 == 0 means 16B */
	if (likely(parent & MAPLE_PARENT_NOT_RANGE16))
		return MAPLE_PARENT_SLOT_MASK;

	return MAPLE_PARENT_16B_SLOT_MASK;
}

/*
 * mas_parent_type() - Return the maple_type of the parent from the stored
 * parent type.
 * @mas: The maple state
 * @enode: The maple_enode to extract the parent's enum
 * Return: The node->parent maple_type
 */
static inline
enum maple_type mas_parent_type(struct ma_state *mas, struct maple_enode *enode)
{
	unsigned long p_type;

	p_type = (unsigned long)mte_to_node(enode)->parent;
	if (WARN_ON(p_type & MAPLE_PARENT_ROOT))
		return 0;

	p_type &= MAPLE_NODE_MASK;
	p_type &= ~mte_parent_slot_mask(p_type);
	switch (p_type) {
	case MAPLE_PARENT_RANGE64: /* or MAPLE_PARENT_ARANGE64 */
		if (mt_is_alloc(mas->tree))
			return maple_arange_64;
		return maple_range_64;
	}

	return 0;
}

/*
 * mas_set_parent() - Set the parent node and encode the slot
 * @enode: The encoded maple node.
 * @parent: The encoded maple node that is the parent of @enode.
 * @slot: The slot that @enode resides in @parent.
 *
 * Slot number is encoded in the enode->parent bit 3-6 or 2-6, depending on the
 * parent type.
 */
static inline
void mas_set_parent(struct ma_state *mas, struct maple_enode *enode,
		    const struct maple_enode *parent, unsigned char slot)
{
	unsigned long val = (unsigned long)parent;
	unsigned long shift;
	unsigned long type;
	enum maple_type p_type = mte_node_type(parent);

	MAS_BUG_ON(mas, p_type == maple_dense);
	MAS_BUG_ON(mas, p_type == maple_leaf_64);

	switch (p_type) {
	case maple_range_64:
	case maple_arange_64:
		shift = MAPLE_PARENT_SLOT_SHIFT;
		type = MAPLE_PARENT_RANGE64;
		break;
	default:
	case maple_dense:
	case maple_leaf_64:
		shift = type = 0;
		break;
	}

	val &= ~MAPLE_NODE_MASK; /* Clear all node metadata in parent */
	val |= (slot << shift) | type;
	mte_to_node(enode)->parent = ma_parent_ptr(val);
}

/*
 * mte_parent_slot() - get the parent slot of @enode.
 * @enode: The encoded maple node.
 *
 * Return: The slot in the parent node where @enode resides.
 */
static inline unsigned int mte_parent_slot(const struct maple_enode *enode)
{
	unsigned long val = (unsigned long)mte_to_node(enode)->parent;

	if (val & MA_ROOT_PARENT)
		return 0;

	/*
	 * Okay to use MAPLE_PARENT_16B_SLOT_MASK as the last bit will be lost
	 * by shift if the parent shift is MAPLE_PARENT_SLOT_SHIFT
	 */
	return (val & MAPLE_PARENT_16B_SLOT_MASK) >> mte_parent_shift(val);
}

/*
 * mte_parent() - Get the parent of @node.
 * @node: The encoded maple node.
 *
 * Return: The parent maple node.
 */
static inline struct maple_node *mte_parent(const struct maple_enode *enode)
{
	return (void *)((unsigned long)
			(mte_to_node(enode)->parent) & ~MAPLE_NODE_MASK);
}

/*
 * ma_dead_node() - check if the @enode is dead.
 * @enode: The encoded maple node
 *
 * Return: true if dead, false otherwise.
 */
static inline bool ma_dead_node(const struct maple_node *node)
{
	struct maple_node *parent;

	/* Do not reorder reads from the node prior to the parent check */
	smp_rmb();
	parent = (void *)((unsigned long) node->parent & ~MAPLE_NODE_MASK);
	return (parent == node);
}

/*
 * mte_dead_node() - check if the @enode is dead.
 * @enode: The encoded maple node
 *
 * Return: true if dead, false otherwise.
 */
static inline bool mte_dead_node(const struct maple_enode *enode)
{
	struct maple_node *parent, *node;

	node = mte_to_node(enode);
	/* Do not reorder reads from the node prior to the parent check */
	smp_rmb();
	parent = mte_parent(enode);
	return (parent == node);
}

/*
 * mas_allocated() - Get the number of nodes allocated in a maple state.
 * @mas: The maple state
 *
 * The ma_state alloc member is overloaded to hold a pointer to the first
 * allocated node or to the number of requested nodes to allocate.  If bit 0 is
 * set, then the alloc contains the number of requested nodes.  If there is an
 * allocated node, then the total allocated nodes is in that node.
 *
 * Return: The total number of nodes allocated
 */
static inline unsigned long mas_allocated(const struct ma_state *mas)
{
	if (!mas->alloc || ((unsigned long)mas->alloc & 0x1))
		return 0;

	return mas->alloc->total;
}

/*
 * mas_set_alloc_req() - Set the requested number of allocations.
 * @mas: the maple state
 * @count: the number of allocations.
 *
 * The requested number of allocations is either in the first allocated node,
 * located in @mas->alloc->request_count, or directly in @mas->alloc if there is
 * no allocated node.  Set the request either in the node or do the necessary
 * encoding to store in @mas->alloc directly.
 */
static inline void mas_set_alloc_req(struct ma_state *mas, unsigned long count)
{
	if (!mas->alloc || ((unsigned long)mas->alloc & 0x1)) {
		if (!count)
			mas->alloc = NULL;
		else
			mas->alloc = (struct maple_alloc *)(((count) << 1U) | 1U);
		return;
	}

	mas->alloc->request_count = count;
}

/*
 * mas_alloc_req() - get the requested number of allocations.
 * @mas: The maple state
 *
 * The alloc count is either stored directly in @mas, or in
 * @mas->alloc->request_count if there is at least one node allocated.  Decode
 * the request count if it's stored directly in @mas->alloc.
 *
 * Return: The allocation request count.
 */
static inline unsigned int mas_alloc_req(const struct ma_state *mas)
{
	if ((unsigned long)mas->alloc & 0x1)
		return (unsigned long)(mas->alloc) >> 1;
	else if (mas->alloc)
		return mas->alloc->request_count;
	return 0;
}

/*
 * ma_pivots() - Get a pointer to the maple node pivots.
 * @node - the maple node
 * @type - the node type
 *
 * In the event of a dead node, this array may be %NULL
 *
 * Return: A pointer to the maple node pivots
 */
static inline unsigned long *ma_pivots(struct maple_node *node,
					   enum maple_type type)
{
	switch (type) {
	case maple_arange_64:
		return node->ma64.pivot;
	case maple_range_64:
	case maple_leaf_64:
		return node->mr64.pivot;
	case maple_dense:
		return NULL;
	}
	return NULL;
}

/*
 * ma_gaps() - Get a pointer to the maple node gaps.
 * @node - the maple node
 * @type - the node type
 *
 * Return: A pointer to the maple node gaps
 */
static inline unsigned long *ma_gaps(struct maple_node *node,
				     enum maple_type type)
{
	switch (type) {
	case maple_arange_64:
		return node->ma64.gap;
	case maple_range_64:
	case maple_leaf_64:
	case maple_dense:
		return NULL;
	}
	return NULL;
}

/*
 * mas_pivot() - Get the pivot at @piv of the maple encoded node.
 * @mas: The maple state.
 * @piv: The pivot.
 *
 * Return: the pivot at @piv of @mn.
 */
static inline unsigned long mas_pivot(struct ma_state *mas, unsigned char piv)
{
	struct maple_node *node = mas_mn(mas);
	enum maple_type type = mte_node_type(mas->node);

	if (MAS_WARN_ON(mas, piv >= mt_pivots[type])) {
		mas_set_err(mas, -EIO);
		return 0;
	}

	switch (type) {
	case maple_arange_64:
		return node->ma64.pivot[piv];
	case maple_range_64:
	case maple_leaf_64:
		return node->mr64.pivot[piv];
	case maple_dense:
		return 0;
	}
	return 0;
}

/*
 * mas_safe_pivot() - get the pivot at @piv or mas->max.
 * @mas: The maple state
 * @pivots: The pointer to the maple node pivots
 * @piv: The pivot to fetch
 * @type: The maple node type
 *
 * Return: The pivot at @piv within the limit of the @pivots array, @mas->max
 * otherwise.
 */
static inline unsigned long
mas_safe_pivot(const struct ma_state *mas, unsigned long *pivots,
	       unsigned char piv, enum maple_type type)
{
	if (piv >= mt_pivots[type])
		return mas->max;

	return pivots[piv];
}

/*
 * mas_safe_min() - Return the minimum for a given offset.
 * @mas: The maple state
 * @pivots: The pointer to the maple node pivots
 * @offset: The offset into the pivot array
 *
 * Return: The minimum range value that is contained in @offset.
 */
static inline unsigned long
mas_safe_min(struct ma_state *mas, unsigned long *pivots, unsigned char offset)
{
	if (likely(offset))
		return pivots[offset - 1] + 1;

	return mas->min;
}

/*
 * mte_set_pivot() - Set a pivot to a value in an encoded maple node.
 * @mn: The encoded maple node
 * @piv: The pivot offset
 * @val: The value of the pivot
 */
static inline void mte_set_pivot(struct maple_enode *mn, unsigned char piv,
				unsigned long val)
{
	struct maple_node *node = mte_to_node(mn);
	enum maple_type type = mte_node_type(mn);

	BUG_ON(piv >= mt_pivots[type]);
	switch (type) {
	default:
	case maple_range_64:
	case maple_leaf_64:
		node->mr64.pivot[piv] = val;
		break;
	case maple_arange_64:
		node->ma64.pivot[piv] = val;
		break;
	case maple_dense:
		break;
	}

}

/*
 * ma_slots() - Get a pointer to the maple node slots.
 * @mn: The maple node
 * @mt: The maple node type
 *
 * Return: A pointer to the maple node slots
 */
static inline void __rcu **ma_slots(struct maple_node *mn, enum maple_type mt)
{
	switch (mt) {
	default:
	case maple_arange_64:
		return mn->ma64.slot;
	case maple_range_64:
	case maple_leaf_64:
		return mn->mr64.slot;
	case maple_dense:
		return mn->slot;
	}
}

static inline bool mt_write_locked(const struct maple_tree *mt)
{
	return mt_external_lock(mt) ? mt_write_lock_is_held(mt) :
		lockdep_is_held(&mt->ma_lock);
}

static inline bool mt_locked(const struct maple_tree *mt)
{
	return mt_external_lock(mt) ? mt_lock_is_held(mt) :
		lockdep_is_held(&mt->ma_lock);
}

static inline void *mt_slot(const struct maple_tree *mt,
		void __rcu **slots, unsigned char offset)
{
	return rcu_dereference_check(slots[offset], mt_locked(mt));
}

static inline void *mt_slot_locked(struct maple_tree *mt, void __rcu **slots,
				   unsigned char offset)
{
	return rcu_dereference_protected(slots[offset], mt_write_locked(mt));
}
/*
 * mas_slot_locked() - Get the slot value when holding the maple tree lock.
 * @mas: The maple state
 * @slots: The pointer to the slots
 * @offset: The offset into the slots array to fetch
 *
 * Return: The entry stored in @slots at the @offset.
 */
static inline void *mas_slot_locked(struct ma_state *mas, void __rcu **slots,
				       unsigned char offset)
{
	return mt_slot_locked(mas->tree, slots, offset);
}

/*
 * mas_slot() - Get the slot value when not holding the maple tree lock.
 * @mas: The maple state
 * @slots: The pointer to the slots
 * @offset: The offset into the slots array to fetch
 *
 * Return: The entry stored in @slots at the @offset
 */
static inline void *mas_slot(struct ma_state *mas, void __rcu **slots,
			     unsigned char offset)
{
	return mt_slot(mas->tree, slots, offset);
}

/*
 * mas_root() - Get the maple tree root.
 * @mas: The maple state.
 *
 * Return: The pointer to the root of the tree
 */
static inline void *mas_root(struct ma_state *mas)
{
	return rcu_dereference_check(mas->tree->ma_root, mt_locked(mas->tree));
}

static inline void *mt_root_locked(struct maple_tree *mt)
{
	return rcu_dereference_protected(mt->ma_root, mt_write_locked(mt));
}

/*
 * mas_root_locked() - Get the maple tree root when holding the maple tree lock.
 * @mas: The maple state.
 *
 * Return: The pointer to the root of the tree
 */
static inline void *mas_root_locked(struct ma_state *mas)
{
	return mt_root_locked(mas->tree);
}

static inline struct maple_metadata *ma_meta(struct maple_node *mn,
					     enum maple_type mt)
{
	switch (mt) {
	case maple_arange_64:
		return &mn->ma64.meta;
	default:
		return &mn->mr64.meta;
	}
}

/*
 * ma_set_meta() - Set the metadata information of a node.
 * @mn: The maple node
 * @mt: The maple node type
 * @offset: The offset of the highest sub-gap in this node.
 * @end: The end of the data in this node.
 */
static inline void ma_set_meta(struct maple_node *mn, enum maple_type mt,
			       unsigned char offset, unsigned char end)
{
	struct maple_metadata *meta = ma_meta(mn, mt);

	meta->gap = offset;
	meta->end = end;
}

/*
 * mt_clear_meta() - clear the metadata information of a node, if it exists
 * @mt: The maple tree
 * @mn: The maple node
 * @type: The maple node type
 * @offset: The offset of the highest sub-gap in this node.
 * @end: The end of the data in this node.
 */
static inline void mt_clear_meta(struct maple_tree *mt, struct maple_node *mn,
				  enum maple_type type)
{
	struct maple_metadata *meta;
	unsigned long *pivots;
	void __rcu **slots;
	void *next;

	switch (type) {
	case maple_range_64:
		pivots = mn->mr64.pivot;
		if (unlikely(pivots[MAPLE_RANGE64_SLOTS - 2])) {
			slots = mn->mr64.slot;
			next = mt_slot_locked(mt, slots,
					      MAPLE_RANGE64_SLOTS - 1);
			if (unlikely((mte_to_node(next) &&
				      mte_node_type(next))))
				return; /* no metadata, could be node */
		}
		fallthrough;
	case maple_arange_64:
		meta = ma_meta(mn, type);
		break;
	default:
		return;
	}

	meta->gap = 0;
	meta->end = 0;
}

/*
 * ma_meta_end() - Get the data end of a node from the metadata
 * @mn: The maple node
 * @mt: The maple node type
 */
static inline unsigned char ma_meta_end(struct maple_node *mn,
					enum maple_type mt)
{
	struct maple_metadata *meta = ma_meta(mn, mt);

	return meta->end;
}

/*
 * ma_meta_gap() - Get the largest gap location of a node from the metadata
 * @mn: The maple node
 * @mt: The maple node type
 */
static inline unsigned char ma_meta_gap(struct maple_node *mn,
					enum maple_type mt)
{
	return mn->ma64.meta.gap;
}

/*
 * ma_set_meta_gap() - Set the largest gap location in a nodes metadata
 * @mn: The maple node
 * @mn: The maple node type
 * @offset: The location of the largest gap.
 */
static inline void ma_set_meta_gap(struct maple_node *mn, enum maple_type mt,
				   unsigned char offset)
{

	struct maple_metadata *meta = ma_meta(mn, mt);

	meta->gap = offset;
}

/*
 * mat_add() - Add a @dead_enode to the ma_topiary of a list of dead nodes.
 * @mat - the ma_topiary, a linked list of dead nodes.
 * @dead_enode - the node to be marked as dead and added to the tail of the list
 *
 * Add the @dead_enode to the linked list in @mat.
 */
static inline void mat_add(struct ma_topiary *mat,
			   struct maple_enode *dead_enode)
{
	mte_set_node_dead(dead_enode);
	mte_to_mat(dead_enode)->next = NULL;
	if (!mat->tail) {
		mat->tail = mat->head = dead_enode;
		return;
	}

	mte_to_mat(mat->tail)->next = dead_enode;
	mat->tail = dead_enode;
}

static void mt_free_walk(struct rcu_head *head);
static void mt_destroy_walk(struct maple_enode *enode, struct maple_tree *mt,
			    bool free);
/*
 * mas_mat_destroy() - Free all nodes and subtrees in a dead list.
 * @mas - the maple state
 * @mat - the ma_topiary linked list of dead nodes to free.
 *
 * Destroy walk a dead list.
 */
static void mas_mat_destroy(struct ma_state *mas, struct ma_topiary *mat)
{
	struct maple_enode *next;
	struct maple_node *node;
	bool in_rcu = mt_in_rcu(mas->tree);

	while (mat->head) {
		next = mte_to_mat(mat->head)->next;
		node = mte_to_node(mat->head);
		mt_destroy_walk(mat->head, mas->tree, !in_rcu);
		if (in_rcu)
			call_rcu(&node->rcu, mt_free_walk);
		mat->head = next;
	}
}
/*
 * mas_descend() - Descend into the slot stored in the ma_state.
 * @mas - the maple state.
 *
 * Note: Not RCU safe, only use in write side or debug code.
 */
static inline void mas_descend(struct ma_state *mas)
{
	enum maple_type type;
	unsigned long *pivots;
	struct maple_node *node;
	void __rcu **slots;

	node = mas_mn(mas);
	type = mte_node_type(mas->node);
	pivots = ma_pivots(node, type);
	slots = ma_slots(node, type);

	if (mas->offset)
		mas->min = pivots[mas->offset - 1] + 1;
	mas->max = mas_safe_pivot(mas, pivots, mas->offset, type);
	mas->node = mas_slot(mas, slots, mas->offset);
}

/*
 * mte_set_gap() - Set a maple node gap.
 * @mn: The encoded maple node
 * @gap: The offset of the gap to set
 * @val: The gap value
 */
static inline void mte_set_gap(const struct maple_enode *mn,
				 unsigned char gap, unsigned long val)
{
	switch (mte_node_type(mn)) {
	default:
		break;
	case maple_arange_64:
		mte_to_node(mn)->ma64.gap[gap] = val;
		break;
	}
}

/*
 * mas_ascend() - Walk up a level of the tree.
 * @mas: The maple state
 *
 * Sets the @mas->max and @mas->min to the correct values when walking up.  This
 * may cause several levels of walking up to find the correct min and max.
 * May find a dead node which will cause a premature return.
 * Return: 1 on dead node, 0 otherwise
 */
static int mas_ascend(struct ma_state *mas)
{
	struct maple_enode *p_enode; /* parent enode. */
	struct maple_enode *a_enode; /* ancestor enode. */
	struct maple_node *a_node; /* ancestor node. */
	struct maple_node *p_node; /* parent node. */
	unsigned char a_slot;
	enum maple_type a_type;
	unsigned long min, max;
	unsigned long *pivots;
	bool set_max = false, set_min = false;

	a_node = mas_mn(mas);
	if (ma_is_root(a_node)) {
		mas->offset = 0;
		return 0;
	}

	p_node = mte_parent(mas->node);
	if (unlikely(a_node == p_node))
		return 1;

	a_type = mas_parent_type(mas, mas->node);
	mas->offset = mte_parent_slot(mas->node);
	a_enode = mt_mk_node(p_node, a_type);

	/* Check to make sure all parent information is still accurate */
	if (p_node != mte_parent(mas->node))
		return 1;

	mas->node = a_enode;

	if (mte_is_root(a_enode)) {
		mas->max = ULONG_MAX;
		mas->min = 0;
		return 0;
	}

	if (!mas->min)
		set_min = true;

	if (mas->max == ULONG_MAX)
		set_max = true;

	min = 0;
	max = ULONG_MAX;
	do {
		p_enode = a_enode;
		a_type = mas_parent_type(mas, p_enode);
		a_node = mte_parent(p_enode);
		a_slot = mte_parent_slot(p_enode);
		a_enode = mt_mk_node(a_node, a_type);
		pivots = ma_pivots(a_node, a_type);

		if (unlikely(ma_dead_node(a_node)))
			return 1;

		if (!set_min && a_slot) {
			set_min = true;
			min = pivots[a_slot - 1] + 1;
		}

		if (!set_max && a_slot < mt_pivots[a_type]) {
			set_max = true;
			max = pivots[a_slot];
		}

		if (unlikely(ma_dead_node(a_node)))
			return 1;

		if (unlikely(ma_is_root(a_node)))
			break;

	} while (!set_min || !set_max);

	mas->max = max;
	mas->min = min;
	return 0;
}

/*
 * mas_pop_node() - Get a previously allocated maple node from the maple state.
 * @mas: The maple state
 *
 * Return: A pointer to a maple node.
 */
static inline struct maple_node *mas_pop_node(struct ma_state *mas)
{
	struct maple_alloc *ret, *node = mas->alloc;
	unsigned long total = mas_allocated(mas);
	unsigned int req = mas_alloc_req(mas);

	/* nothing or a request pending. */
	if (WARN_ON(!total))
		return NULL;

	if (total == 1) {
		/* single allocation in this ma_state */
		mas->alloc = NULL;
		ret = node;
		goto single_node;
	}

	if (node->node_count == 1) {
		/* Single allocation in this node. */
		mas->alloc = node->slot[0];
		mas->alloc->total = node->total - 1;
		ret = node;
		goto new_head;
	}
	node->total--;
	ret = node->slot[--node->node_count];
	node->slot[node->node_count] = NULL;

single_node:
new_head:
	if (req) {
		req++;
		mas_set_alloc_req(mas, req);
	}

	memset(ret, 0, sizeof(*ret));
	return (struct maple_node *)ret;
}

/*
 * mas_push_node() - Push a node back on the maple state allocation.
 * @mas: The maple state
 * @used: The used maple node
 *
 * Stores the maple node back into @mas->alloc for reuse.  Updates allocated and
 * requested node count as necessary.
 */
static inline void mas_push_node(struct ma_state *mas, struct maple_node *used)
{
	struct maple_alloc *reuse = (struct maple_alloc *)used;
	struct maple_alloc *head = mas->alloc;
	unsigned long count;
	unsigned int requested = mas_alloc_req(mas);

	count = mas_allocated(mas);

	reuse->request_count = 0;
	reuse->node_count = 0;
	if (count && (head->node_count < MAPLE_ALLOC_SLOTS)) {
		head->slot[head->node_count++] = reuse;
		head->total++;
		goto done;
	}

	reuse->total = 1;
	if ((head) && !((unsigned long)head & 0x1)) {
		reuse->slot[0] = head;
		reuse->node_count = 1;
		reuse->total += head->total;
	}

	mas->alloc = reuse;
done:
	if (requested > 1)
		mas_set_alloc_req(mas, requested - 1);
}

/*
 * mas_alloc_nodes() - Allocate nodes into a maple state
 * @mas: The maple state
 * @gfp: The GFP Flags
 */
static inline void mas_alloc_nodes(struct ma_state *mas, gfp_t gfp)
{
	struct maple_alloc *node;
	unsigned long allocated = mas_allocated(mas);
	unsigned int requested = mas_alloc_req(mas);
	unsigned int count;
	void **slots = NULL;
	unsigned int max_req = 0;

	if (!requested)
		return;

	mas_set_alloc_req(mas, 0);
	if (mas->mas_flags & MA_STATE_PREALLOC) {
		if (allocated)
			return;
		WARN_ON(!allocated);
	}

	if (!allocated || mas->alloc->node_count == MAPLE_ALLOC_SLOTS) {
		node = (struct maple_alloc *)mt_alloc_one(gfp);
		if (!node)
			goto nomem_one;

		if (allocated) {
			node->slot[0] = mas->alloc;
			node->node_count = 1;
		} else {
			node->node_count = 0;
		}

		mas->alloc = node;
		node->total = ++allocated;
		requested--;
	}

	node = mas->alloc;
	node->request_count = 0;
	while (requested) {
		max_req = MAPLE_ALLOC_SLOTS - node->node_count;
		slots = (void **)&node->slot[node->node_count];
		max_req = min(requested, max_req);
		count = mt_alloc_bulk(gfp, max_req, slots);
		if (!count)
			goto nomem_bulk;

		if (node->node_count == 0) {
			node->slot[0]->node_count = 0;
			node->slot[0]->request_count = 0;
		}

		node->node_count += count;
		allocated += count;
		node = node->slot[0];
		requested -= count;
	}
	mas->alloc->total = allocated;
	return;

nomem_bulk:
	/* Clean up potential freed allocations on bulk failure */
	memset(slots, 0, max_req * sizeof(unsigned long));
nomem_one:
	mas_set_alloc_req(mas, requested);
	if (mas->alloc && !(((unsigned long)mas->alloc & 0x1)))
		mas->alloc->total = allocated;
	mas_set_err(mas, -ENOMEM);
}

/*
 * mas_free() - Free an encoded maple node
 * @mas: The maple state
 * @used: The encoded maple node to free.
 *
 * Uses rcu free if necessary, pushes @used back on the maple state allocations
 * otherwise.
 */
static inline void mas_free(struct ma_state *mas, struct maple_enode *used)
{
	struct maple_node *tmp = mte_to_node(used);

	if (mt_in_rcu(mas->tree))
		ma_free_rcu(tmp);
	else
		mas_push_node(mas, tmp);
}

/*
 * mas_node_count() - Check if enough nodes are allocated and request more if
 * there is not enough nodes.
 * @mas: The maple state
 * @count: The number of nodes needed
 * @gfp: the gfp flags
 */
static void mas_node_count_gfp(struct ma_state *mas, int count, gfp_t gfp)
{
	unsigned long allocated = mas_allocated(mas);

	if (allocated < count) {
		mas_set_alloc_req(mas, count - allocated);
		mas_alloc_nodes(mas, gfp);
	}
}

/*
 * mas_node_count() - Check if enough nodes are allocated and request more if
 * there is not enough nodes.
 * @mas: The maple state
 * @count: The number of nodes needed
 *
 * Note: Uses GFP_NOWAIT | __GFP_NOWARN for gfp flags.
 */
static void mas_node_count(struct ma_state *mas, int count)
{
	return mas_node_count_gfp(mas, count, GFP_NOWAIT | __GFP_NOWARN);
}

/*
 * mas_start() - Sets up maple state for operations.
 * @mas: The maple state.
 *
 * If mas->node == MAS_START, then set the min, max and depth to
 * defaults.
 *
 * Return:
 * - If mas->node is an error or not MAS_START, return NULL.
 * - If it's an empty tree:     NULL & mas->node == MAS_NONE
 * - If it's a single entry:    The entry & mas->node == MAS_ROOT
 * - If it's a tree:            NULL & mas->node == safe root node.
 */
static inline struct maple_enode *mas_start(struct ma_state *mas)
{
	if (likely(mas_is_start(mas))) {
		struct maple_enode *root;

		mas->min = 0;
		mas->max = ULONG_MAX;

retry:
		mas->depth = 0;
		root = mas_root(mas);
		/* Tree with nodes */
		if (likely(xa_is_node(root))) {
			mas->depth = 1;
			mas->node = mte_safe_root(root);
			mas->offset = 0;
			if (mte_dead_node(mas->node))
				goto retry;

			return NULL;
		}

		/* empty tree */
		if (unlikely(!root)) {
			mas->node = MAS_NONE;
			mas->offset = MAPLE_NODE_SLOTS;
			return NULL;
		}

		/* Single entry tree */
		mas->node = MAS_ROOT;
		mas->offset = MAPLE_NODE_SLOTS;

		/* Single entry tree. */
		if (mas->index > 0)
			return NULL;

		return root;
	}

	return NULL;
}

/*
 * ma_data_end() - Find the end of the data in a node.
 * @node: The maple node
 * @type: The maple node type
 * @pivots: The array of pivots in the node
 * @max: The maximum value in the node
 *
 * Uses metadata to find the end of the data when possible.
 * Return: The zero indexed last slot with data (may be null).
 */
static inline unsigned char ma_data_end(struct maple_node *node,
					enum maple_type type,
					unsigned long *pivots,
					unsigned long max)
{
	unsigned char offset;

	if (!pivots)
		return 0;

	if (type == maple_arange_64)
		return ma_meta_end(node, type);

	offset = mt_pivots[type] - 1;
	if (likely(!pivots[offset]))
		return ma_meta_end(node, type);

	if (likely(pivots[offset] == max))
		return offset;

	return mt_pivots[type];
}

/*
 * mas_data_end() - Find the end of the data (slot).
 * @mas: the maple state
 *
 * This method is optimized to check the metadata of a node if the node type
 * supports data end metadata.
 *
 * Return: The zero indexed last slot with data (may be null).
 */
static inline unsigned char mas_data_end(struct ma_state *mas)
{
	enum maple_type type;
	struct maple_node *node;
	unsigned char offset;
	unsigned long *pivots;

	type = mte_node_type(mas->node);
	node = mas_mn(mas);
	if (type == maple_arange_64)
		return ma_meta_end(node, type);

	pivots = ma_pivots(node, type);
	if (unlikely(ma_dead_node(node)))
		return 0;

	offset = mt_pivots[type] - 1;
	if (likely(!pivots[offset]))
		return ma_meta_end(node, type);

	if (likely(pivots[offset] == mas->max))
		return offset;

	return mt_pivots[type];
}

/*
 * mas_leaf_max_gap() - Returns the largest gap in a leaf node
 * @mas - the maple state
 *
 * Return: The maximum gap in the leaf.
 */
static unsigned long mas_leaf_max_gap(struct ma_state *mas)
{
	enum maple_type mt;
	unsigned long pstart, gap, max_gap;
	struct maple_node *mn;
	unsigned long *pivots;
	void __rcu **slots;
	unsigned char i;
	unsigned char max_piv;

	mt = mte_node_type(mas->node);
	mn = mas_mn(mas);
	slots = ma_slots(mn, mt);
	max_gap = 0;
	if (unlikely(ma_is_dense(mt))) {
		gap = 0;
		for (i = 0; i < mt_slots[mt]; i++) {
			if (slots[i]) {
				if (gap > max_gap)
					max_gap = gap;
				gap = 0;
			} else {
				gap++;
			}
		}
		if (gap > max_gap)
			max_gap = gap;
		return max_gap;
	}

	/*
	 * Check the first implied pivot optimizes the loop below and slot 1 may
	 * be skipped if there is a gap in slot 0.
	 */
	pivots = ma_pivots(mn, mt);
	if (likely(!slots[0])) {
		max_gap = pivots[0] - mas->min + 1;
		i = 2;
	} else {
		i = 1;
	}

	/* reduce max_piv as the special case is checked before the loop */
	max_piv = ma_data_end(mn, mt, pivots, mas->max) - 1;
	/*
	 * Check end implied pivot which can only be a gap on the right most
	 * node.
	 */
	if (unlikely(mas->max == ULONG_MAX) && !slots[max_piv + 1]) {
		gap = ULONG_MAX - pivots[max_piv];
		if (gap > max_gap)
			max_gap = gap;
	}

	for (; i <= max_piv; i++) {
		/* data == no gap. */
		if (likely(slots[i]))
			continue;

		pstart = pivots[i - 1];
		gap = pivots[i] - pstart;
		if (gap > max_gap)
			max_gap = gap;

		/* There cannot be two gaps in a row. */
		i++;
	}
	return max_gap;
}

/*
 * ma_max_gap() - Get the maximum gap in a maple node (non-leaf)
 * @node: The maple node
 * @gaps: The pointer to the gaps
 * @mt: The maple node type
 * @*off: Pointer to store the offset location of the gap.
 *
 * Uses the metadata data end to scan backwards across set gaps.
 *
 * Return: The maximum gap value
 */
static inline unsigned long
ma_max_gap(struct maple_node *node, unsigned long *gaps, enum maple_type mt,
	    unsigned char *off)
{
	unsigned char offset, i;
	unsigned long max_gap = 0;

	i = offset = ma_meta_end(node, mt);
	do {
		if (gaps[i] > max_gap) {
			max_gap = gaps[i];
			offset = i;
		}
	} while (i--);

	*off = offset;
	return max_gap;
}

/*
 * mas_max_gap() - find the largest gap in a non-leaf node and set the slot.
 * @mas: The maple state.
 *
 * Return: The gap value.
 */
static inline unsigned long mas_max_gap(struct ma_state *mas)
{
	unsigned long *gaps;
	unsigned char offset;
	enum maple_type mt;
	struct maple_node *node;

	mt = mte_node_type(mas->node);
	if (ma_is_leaf(mt))
		return mas_leaf_max_gap(mas);

	node = mas_mn(mas);
	MAS_BUG_ON(mas, mt != maple_arange_64);
	offset = ma_meta_gap(node, mt);
	gaps = ma_gaps(node, mt);
	return gaps[offset];
}

/*
 * mas_parent_gap() - Set the parent gap and any gaps above, as needed
 * @mas: The maple state
 * @offset: The gap offset in the parent to set
 * @new: The new gap value.
 *
 * Set the parent gap then continue to set the gap upwards, using the metadata
 * of the parent to see if it is necessary to check the node above.
 */
static inline void mas_parent_gap(struct ma_state *mas, unsigned char offset,
		unsigned long new)
{
	unsigned long meta_gap = 0;
	struct maple_node *pnode;
	struct maple_enode *penode;
	unsigned long *pgaps;
	unsigned char meta_offset;
	enum maple_type pmt;

	pnode = mte_parent(mas->node);
	pmt = mas_parent_type(mas, mas->node);
	penode = mt_mk_node(pnode, pmt);
	pgaps = ma_gaps(pnode, pmt);

ascend:
	MAS_BUG_ON(mas, pmt != maple_arange_64);
	meta_offset = ma_meta_gap(pnode, pmt);
	meta_gap = pgaps[meta_offset];

	pgaps[offset] = new;

	if (meta_gap == new)
		return;

	if (offset != meta_offset) {
		if (meta_gap > new)
			return;

		ma_set_meta_gap(pnode, pmt, offset);
	} else if (new < meta_gap) {
		new = ma_max_gap(pnode, pgaps, pmt, &meta_offset);
		ma_set_meta_gap(pnode, pmt, meta_offset);
	}

	if (ma_is_root(pnode))
		return;

	/* Go to the parent node. */
	pnode = mte_parent(penode);
	pmt = mas_parent_type(mas, penode);
	pgaps = ma_gaps(pnode, pmt);
	offset = mte_parent_slot(penode);
	penode = mt_mk_node(pnode, pmt);
	goto ascend;
}

/*
 * mas_update_gap() - Update a nodes gaps and propagate up if necessary.
 * @mas - the maple state.
 */
static inline void mas_update_gap(struct ma_state *mas)
{
	unsigned char pslot;
	unsigned long p_gap;
	unsigned long max_gap;

	if (!mt_is_alloc(mas->tree))
		return;

	if (mte_is_root(mas->node))
		return;

	max_gap = mas_max_gap(mas);

	pslot = mte_parent_slot(mas->node);
	p_gap = ma_gaps(mte_parent(mas->node),
			mas_parent_type(mas, mas->node))[pslot];

	if (p_gap != max_gap)
		mas_parent_gap(mas, pslot, max_gap);
}

/*
 * mas_adopt_children() - Set the parent pointer of all nodes in @parent to
 * @parent with the slot encoded.
 * @mas - the maple state (for the tree)
 * @parent - the maple encoded node containing the children.
 */
static inline void mas_adopt_children(struct ma_state *mas,
		struct maple_enode *parent)
{
	enum maple_type type = mte_node_type(parent);
	struct maple_node *node = mte_to_node(parent);
	void __rcu **slots = ma_slots(node, type);
	unsigned long *pivots = ma_pivots(node, type);
	struct maple_enode *child;
	unsigned char offset;

	offset = ma_data_end(node, type, pivots, mas->max);
	do {
		child = mas_slot_locked(mas, slots, offset);
		mas_set_parent(mas, child, parent, offset);
	} while (offset--);
}

/*
 * mas_put_in_tree() - Put a new node in the tree, smp_wmb(), and mark the old
 * node as dead.
 * @mas - the maple state with the new node
 * @old_enode - The old maple encoded node to replace.
 */
static inline void mas_put_in_tree(struct ma_state *mas,
		struct maple_enode *old_enode)
	__must_hold(mas->tree->ma_lock)
{
	unsigned char offset;
	void __rcu **slots;

	if (mte_is_root(mas->node)) {
		mas_mn(mas)->parent = ma_parent_ptr(mas_tree_parent(mas));
		rcu_assign_pointer(mas->tree->ma_root, mte_mk_root(mas->node));
		mas_set_height(mas);
	} else {

		offset = mte_parent_slot(mas->node);
		slots = ma_slots(mte_parent(mas->node),
				 mas_parent_type(mas, mas->node));
		rcu_assign_pointer(slots[offset], mas->node);
	}

	mte_set_node_dead(old_enode);
}

/*
 * mas_replace_node() - Replace a node by putting it in the tree, marking it
 * dead, and freeing it.
 * the parent encoding to locate the maple node in the tree.
 * @mas - the ma_state with @mas->node pointing to the new node.
 * @old_enode - The old maple encoded node.
 */
static inline void mas_replace_node(struct ma_state *mas,
		struct maple_enode *old_enode)
	__must_hold(mas->tree->ma_lock)
{
	mas_put_in_tree(mas, old_enode);
	mas_free(mas, old_enode);
}

/*
 * mas_find_child() - Find a child who has the parent @mas->node.
 * @mas: the maple state with the parent.
 * @child: the maple state to store the child.
 */
static inline bool mas_find_child(struct ma_state *mas, struct ma_state *child)
	__must_hold(mas->tree->ma_lock)
{
	enum maple_type mt;
	unsigned char offset;
	unsigned char end;
	unsigned long *pivots;
	struct maple_enode *entry;
	struct maple_node *node;
	void __rcu **slots;

	mt = mte_node_type(mas->node);
	node = mas_mn(mas);
	slots = ma_slots(node, mt);
	pivots = ma_pivots(node, mt);
	end = ma_data_end(node, mt, pivots, mas->max);
	for (offset = mas->offset; offset <= end; offset++) {
		entry = mas_slot_locked(mas, slots, offset);
		if (mte_parent(entry) == node) {
			*child = *mas;
			mas->offset = offset + 1;
			child->offset = offset;
			mas_descend(child);
			child->offset = 0;
			return true;
		}
	}
	return false;
}

/*
 * mab_shift_right() - Shift the data in mab right. Note, does not clean out the
 * old data or set b_node->b_end.
 * @b_node: the maple_big_node
 * @shift: the shift count
 */
static inline void mab_shift_right(struct maple_big_node *b_node,
				 unsigned char shift)
{
	unsigned long size = b_node->b_end * sizeof(unsigned long);

	memmove(b_node->pivot + shift, b_node->pivot, size);
	memmove(b_node->slot + shift, b_node->slot, size);
	if (b_node->type == maple_arange_64)
		memmove(b_node->gap + shift, b_node->gap, size);
}

/*
 * mab_middle_node() - Check if a middle node is needed (unlikely)
 * @b_node: the maple_big_node that contains the data.
 * @size: the amount of data in the b_node
 * @split: the potential split location
 * @slot_count: the size that can be stored in a single node being considered.
 *
 * Return: true if a middle node is required.
 */
static inline bool mab_middle_node(struct maple_big_node *b_node, int split,
				   unsigned char slot_count)
{
	unsigned char size = b_node->b_end;

	if (size >= 2 * slot_count)
		return true;

	if (!b_node->slot[split] && (size >= 2 * slot_count - 1))
		return true;

	return false;
}

/*
 * mab_no_null_split() - ensure the split doesn't fall on a NULL
 * @b_node: the maple_big_node with the data
 * @split: the suggested split location
 * @slot_count: the number of slots in the node being considered.
 *
 * Return: the split location.
 */
static inline int mab_no_null_split(struct maple_big_node *b_node,
				    unsigned char split, unsigned char slot_count)
{
	if (!b_node->slot[split]) {
		/*
		 * If the split is less than the max slot && the right side will
		 * still be sufficient, then increment the split on NULL.
		 */
		if ((split < slot_count - 1) &&
		    (b_node->b_end - split) > (mt_min_slots[b_node->type]))
			split++;
		else
			split--;
	}
	return split;
}

/*
 * mab_calc_split() - Calculate the split location and if there needs to be two
 * splits.
 * @bn: The maple_big_node with the data
 * @mid_split: The second split, if required.  0 otherwise.
 *
 * Return: The first split location.  The middle split is set in @mid_split.
 */
static inline int mab_calc_split(struct ma_state *mas,
	 struct maple_big_node *bn, unsigned char *mid_split, unsigned long min)
{
	unsigned char b_end = bn->b_end;
	int split = b_end / 2; /* Assume equal split. */
	unsigned char slot_min, slot_count = mt_slots[bn->type];

	/*
	 * To support gap tracking, all NULL entries are kept together and a node cannot
	 * end on a NULL entry, with the exception of the left-most leaf.  The
	 * limitation means that the split of a node must be checked for this condition
	 * and be able to put more data in one direction or the other.
	 */
	if (unlikely((mas->mas_flags & MA_STATE_BULK))) {
		*mid_split = 0;
		split = b_end - mt_min_slots[bn->type];

		if (!ma_is_leaf(bn->type))
			return split;

		mas->mas_flags |= MA_STATE_REBALANCE;
		if (!bn->slot[split])
			split--;
		return split;
	}

	/*
	 * Although extremely rare, it is possible to enter what is known as the 3-way
	 * split scenario.  The 3-way split comes about by means of a store of a range
	 * that overwrites the end and beginning of two full nodes.  The result is a set
	 * of entries that cannot be stored in 2 nodes.  Sometimes, these two nodes can
	 * also be located in different parent nodes which are also full.  This can
	 * carry upwards all the way to the root in the worst case.
	 */
	if (unlikely(mab_middle_node(bn, split, slot_count))) {
		split = b_end / 3;
		*mid_split = split * 2;
	} else {
		slot_min = mt_min_slots[bn->type];

		*mid_split = 0;
		/*
		 * Avoid having a range less than the slot count unless it
		 * causes one node to be deficient.
		 * NOTE: mt_min_slots is 1 based, b_end and split are zero.
		 */
		while ((split < slot_count - 1) &&
		       ((bn->pivot[split] - min) < slot_count - 1) &&
		       (b_end - split > slot_min))
			split++;
	}

	/* Avoid ending a node on a NULL entry */
	split = mab_no_null_split(bn, split, slot_count);

	if (unlikely(*mid_split))
		*mid_split = mab_no_null_split(bn, *mid_split, slot_count);

	return split;
}

/*
 * mas_mab_cp() - Copy data from a maple state inclusively to a maple_big_node
 * and set @b_node->b_end to the next free slot.
 * @mas: The maple state
 * @mas_start: The starting slot to copy
 * @mas_end: The end slot to copy (inclusively)
 * @b_node: The maple_big_node to place the data
 * @mab_start: The starting location in maple_big_node to store the data.
 */
static inline void mas_mab_cp(struct ma_state *mas, unsigned char mas_start,
			unsigned char mas_end, struct maple_big_node *b_node,
			unsigned char mab_start)
{
	enum maple_type mt;
	struct maple_node *node;
	void __rcu **slots;
	unsigned long *pivots, *gaps;
	int i = mas_start, j = mab_start;
	unsigned char piv_end;

	node = mas_mn(mas);
	mt = mte_node_type(mas->node);
	pivots = ma_pivots(node, mt);
	if (!i) {
		b_node->pivot[j] = pivots[i++];
		if (unlikely(i > mas_end))
			goto complete;
		j++;
	}

	piv_end = min(mas_end, mt_pivots[mt]);
	for (; i < piv_end; i++, j++) {
		b_node->pivot[j] = pivots[i];
		if (unlikely(!b_node->pivot[j]))
			break;

		if (unlikely(mas->max == b_node->pivot[j]))
			goto complete;
	}

	if (likely(i <= mas_end))
		b_node->pivot[j] = mas_safe_pivot(mas, pivots, i, mt);

complete:
	b_node->b_end = ++j;
	j -= mab_start;
	slots = ma_slots(node, mt);
	memcpy(b_node->slot + mab_start, slots + mas_start, sizeof(void *) * j);
	if (!ma_is_leaf(mt) && mt_is_alloc(mas->tree)) {
		gaps = ma_gaps(node, mt);
		memcpy(b_node->gap + mab_start, gaps + mas_start,
		       sizeof(unsigned long) * j);
	}
}

/*
 * mas_leaf_set_meta() - Set the metadata of a leaf if possible.
 * @mas: The maple state
 * @node: The maple node
 * @pivots: pointer to the maple node pivots
 * @mt: The maple type
 * @end: The assumed end
 *
 * Note, end may be incremented within this function but not modified at the
 * source.  This is fine since the metadata is the last thing to be stored in a
 * node during a write.
 */
static inline void mas_leaf_set_meta(struct ma_state *mas,
		struct maple_node *node, unsigned long *pivots,
		enum maple_type mt, unsigned char end)
{
	/* There is no room for metadata already */
	if (mt_pivots[mt] <= end)
		return;

	if (pivots[end] && pivots[end] < mas->max)
		end++;

	if (end < mt_slots[mt] - 1)
		ma_set_meta(node, mt, 0, end);
}

/*
 * mab_mas_cp() - Copy data from maple_big_node to a maple encoded node.
 * @b_node: the maple_big_node that has the data
 * @mab_start: the start location in @b_node.
 * @mab_end: The end location in @b_node (inclusively)
 * @mas: The maple state with the maple encoded node.
 */
static inline void mab_mas_cp(struct maple_big_node *b_node,
			      unsigned char mab_start, unsigned char mab_end,
			      struct ma_state *mas, bool new_max)
{
	int i, j = 0;
	enum maple_type mt = mte_node_type(mas->node);
	struct maple_node *node = mte_to_node(mas->node);
	void __rcu **slots = ma_slots(node, mt);
	unsigned long *pivots = ma_pivots(node, mt);
	unsigned long *gaps = NULL;
	unsigned char end;

	if (mab_end - mab_start > mt_pivots[mt])
		mab_end--;

	if (!pivots[mt_pivots[mt] - 1])
		slots[mt_pivots[mt]] = NULL;

	i = mab_start;
	do {
		pivots[j++] = b_node->pivot[i++];
	} while (i <= mab_end && likely(b_node->pivot[i]));

	memcpy(slots, b_node->slot + mab_start,
	       sizeof(void *) * (i - mab_start));

	if (new_max)
		mas->max = b_node->pivot[i - 1];

	end = j - 1;
	if (likely(!ma_is_leaf(mt) && mt_is_alloc(mas->tree))) {
		unsigned long max_gap = 0;
		unsigned char offset = 0;

		gaps = ma_gaps(node, mt);
		do {
			gaps[--j] = b_node->gap[--i];
			if (gaps[j] > max_gap) {
				offset = j;
				max_gap = gaps[j];
			}
		} while (j);

		ma_set_meta(node, mt, offset, end);
	} else {
		mas_leaf_set_meta(mas, node, pivots, mt, end);
	}
}

/*
 * mas_bulk_rebalance() - Rebalance the end of a tree after a bulk insert.
 * @mas: The maple state
 * @end: The maple node end
 * @mt: The maple node type
 */
static inline void mas_bulk_rebalance(struct ma_state *mas, unsigned char end,
				      enum maple_type mt)
{
	if (!(mas->mas_flags & MA_STATE_BULK))
		return;

	if (mte_is_root(mas->node))
		return;

	if (end > mt_min_slots[mt]) {
		mas->mas_flags &= ~MA_STATE_REBALANCE;
		return;
	}
}

/*
 * mas_store_b_node() - Store an @entry into the b_node while also copying the
 * data from a maple encoded node.
 * @wr_mas: the maple write state
 * @b_node: the maple_big_node to fill with data
 * @offset_end: the offset to end copying
 *
 * Return: The actual end of the data stored in @b_node
 */
static noinline_for_kasan void mas_store_b_node(struct ma_wr_state *wr_mas,
		struct maple_big_node *b_node, unsigned char offset_end)
{
	unsigned char slot;
	unsigned char b_end;
	/* Possible underflow of piv will wrap back to 0 before use. */
	unsigned long piv;
	struct ma_state *mas = wr_mas->mas;

	b_node->type = wr_mas->type;
	b_end = 0;
	slot = mas->offset;
	if (slot) {
		/* Copy start data up to insert. */
		mas_mab_cp(mas, 0, slot - 1, b_node, 0);
		b_end = b_node->b_end;
		piv = b_node->pivot[b_end - 1];
	} else
		piv = mas->min - 1;

	if (piv + 1 < mas->index) {
		/* Handle range starting after old range */
		b_node->slot[b_end] = wr_mas->content;
		if (!wr_mas->content)
			b_node->gap[b_end] = mas->index - 1 - piv;
		b_node->pivot[b_end++] = mas->index - 1;
	}

	/* Store the new entry. */
	mas->offset = b_end;
	b_node->slot[b_end] = wr_mas->entry;
	b_node->pivot[b_end] = mas->last;

	/* Appended. */
	if (mas->last >= mas->max)
		goto b_end;

	/* Handle new range ending before old range ends */
	piv = mas_safe_pivot(mas, wr_mas->pivots, offset_end, wr_mas->type);
	if (piv > mas->last) {
		if (piv == ULONG_MAX)
			mas_bulk_rebalance(mas, b_node->b_end, wr_mas->type);

		if (offset_end != slot)
			wr_mas->content = mas_slot_locked(mas, wr_mas->slots,
							  offset_end);

		b_node->slot[++b_end] = wr_mas->content;
		if (!wr_mas->content)
			b_node->gap[b_end] = piv - mas->last + 1;
		b_node->pivot[b_end] = piv;
	}

	slot = offset_end + 1;
	if (slot > wr_mas->node_end)
		goto b_end;

	/* Copy end data to the end of the node. */
	mas_mab_cp(mas, slot, wr_mas->node_end + 1, b_node, ++b_end);
	b_node->b_end--;
	return;

b_end:
	b_node->b_end = b_end;
}

/*
 * mas_prev_sibling() - Find the previous node with the same parent.
 * @mas: the maple state
 *
 * Return: True if there is a previous sibling, false otherwise.
 */
static inline bool mas_prev_sibling(struct ma_state *mas)
{
	unsigned int p_slot = mte_parent_slot(mas->node);

	if (mte_is_root(mas->node))
		return false;

	if (!p_slot)
		return false;

	mas_ascend(mas);
	mas->offset = p_slot - 1;
	mas_descend(mas);
	return true;
}

/*
 * mas_next_sibling() - Find the next node with the same parent.
 * @mas: the maple state
 *
 * Return: true if there is a next sibling, false otherwise.
 */
static inline bool mas_next_sibling(struct ma_state *mas)
{
	MA_STATE(parent, mas->tree, mas->index, mas->last);

	if (mte_is_root(mas->node))
		return false;

	parent = *mas;
	mas_ascend(&parent);
	parent.offset = mte_parent_slot(mas->node) + 1;
	if (parent.offset > mas_data_end(&parent))
		return false;

	*mas = parent;
	mas_descend(mas);
	return true;
}

/*
 * mte_node_or_node() - Return the encoded node or MAS_NONE.
 * @enode: The encoded maple node.
 *
 * Shorthand to avoid setting %NULLs in the tree or maple_subtree_state.
 *
 * Return: @enode or MAS_NONE
 */
static inline struct maple_enode *mte_node_or_none(struct maple_enode *enode)
{
	if (enode)
		return enode;

	return ma_enode_ptr(MAS_NONE);
}

/*
 * mas_wr_node_walk() - Find the correct offset for the index in the @mas.
 * @wr_mas: The maple write state
 *
 * Uses mas_slot_locked() and does not need to worry about dead nodes.
 */
static inline void mas_wr_node_walk(struct ma_wr_state *wr_mas)
{
	struct ma_state *mas = wr_mas->mas;
	unsigned char count, offset;

	if (unlikely(ma_is_dense(wr_mas->type))) {
		wr_mas->r_max = wr_mas->r_min = mas->index;
		mas->offset = mas->index = mas->min;
		return;
	}

	wr_mas->node = mas_mn(wr_mas->mas);
	wr_mas->pivots = ma_pivots(wr_mas->node, wr_mas->type);
	count = wr_mas->node_end = ma_data_end(wr_mas->node, wr_mas->type,
					       wr_mas->pivots, mas->max);
	offset = mas->offset;

	while (offset < count && mas->index > wr_mas->pivots[offset])
		offset++;

	wr_mas->r_max = offset < count ? wr_mas->pivots[offset] : mas->max;
	wr_mas->r_min = mas_safe_min(mas, wr_mas->pivots, offset);
	wr_mas->offset_end = mas->offset = offset;
}

/*
 * mast_rebalance_next() - Rebalance against the next node
 * @mast: The maple subtree state
 * @old_r: The encoded maple node to the right (next node).
 */
static inline void mast_rebalance_next(struct maple_subtree_state *mast)
{
	unsigned char b_end = mast->bn->b_end;

	mas_mab_cp(mast->orig_r, 0, mt_slot_count(mast->orig_r->node),
		   mast->bn, b_end);
	mast->orig_r->last = mast->orig_r->max;
}

/*
 * mast_rebalance_prev() - Rebalance against the previous node
 * @mast: The maple subtree state
 * @old_l: The encoded maple node to the left (previous node)
 */
static inline void mast_rebalance_prev(struct maple_subtree_state *mast)
{
	unsigned char end = mas_data_end(mast->orig_l) + 1;
	unsigned char b_end = mast->bn->b_end;

	mab_shift_right(mast->bn, end);
	mas_mab_cp(mast->orig_l, 0, end - 1, mast->bn, 0);
	mast->l->min = mast->orig_l->min;
	mast->orig_l->index = mast->orig_l->min;
	mast->bn->b_end = end + b_end;
	mast->l->offset += end;
}

/*
 * mast_spanning_rebalance() - Rebalance nodes with nearest neighbour favouring
 * the node to the right.  Checking the nodes to the right then the left at each
 * level upwards until root is reached.
 * Data is copied into the @mast->bn.
 * @mast: The maple_subtree_state.
 */
static inline
bool mast_spanning_rebalance(struct maple_subtree_state *mast)
{
	struct ma_state r_tmp = *mast->orig_r;
	struct ma_state l_tmp = *mast->orig_l;
	unsigned char depth = 0;

	r_tmp = *mast->orig_r;
	l_tmp = *mast->orig_l;
	do {
		mas_ascend(mast->orig_r);
		mas_ascend(mast->orig_l);
		depth++;
		if (mast->orig_r->offset < mas_data_end(mast->orig_r)) {
			mast->orig_r->offset++;
			do {
				mas_descend(mast->orig_r);
				mast->orig_r->offset = 0;
			} while (--depth);

			mast_rebalance_next(mast);
			*mast->orig_l = l_tmp;
			return true;
		} else if (mast->orig_l->offset != 0) {
			mast->orig_l->offset--;
			do {
				mas_descend(mast->orig_l);
				mast->orig_l->offset =
					mas_data_end(mast->orig_l);
			} while (--depth);

			mast_rebalance_prev(mast);
			*mast->orig_r = r_tmp;
			return true;
		}
	} while (!mte_is_root(mast->orig_r->node));

	*mast->orig_r = r_tmp;
	*mast->orig_l = l_tmp;
	return false;
}

/*
 * mast_ascend() - Ascend the original left and right maple states.
 * @mast: the maple subtree state.
 *
 * Ascend the original left and right sides.  Set the offsets to point to the
 * data already in the new tree (@mast->l and @mast->r).
 */
static inline void mast_ascend(struct maple_subtree_state *mast)
{
	MA_WR_STATE(wr_mas, mast->orig_r,  NULL);
	mas_ascend(mast->orig_l);
	mas_ascend(mast->orig_r);

	mast->orig_r->offset = 0;
	mast->orig_r->index = mast->r->max;
	/* last should be larger than or equal to index */
	if (mast->orig_r->last < mast->orig_r->index)
		mast->orig_r->last = mast->orig_r->index;

	wr_mas.type = mte_node_type(mast->orig_r->node);
	mas_wr_node_walk(&wr_mas);
	/* Set up the left side of things */
	mast->orig_l->offset = 0;
	mast->orig_l->index = mast->l->min;
	wr_mas.mas = mast->orig_l;
	wr_mas.type = mte_node_type(mast->orig_l->node);
	mas_wr_node_walk(&wr_mas);

	mast->bn->type = wr_mas.type;
}

/*
 * mas_new_ma_node() - Create and return a new maple node.  Helper function.
 * @mas: the maple state with the allocations.
 * @b_node: the maple_big_node with the type encoding.
 *
 * Use the node type from the maple_big_node to allocate a new node from the
 * ma_state.  This function exists mainly for code readability.
 *
 * Return: A new maple encoded node
 */
static inline struct maple_enode
*mas_new_ma_node(struct ma_state *mas, struct maple_big_node *b_node)
{
	return mt_mk_node(ma_mnode_ptr(mas_pop_node(mas)), b_node->type);
}

/*
 * mas_mab_to_node() - Set up right and middle nodes
 *
 * @mas: the maple state that contains the allocations.
 * @b_node: the node which contains the data.
 * @left: The pointer which will have the left node
 * @right: The pointer which may have the right node
 * @middle: the pointer which may have the middle node (rare)
 * @mid_split: the split location for the middle node
 *
 * Return: the split of left.
 */
static inline unsigned char mas_mab_to_node(struct ma_state *mas,
	struct maple_big_node *b_node, struct maple_enode **left,
	struct maple_enode **right, struct maple_enode **middle,
	unsigned char *mid_split, unsigned long min)
{
	unsigned char split = 0;
	unsigned char slot_count = mt_slots[b_node->type];

	*left = mas_new_ma_node(mas, b_node);
	*right = NULL;
	*middle = NULL;
	*mid_split = 0;

	if (b_node->b_end < slot_count) {
		split = b_node->b_end;
	} else {
		split = mab_calc_split(mas, b_node, mid_split, min);
		*right = mas_new_ma_node(mas, b_node);
	}

	if (*mid_split)
		*middle = mas_new_ma_node(mas, b_node);

	return split;

}

/*
 * mab_set_b_end() - Add entry to b_node at b_node->b_end and increment the end
 * pointer.
 * @b_node - the big node to add the entry
 * @mas - the maple state to get the pivot (mas->max)
 * @entry - the entry to add, if NULL nothing happens.
 */
static inline void mab_set_b_end(struct maple_big_node *b_node,
				 struct ma_state *mas,
				 void *entry)
{
	if (!entry)
		return;

	b_node->slot[b_node->b_end] = entry;
	if (mt_is_alloc(mas->tree))
		b_node->gap[b_node->b_end] = mas_max_gap(mas);
	b_node->pivot[b_node->b_end++] = mas->max;
}

/*
 * mas_set_split_parent() - combine_then_separate helper function.  Sets the parent
 * of @mas->node to either @left or @right, depending on @slot and @split
 *
 * @mas - the maple state with the node that needs a parent
 * @left - possible parent 1
 * @right - possible parent 2
 * @slot - the slot the mas->node was placed
 * @split - the split location between @left and @right
 */
static inline void mas_set_split_parent(struct ma_state *mas,
					struct maple_enode *left,
					struct maple_enode *right,
					unsigned char *slot, unsigned char split)
{
	if (mas_is_none(mas))
		return;

	if ((*slot) <= split)
		mas_set_parent(mas, mas->node, left, *slot);
	else if (right)
		mas_set_parent(mas, mas->node, right, (*slot) - split - 1);

	(*slot)++;
}

/*
 * mte_mid_split_check() - Check if the next node passes the mid-split
 * @**l: Pointer to left encoded maple node.
 * @**m: Pointer to middle encoded maple node.
 * @**r: Pointer to right encoded maple node.
 * @slot: The offset
 * @*split: The split location.
 * @mid_split: The middle split.
 */
static inline void mte_mid_split_check(struct maple_enode **l,
				       struct maple_enode **r,
				       struct maple_enode *right,
				       unsigned char slot,
				       unsigned char *split,
				       unsigned char mid_split)
{
	if (*r == right)
		return;

	if (slot < mid_split)
		return;

	*l = *r;
	*r = right;
	*split = mid_split;
}

/*
 * mast_set_split_parents() - Helper function to set three nodes parents.  Slot
 * is taken from @mast->l.
 * @mast - the maple subtree state
 * @left - the left node
 * @right - the right node
 * @split - the split location.
 */
static inline void mast_set_split_parents(struct maple_subtree_state *mast,
					  struct maple_enode *left,
					  struct maple_enode *middle,
					  struct maple_enode *right,
					  unsigned char split,
					  unsigned char mid_split)
{
	unsigned char slot;
	struct maple_enode *l = left;
	struct maple_enode *r = right;

	if (mas_is_none(mast->l))
		return;

	if (middle)
		r = middle;

	slot = mast->l->offset;

	mte_mid_split_check(&l, &r, right, slot, &split, mid_split);
	mas_set_split_parent(mast->l, l, r, &slot, split);

	mte_mid_split_check(&l, &r, right, slot, &split, mid_split);
	mas_set_split_parent(mast->m, l, r, &slot, split);

	mte_mid_split_check(&l, &r, right, slot, &split, mid_split);
	mas_set_split_parent(mast->r, l, r, &slot, split);
}

/*
 * mas_topiary_node() - Dispose of a singe node
 * @mas: The maple state for pushing nodes
 * @enode: The encoded maple node
 * @in_rcu: If the tree is in rcu mode
 *
 * The node will either be RCU freed or pushed back on the maple state.
 */
static inline void mas_topiary_node(struct ma_state *mas,
		struct maple_enode *enode, bool in_rcu)
{
	struct maple_node *tmp;

	if (enode == MAS_NONE)
		return;
<<<<<<< HEAD

	tmp = mte_to_node(enode);
	mte_set_node_dead(enode);
	if (in_rcu)
		ma_free_rcu(tmp);
	else
		mas_push_node(mas, tmp);
}

/*
 * mas_topiary_replace() - Replace the data with new data, then repair the
 * parent links within the new tree.  Iterate over the dead sub-tree and collect
 * the dead subtrees and topiary the nodes that are no longer of use.
 *
 * The new tree will have up to three children with the correct parent.  Keep
 * track of the new entries as they need to be followed to find the next level
 * of new entries.
 *
 * The old tree will have up to three children with the old parent.  Keep track
 * of the old entries as they may have more nodes below replaced.  Nodes within
 * [index, last] are dead subtrees, others need to be freed and followed.
 *
 * @mas: The maple state pointing at the new data
 * @old_enode: The maple encoded node being replaced
 *
 */
static inline void mas_topiary_replace(struct ma_state *mas,
		struct maple_enode *old_enode)
{
	struct ma_state tmp[3], tmp_next[3];
	MA_TOPIARY(subtrees, mas->tree);
	bool in_rcu;
	int i, n;

	/* Place data in tree & then mark node as old */
	mas_put_in_tree(mas, old_enode);

	/* Update the parent pointers in the tree */
	tmp[0] = *mas;
	tmp[0].offset = 0;
	tmp[1].node = MAS_NONE;
	tmp[2].node = MAS_NONE;
	while (!mte_is_leaf(tmp[0].node)) {
		n = 0;
		for (i = 0; i < 3; i++) {
			if (mas_is_none(&tmp[i]))
				continue;

			while (n < 3) {
				if (!mas_find_child(&tmp[i], &tmp_next[n]))
					break;
				n++;
			}

=======

	tmp = mte_to_node(enode);
	mte_set_node_dead(enode);
	if (in_rcu)
		ma_free_rcu(tmp);
	else
		mas_push_node(mas, tmp);
}

/*
 * mas_topiary_replace() - Replace the data with new data, then repair the
 * parent links within the new tree.  Iterate over the dead sub-tree and collect
 * the dead subtrees and topiary the nodes that are no longer of use.
 *
 * The new tree will have up to three children with the correct parent.  Keep
 * track of the new entries as they need to be followed to find the next level
 * of new entries.
 *
 * The old tree will have up to three children with the old parent.  Keep track
 * of the old entries as they may have more nodes below replaced.  Nodes within
 * [index, last] are dead subtrees, others need to be freed and followed.
 *
 * @mas: The maple state pointing at the new data
 * @old_enode: The maple encoded node being replaced
 *
 */
static inline void mas_topiary_replace(struct ma_state *mas,
		struct maple_enode *old_enode)
{
	struct ma_state tmp[3], tmp_next[3];
	MA_TOPIARY(subtrees, mas->tree);
	bool in_rcu;
	int i, n;

	/* Place data in tree & then mark node as old */
	mas_put_in_tree(mas, old_enode);

	/* Update the parent pointers in the tree */
	tmp[0] = *mas;
	tmp[0].offset = 0;
	tmp[1].node = MAS_NONE;
	tmp[2].node = MAS_NONE;
	while (!mte_is_leaf(tmp[0].node)) {
		n = 0;
		for (i = 0; i < 3; i++) {
			if (mas_is_none(&tmp[i]))
				continue;

			while (n < 3) {
				if (!mas_find_child(&tmp[i], &tmp_next[n]))
					break;
				n++;
			}

>>>>>>> 6e02ff54
			mas_adopt_children(&tmp[i], tmp[i].node);
		}

		if (MAS_WARN_ON(mas, n == 0))
			break;

		while (n < 3)
			tmp_next[n++].node = MAS_NONE;

		for (i = 0; i < 3; i++)
			tmp[i] = tmp_next[i];
	}

	/* Collect the old nodes that need to be discarded */
	if (mte_is_leaf(old_enode))
		return mas_free(mas, old_enode);

	tmp[0] = *mas;
	tmp[0].offset = 0;
	tmp[0].node = old_enode;
	tmp[1].node = MAS_NONE;
	tmp[2].node = MAS_NONE;
	in_rcu = mt_in_rcu(mas->tree);
	do {
		n = 0;
		for (i = 0; i < 3; i++) {
			if (mas_is_none(&tmp[i]))
				continue;

			while (n < 3) {
				if (!mas_find_child(&tmp[i], &tmp_next[n]))
					break;

				if ((tmp_next[n].min >= tmp_next->index) &&
				    (tmp_next[n].max <= tmp_next->last)) {
					mat_add(&subtrees, tmp_next[n].node);
					tmp_next[n].node = MAS_NONE;
				} else {
					n++;
				}
			}
		}

		if (MAS_WARN_ON(mas, n == 0))
			break;

		while (n < 3)
			tmp_next[n++].node = MAS_NONE;

		for (i = 0; i < 3; i++) {
			mas_topiary_node(mas, tmp[i].node, in_rcu);
			tmp[i] = tmp_next[i];
		}
	} while (!mte_is_leaf(tmp[0].node));

	for (i = 0; i < 3; i++)
		mas_topiary_node(mas, tmp[i].node, in_rcu);

	mas_mat_destroy(mas, &subtrees);
}

/*
 * mas_wmb_replace() - Write memory barrier and replace
 * @mas: The maple state
 * @old: The old maple encoded node that is being replaced.
 *
 * Updates gap as necessary.
 */
static inline void mas_wmb_replace(struct ma_state *mas,
		struct maple_enode *old_enode)
{
	/* Insert the new data in the tree */
	mas_topiary_replace(mas, old_enode);

	if (mte_is_leaf(mas->node))
		return;

	mas_update_gap(mas);
}

/*
 * mast_cp_to_nodes() - Copy data out to nodes.
 * @mast: The maple subtree state
 * @left: The left encoded maple node
 * @middle: The middle encoded maple node
 * @right: The right encoded maple node
 * @split: The location to split between left and (middle ? middle : right)
 * @mid_split: The location to split between middle and right.
 */
static inline void mast_cp_to_nodes(struct maple_subtree_state *mast,
	struct maple_enode *left, struct maple_enode *middle,
	struct maple_enode *right, unsigned char split, unsigned char mid_split)
{
	bool new_lmax = true;

	mast->l->node = mte_node_or_none(left);
	mast->m->node = mte_node_or_none(middle);
	mast->r->node = mte_node_or_none(right);

	mast->l->min = mast->orig_l->min;
	if (split == mast->bn->b_end) {
		mast->l->max = mast->orig_r->max;
		new_lmax = false;
	}

	mab_mas_cp(mast->bn, 0, split, mast->l, new_lmax);

	if (middle) {
		mab_mas_cp(mast->bn, 1 + split, mid_split, mast->m, true);
		mast->m->min = mast->bn->pivot[split] + 1;
		split = mid_split;
	}

	mast->r->max = mast->orig_r->max;
	if (right) {
		mab_mas_cp(mast->bn, 1 + split, mast->bn->b_end, mast->r, false);
		mast->r->min = mast->bn->pivot[split] + 1;
	}
}

/*
 * mast_combine_cp_left - Copy in the original left side of the tree into the
 * combined data set in the maple subtree state big node.
 * @mast: The maple subtree state
 */
static inline void mast_combine_cp_left(struct maple_subtree_state *mast)
{
	unsigned char l_slot = mast->orig_l->offset;

	if (!l_slot)
		return;

	mas_mab_cp(mast->orig_l, 0, l_slot - 1, mast->bn, 0);
}

/*
 * mast_combine_cp_right: Copy in the original right side of the tree into the
 * combined data set in the maple subtree state big node.
 * @mast: The maple subtree state
 */
static inline void mast_combine_cp_right(struct maple_subtree_state *mast)
{
	if (mast->bn->pivot[mast->bn->b_end - 1] >= mast->orig_r->max)
		return;

	mas_mab_cp(mast->orig_r, mast->orig_r->offset + 1,
		   mt_slot_count(mast->orig_r->node), mast->bn,
		   mast->bn->b_end);
	mast->orig_r->last = mast->orig_r->max;
}

/*
 * mast_sufficient: Check if the maple subtree state has enough data in the big
 * node to create at least one sufficient node
 * @mast: the maple subtree state
 */
static inline bool mast_sufficient(struct maple_subtree_state *mast)
{
	if (mast->bn->b_end > mt_min_slot_count(mast->orig_l->node))
		return true;

	return false;
}

/*
 * mast_overflow: Check if there is too much data in the subtree state for a
 * single node.
 * @mast: The maple subtree state
 */
static inline bool mast_overflow(struct maple_subtree_state *mast)
{
	if (mast->bn->b_end >= mt_slot_count(mast->orig_l->node))
		return true;

	return false;
}

static inline void *mtree_range_walk(struct ma_state *mas)
{
	unsigned long *pivots;
	unsigned char offset;
	struct maple_node *node;
	struct maple_enode *next, *last;
	enum maple_type type;
	void __rcu **slots;
	unsigned char end;
	unsigned long max, min;
	unsigned long prev_max, prev_min;

	next = mas->node;
	min = mas->min;
	max = mas->max;
	do {
		offset = 0;
		last = next;
		node = mte_to_node(next);
		type = mte_node_type(next);
		pivots = ma_pivots(node, type);
		end = ma_data_end(node, type, pivots, max);
		if (unlikely(ma_dead_node(node)))
			goto dead_node;

		if (pivots[offset] >= mas->index) {
			prev_max = max;
			prev_min = min;
			max = pivots[offset];
			goto next;
		}

		do {
			offset++;
		} while ((offset < end) && (pivots[offset] < mas->index));

		prev_min = min;
		min = pivots[offset - 1] + 1;
		prev_max = max;
		if (likely(offset < end && pivots[offset]))
			max = pivots[offset];

next:
		slots = ma_slots(node, type);
		next = mt_slot(mas->tree, slots, offset);
		if (unlikely(ma_dead_node(node)))
			goto dead_node;
	} while (!ma_is_leaf(type));

	mas->offset = offset;
	mas->index = min;
	mas->last = max;
	mas->min = prev_min;
	mas->max = prev_max;
	mas->node = last;
	return (void *)next;

dead_node:
	mas_reset(mas);
	return NULL;
}

/*
 * mas_spanning_rebalance() - Rebalance across two nodes which may not be peers.
 * @mas: The starting maple state
 * @mast: The maple_subtree_state, keeps track of 4 maple states.
 * @count: The estimated count of iterations needed.
 *
 * Follow the tree upwards from @l_mas and @r_mas for @count, or until the root
 * is hit.  First @b_node is split into two entries which are inserted into the
 * next iteration of the loop.  @b_node is returned populated with the final
 * iteration. @mas is used to obtain allocations.  orig_l_mas keeps track of the
 * nodes that will remain active by using orig_l_mas->index and orig_l_mas->last
 * to account of what has been copied into the new sub-tree.  The update of
 * orig_l_mas->last is used in mas_consume to find the slots that will need to
 * be either freed or destroyed.  orig_l_mas->depth keeps track of the height of
 * the new sub-tree in case the sub-tree becomes the full tree.
 *
 * Return: the number of elements in b_node during the last loop.
 */
static int mas_spanning_rebalance(struct ma_state *mas,
		struct maple_subtree_state *mast, unsigned char count)
{
	unsigned char split, mid_split;
	unsigned char slot = 0;
	struct maple_enode *left = NULL, *middle = NULL, *right = NULL;
	struct maple_enode *old_enode;

	MA_STATE(l_mas, mas->tree, mas->index, mas->index);
	MA_STATE(r_mas, mas->tree, mas->index, mas->last);
	MA_STATE(m_mas, mas->tree, mas->index, mas->index);

	/*
	 * The tree needs to be rebalanced and leaves need to be kept at the same level.
	 * Rebalancing is done by use of the ``struct maple_topiary``.
	 */
	mast->l = &l_mas;
	mast->m = &m_mas;
	mast->r = &r_mas;
	l_mas.node = r_mas.node = m_mas.node = MAS_NONE;

	/* Check if this is not root and has sufficient data.  */
	if (((mast->orig_l->min != 0) || (mast->orig_r->max != ULONG_MAX)) &&
	    unlikely(mast->bn->b_end <= mt_min_slots[mast->bn->type]))
		mast_spanning_rebalance(mast);

	l_mas.depth = 0;

	/*
	 * Each level of the tree is examined and balanced, pushing data to the left or
	 * right, or rebalancing against left or right nodes is employed to avoid
	 * rippling up the tree to limit the amount of churn.  Once a new sub-section of
	 * the tree is created, there may be a mix of new and old nodes.  The old nodes
	 * will have the incorrect parent pointers and currently be in two trees: the
	 * original tree and the partially new tree.  To remedy the parent pointers in
	 * the old tree, the new data is swapped into the active tree and a walk down
	 * the tree is performed and the parent pointers are updated.
	 * See mas_topiary_replace() for more information.
	 */
	while (count--) {
		mast->bn->b_end--;
		mast->bn->type = mte_node_type(mast->orig_l->node);
		split = mas_mab_to_node(mas, mast->bn, &left, &right, &middle,
					&mid_split, mast->orig_l->min);
		mast_set_split_parents(mast, left, middle, right, split,
				       mid_split);
		mast_cp_to_nodes(mast, left, middle, right, split, mid_split);

		/*
		 * Copy data from next level in the tree to mast->bn from next
		 * iteration
		 */
		memset(mast->bn, 0, sizeof(struct maple_big_node));
		mast->bn->type = mte_node_type(left);
		l_mas.depth++;

		/* Root already stored in l->node. */
		if (mas_is_root_limits(mast->l))
			goto new_root;

		mast_ascend(mast);
		mast_combine_cp_left(mast);
		l_mas.offset = mast->bn->b_end;
		mab_set_b_end(mast->bn, &l_mas, left);
		mab_set_b_end(mast->bn, &m_mas, middle);
		mab_set_b_end(mast->bn, &r_mas, right);

		/* Copy anything necessary out of the right node. */
		mast_combine_cp_right(mast);
		mast->orig_l->last = mast->orig_l->max;

		if (mast_sufficient(mast))
			continue;

		if (mast_overflow(mast))
			continue;

		/* May be a new root stored in mast->bn */
		if (mas_is_root_limits(mast->orig_l))
			break;

		mast_spanning_rebalance(mast);

		/* rebalancing from other nodes may require another loop. */
		if (!count)
			count++;
	}

	l_mas.node = mt_mk_node(ma_mnode_ptr(mas_pop_node(mas)),
				mte_node_type(mast->orig_l->node));
	l_mas.depth++;
	mab_mas_cp(mast->bn, 0, mt_slots[mast->bn->type] - 1, &l_mas, true);
	mas_set_parent(mas, left, l_mas.node, slot);
	if (middle)
		mas_set_parent(mas, middle, l_mas.node, ++slot);

	if (right)
		mas_set_parent(mas, right, l_mas.node, ++slot);

	if (mas_is_root_limits(mast->l)) {
new_root:
		mas_mn(mast->l)->parent = ma_parent_ptr(mas_tree_parent(mas));
		while (!mte_is_root(mast->orig_l->node))
			mast_ascend(mast);
	} else {
		mas_mn(&l_mas)->parent = mas_mn(mast->orig_l)->parent;
	}

	old_enode = mast->orig_l->node;
	mas->depth = l_mas.depth;
	mas->node = l_mas.node;
	mas->min = l_mas.min;
	mas->max = l_mas.max;
	mas->offset = l_mas.offset;
	mas_wmb_replace(mas, old_enode);
	mtree_range_walk(mas);
	return mast->bn->b_end;
}

/*
 * mas_rebalance() - Rebalance a given node.
 * @mas: The maple state
 * @b_node: The big maple node.
 *
 * Rebalance two nodes into a single node or two new nodes that are sufficient.
 * Continue upwards until tree is sufficient.
 *
 * Return: the number of elements in b_node during the last loop.
 */
static inline int mas_rebalance(struct ma_state *mas,
				struct maple_big_node *b_node)
{
	char empty_count = mas_mt_height(mas);
	struct maple_subtree_state mast;
	unsigned char shift, b_end = ++b_node->b_end;

	MA_STATE(l_mas, mas->tree, mas->index, mas->last);
	MA_STATE(r_mas, mas->tree, mas->index, mas->last);

	trace_ma_op(__func__, mas);

	/*
	 * Rebalancing occurs if a node is insufficient.  Data is rebalanced
	 * against the node to the right if it exists, otherwise the node to the
	 * left of this node is rebalanced against this node.  If rebalancing
	 * causes just one node to be produced instead of two, then the parent
	 * is also examined and rebalanced if it is insufficient.  Every level
	 * tries to combine the data in the same way.  If one node contains the
	 * entire range of the tree, then that node is used as a new root node.
	 */
	mas_node_count(mas, empty_count * 2 - 1);
	if (mas_is_err(mas))
		return 0;

	mast.orig_l = &l_mas;
	mast.orig_r = &r_mas;
	mast.bn = b_node;
	mast.bn->type = mte_node_type(mas->node);

	l_mas = r_mas = *mas;

	if (mas_next_sibling(&r_mas)) {
		mas_mab_cp(&r_mas, 0, mt_slot_count(r_mas.node), b_node, b_end);
		r_mas.last = r_mas.index = r_mas.max;
	} else {
		mas_prev_sibling(&l_mas);
		shift = mas_data_end(&l_mas) + 1;
		mab_shift_right(b_node, shift);
		mas->offset += shift;
		mas_mab_cp(&l_mas, 0, shift - 1, b_node, 0);
		b_node->b_end = shift + b_end;
		l_mas.index = l_mas.last = l_mas.min;
	}

	return mas_spanning_rebalance(mas, &mast, empty_count);
}

/*
 * mas_destroy_rebalance() - Rebalance left-most node while destroying the maple
 * state.
 * @mas: The maple state
 * @end: The end of the left-most node.
 *
 * During a mass-insert event (such as forking), it may be necessary to
 * rebalance the left-most node when it is not sufficient.
 */
static inline void mas_destroy_rebalance(struct ma_state *mas, unsigned char end)
{
	enum maple_type mt = mte_node_type(mas->node);
	struct maple_node reuse, *newnode, *parent, *new_left, *left, *node;
	struct maple_enode *eparent, *old_eparent;
	unsigned char offset, tmp, split = mt_slots[mt] / 2;
	void __rcu **l_slots, **slots;
	unsigned long *l_pivs, *pivs, gap;
	bool in_rcu = mt_in_rcu(mas->tree);

	MA_STATE(l_mas, mas->tree, mas->index, mas->last);

	l_mas = *mas;
	mas_prev_sibling(&l_mas);

	/* set up node. */
	if (in_rcu) {
		/* Allocate for both left and right as well as parent. */
		mas_node_count(mas, 3);
		if (mas_is_err(mas))
			return;

		newnode = mas_pop_node(mas);
	} else {
		newnode = &reuse;
	}

	node = mas_mn(mas);
	newnode->parent = node->parent;
	slots = ma_slots(newnode, mt);
	pivs = ma_pivots(newnode, mt);
	left = mas_mn(&l_mas);
	l_slots = ma_slots(left, mt);
	l_pivs = ma_pivots(left, mt);
	if (!l_slots[split])
		split++;
	tmp = mas_data_end(&l_mas) - split;

	memcpy(slots, l_slots + split + 1, sizeof(void *) * tmp);
	memcpy(pivs, l_pivs + split + 1, sizeof(unsigned long) * tmp);
	pivs[tmp] = l_mas.max;
	memcpy(slots + tmp, ma_slots(node, mt), sizeof(void *) * end);
	memcpy(pivs + tmp, ma_pivots(node, mt), sizeof(unsigned long) * end);

	l_mas.max = l_pivs[split];
	mas->min = l_mas.max + 1;
	old_eparent = mt_mk_node(mte_parent(l_mas.node),
			     mas_parent_type(&l_mas, l_mas.node));
	tmp += end;
	if (!in_rcu) {
		unsigned char max_p = mt_pivots[mt];
		unsigned char max_s = mt_slots[mt];

		if (tmp < max_p)
			memset(pivs + tmp, 0,
			       sizeof(unsigned long) * (max_p - tmp));

		if (tmp < mt_slots[mt])
			memset(slots + tmp, 0, sizeof(void *) * (max_s - tmp));

		memcpy(node, newnode, sizeof(struct maple_node));
		ma_set_meta(node, mt, 0, tmp - 1);
		mte_set_pivot(old_eparent, mte_parent_slot(l_mas.node),
			      l_pivs[split]);

		/* Remove data from l_pivs. */
		tmp = split + 1;
		memset(l_pivs + tmp, 0, sizeof(unsigned long) * (max_p - tmp));
		memset(l_slots + tmp, 0, sizeof(void *) * (max_s - tmp));
		ma_set_meta(left, mt, 0, split);
		eparent = old_eparent;

		goto done;
	}

	/* RCU requires replacing both l_mas, mas, and parent. */
	mas->node = mt_mk_node(newnode, mt);
	ma_set_meta(newnode, mt, 0, tmp);

	new_left = mas_pop_node(mas);
	new_left->parent = left->parent;
	mt = mte_node_type(l_mas.node);
	slots = ma_slots(new_left, mt);
	pivs = ma_pivots(new_left, mt);
	memcpy(slots, l_slots, sizeof(void *) * split);
	memcpy(pivs, l_pivs, sizeof(unsigned long) * split);
	ma_set_meta(new_left, mt, 0, split);
	l_mas.node = mt_mk_node(new_left, mt);

	/* replace parent. */
	offset = mte_parent_slot(mas->node);
	mt = mas_parent_type(&l_mas, l_mas.node);
	parent = mas_pop_node(mas);
	slots = ma_slots(parent, mt);
	pivs = ma_pivots(parent, mt);
	memcpy(parent, mte_to_node(old_eparent), sizeof(struct maple_node));
	rcu_assign_pointer(slots[offset], mas->node);
	rcu_assign_pointer(slots[offset - 1], l_mas.node);
	pivs[offset - 1] = l_mas.max;
	eparent = mt_mk_node(parent, mt);
done:
	gap = mas_leaf_max_gap(mas);
	mte_set_gap(eparent, mte_parent_slot(mas->node), gap);
	gap = mas_leaf_max_gap(&l_mas);
	mte_set_gap(eparent, mte_parent_slot(l_mas.node), gap);
	mas_ascend(mas);

	if (in_rcu) {
		mas_replace_node(mas, old_eparent);
		mas_adopt_children(mas, mas->node);
	}

	mas_update_gap(mas);
}

/*
 * mas_split_final_node() - Split the final node in a subtree operation.
 * @mast: the maple subtree state
 * @mas: The maple state
 * @height: The height of the tree in case it's a new root.
 */
static inline bool mas_split_final_node(struct maple_subtree_state *mast,
					struct ma_state *mas, int height)
{
	struct maple_enode *ancestor;

	if (mte_is_root(mas->node)) {
		if (mt_is_alloc(mas->tree))
			mast->bn->type = maple_arange_64;
		else
			mast->bn->type = maple_range_64;
		mas->depth = height;
	}
	/*
	 * Only a single node is used here, could be root.
	 * The Big_node data should just fit in a single node.
	 */
	ancestor = mas_new_ma_node(mas, mast->bn);
	mas_set_parent(mas, mast->l->node, ancestor, mast->l->offset);
	mas_set_parent(mas, mast->r->node, ancestor, mast->r->offset);
	mte_to_node(ancestor)->parent = mas_mn(mas)->parent;

	mast->l->node = ancestor;
	mab_mas_cp(mast->bn, 0, mt_slots[mast->bn->type] - 1, mast->l, true);
	mas->offset = mast->bn->b_end - 1;
	return true;
}

/*
 * mast_fill_bnode() - Copy data into the big node in the subtree state
 * @mast: The maple subtree state
 * @mas: the maple state
 * @skip: The number of entries to skip for new nodes insertion.
 */
static inline void mast_fill_bnode(struct maple_subtree_state *mast,
					 struct ma_state *mas,
					 unsigned char skip)
{
	bool cp = true;
	unsigned char split;

	memset(mast->bn->gap, 0, sizeof(unsigned long) * ARRAY_SIZE(mast->bn->gap));
	memset(mast->bn->slot, 0, sizeof(unsigned long) * ARRAY_SIZE(mast->bn->slot));
	memset(mast->bn->pivot, 0, sizeof(unsigned long) * ARRAY_SIZE(mast->bn->pivot));
	mast->bn->b_end = 0;

	if (mte_is_root(mas->node)) {
		cp = false;
	} else {
		mas_ascend(mas);
		mas->offset = mte_parent_slot(mas->node);
	}

	if (cp && mast->l->offset)
		mas_mab_cp(mas, 0, mast->l->offset - 1, mast->bn, 0);

	split = mast->bn->b_end;
	mab_set_b_end(mast->bn, mast->l, mast->l->node);
	mast->r->offset = mast->bn->b_end;
	mab_set_b_end(mast->bn, mast->r, mast->r->node);
	if (mast->bn->pivot[mast->bn->b_end - 1] == mas->max)
		cp = false;

	if (cp)
		mas_mab_cp(mas, split + skip, mt_slot_count(mas->node) - 1,
			   mast->bn, mast->bn->b_end);

	mast->bn->b_end--;
	mast->bn->type = mte_node_type(mas->node);
}

/*
 * mast_split_data() - Split the data in the subtree state big node into regular
 * nodes.
 * @mast: The maple subtree state
 * @mas: The maple state
 * @split: The location to split the big node
 */
static inline void mast_split_data(struct maple_subtree_state *mast,
	   struct ma_state *mas, unsigned char split)
{
	unsigned char p_slot;

	mab_mas_cp(mast->bn, 0, split, mast->l, true);
	mte_set_pivot(mast->r->node, 0, mast->r->max);
	mab_mas_cp(mast->bn, split + 1, mast->bn->b_end, mast->r, false);
	mast->l->offset = mte_parent_slot(mas->node);
	mast->l->max = mast->bn->pivot[split];
	mast->r->min = mast->l->max + 1;
	if (mte_is_leaf(mas->node))
		return;

	p_slot = mast->orig_l->offset;
	mas_set_split_parent(mast->orig_l, mast->l->node, mast->r->node,
			     &p_slot, split);
	mas_set_split_parent(mast->orig_r, mast->l->node, mast->r->node,
			     &p_slot, split);
}

/*
 * mas_push_data() - Instead of splitting a node, it is beneficial to push the
 * data to the right or left node if there is room.
 * @mas: The maple state
 * @height: The current height of the maple state
 * @mast: The maple subtree state
 * @left: Push left or not.
 *
 * Keeping the height of the tree low means faster lookups.
 *
 * Return: True if pushed, false otherwise.
 */
static inline bool mas_push_data(struct ma_state *mas, int height,
				 struct maple_subtree_state *mast, bool left)
{
	unsigned char slot_total = mast->bn->b_end;
	unsigned char end, space, split;

	MA_STATE(tmp_mas, mas->tree, mas->index, mas->last);
	tmp_mas = *mas;
	tmp_mas.depth = mast->l->depth;

	if (left && !mas_prev_sibling(&tmp_mas))
		return false;
	else if (!left && !mas_next_sibling(&tmp_mas))
		return false;

	end = mas_data_end(&tmp_mas);
	slot_total += end;
	space = 2 * mt_slot_count(mas->node) - 2;
	/* -2 instead of -1 to ensure there isn't a triple split */
	if (ma_is_leaf(mast->bn->type))
		space--;

	if (mas->max == ULONG_MAX)
		space--;

	if (slot_total >= space)
		return false;

	/* Get the data; Fill mast->bn */
	mast->bn->b_end++;
	if (left) {
		mab_shift_right(mast->bn, end + 1);
		mas_mab_cp(&tmp_mas, 0, end, mast->bn, 0);
		mast->bn->b_end = slot_total + 1;
	} else {
		mas_mab_cp(&tmp_mas, 0, end, mast->bn, mast->bn->b_end);
	}

	/* Configure mast for splitting of mast->bn */
	split = mt_slots[mast->bn->type] - 2;
	if (left) {
		/*  Switch mas to prev node  */
		*mas = tmp_mas;
		/* Start using mast->l for the left side. */
		tmp_mas.node = mast->l->node;
		*mast->l = tmp_mas;
	} else {
		tmp_mas.node = mast->r->node;
		*mast->r = tmp_mas;
		split = slot_total - split;
	}
	split = mab_no_null_split(mast->bn, split, mt_slots[mast->bn->type]);
	/* Update parent slot for split calculation. */
	if (left)
		mast->orig_l->offset += end + 1;

	mast_split_data(mast, mas, split);
	mast_fill_bnode(mast, mas, 2);
	mas_split_final_node(mast, mas, height + 1);
	return true;
}

/*
 * mas_split() - Split data that is too big for one node into two.
 * @mas: The maple state
 * @b_node: The maple big node
 * Return: 1 on success, 0 on failure.
 */
static int mas_split(struct ma_state *mas, struct maple_big_node *b_node)
{
	struct maple_subtree_state mast;
	int height = 0;
	unsigned char mid_split, split = 0;
	struct maple_enode *old;

	/*
	 * Splitting is handled differently from any other B-tree; the Maple
	 * Tree splits upwards.  Splitting up means that the split operation
	 * occurs when the walk of the tree hits the leaves and not on the way
	 * down.  The reason for splitting up is that it is impossible to know
	 * how much space will be needed until the leaf is (or leaves are)
	 * reached.  Since overwriting data is allowed and a range could
	 * overwrite more than one range or result in changing one entry into 3
	 * entries, it is impossible to know if a split is required until the
	 * data is examined.
	 *
	 * Splitting is a balancing act between keeping allocations to a minimum
	 * and avoiding a 'jitter' event where a tree is expanded to make room
	 * for an entry followed by a contraction when the entry is removed.  To
	 * accomplish the balance, there are empty slots remaining in both left
	 * and right nodes after a split.
	 */
	MA_STATE(l_mas, mas->tree, mas->index, mas->last);
	MA_STATE(r_mas, mas->tree, mas->index, mas->last);
	MA_STATE(prev_l_mas, mas->tree, mas->index, mas->last);
	MA_STATE(prev_r_mas, mas->tree, mas->index, mas->last);

	trace_ma_op(__func__, mas);
	mas->depth = mas_mt_height(mas);
	/* Allocation failures will happen early. */
	mas_node_count(mas, 1 + mas->depth * 2);
	if (mas_is_err(mas))
		return 0;

	mast.l = &l_mas;
	mast.r = &r_mas;
	mast.orig_l = &prev_l_mas;
	mast.orig_r = &prev_r_mas;
	mast.bn = b_node;

	while (height++ <= mas->depth) {
		if (mt_slots[b_node->type] > b_node->b_end) {
			mas_split_final_node(&mast, mas, height);
			break;
		}

		l_mas = r_mas = *mas;
		l_mas.node = mas_new_ma_node(mas, b_node);
		r_mas.node = mas_new_ma_node(mas, b_node);
		/*
		 * Another way that 'jitter' is avoided is to terminate a split up early if the
		 * left or right node has space to spare.  This is referred to as "pushing left"
		 * or "pushing right" and is similar to the B* tree, except the nodes left or
		 * right can rarely be reused due to RCU, but the ripple upwards is halted which
		 * is a significant savings.
		 */
		/* Try to push left. */
		if (mas_push_data(mas, height, &mast, true))
			break;

		/* Try to push right. */
		if (mas_push_data(mas, height, &mast, false))
			break;

		split = mab_calc_split(mas, b_node, &mid_split, prev_l_mas.min);
		mast_split_data(&mast, mas, split);
		/*
		 * Usually correct, mab_mas_cp in the above call overwrites
		 * r->max.
		 */
		mast.r->max = mas->max;
		mast_fill_bnode(&mast, mas, 1);
		prev_l_mas = *mast.l;
		prev_r_mas = *mast.r;
	}

	/* Set the original node as dead */
	old = mas->node;
	mas->node = l_mas.node;
	mas_wmb_replace(mas, old);
	mtree_range_walk(mas);
	return 1;
}

/*
 * mas_reuse_node() - Reuse the node to store the data.
 * @wr_mas: The maple write state
 * @bn: The maple big node
 * @end: The end of the data.
 *
 * Will always return false in RCU mode.
 *
 * Return: True if node was reused, false otherwise.
 */
static inline bool mas_reuse_node(struct ma_wr_state *wr_mas,
			  struct maple_big_node *bn, unsigned char end)
{
	/* Need to be rcu safe. */
	if (mt_in_rcu(wr_mas->mas->tree))
		return false;

	if (end > bn->b_end) {
		int clear = mt_slots[wr_mas->type] - bn->b_end;

		memset(wr_mas->slots + bn->b_end, 0, sizeof(void *) * clear--);
		memset(wr_mas->pivots + bn->b_end, 0, sizeof(void *) * clear);
	}
	mab_mas_cp(bn, 0, bn->b_end, wr_mas->mas, false);
	return true;
}

/*
 * mas_commit_b_node() - Commit the big node into the tree.
 * @wr_mas: The maple write state
 * @b_node: The maple big node
 * @end: The end of the data.
 */
static noinline_for_kasan int mas_commit_b_node(struct ma_wr_state *wr_mas,
			    struct maple_big_node *b_node, unsigned char end)
{
	struct maple_node *node;
	struct maple_enode *old_enode;
	unsigned char b_end = b_node->b_end;
	enum maple_type b_type = b_node->type;

	old_enode = wr_mas->mas->node;
	if ((b_end < mt_min_slots[b_type]) &&
	    (!mte_is_root(old_enode)) &&
	    (mas_mt_height(wr_mas->mas) > 1))
		return mas_rebalance(wr_mas->mas, b_node);

	if (b_end >= mt_slots[b_type])
		return mas_split(wr_mas->mas, b_node);

	if (mas_reuse_node(wr_mas, b_node, end))
		goto reuse_node;

	mas_node_count(wr_mas->mas, 1);
	if (mas_is_err(wr_mas->mas))
		return 0;

	node = mas_pop_node(wr_mas->mas);
	node->parent = mas_mn(wr_mas->mas)->parent;
	wr_mas->mas->node = mt_mk_node(node, b_type);
	mab_mas_cp(b_node, 0, b_end, wr_mas->mas, false);
	mas_replace_node(wr_mas->mas, old_enode);
reuse_node:
	mas_update_gap(wr_mas->mas);
	return 1;
}

/*
 * mas_root_expand() - Expand a root to a node
 * @mas: The maple state
 * @entry: The entry to store into the tree
 */
static inline int mas_root_expand(struct ma_state *mas, void *entry)
{
	void *contents = mas_root_locked(mas);
	enum maple_type type = maple_leaf_64;
	struct maple_node *node;
	void __rcu **slots;
	unsigned long *pivots;
	int slot = 0;

	mas_node_count(mas, 1);
	if (unlikely(mas_is_err(mas)))
		return 0;

	node = mas_pop_node(mas);
	pivots = ma_pivots(node, type);
	slots = ma_slots(node, type);
	node->parent = ma_parent_ptr(mas_tree_parent(mas));
	mas->node = mt_mk_node(node, type);

	if (mas->index) {
		if (contents) {
			rcu_assign_pointer(slots[slot], contents);
			if (likely(mas->index > 1))
				slot++;
		}
		pivots[slot++] = mas->index - 1;
	}

	rcu_assign_pointer(slots[slot], entry);
	mas->offset = slot;
	pivots[slot] = mas->last;
	if (mas->last != ULONG_MAX)
		pivots[++slot] = ULONG_MAX;

	mas->depth = 1;
	mas_set_height(mas);
	ma_set_meta(node, maple_leaf_64, 0, slot);
	/* swap the new root into the tree */
	rcu_assign_pointer(mas->tree->ma_root, mte_mk_root(mas->node));
	return slot;
}

static inline void mas_store_root(struct ma_state *mas, void *entry)
{
	if (likely((mas->last != 0) || (mas->index != 0)))
		mas_root_expand(mas, entry);
	else if (((unsigned long) (entry) & 3) == 2)
		mas_root_expand(mas, entry);
	else {
		rcu_assign_pointer(mas->tree->ma_root, entry);
		mas->node = MAS_START;
	}
}

/*
 * mas_is_span_wr() - Check if the write needs to be treated as a write that
 * spans the node.
 * @mas: The maple state
 * @piv: The pivot value being written
 * @type: The maple node type
 * @entry: The data to write
 *
 * Spanning writes are writes that start in one node and end in another OR if
 * the write of a %NULL will cause the node to end with a %NULL.
 *
 * Return: True if this is a spanning write, false otherwise.
 */
static bool mas_is_span_wr(struct ma_wr_state *wr_mas)
{
	unsigned long max = wr_mas->r_max;
	unsigned long last = wr_mas->mas->last;
	enum maple_type type = wr_mas->type;
	void *entry = wr_mas->entry;

	/* Contained in this pivot, fast path */
	if (last < max)
		return false;

	if (ma_is_leaf(type)) {
		max = wr_mas->mas->max;
		if (last < max)
			return false;
	}

	if (last == max) {
		/*
		 * The last entry of leaf node cannot be NULL unless it is the
		 * rightmost node (writing ULONG_MAX), otherwise it spans slots.
		 */
		if (entry || last == ULONG_MAX)
			return false;
	}

	trace_ma_write(__func__, wr_mas->mas, wr_mas->r_max, entry);
	return true;
}

static inline void mas_wr_walk_descend(struct ma_wr_state *wr_mas)
{
	wr_mas->type = mte_node_type(wr_mas->mas->node);
	mas_wr_node_walk(wr_mas);
	wr_mas->slots = ma_slots(wr_mas->node, wr_mas->type);
}

static inline void mas_wr_walk_traverse(struct ma_wr_state *wr_mas)
{
	wr_mas->mas->max = wr_mas->r_max;
	wr_mas->mas->min = wr_mas->r_min;
	wr_mas->mas->node = wr_mas->content;
	wr_mas->mas->offset = 0;
	wr_mas->mas->depth++;
}
/*
 * mas_wr_walk() - Walk the tree for a write.
 * @wr_mas: The maple write state
 *
 * Uses mas_slot_locked() and does not need to worry about dead nodes.
 *
 * Return: True if it's contained in a node, false on spanning write.
 */
static bool mas_wr_walk(struct ma_wr_state *wr_mas)
{
	struct ma_state *mas = wr_mas->mas;

	while (true) {
		mas_wr_walk_descend(wr_mas);
		if (unlikely(mas_is_span_wr(wr_mas)))
			return false;

		wr_mas->content = mas_slot_locked(mas, wr_mas->slots,
						  mas->offset);
		if (ma_is_leaf(wr_mas->type))
			return true;

		mas_wr_walk_traverse(wr_mas);
	}

	return true;
}

static bool mas_wr_walk_index(struct ma_wr_state *wr_mas)
{
	struct ma_state *mas = wr_mas->mas;

	while (true) {
		mas_wr_walk_descend(wr_mas);
		wr_mas->content = mas_slot_locked(mas, wr_mas->slots,
						  mas->offset);
		if (ma_is_leaf(wr_mas->type))
			return true;
		mas_wr_walk_traverse(wr_mas);

	}
	return true;
}
/*
 * mas_extend_spanning_null() - Extend a store of a %NULL to include surrounding %NULLs.
 * @l_wr_mas: The left maple write state
 * @r_wr_mas: The right maple write state
 */
static inline void mas_extend_spanning_null(struct ma_wr_state *l_wr_mas,
					    struct ma_wr_state *r_wr_mas)
{
	struct ma_state *r_mas = r_wr_mas->mas;
	struct ma_state *l_mas = l_wr_mas->mas;
	unsigned char l_slot;

	l_slot = l_mas->offset;
	if (!l_wr_mas->content)
		l_mas->index = l_wr_mas->r_min;

	if ((l_mas->index == l_wr_mas->r_min) &&
		 (l_slot &&
		  !mas_slot_locked(l_mas, l_wr_mas->slots, l_slot - 1))) {
		if (l_slot > 1)
			l_mas->index = l_wr_mas->pivots[l_slot - 2] + 1;
		else
			l_mas->index = l_mas->min;

		l_mas->offset = l_slot - 1;
	}

	if (!r_wr_mas->content) {
		if (r_mas->last < r_wr_mas->r_max)
			r_mas->last = r_wr_mas->r_max;
		r_mas->offset++;
	} else if ((r_mas->last == r_wr_mas->r_max) &&
	    (r_mas->last < r_mas->max) &&
	    !mas_slot_locked(r_mas, r_wr_mas->slots, r_mas->offset + 1)) {
		r_mas->last = mas_safe_pivot(r_mas, r_wr_mas->pivots,
					     r_wr_mas->type, r_mas->offset + 1);
		r_mas->offset++;
	}
}

static inline void *mas_state_walk(struct ma_state *mas)
{
	void *entry;

	entry = mas_start(mas);
	if (mas_is_none(mas))
		return NULL;

	if (mas_is_ptr(mas))
		return entry;

	return mtree_range_walk(mas);
}

/*
 * mtree_lookup_walk() - Internal quick lookup that does not keep maple state up
 * to date.
 *
 * @mas: The maple state.
 *
 * Note: Leaves mas in undesirable state.
 * Return: The entry for @mas->index or %NULL on dead node.
 */
static inline void *mtree_lookup_walk(struct ma_state *mas)
{
	unsigned long *pivots;
	unsigned char offset;
	struct maple_node *node;
	struct maple_enode *next;
	enum maple_type type;
	void __rcu **slots;
	unsigned char end;
	unsigned long max;

	next = mas->node;
	max = ULONG_MAX;
	do {
		offset = 0;
		node = mte_to_node(next);
		type = mte_node_type(next);
		pivots = ma_pivots(node, type);
		end = ma_data_end(node, type, pivots, max);
		if (unlikely(ma_dead_node(node)))
			goto dead_node;
		do {
			if (pivots[offset] >= mas->index) {
				max = pivots[offset];
				break;
			}
		} while (++offset < end);

		slots = ma_slots(node, type);
		next = mt_slot(mas->tree, slots, offset);
		if (unlikely(ma_dead_node(node)))
			goto dead_node;
	} while (!ma_is_leaf(type));

	return (void *)next;

dead_node:
	mas_reset(mas);
	return NULL;
}

static void mte_destroy_walk(struct maple_enode *, struct maple_tree *);
/*
 * mas_new_root() - Create a new root node that only contains the entry passed
 * in.
 * @mas: The maple state
 * @entry: The entry to store.
 *
 * Only valid when the index == 0 and the last == ULONG_MAX
 *
 * Return 0 on error, 1 on success.
 */
static inline int mas_new_root(struct ma_state *mas, void *entry)
{
	struct maple_enode *root = mas_root_locked(mas);
	enum maple_type type = maple_leaf_64;
	struct maple_node *node;
	void __rcu **slots;
	unsigned long *pivots;

	if (!entry && !mas->index && mas->last == ULONG_MAX) {
		mas->depth = 0;
		mas_set_height(mas);
		rcu_assign_pointer(mas->tree->ma_root, entry);
		mas->node = MAS_START;
		goto done;
	}

	mas_node_count(mas, 1);
	if (mas_is_err(mas))
		return 0;

	node = mas_pop_node(mas);
	pivots = ma_pivots(node, type);
	slots = ma_slots(node, type);
	node->parent = ma_parent_ptr(mas_tree_parent(mas));
	mas->node = mt_mk_node(node, type);
	rcu_assign_pointer(slots[0], entry);
	pivots[0] = mas->last;
	mas->depth = 1;
	mas_set_height(mas);
	rcu_assign_pointer(mas->tree->ma_root, mte_mk_root(mas->node));

done:
	if (xa_is_node(root))
		mte_destroy_walk(root, mas->tree);

	return 1;
}
/*
 * mas_wr_spanning_store() - Create a subtree with the store operation completed
 * and new nodes where necessary, then place the sub-tree in the actual tree.
 * Note that mas is expected to point to the node which caused the store to
 * span.
 * @wr_mas: The maple write state
 *
 * Return: 0 on error, positive on success.
 */
static inline int mas_wr_spanning_store(struct ma_wr_state *wr_mas)
{
	struct maple_subtree_state mast;
	struct maple_big_node b_node;
	struct ma_state *mas;
	unsigned char height;

	/* Left and Right side of spanning store */
	MA_STATE(l_mas, NULL, 0, 0);
	MA_STATE(r_mas, NULL, 0, 0);
	MA_WR_STATE(r_wr_mas, &r_mas, wr_mas->entry);
	MA_WR_STATE(l_wr_mas, &l_mas, wr_mas->entry);

	/*
	 * A store operation that spans multiple nodes is called a spanning
	 * store and is handled early in the store call stack by the function
	 * mas_is_span_wr().  When a spanning store is identified, the maple
	 * state is duplicated.  The first maple state walks the left tree path
	 * to ``index``, the duplicate walks the right tree path to ``last``.
	 * The data in the two nodes are combined into a single node, two nodes,
	 * or possibly three nodes (see the 3-way split above).  A ``NULL``
	 * written to the last entry of a node is considered a spanning store as
	 * a rebalance is required for the operation to complete and an overflow
	 * of data may happen.
	 */
	mas = wr_mas->mas;
	trace_ma_op(__func__, mas);

	if (unlikely(!mas->index && mas->last == ULONG_MAX))
		return mas_new_root(mas, wr_mas->entry);
	/*
	 * Node rebalancing may occur due to this store, so there may be three new
	 * entries per level plus a new root.
	 */
	height = mas_mt_height(mas);
	mas_node_count(mas, 1 + height * 3);
	if (mas_is_err(mas))
		return 0;

	/*
	 * Set up right side.  Need to get to the next offset after the spanning
	 * store to ensure it's not NULL and to combine both the next node and
	 * the node with the start together.
	 */
	r_mas = *mas;
	/* Avoid overflow, walk to next slot in the tree. */
	if (r_mas.last + 1)
		r_mas.last++;

	r_mas.index = r_mas.last;
	mas_wr_walk_index(&r_wr_mas);
	r_mas.last = r_mas.index = mas->last;

	/* Set up left side. */
	l_mas = *mas;
	mas_wr_walk_index(&l_wr_mas);

	if (!wr_mas->entry) {
		mas_extend_spanning_null(&l_wr_mas, &r_wr_mas);
		mas->offset = l_mas.offset;
		mas->index = l_mas.index;
		mas->last = l_mas.last = r_mas.last;
	}

	/* expanding NULLs may make this cover the entire range */
	if (!l_mas.index && r_mas.last == ULONG_MAX) {
		mas_set_range(mas, 0, ULONG_MAX);
		return mas_new_root(mas, wr_mas->entry);
	}

	memset(&b_node, 0, sizeof(struct maple_big_node));
	/* Copy l_mas and store the value in b_node. */
	mas_store_b_node(&l_wr_mas, &b_node, l_wr_mas.node_end);
	/* Copy r_mas into b_node. */
	if (r_mas.offset <= r_wr_mas.node_end)
		mas_mab_cp(&r_mas, r_mas.offset, r_wr_mas.node_end,
			   &b_node, b_node.b_end + 1);
	else
		b_node.b_end++;

	/* Stop spanning searches by searching for just index. */
	l_mas.index = l_mas.last = mas->index;

	mast.bn = &b_node;
	mast.orig_l = &l_mas;
	mast.orig_r = &r_mas;
	/* Combine l_mas and r_mas and split them up evenly again. */
	return mas_spanning_rebalance(mas, &mast, height + 1);
}

/*
 * mas_wr_node_store() - Attempt to store the value in a node
 * @wr_mas: The maple write state
 *
 * Attempts to reuse the node, but may allocate.
 *
 * Return: True if stored, false otherwise
 */
static inline bool mas_wr_node_store(struct ma_wr_state *wr_mas,
				     unsigned char new_end)
{
	struct ma_state *mas = wr_mas->mas;
	void __rcu **dst_slots;
	unsigned long *dst_pivots;
	unsigned char dst_offset, offset_end = wr_mas->offset_end;
	struct maple_node reuse, *newnode;
	unsigned char copy_size, node_pivots = mt_pivots[wr_mas->type];
	bool in_rcu = mt_in_rcu(mas->tree);

	/* Check if there is enough data. The room is enough. */
	if (!mte_is_root(mas->node) && (new_end <= mt_min_slots[wr_mas->type]) &&
	    !(mas->mas_flags & MA_STATE_BULK))
		return false;

	if (mas->last == wr_mas->end_piv)
		offset_end++; /* don't copy this offset */
	else if (unlikely(wr_mas->r_max == ULONG_MAX))
		mas_bulk_rebalance(mas, wr_mas->node_end, wr_mas->type);

	/* set up node. */
	if (in_rcu) {
		mas_node_count(mas, 1);
		if (mas_is_err(mas))
			return false;

		newnode = mas_pop_node(mas);
	} else {
		memset(&reuse, 0, sizeof(struct maple_node));
		newnode = &reuse;
	}

	newnode->parent = mas_mn(mas)->parent;
	dst_pivots = ma_pivots(newnode, wr_mas->type);
	dst_slots = ma_slots(newnode, wr_mas->type);
	/* Copy from start to insert point */
	memcpy(dst_pivots, wr_mas->pivots, sizeof(unsigned long) * mas->offset);
	memcpy(dst_slots, wr_mas->slots, sizeof(void *) * mas->offset);

	/* Handle insert of new range starting after old range */
	if (wr_mas->r_min < mas->index) {
		rcu_assign_pointer(dst_slots[mas->offset], wr_mas->content);
		dst_pivots[mas->offset++] = mas->index - 1;
	}

	/* Store the new entry and range end. */
	if (mas->offset < node_pivots)
		dst_pivots[mas->offset] = mas->last;
	rcu_assign_pointer(dst_slots[mas->offset], wr_mas->entry);

	/*
	 * this range wrote to the end of the node or it overwrote the rest of
	 * the data
	 */
	if (offset_end > wr_mas->node_end)
		goto done;

	dst_offset = mas->offset + 1;
	/* Copy to the end of node if necessary. */
	copy_size = wr_mas->node_end - offset_end + 1;
	memcpy(dst_slots + dst_offset, wr_mas->slots + offset_end,
	       sizeof(void *) * copy_size);
	memcpy(dst_pivots + dst_offset, wr_mas->pivots + offset_end,
	       sizeof(unsigned long) * (copy_size - 1));

	if (new_end < node_pivots)
		dst_pivots[new_end] = mas->max;

done:
	mas_leaf_set_meta(mas, newnode, dst_pivots, maple_leaf_64, new_end);
	if (in_rcu) {
		struct maple_enode *old_enode = mas->node;

		mas->node = mt_mk_node(newnode, wr_mas->type);
		mas_replace_node(mas, old_enode);
	} else {
		memcpy(wr_mas->node, newnode, sizeof(struct maple_node));
	}
	trace_ma_write(__func__, mas, 0, wr_mas->entry);
	mas_update_gap(mas);
	return true;
}

/*
 * mas_wr_slot_store: Attempt to store a value in a slot.
 * @wr_mas: the maple write state
 *
 * Return: True if stored, false otherwise
 */
static inline bool mas_wr_slot_store(struct ma_wr_state *wr_mas)
{
	struct ma_state *mas = wr_mas->mas;
	unsigned char offset = mas->offset;
	void __rcu **slots = wr_mas->slots;
	bool gap = false;

	gap |= !mt_slot_locked(mas->tree, slots, offset);
	gap |= !mt_slot_locked(mas->tree, slots, offset + 1);

	if (wr_mas->offset_end - offset == 1) {
		if (mas->index == wr_mas->r_min) {
			/* Overwriting the range and a part of the next one */
			rcu_assign_pointer(slots[offset], wr_mas->entry);
			wr_mas->pivots[offset] = mas->last;
		} else {
			/* Overwriting a part of the range and the next one */
			rcu_assign_pointer(slots[offset + 1], wr_mas->entry);
			wr_mas->pivots[offset] = mas->index - 1;
			mas->offset++; /* Keep mas accurate. */
		}
	} else if (!mt_in_rcu(mas->tree)) {
		/*
		 * Expand the range, only partially overwriting the previous and
		 * next ranges
		 */
		gap |= !mt_slot_locked(mas->tree, slots, offset + 2);
		rcu_assign_pointer(slots[offset + 1], wr_mas->entry);
		wr_mas->pivots[offset] = mas->index - 1;
		wr_mas->pivots[offset + 1] = mas->last;
		mas->offset++; /* Keep mas accurate. */
	} else {
		return false;
	}

	trace_ma_write(__func__, mas, 0, wr_mas->entry);
	/*
	 * Only update gap when the new entry is empty or there is an empty
	 * entry in the original two ranges.
	 */
	if (!wr_mas->entry || gap)
		mas_update_gap(mas);

	return true;
}

static inline void mas_wr_extend_null(struct ma_wr_state *wr_mas)
{
	struct ma_state *mas = wr_mas->mas;

	if (!wr_mas->slots[wr_mas->offset_end]) {
		/* If this one is null, the next and prev are not */
		mas->last = wr_mas->end_piv;
	} else {
		/* Check next slot(s) if we are overwriting the end */
		if ((mas->last == wr_mas->end_piv) &&
		    (wr_mas->node_end != wr_mas->offset_end) &&
		    !wr_mas->slots[wr_mas->offset_end + 1]) {
			wr_mas->offset_end++;
			if (wr_mas->offset_end == wr_mas->node_end)
				mas->last = mas->max;
			else
				mas->last = wr_mas->pivots[wr_mas->offset_end];
			wr_mas->end_piv = mas->last;
		}
	}

	if (!wr_mas->content) {
		/* If this one is null, the next and prev are not */
		mas->index = wr_mas->r_min;
	} else {
		/* Check prev slot if we are overwriting the start */
		if (mas->index == wr_mas->r_min && mas->offset &&
		    !wr_mas->slots[mas->offset - 1]) {
			mas->offset--;
			wr_mas->r_min = mas->index =
				mas_safe_min(mas, wr_mas->pivots, mas->offset);
			wr_mas->r_max = wr_mas->pivots[mas->offset];
		}
	}
}

static inline void mas_wr_end_piv(struct ma_wr_state *wr_mas)
{
	while ((wr_mas->offset_end < wr_mas->node_end) &&
	       (wr_mas->mas->last > wr_mas->pivots[wr_mas->offset_end]))
		wr_mas->offset_end++;

	if (wr_mas->offset_end < wr_mas->node_end)
		wr_mas->end_piv = wr_mas->pivots[wr_mas->offset_end];
	else
		wr_mas->end_piv = wr_mas->mas->max;

	if (!wr_mas->entry)
		mas_wr_extend_null(wr_mas);
}

static inline unsigned char mas_wr_new_end(struct ma_wr_state *wr_mas)
{
	struct ma_state *mas = wr_mas->mas;
	unsigned char new_end = wr_mas->node_end + 2;

	new_end -= wr_mas->offset_end - mas->offset;
	if (wr_mas->r_min == mas->index)
		new_end--;

	if (wr_mas->end_piv == mas->last)
		new_end--;

	return new_end;
}

/*
 * mas_wr_append: Attempt to append
 * @wr_mas: the maple write state
 * @new_end: The end of the node after the modification
 *
 * This is currently unsafe in rcu mode since the end of the node may be cached
 * by readers while the node contents may be updated which could result in
 * inaccurate information.
 *
 * Return: True if appended, false otherwise
 */
static inline bool mas_wr_append(struct ma_wr_state *wr_mas,
<<<<<<< HEAD
				 unsigned char new_end)
{
	unsigned char end = wr_mas->node_end;
	struct ma_state *mas = wr_mas->mas;
	unsigned char node_pivots = mt_pivots[wr_mas->type];
=======
		unsigned char new_end)
{
	struct ma_state *mas;
	void __rcu **slots;
	unsigned char end;
>>>>>>> 6e02ff54

	mas = wr_mas->mas;
	if (mt_in_rcu(mas->tree))
		return false;

	if (mas->offset != wr_mas->node_end)
		return false;

	end = wr_mas->node_end;
	if (mas->offset != end)
		return false;

	if (new_end < mt_pivots[wr_mas->type]) {
		wr_mas->pivots[new_end] = wr_mas->pivots[end];
		ma_set_meta(wr_mas->node, wr_mas->type, 0, new_end);
	}

<<<<<<< HEAD
	if (new_end == wr_mas->node_end + 1) {
		if (mas->last == wr_mas->r_max) {
			/* Append to end of range */
			rcu_assign_pointer(wr_mas->slots[new_end],
					   wr_mas->entry);
=======
	slots = wr_mas->slots;
	if (new_end == end + 1) {
		if (mas->last == wr_mas->r_max) {
			/* Append to end of range */
			rcu_assign_pointer(slots[new_end], wr_mas->entry);
>>>>>>> 6e02ff54
			wr_mas->pivots[end] = mas->index - 1;
			mas->offset = new_end;
		} else {
			/* Append to start of range */
<<<<<<< HEAD
			rcu_assign_pointer(wr_mas->slots[new_end],
					   wr_mas->content);
			wr_mas->pivots[end] = mas->last;
			rcu_assign_pointer(wr_mas->slots[end], wr_mas->entry);
		}
	} else {
		/* Append to the range without touching any boundaries. */
		rcu_assign_pointer(wr_mas->slots[new_end], wr_mas->content);
		wr_mas->pivots[end + 1] = mas->last;
		rcu_assign_pointer(wr_mas->slots[end + 1], wr_mas->entry);
=======
			rcu_assign_pointer(slots[new_end], wr_mas->content);
			wr_mas->pivots[end] = mas->last;
			rcu_assign_pointer(slots[end], wr_mas->entry);
		}
	} else {
		/* Append to the range without touching any boundaries. */
		rcu_assign_pointer(slots[new_end], wr_mas->content);
		wr_mas->pivots[end + 1] = mas->last;
		rcu_assign_pointer(slots[end + 1], wr_mas->entry);
>>>>>>> 6e02ff54
		wr_mas->pivots[end] = mas->index - 1;
		mas->offset = end + 1;
	}

	if (!wr_mas->content || !wr_mas->entry)
		mas_update_gap(mas);

	trace_ma_write(__func__, mas, new_end, wr_mas->entry);
	return  true;
}

/*
 * mas_wr_bnode() - Slow path for a modification.
 * @wr_mas: The write maple state
 *
 * This is where split, rebalance end up.
 */
static void mas_wr_bnode(struct ma_wr_state *wr_mas)
{
	struct maple_big_node b_node;

	trace_ma_write(__func__, wr_mas->mas, 0, wr_mas->entry);
	memset(&b_node, 0, sizeof(struct maple_big_node));
	mas_store_b_node(wr_mas, &b_node, wr_mas->offset_end);
	mas_commit_b_node(wr_mas, &b_node, wr_mas->node_end);
}

static inline void mas_wr_modify(struct ma_wr_state *wr_mas)
{
	struct ma_state *mas = wr_mas->mas;
	unsigned char new_end;

	/* Direct replacement */
	if (wr_mas->r_min == mas->index && wr_mas->r_max == mas->last) {
		rcu_assign_pointer(wr_mas->slots[mas->offset], wr_mas->entry);
		if (!!wr_mas->entry ^ !!wr_mas->content)
			mas_update_gap(mas);
		return;
	}

	/*
	 * new_end exceeds the size of the maple node and cannot enter the fast
	 * path.
	 */
	new_end = mas_wr_new_end(wr_mas);
	if (new_end >= mt_slots[wr_mas->type])
		goto slow_path;

	/* Attempt to append */
	if (mas_wr_append(wr_mas, new_end))
		return;

	if (new_end == wr_mas->node_end && mas_wr_slot_store(wr_mas))
		return;

	if (mas_wr_node_store(wr_mas, new_end))
		return;

	if (mas_is_err(mas))
		return;

slow_path:
	mas_wr_bnode(wr_mas);
}

/*
 * mas_wr_store_entry() - Internal call to store a value
 * @mas: The maple state
 * @entry: The entry to store.
 *
 * Return: The contents that was stored at the index.
 */
static inline void *mas_wr_store_entry(struct ma_wr_state *wr_mas)
{
	struct ma_state *mas = wr_mas->mas;

	wr_mas->content = mas_start(mas);
	if (mas_is_none(mas) || mas_is_ptr(mas)) {
		mas_store_root(mas, wr_mas->entry);
		return wr_mas->content;
	}

	if (unlikely(!mas_wr_walk(wr_mas))) {
		mas_wr_spanning_store(wr_mas);
		return wr_mas->content;
	}

	/* At this point, we are at the leaf node that needs to be altered. */
	mas_wr_end_piv(wr_mas);
	/* New root for a single pointer */
	if (unlikely(!mas->index && mas->last == ULONG_MAX)) {
		mas_new_root(mas, wr_mas->entry);
		return wr_mas->content;
	}

	mas_wr_modify(wr_mas);
	return wr_mas->content;
}

/**
 * mas_insert() - Internal call to insert a value
 * @mas: The maple state
 * @entry: The entry to store
 *
 * Return: %NULL or the contents that already exists at the requested index
 * otherwise.  The maple state needs to be checked for error conditions.
 */
static inline void *mas_insert(struct ma_state *mas, void *entry)
{
	MA_WR_STATE(wr_mas, mas, entry);

	/*
	 * Inserting a new range inserts either 0, 1, or 2 pivots within the
	 * tree.  If the insert fits exactly into an existing gap with a value
	 * of NULL, then the slot only needs to be written with the new value.
	 * If the range being inserted is adjacent to another range, then only a
	 * single pivot needs to be inserted (as well as writing the entry).  If
	 * the new range is within a gap but does not touch any other ranges,
	 * then two pivots need to be inserted: the start - 1, and the end.  As
	 * usual, the entry must be written.  Most operations require a new node
	 * to be allocated and replace an existing node to ensure RCU safety,
	 * when in RCU mode.  The exception to requiring a newly allocated node
	 * is when inserting at the end of a node (appending).  When done
	 * carefully, appending can reuse the node in place.
	 */
	wr_mas.content = mas_start(mas);
	if (wr_mas.content)
		goto exists;

	if (mas_is_none(mas) || mas_is_ptr(mas)) {
		mas_store_root(mas, entry);
		return NULL;
	}

	/* spanning writes always overwrite something */
	if (!mas_wr_walk(&wr_mas))
		goto exists;

	/* At this point, we are at the leaf node that needs to be altered. */
	wr_mas.offset_end = mas->offset;
	wr_mas.end_piv = wr_mas.r_max;

	if (wr_mas.content || (mas->last > wr_mas.r_max))
		goto exists;

	if (!entry)
		return NULL;

	mas_wr_modify(&wr_mas);
	return wr_mas.content;

exists:
	mas_set_err(mas, -EEXIST);
	return wr_mas.content;

}

static inline void mas_rewalk(struct ma_state *mas, unsigned long index)
{
retry:
	mas_set(mas, index);
	mas_state_walk(mas);
	if (mas_is_start(mas))
		goto retry;
}

static inline bool mas_rewalk_if_dead(struct ma_state *mas,
		struct maple_node *node, const unsigned long index)
{
	if (unlikely(ma_dead_node(node))) {
		mas_rewalk(mas, index);
		return true;
	}
	return false;
}

/*
 * mas_prev_node() - Find the prev non-null entry at the same level in the
 * tree.  The prev value will be mas->node[mas->offset] or MAS_NONE.
 * @mas: The maple state
 * @min: The lower limit to search
 *
 * The prev node value will be mas->node[mas->offset] or MAS_NONE.
 * Return: 1 if the node is dead, 0 otherwise.
 */
static inline int mas_prev_node(struct ma_state *mas, unsigned long min)
{
	enum maple_type mt;
	int offset, level;
	void __rcu **slots;
	struct maple_node *node;
	unsigned long *pivots;
	unsigned long max;

	node = mas_mn(mas);
	if (!mas->min)
		goto no_entry;

	max = mas->min - 1;
	if (max < min)
		goto no_entry;

	level = 0;
	do {
		if (ma_is_root(node))
			goto no_entry;

		/* Walk up. */
		if (unlikely(mas_ascend(mas)))
			return 1;
		offset = mas->offset;
		level++;
		node = mas_mn(mas);
	} while (!offset);

	offset--;
	mt = mte_node_type(mas->node);
	while (level > 1) {
		level--;
		slots = ma_slots(node, mt);
		mas->node = mas_slot(mas, slots, offset);
		if (unlikely(ma_dead_node(node)))
			return 1;

		mt = mte_node_type(mas->node);
		node = mas_mn(mas);
		pivots = ma_pivots(node, mt);
		offset = ma_data_end(node, mt, pivots, max);
		if (unlikely(ma_dead_node(node)))
			return 1;
	}

	slots = ma_slots(node, mt);
	mas->node = mas_slot(mas, slots, offset);
	pivots = ma_pivots(node, mt);
	if (unlikely(ma_dead_node(node)))
		return 1;

	if (likely(offset))
		mas->min = pivots[offset - 1] + 1;
	mas->max = max;
	mas->offset = mas_data_end(mas);
	if (unlikely(mte_dead_node(mas->node)))
		return 1;

	return 0;

no_entry:
	if (unlikely(ma_dead_node(node)))
		return 1;

	mas->node = MAS_NONE;
	return 0;
}

/*
 * mas_prev_slot() - Get the entry in the previous slot
 *
 * @mas: The maple state
 * @max: The minimum starting range
 *
 * Return: The entry in the previous slot which is possibly NULL
 */
static void *mas_prev_slot(struct ma_state *mas, unsigned long min, bool empty)
{
	void *entry;
	void __rcu **slots;
	unsigned long pivot;
	enum maple_type type;
	unsigned long *pivots;
	struct maple_node *node;
	unsigned long save_point = mas->index;

retry:
	node = mas_mn(mas);
	type = mte_node_type(mas->node);
	pivots = ma_pivots(node, type);
	if (unlikely(mas_rewalk_if_dead(mas, node, save_point)))
		goto retry;

again:
	if (mas->min <= min) {
		pivot = mas_safe_min(mas, pivots, mas->offset);

		if (unlikely(mas_rewalk_if_dead(mas, node, save_point)))
			goto retry;

		if (pivot <= min)
			return NULL;
	}

	if (likely(mas->offset)) {
		mas->offset--;
		mas->last = mas->index - 1;
		mas->index = mas_safe_min(mas, pivots, mas->offset);
	} else  {
		if (mas_prev_node(mas, min)) {
			mas_rewalk(mas, save_point);
			goto retry;
		}

		if (mas_is_none(mas))
			return NULL;

		mas->last = mas->max;
		node = mas_mn(mas);
		type = mte_node_type(mas->node);
		pivots = ma_pivots(node, type);
		mas->index = pivots[mas->offset - 1] + 1;
	}

	slots = ma_slots(node, type);
	entry = mas_slot(mas, slots, mas->offset);
	if (unlikely(mas_rewalk_if_dead(mas, node, save_point)))
		goto retry;

	if (likely(entry))
		return entry;

	if (!empty)
		goto again;

	return entry;
}

/*
 * mas_next_node() - Get the next node at the same level in the tree.
 * @mas: The maple state
 * @max: The maximum pivot value to check.
 *
 * The next value will be mas->node[mas->offset] or MAS_NONE.
 * Return: 1 on dead node, 0 otherwise.
 */
static inline int mas_next_node(struct ma_state *mas, struct maple_node *node,
				unsigned long max)
{
	unsigned long min;
	unsigned long *pivots;
	struct maple_enode *enode;
	int level = 0;
	unsigned char node_end;
	enum maple_type mt;
	void __rcu **slots;

	if (mas->max >= max)
		goto no_entry;

	min = mas->max + 1;
	level = 0;
	do {
		if (ma_is_root(node))
			goto no_entry;

		/* Walk up. */
		if (unlikely(mas_ascend(mas)))
			return 1;

		level++;
		node = mas_mn(mas);
		mt = mte_node_type(mas->node);
		pivots = ma_pivots(node, mt);
		node_end = ma_data_end(node, mt, pivots, mas->max);
		if (unlikely(ma_dead_node(node)))
			return 1;

	} while (unlikely(mas->offset == node_end));

	slots = ma_slots(node, mt);
	mas->offset++;
	enode = mas_slot(mas, slots, mas->offset);
	if (unlikely(ma_dead_node(node)))
		return 1;

	if (level > 1)
		mas->offset = 0;

	while (unlikely(level > 1)) {
		level--;
		mas->node = enode;
		node = mas_mn(mas);
		mt = mte_node_type(mas->node);
		slots = ma_slots(node, mt);
		enode = mas_slot(mas, slots, 0);
		if (unlikely(ma_dead_node(node)))
			return 1;
	}

	if (!mas->offset)
		pivots = ma_pivots(node, mt);

	mas->max = mas_safe_pivot(mas, pivots, mas->offset, mt);
	if (unlikely(ma_dead_node(node)))
		return 1;

	mas->node = enode;
	mas->min = min;
	return 0;

no_entry:
	if (unlikely(ma_dead_node(node)))
		return 1;

	mas->node = MAS_NONE;
	return 0;
}

/*
 * mas_next_slot() - Get the entry in the next slot
 *
 * @mas: The maple state
 * @max: The maximum starting range
 * @empty: Can be empty
 *
 * Return: The entry in the next slot which is possibly NULL
 */
static void *mas_next_slot(struct ma_state *mas, unsigned long max, bool empty)
{
	void __rcu **slots;
	unsigned long *pivots;
	unsigned long pivot;
	enum maple_type type;
	struct maple_node *node;
	unsigned char data_end;
	unsigned long save_point = mas->last;
	void *entry;

retry:
	node = mas_mn(mas);
	type = mte_node_type(mas->node);
	pivots = ma_pivots(node, type);
	data_end = ma_data_end(node, type, pivots, mas->max);
	if (unlikely(mas_rewalk_if_dead(mas, node, save_point)))
		goto retry;

again:
	if (mas->max >= max) {
		if (likely(mas->offset < data_end))
			pivot = pivots[mas->offset];
		else
			return NULL; /* must be mas->max */

		if (unlikely(mas_rewalk_if_dead(mas, node, save_point)))
			goto retry;

		if (pivot >= max)
			return NULL;
	}

	if (likely(mas->offset < data_end)) {
		mas->index = pivots[mas->offset] + 1;
		mas->offset++;
		if (likely(mas->offset < data_end))
			mas->last = pivots[mas->offset];
		else
			mas->last = mas->max;
	} else  {
		if (mas_next_node(mas, node, max)) {
			mas_rewalk(mas, save_point);
			goto retry;
		}

		if (mas_is_none(mas))
			return NULL;

		mas->offset = 0;
		mas->index = mas->min;
		node = mas_mn(mas);
		type = mte_node_type(mas->node);
		pivots = ma_pivots(node, type);
		mas->last = pivots[0];
	}

	slots = ma_slots(node, type);
	entry = mt_slot(mas->tree, slots, mas->offset);
	if (unlikely(mas_rewalk_if_dead(mas, node, save_point)))
		goto retry;

	if (entry)
		return entry;

	if (!empty) {
		if (!mas->offset)
			data_end = 2;
		goto again;
	}

	return entry;
}

/*
 * mas_next_entry() - Internal function to get the next entry.
 * @mas: The maple state
 * @limit: The maximum range start.
 *
 * Set the @mas->node to the next entry and the range_start to
 * the beginning value for the entry.  Does not check beyond @limit.
 * Sets @mas->index and @mas->last to the limit if it is hit.
 * Restarts on dead nodes.
 *
 * Return: the next entry or %NULL.
 */
static inline void *mas_next_entry(struct ma_state *mas, unsigned long limit)
{
	if (mas->last >= limit)
		return NULL;

	return mas_next_slot(mas, limit, false);
}

/*
 * mas_rev_awalk() - Internal function.  Reverse allocation walk.  Find the
 * highest gap address of a given size in a given node and descend.
 * @mas: The maple state
 * @size: The needed size.
 *
 * Return: True if found in a leaf, false otherwise.
 *
 */
static bool mas_rev_awalk(struct ma_state *mas, unsigned long size,
		unsigned long *gap_min, unsigned long *gap_max)
{
	enum maple_type type = mte_node_type(mas->node);
	struct maple_node *node = mas_mn(mas);
	unsigned long *pivots, *gaps;
	void __rcu **slots;
	unsigned long gap = 0;
	unsigned long max, min;
	unsigned char offset;

	if (unlikely(mas_is_err(mas)))
		return true;

	if (ma_is_dense(type)) {
		/* dense nodes. */
		mas->offset = (unsigned char)(mas->index - mas->min);
		return true;
	}

	pivots = ma_pivots(node, type);
	slots = ma_slots(node, type);
	gaps = ma_gaps(node, type);
	offset = mas->offset;
	min = mas_safe_min(mas, pivots, offset);
	/* Skip out of bounds. */
	while (mas->last < min)
		min = mas_safe_min(mas, pivots, --offset);

	max = mas_safe_pivot(mas, pivots, offset, type);
	while (mas->index <= max) {
		gap = 0;
		if (gaps)
			gap = gaps[offset];
		else if (!mas_slot(mas, slots, offset))
			gap = max - min + 1;

		if (gap) {
			if ((size <= gap) && (size <= mas->last - min + 1))
				break;

			if (!gaps) {
				/* Skip the next slot, it cannot be a gap. */
				if (offset < 2)
					goto ascend;

				offset -= 2;
				max = pivots[offset];
				min = mas_safe_min(mas, pivots, offset);
				continue;
			}
		}

		if (!offset)
			goto ascend;

		offset--;
		max = min - 1;
		min = mas_safe_min(mas, pivots, offset);
	}

	if (unlikely((mas->index > max) || (size - 1 > max - mas->index)))
		goto no_space;

	if (unlikely(ma_is_leaf(type))) {
		mas->offset = offset;
		*gap_min = min;
		*gap_max = min + gap - 1;
		return true;
	}

	/* descend, only happens under lock. */
	mas->node = mas_slot(mas, slots, offset);
	mas->min = min;
	mas->max = max;
	mas->offset = mas_data_end(mas);
	return false;

ascend:
	if (!mte_is_root(mas->node))
		return false;

no_space:
	mas_set_err(mas, -EBUSY);
	return false;
}

static inline bool mas_anode_descend(struct ma_state *mas, unsigned long size)
{
	enum maple_type type = mte_node_type(mas->node);
	unsigned long pivot, min, gap = 0;
	unsigned char offset, data_end;
	unsigned long *gaps, *pivots;
	void __rcu **slots;
	struct maple_node *node;
	bool found = false;

	if (ma_is_dense(type)) {
		mas->offset = (unsigned char)(mas->index - mas->min);
		return true;
	}

	node = mas_mn(mas);
	pivots = ma_pivots(node, type);
	slots = ma_slots(node, type);
	gaps = ma_gaps(node, type);
	offset = mas->offset;
	min = mas_safe_min(mas, pivots, offset);
	data_end = ma_data_end(node, type, pivots, mas->max);
	for (; offset <= data_end; offset++) {
		pivot = mas_safe_pivot(mas, pivots, offset, type);

		/* Not within lower bounds */
		if (mas->index > pivot)
			goto next_slot;

		if (gaps)
			gap = gaps[offset];
		else if (!mas_slot(mas, slots, offset))
			gap = min(pivot, mas->last) - max(mas->index, min) + 1;
		else
			goto next_slot;

		if (gap >= size) {
			if (ma_is_leaf(type)) {
				found = true;
				goto done;
			}
			if (mas->index <= pivot) {
				mas->node = mas_slot(mas, slots, offset);
				mas->min = min;
				mas->max = pivot;
				offset = 0;
				break;
			}
		}
next_slot:
		min = pivot + 1;
		if (mas->last <= pivot) {
			mas_set_err(mas, -EBUSY);
			return true;
		}
	}

	if (mte_is_root(mas->node))
		found = true;
done:
	mas->offset = offset;
	return found;
}

/**
 * mas_walk() - Search for @mas->index in the tree.
 * @mas: The maple state.
 *
 * mas->index and mas->last will be set to the range if there is a value.  If
 * mas->node is MAS_NONE, reset to MAS_START.
 *
 * Return: the entry at the location or %NULL.
 */
void *mas_walk(struct ma_state *mas)
{
	void *entry;

	if (mas_is_none(mas) || mas_is_paused(mas) || mas_is_ptr(mas))
		mas->node = MAS_START;
retry:
	entry = mas_state_walk(mas);
	if (mas_is_start(mas)) {
		goto retry;
	} else if (mas_is_none(mas)) {
		mas->index = 0;
		mas->last = ULONG_MAX;
	} else if (mas_is_ptr(mas)) {
		if (!mas->index) {
			mas->last = 0;
			return entry;
		}

		mas->index = 1;
		mas->last = ULONG_MAX;
		mas->node = MAS_NONE;
		return NULL;
	}

	return entry;
}
EXPORT_SYMBOL_GPL(mas_walk);

static inline bool mas_rewind_node(struct ma_state *mas)
{
	unsigned char slot;

	do {
		if (mte_is_root(mas->node)) {
			slot = mas->offset;
			if (!slot)
				return false;
		} else {
			mas_ascend(mas);
			slot = mas->offset;
		}
	} while (!slot);

	mas->offset = --slot;
	return true;
}

/*
 * mas_skip_node() - Internal function.  Skip over a node.
 * @mas: The maple state.
 *
 * Return: true if there is another node, false otherwise.
 */
static inline bool mas_skip_node(struct ma_state *mas)
{
	if (mas_is_err(mas))
		return false;

	do {
		if (mte_is_root(mas->node)) {
			if (mas->offset >= mas_data_end(mas)) {
				mas_set_err(mas, -EBUSY);
				return false;
			}
		} else {
			mas_ascend(mas);
		}
	} while (mas->offset >= mas_data_end(mas));

	mas->offset++;
	return true;
}

/*
 * mas_awalk() - Allocation walk.  Search from low address to high, for a gap of
 * @size
 * @mas: The maple state
 * @size: The size of the gap required
 *
 * Search between @mas->index and @mas->last for a gap of @size.
 */
static inline void mas_awalk(struct ma_state *mas, unsigned long size)
{
	struct maple_enode *last = NULL;

	/*
	 * There are 4 options:
	 * go to child (descend)
	 * go back to parent (ascend)
	 * no gap found. (return, slot == MAPLE_NODE_SLOTS)
	 * found the gap. (return, slot != MAPLE_NODE_SLOTS)
	 */
	while (!mas_is_err(mas) && !mas_anode_descend(mas, size)) {
		if (last == mas->node)
			mas_skip_node(mas);
		else
			last = mas->node;
	}
}

/*
 * mas_sparse_area() - Internal function.  Return upper or lower limit when
 * searching for a gap in an empty tree.
 * @mas: The maple state
 * @min: the minimum range
 * @max: The maximum range
 * @size: The size of the gap
 * @fwd: Searching forward or back
 */
static inline int mas_sparse_area(struct ma_state *mas, unsigned long min,
				unsigned long max, unsigned long size, bool fwd)
{
	if (!unlikely(mas_is_none(mas)) && min == 0) {
		min++;
		/*
		 * At this time, min is increased, we need to recheck whether
		 * the size is satisfied.
		 */
		if (min > max || max - min + 1 < size)
			return -EBUSY;
	}
	/* mas_is_ptr */

	if (fwd) {
		mas->index = min;
		mas->last = min + size - 1;
	} else {
		mas->last = max;
		mas->index = max - size + 1;
	}
	return 0;
}

/*
 * mas_empty_area() - Get the lowest address within the range that is
 * sufficient for the size requested.
 * @mas: The maple state
 * @min: The lowest value of the range
 * @max: The highest value of the range
 * @size: The size needed
 */
int mas_empty_area(struct ma_state *mas, unsigned long min,
		unsigned long max, unsigned long size)
{
	unsigned char offset;
	unsigned long *pivots;
	enum maple_type mt;

	if (min > max)
		return -EINVAL;

	if (size == 0 || max - min < size - 1)
		return -EINVAL;

	if (mas_is_start(mas))
		mas_start(mas);
	else if (mas->offset >= 2)
		mas->offset -= 2;
	else if (!mas_skip_node(mas))
		return -EBUSY;

	/* Empty set */
	if (mas_is_none(mas) || mas_is_ptr(mas))
		return mas_sparse_area(mas, min, max, size, true);

	/* The start of the window can only be within these values */
	mas->index = min;
	mas->last = max;
	mas_awalk(mas, size);

	if (unlikely(mas_is_err(mas)))
		return xa_err(mas->node);

	offset = mas->offset;
	if (unlikely(offset == MAPLE_NODE_SLOTS))
		return -EBUSY;

	mt = mte_node_type(mas->node);
	pivots = ma_pivots(mas_mn(mas), mt);
	min = mas_safe_min(mas, pivots, offset);
	if (mas->index < min)
		mas->index = min;
	mas->last = mas->index + size - 1;
	return 0;
}
EXPORT_SYMBOL_GPL(mas_empty_area);

/*
 * mas_empty_area_rev() - Get the highest address within the range that is
 * sufficient for the size requested.
 * @mas: The maple state
 * @min: The lowest value of the range
 * @max: The highest value of the range
 * @size: The size needed
 */
int mas_empty_area_rev(struct ma_state *mas, unsigned long min,
		unsigned long max, unsigned long size)
{
	struct maple_enode *last = mas->node;

	if (min > max)
		return -EINVAL;

	if (size == 0 || max - min < size - 1)
		return -EINVAL;

	if (mas_is_start(mas)) {
		mas_start(mas);
		mas->offset = mas_data_end(mas);
	} else if (mas->offset >= 2) {
		mas->offset -= 2;
	} else if (!mas_rewind_node(mas)) {
		return -EBUSY;
	}

	/* Empty set. */
	if (mas_is_none(mas) || mas_is_ptr(mas))
		return mas_sparse_area(mas, min, max, size, false);

	/* The start of the window can only be within these values. */
	mas->index = min;
	mas->last = max;

	while (!mas_rev_awalk(mas, size, &min, &max)) {
		if (last == mas->node) {
			if (!mas_rewind_node(mas))
				return -EBUSY;
		} else {
			last = mas->node;
		}
	}

	if (mas_is_err(mas))
		return xa_err(mas->node);

	if (unlikely(mas->offset == MAPLE_NODE_SLOTS))
		return -EBUSY;

	/* Trim the upper limit to the max. */
	if (max < mas->last)
		mas->last = max;

	mas->index = mas->last - size + 1;
	return 0;
}
EXPORT_SYMBOL_GPL(mas_empty_area_rev);

/*
 * mte_dead_leaves() - Mark all leaves of a node as dead.
 * @mas: The maple state
 * @slots: Pointer to the slot array
 * @type: The maple node type
 *
 * Must hold the write lock.
 *
 * Return: The number of leaves marked as dead.
 */
static inline
unsigned char mte_dead_leaves(struct maple_enode *enode, struct maple_tree *mt,
			      void __rcu **slots)
{
	struct maple_node *node;
	enum maple_type type;
	void *entry;
	int offset;

	for (offset = 0; offset < mt_slot_count(enode); offset++) {
		entry = mt_slot(mt, slots, offset);
		type = mte_node_type(entry);
		node = mte_to_node(entry);
		/* Use both node and type to catch LE & BE metadata */
		if (!node || !type)
			break;

		mte_set_node_dead(entry);
		node->type = type;
		rcu_assign_pointer(slots[offset], node);
	}

	return offset;
}

/**
 * mte_dead_walk() - Walk down a dead tree to just before the leaves
 * @enode: The maple encoded node
 * @offset: The starting offset
 *
 * Note: This can only be used from the RCU callback context.
 */
static void __rcu **mte_dead_walk(struct maple_enode **enode, unsigned char offset)
{
	struct maple_node *node, *next;
	void __rcu **slots = NULL;

	next = mte_to_node(*enode);
	do {
		*enode = ma_enode_ptr(next);
		node = mte_to_node(*enode);
		slots = ma_slots(node, node->type);
		next = rcu_dereference_protected(slots[offset],
					lock_is_held(&rcu_callback_map));
		offset = 0;
	} while (!ma_is_leaf(next->type));

	return slots;
}

/**
 * mt_free_walk() - Walk & free a tree in the RCU callback context
 * @head: The RCU head that's within the node.
 *
 * Note: This can only be used from the RCU callback context.
 */
static void mt_free_walk(struct rcu_head *head)
{
	void __rcu **slots;
	struct maple_node *node, *start;
	struct maple_enode *enode;
	unsigned char offset;
	enum maple_type type;

	node = container_of(head, struct maple_node, rcu);

	if (ma_is_leaf(node->type))
		goto free_leaf;

	start = node;
	enode = mt_mk_node(node, node->type);
	slots = mte_dead_walk(&enode, 0);
	node = mte_to_node(enode);
	do {
		mt_free_bulk(node->slot_len, slots);
		offset = node->parent_slot + 1;
		enode = node->piv_parent;
		if (mte_to_node(enode) == node)
			goto free_leaf;

		type = mte_node_type(enode);
		slots = ma_slots(mte_to_node(enode), type);
		if ((offset < mt_slots[type]) &&
		    rcu_dereference_protected(slots[offset],
					      lock_is_held(&rcu_callback_map)))
			slots = mte_dead_walk(&enode, offset);
		node = mte_to_node(enode);
	} while ((node != start) || (node->slot_len < offset));

	slots = ma_slots(node, node->type);
	mt_free_bulk(node->slot_len, slots);

free_leaf:
	mt_free_rcu(&node->rcu);
}

static inline void __rcu **mte_destroy_descend(struct maple_enode **enode,
	struct maple_tree *mt, struct maple_enode *prev, unsigned char offset)
{
	struct maple_node *node;
	struct maple_enode *next = *enode;
	void __rcu **slots = NULL;
	enum maple_type type;
	unsigned char next_offset = 0;

	do {
		*enode = next;
		node = mte_to_node(*enode);
		type = mte_node_type(*enode);
		slots = ma_slots(node, type);
		next = mt_slot_locked(mt, slots, next_offset);
		if ((mte_dead_node(next)))
			next = mt_slot_locked(mt, slots, ++next_offset);

		mte_set_node_dead(*enode);
		node->type = type;
		node->piv_parent = prev;
		node->parent_slot = offset;
		offset = next_offset;
		next_offset = 0;
		prev = *enode;
	} while (!mte_is_leaf(next));

	return slots;
}

static void mt_destroy_walk(struct maple_enode *enode, struct maple_tree *mt,
			    bool free)
{
	void __rcu **slots;
	struct maple_node *node = mte_to_node(enode);
	struct maple_enode *start;

	if (mte_is_leaf(enode)) {
		node->type = mte_node_type(enode);
		goto free_leaf;
	}

	start = enode;
	slots = mte_destroy_descend(&enode, mt, start, 0);
	node = mte_to_node(enode); // Updated in the above call.
	do {
		enum maple_type type;
		unsigned char offset;
		struct maple_enode *parent, *tmp;

		node->slot_len = mte_dead_leaves(enode, mt, slots);
		if (free)
			mt_free_bulk(node->slot_len, slots);
		offset = node->parent_slot + 1;
		enode = node->piv_parent;
		if (mte_to_node(enode) == node)
			goto free_leaf;

		type = mte_node_type(enode);
		slots = ma_slots(mte_to_node(enode), type);
		if (offset >= mt_slots[type])
			goto next;

		tmp = mt_slot_locked(mt, slots, offset);
		if (mte_node_type(tmp) && mte_to_node(tmp)) {
			parent = enode;
			enode = tmp;
			slots = mte_destroy_descend(&enode, mt, parent, offset);
		}
next:
		node = mte_to_node(enode);
	} while (start != enode);

	node = mte_to_node(enode);
	node->slot_len = mte_dead_leaves(enode, mt, slots);
	if (free)
		mt_free_bulk(node->slot_len, slots);

free_leaf:
	if (free)
		mt_free_rcu(&node->rcu);
	else
		mt_clear_meta(mt, node, node->type);
}

/*
 * mte_destroy_walk() - Free a tree or sub-tree.
 * @enode: the encoded maple node (maple_enode) to start
 * @mt: the tree to free - needed for node types.
 *
 * Must hold the write lock.
 */
static inline void mte_destroy_walk(struct maple_enode *enode,
				    struct maple_tree *mt)
{
	struct maple_node *node = mte_to_node(enode);

	if (mt_in_rcu(mt)) {
		mt_destroy_walk(enode, mt, false);
		call_rcu(&node->rcu, mt_free_walk);
	} else {
		mt_destroy_walk(enode, mt, true);
	}
}

static void mas_wr_store_setup(struct ma_wr_state *wr_mas)
{
	if (mas_is_start(wr_mas->mas))
		return;

	if (unlikely(mas_is_paused(wr_mas->mas)))
		goto reset;

	if (unlikely(mas_is_none(wr_mas->mas)))
		goto reset;

	/*
	 * A less strict version of mas_is_span_wr() where we allow spanning
	 * writes within this node.  This is to stop partial walks in
	 * mas_prealloc() from being reset.
	 */
	if (wr_mas->mas->last > wr_mas->mas->max)
		goto reset;

	if (wr_mas->entry)
		return;

	if (mte_is_leaf(wr_mas->mas->node) &&
	    wr_mas->mas->last == wr_mas->mas->max)
		goto reset;

	return;

reset:
	mas_reset(wr_mas->mas);
}

/* Interface */

/**
 * mas_store() - Store an @entry.
 * @mas: The maple state.
 * @entry: The entry to store.
 *
 * The @mas->index and @mas->last is used to set the range for the @entry.
 * Note: The @mas should have pre-allocated entries to ensure there is memory to
 * store the entry.  Please see mas_expected_entries()/mas_destroy() for more details.
 *
 * Return: the first entry between mas->index and mas->last or %NULL.
 */
void *mas_store(struct ma_state *mas, void *entry)
{
	MA_WR_STATE(wr_mas, mas, entry);

	trace_ma_write(__func__, mas, 0, entry);
#ifdef CONFIG_DEBUG_MAPLE_TREE
	if (MAS_WARN_ON(mas, mas->index > mas->last))
		pr_err("Error %lX > %lX %p\n", mas->index, mas->last, entry);

	if (mas->index > mas->last) {
		mas_set_err(mas, -EINVAL);
		return NULL;
	}

#endif

	/*
	 * Storing is the same operation as insert with the added caveat that it
	 * can overwrite entries.  Although this seems simple enough, one may
	 * want to examine what happens if a single store operation was to
	 * overwrite multiple entries within a self-balancing B-Tree.
	 */
	mas_wr_store_setup(&wr_mas);
	mas_wr_store_entry(&wr_mas);
	return wr_mas.content;
}
EXPORT_SYMBOL_GPL(mas_store);

/**
 * mas_store_gfp() - Store a value into the tree.
 * @mas: The maple state
 * @entry: The entry to store
 * @gfp: The GFP_FLAGS to use for allocations if necessary.
 *
 * Return: 0 on success, -EINVAL on invalid request, -ENOMEM if memory could not
 * be allocated.
 */
int mas_store_gfp(struct ma_state *mas, void *entry, gfp_t gfp)
{
	MA_WR_STATE(wr_mas, mas, entry);

	mas_wr_store_setup(&wr_mas);
	trace_ma_write(__func__, mas, 0, entry);
retry:
	mas_wr_store_entry(&wr_mas);
	if (unlikely(mas_nomem(mas, gfp)))
		goto retry;

	if (unlikely(mas_is_err(mas)))
		return xa_err(mas->node);

	return 0;
}
EXPORT_SYMBOL_GPL(mas_store_gfp);

/**
 * mas_store_prealloc() - Store a value into the tree using memory
 * preallocated in the maple state.
 * @mas: The maple state
 * @entry: The entry to store.
 */
void mas_store_prealloc(struct ma_state *mas, void *entry)
{
	MA_WR_STATE(wr_mas, mas, entry);

	mas_wr_store_setup(&wr_mas);
	trace_ma_write(__func__, mas, 0, entry);
	mas_wr_store_entry(&wr_mas);
	MAS_WR_BUG_ON(&wr_mas, mas_is_err(mas));
	mas_destroy(mas);
}
EXPORT_SYMBOL_GPL(mas_store_prealloc);

/**
 * mas_preallocate() - Preallocate enough nodes for a store operation
 * @mas: The maple state
 * @entry: The entry that will be stored
 * @gfp: The GFP_FLAGS to use for allocations.
 *
 * Return: 0 on success, -ENOMEM if memory could not be allocated.
 */
int mas_preallocate(struct ma_state *mas, void *entry, gfp_t gfp)
{
	MA_WR_STATE(wr_mas, mas, entry);
	unsigned char node_size;
	int request = 1;
	int ret;


	if (unlikely(!mas->index && mas->last == ULONG_MAX))
		goto ask_now;

	mas_wr_store_setup(&wr_mas);
	wr_mas.content = mas_start(mas);
	/* Root expand */
	if (unlikely(mas_is_none(mas) || mas_is_ptr(mas)))
		goto ask_now;

	if (unlikely(!mas_wr_walk(&wr_mas))) {
		/* Spanning store, use worst case for now */
		request = 1 + mas_mt_height(mas) * 3;
		goto ask_now;
	}

	/* At this point, we are at the leaf node that needs to be altered. */
	/* Exact fit, no nodes needed. */
	if (wr_mas.r_min == mas->index && wr_mas.r_max == mas->last)
		return 0;

	mas_wr_end_piv(&wr_mas);
	node_size = mas_wr_new_end(&wr_mas);
	if (node_size >= mt_slots[wr_mas.type]) {
		/* Split, worst case for now. */
		request = 1 + mas_mt_height(mas) * 2;
		goto ask_now;
	}

	/* New root needs a singe node */
	if (unlikely(mte_is_root(mas->node)))
		goto ask_now;

	/* Potential spanning rebalance collapsing a node, use worst-case */
	if (node_size  - 1 <= mt_min_slots[wr_mas.type])
		request = mas_mt_height(mas) * 2 - 1;

	/* node store, slot store needs one node */
ask_now:
	mas_node_count_gfp(mas, request, gfp);
	mas->mas_flags |= MA_STATE_PREALLOC;
	if (likely(!mas_is_err(mas)))
		return 0;

	mas_set_alloc_req(mas, 0);
	ret = xa_err(mas->node);
	mas_reset(mas);
	mas_destroy(mas);
	mas_reset(mas);
	return ret;
}
EXPORT_SYMBOL_GPL(mas_preallocate);

/*
 * mas_destroy() - destroy a maple state.
 * @mas: The maple state
 *
 * Upon completion, check the left-most node and rebalance against the node to
 * the right if necessary.  Frees any allocated nodes associated with this maple
 * state.
 */
void mas_destroy(struct ma_state *mas)
{
	struct maple_alloc *node;
	unsigned long total;

	/*
	 * When using mas_for_each() to insert an expected number of elements,
	 * it is possible that the number inserted is less than the expected
	 * number.  To fix an invalid final node, a check is performed here to
	 * rebalance the previous node with the final node.
	 */
	if (mas->mas_flags & MA_STATE_REBALANCE) {
		unsigned char end;

		mas_start(mas);
		mtree_range_walk(mas);
		end = mas_data_end(mas) + 1;
		if (end < mt_min_slot_count(mas->node) - 1)
			mas_destroy_rebalance(mas, end);

		mas->mas_flags &= ~MA_STATE_REBALANCE;
	}
	mas->mas_flags &= ~(MA_STATE_BULK|MA_STATE_PREALLOC);

	total = mas_allocated(mas);
	while (total) {
		node = mas->alloc;
		mas->alloc = node->slot[0];
		if (node->node_count > 1) {
			size_t count = node->node_count - 1;

			mt_free_bulk(count, (void __rcu **)&node->slot[1]);
			total -= count;
		}
		kmem_cache_free(maple_node_cache, node);
		total--;
	}

	mas->alloc = NULL;
}
EXPORT_SYMBOL_GPL(mas_destroy);

/*
 * mas_expected_entries() - Set the expected number of entries that will be inserted.
 * @mas: The maple state
 * @nr_entries: The number of expected entries.
 *
 * This will attempt to pre-allocate enough nodes to store the expected number
 * of entries.  The allocations will occur using the bulk allocator interface
 * for speed.  Please call mas_destroy() on the @mas after inserting the entries
 * to ensure any unused nodes are freed.
 *
 * Return: 0 on success, -ENOMEM if memory could not be allocated.
 */
int mas_expected_entries(struct ma_state *mas, unsigned long nr_entries)
{
	int nonleaf_cap = MAPLE_ARANGE64_SLOTS - 2;
	struct maple_enode *enode = mas->node;
	int nr_nodes;
	int ret;

	/*
	 * Sometimes it is necessary to duplicate a tree to a new tree, such as
	 * forking a process and duplicating the VMAs from one tree to a new
	 * tree.  When such a situation arises, it is known that the new tree is
	 * not going to be used until the entire tree is populated.  For
	 * performance reasons, it is best to use a bulk load with RCU disabled.
	 * This allows for optimistic splitting that favours the left and reuse
	 * of nodes during the operation.
	 */

	/* Optimize splitting for bulk insert in-order */
	mas->mas_flags |= MA_STATE_BULK;

	/*
	 * Avoid overflow, assume a gap between each entry and a trailing null.
	 * If this is wrong, it just means allocation can happen during
	 * insertion of entries.
	 */
	nr_nodes = max(nr_entries, nr_entries * 2 + 1);
	if (!mt_is_alloc(mas->tree))
		nonleaf_cap = MAPLE_RANGE64_SLOTS - 2;

	/* Leaves; reduce slots to keep space for expansion */
	nr_nodes = DIV_ROUND_UP(nr_nodes, MAPLE_RANGE64_SLOTS - 2);
	/* Internal nodes */
	nr_nodes += DIV_ROUND_UP(nr_nodes, nonleaf_cap);
	/* Add working room for split (2 nodes) + new parents */
	mas_node_count(mas, nr_nodes + 3);

	/* Detect if allocations run out */
	mas->mas_flags |= MA_STATE_PREALLOC;

	if (!mas_is_err(mas))
		return 0;

	ret = xa_err(mas->node);
	mas->node = enode;
	mas_destroy(mas);
	return ret;

}
EXPORT_SYMBOL_GPL(mas_expected_entries);

static inline bool mas_next_setup(struct ma_state *mas, unsigned long max,
		void **entry)
{
	bool was_none = mas_is_none(mas);

	if (mas_is_none(mas) || mas_is_paused(mas))
		mas->node = MAS_START;

	if (mas_is_start(mas))
		*entry = mas_walk(mas); /* Retries on dead nodes handled by mas_walk */

	if (mas_is_ptr(mas)) {
		*entry = NULL;
		if (was_none && mas->index == 0) {
			mas->index = mas->last = 0;
			return true;
		}
		mas->index = 1;
		mas->last = ULONG_MAX;
		mas->node = MAS_NONE;
		return true;
	}

	if (mas_is_none(mas))
		return true;
	return false;
}

/**
 * mas_next() - Get the next entry.
 * @mas: The maple state
 * @max: The maximum index to check.
 *
 * Returns the next entry after @mas->index.
 * Must hold rcu_read_lock or the write lock.
 * Can return the zero entry.
 *
 * Return: The next entry or %NULL
 */
void *mas_next(struct ma_state *mas, unsigned long max)
{
	void *entry = NULL;

	if (mas_next_setup(mas, max, &entry))
		return entry;

	/* Retries on dead nodes handled by mas_next_slot */
	return mas_next_slot(mas, max, false);
}
EXPORT_SYMBOL_GPL(mas_next);

/**
 * mas_next_range() - Advance the maple state to the next range
 * @mas: The maple state
 * @max: The maximum index to check.
 *
 * Sets @mas->index and @mas->last to the range.
 * Must hold rcu_read_lock or the write lock.
 * Can return the zero entry.
 *
 * Return: The next entry or %NULL
 */
void *mas_next_range(struct ma_state *mas, unsigned long max)
{
	void *entry = NULL;

	if (mas_next_setup(mas, max, &entry))
		return entry;

	/* Retries on dead nodes handled by mas_next_slot */
	return mas_next_slot(mas, max, true);
}
EXPORT_SYMBOL_GPL(mas_next_range);

/**
 * mt_next() - get the next value in the maple tree
 * @mt: The maple tree
 * @index: The start index
 * @max: The maximum index to check
 *
 * Takes RCU read lock internally to protect the search, which does not
 * protect the returned pointer after dropping RCU read lock.
 * See also: Documentation/core-api/maple_tree.rst
 *
 * Return: The entry higher than @index or %NULL if nothing is found.
 */
void *mt_next(struct maple_tree *mt, unsigned long index, unsigned long max)
{
	void *entry = NULL;
	MA_STATE(mas, mt, index, index);

	rcu_read_lock();
	entry = mas_next(&mas, max);
	rcu_read_unlock();
	return entry;
}
EXPORT_SYMBOL_GPL(mt_next);

static inline bool mas_prev_setup(struct ma_state *mas, unsigned long min,
		void **entry)
{
	if (mas->index <= min)
		goto none;

	if (mas_is_none(mas) || mas_is_paused(mas))
		mas->node = MAS_START;

	if (mas_is_start(mas)) {
		mas_walk(mas);
		if (!mas->index)
			goto none;
	}

	if (unlikely(mas_is_ptr(mas))) {
		if (!mas->index)
			goto none;
		mas->index = mas->last = 0;
		*entry = mas_root(mas);
		return true;
	}

	if (mas_is_none(mas)) {
		if (mas->index) {
			/* Walked to out-of-range pointer? */
			mas->index = mas->last = 0;
			mas->node = MAS_ROOT;
			*entry = mas_root(mas);
			return true;
		}
		return true;
	}

	return false;

none:
	mas->node = MAS_NONE;
	return true;
}

/**
 * mas_prev() - Get the previous entry
 * @mas: The maple state
 * @min: The minimum value to check.
 *
 * Must hold rcu_read_lock or the write lock.
 * Will reset mas to MAS_START if the node is MAS_NONE.  Will stop on not
 * searchable nodes.
 *
 * Return: the previous value or %NULL.
 */
void *mas_prev(struct ma_state *mas, unsigned long min)
{
	void *entry = NULL;

	if (mas_prev_setup(mas, min, &entry))
		return entry;

	return mas_prev_slot(mas, min, false);
}
EXPORT_SYMBOL_GPL(mas_prev);

/**
 * mas_prev_range() - Advance to the previous range
 * @mas: The maple state
 * @min: The minimum value to check.
 *
 * Sets @mas->index and @mas->last to the range.
 * Must hold rcu_read_lock or the write lock.
 * Will reset mas to MAS_START if the node is MAS_NONE.  Will stop on not
 * searchable nodes.
 *
 * Return: the previous value or %NULL.
 */
void *mas_prev_range(struct ma_state *mas, unsigned long min)
{
	void *entry = NULL;

	if (mas_prev_setup(mas, min, &entry))
		return entry;

	return mas_prev_slot(mas, min, true);
}
EXPORT_SYMBOL_GPL(mas_prev_range);

/**
 * mt_prev() - get the previous value in the maple tree
 * @mt: The maple tree
 * @index: The start index
 * @min: The minimum index to check
 *
 * Takes RCU read lock internally to protect the search, which does not
 * protect the returned pointer after dropping RCU read lock.
 * See also: Documentation/core-api/maple_tree.rst
 *
 * Return: The entry before @index or %NULL if nothing is found.
 */
void *mt_prev(struct maple_tree *mt, unsigned long index, unsigned long min)
{
	void *entry = NULL;
	MA_STATE(mas, mt, index, index);

	rcu_read_lock();
	entry = mas_prev(&mas, min);
	rcu_read_unlock();
	return entry;
}
EXPORT_SYMBOL_GPL(mt_prev);

/**
 * mas_pause() - Pause a mas_find/mas_for_each to drop the lock.
 * @mas: The maple state to pause
 *
 * Some users need to pause a walk and drop the lock they're holding in
 * order to yield to a higher priority thread or carry out an operation
 * on an entry.  Those users should call this function before they drop
 * the lock.  It resets the @mas to be suitable for the next iteration
 * of the loop after the user has reacquired the lock.  If most entries
 * found during a walk require you to call mas_pause(), the mt_for_each()
 * iterator may be more appropriate.
 *
 */
void mas_pause(struct ma_state *mas)
{
	mas->node = MAS_PAUSE;
}
EXPORT_SYMBOL_GPL(mas_pause);

/**
 * mas_find_setup() - Internal function to set up mas_find*().
 * @mas: The maple state
 * @max: The maximum index
 * @entry: Pointer to the entry
 *
 * Returns: True if entry is the answer, false otherwise.
 */
static inline bool mas_find_setup(struct ma_state *mas, unsigned long max,
		void **entry)
{
	*entry = NULL;

	if (unlikely(mas_is_none(mas))) {
		if (unlikely(mas->last >= max))
			return true;

		mas->index = mas->last;
		mas->node = MAS_START;
	} else if (unlikely(mas_is_paused(mas))) {
		if (unlikely(mas->last >= max))
			return true;

		mas->node = MAS_START;
		mas->index = ++mas->last;
	} else if (unlikely(mas_is_ptr(mas)))
		goto ptr_out_of_range;

	if (unlikely(mas_is_start(mas))) {
		/* First run or continue */
		if (mas->index > max)
			return true;

		*entry = mas_walk(mas);
		if (*entry)
			return true;

	}

	if (unlikely(!mas_searchable(mas))) {
		if (unlikely(mas_is_ptr(mas)))
			goto ptr_out_of_range;

		return true;
	}

	if (mas->index == max)
		return true;

	return false;

ptr_out_of_range:
	mas->node = MAS_NONE;
	mas->index = 1;
	mas->last = ULONG_MAX;
	return true;
}

/**
 * mas_find() - On the first call, find the entry at or after mas->index up to
 * %max.  Otherwise, find the entry after mas->index.
 * @mas: The maple state
 * @max: The maximum value to check.
 *
 * Must hold rcu_read_lock or the write lock.
 * If an entry exists, last and index are updated accordingly.
 * May set @mas->node to MAS_NONE.
 *
 * Return: The entry or %NULL.
 */
void *mas_find(struct ma_state *mas, unsigned long max)
{
	void *entry = NULL;

	if (mas_find_setup(mas, max, &entry))
		return entry;

	/* Retries on dead nodes handled by mas_next_slot */
	return mas_next_slot(mas, max, false);
}
EXPORT_SYMBOL_GPL(mas_find);

/**
 * mas_find_range() - On the first call, find the entry at or after
 * mas->index up to %max.  Otherwise, advance to the next slot mas->index.
 * @mas: The maple state
 * @max: The maximum value to check.
 *
 * Must hold rcu_read_lock or the write lock.
 * If an entry exists, last and index are updated accordingly.
 * May set @mas->node to MAS_NONE.
 *
 * Return: The entry or %NULL.
 */
void *mas_find_range(struct ma_state *mas, unsigned long max)
{
	void *entry;

	if (mas_find_setup(mas, max, &entry))
		return entry;

	/* Retries on dead nodes handled by mas_next_slot */
	return mas_next_slot(mas, max, true);
}
EXPORT_SYMBOL_GPL(mas_find_range);

/**
 * mas_find_rev_setup() - Internal function to set up mas_find_*_rev()
 * @mas: The maple state
 * @min: The minimum index
 * @entry: Pointer to the entry
 *
 * Returns: True if entry is the answer, false otherwise.
 */
static inline bool mas_find_rev_setup(struct ma_state *mas, unsigned long min,
		void **entry)
{
	*entry = NULL;

	if (unlikely(mas_is_none(mas))) {
		if (mas->index <= min)
			goto none;

		mas->last = mas->index;
		mas->node = MAS_START;
	}

	if (unlikely(mas_is_paused(mas))) {
		if (unlikely(mas->index <= min)) {
			mas->node = MAS_NONE;
			return true;
		}
		mas->node = MAS_START;
		mas->last = --mas->index;
	}

	if (unlikely(mas_is_start(mas))) {
		/* First run or continue */
		if (mas->index < min)
			return true;

		*entry = mas_walk(mas);
		if (*entry)
			return true;
	}

	if (unlikely(!mas_searchable(mas))) {
		if (mas_is_ptr(mas))
			goto none;

		if (mas_is_none(mas)) {
			/*
			 * Walked to the location, and there was nothing so the
			 * previous location is 0.
			 */
			mas->last = mas->index = 0;
			mas->node = MAS_ROOT;
			*entry = mas_root(mas);
			return true;
		}
	}

	if (mas->index < min)
		return true;

	return false;

none:
	mas->node = MAS_NONE;
	return true;
}

/**
 * mas_find_rev: On the first call, find the first non-null entry at or below
 * mas->index down to %min.  Otherwise find the first non-null entry below
 * mas->index down to %min.
 * @mas: The maple state
 * @min: The minimum value to check.
 *
 * Must hold rcu_read_lock or the write lock.
 * If an entry exists, last and index are updated accordingly.
 * May set @mas->node to MAS_NONE.
 *
 * Return: The entry or %NULL.
 */
void *mas_find_rev(struct ma_state *mas, unsigned long min)
{
	void *entry;

	if (mas_find_rev_setup(mas, min, &entry))
		return entry;

	/* Retries on dead nodes handled by mas_prev_slot */
	return mas_prev_slot(mas, min, false);

}
EXPORT_SYMBOL_GPL(mas_find_rev);

/**
 * mas_find_range_rev: On the first call, find the first non-null entry at or
 * below mas->index down to %min.  Otherwise advance to the previous slot after
 * mas->index down to %min.
 * @mas: The maple state
 * @min: The minimum value to check.
 *
 * Must hold rcu_read_lock or the write lock.
 * If an entry exists, last and index are updated accordingly.
 * May set @mas->node to MAS_NONE.
 *
 * Return: The entry or %NULL.
 */
void *mas_find_range_rev(struct ma_state *mas, unsigned long min)
{
	void *entry;

	if (mas_find_rev_setup(mas, min, &entry))
		return entry;

	/* Retries on dead nodes handled by mas_prev_slot */
	return mas_prev_slot(mas, min, true);
}
EXPORT_SYMBOL_GPL(mas_find_range_rev);

/**
 * mas_erase() - Find the range in which index resides and erase the entire
 * range.
 * @mas: The maple state
 *
 * Must hold the write lock.
 * Searches for @mas->index, sets @mas->index and @mas->last to the range and
 * erases that range.
 *
 * Return: the entry that was erased or %NULL, @mas->index and @mas->last are updated.
 */
void *mas_erase(struct ma_state *mas)
{
	void *entry;
	MA_WR_STATE(wr_mas, mas, NULL);

	if (mas_is_none(mas) || mas_is_paused(mas))
		mas->node = MAS_START;

	/* Retry unnecessary when holding the write lock. */
	entry = mas_state_walk(mas);
	if (!entry)
		return NULL;

write_retry:
	/* Must reset to ensure spanning writes of last slot are detected */
	mas_reset(mas);
	mas_wr_store_setup(&wr_mas);
	mas_wr_store_entry(&wr_mas);
	if (mas_nomem(mas, GFP_KERNEL))
		goto write_retry;

	return entry;
}
EXPORT_SYMBOL_GPL(mas_erase);

/**
 * mas_nomem() - Check if there was an error allocating and do the allocation
 * if necessary If there are allocations, then free them.
 * @mas: The maple state
 * @gfp: The GFP_FLAGS to use for allocations
 * Return: true on allocation, false otherwise.
 */
bool mas_nomem(struct ma_state *mas, gfp_t gfp)
	__must_hold(mas->tree->ma_lock)
{
	if (likely(mas->node != MA_ERROR(-ENOMEM))) {
		mas_destroy(mas);
		return false;
	}

	if (gfpflags_allow_blocking(gfp) && !mt_external_lock(mas->tree)) {
		mtree_unlock(mas->tree);
		mas_alloc_nodes(mas, gfp);
		mtree_lock(mas->tree);
	} else {
		mas_alloc_nodes(mas, gfp);
	}

	if (!mas_allocated(mas))
		return false;

	mas->node = MAS_START;
	return true;
}

void __init maple_tree_init(void)
{
	maple_node_cache = kmem_cache_create("maple_node",
			sizeof(struct maple_node), sizeof(struct maple_node),
			SLAB_PANIC, NULL);
}

/**
 * mtree_load() - Load a value stored in a maple tree
 * @mt: The maple tree
 * @index: The index to load
 *
 * Return: the entry or %NULL
 */
void *mtree_load(struct maple_tree *mt, unsigned long index)
{
	MA_STATE(mas, mt, index, index);
	void *entry;

	trace_ma_read(__func__, &mas);
	rcu_read_lock();
retry:
	entry = mas_start(&mas);
	if (unlikely(mas_is_none(&mas)))
		goto unlock;

	if (unlikely(mas_is_ptr(&mas))) {
		if (index)
			entry = NULL;

		goto unlock;
	}

	entry = mtree_lookup_walk(&mas);
	if (!entry && unlikely(mas_is_start(&mas)))
		goto retry;
unlock:
	rcu_read_unlock();
	if (xa_is_zero(entry))
		return NULL;

	return entry;
}
EXPORT_SYMBOL(mtree_load);

/**
 * mtree_store_range() - Store an entry at a given range.
 * @mt: The maple tree
 * @index: The start of the range
 * @last: The end of the range
 * @entry: The entry to store
 * @gfp: The GFP_FLAGS to use for allocations
 *
 * Return: 0 on success, -EINVAL on invalid request, -ENOMEM if memory could not
 * be allocated.
 */
int mtree_store_range(struct maple_tree *mt, unsigned long index,
		unsigned long last, void *entry, gfp_t gfp)
{
	MA_STATE(mas, mt, index, last);
	MA_WR_STATE(wr_mas, &mas, entry);

	trace_ma_write(__func__, &mas, 0, entry);
	if (WARN_ON_ONCE(xa_is_advanced(entry)))
		return -EINVAL;

	if (index > last)
		return -EINVAL;

	mtree_lock(mt);
retry:
	mas_wr_store_entry(&wr_mas);
	if (mas_nomem(&mas, gfp))
		goto retry;

	mtree_unlock(mt);
	if (mas_is_err(&mas))
		return xa_err(mas.node);

	return 0;
}
EXPORT_SYMBOL(mtree_store_range);

/**
 * mtree_store() - Store an entry at a given index.
 * @mt: The maple tree
 * @index: The index to store the value
 * @entry: The entry to store
 * @gfp: The GFP_FLAGS to use for allocations
 *
 * Return: 0 on success, -EINVAL on invalid request, -ENOMEM if memory could not
 * be allocated.
 */
int mtree_store(struct maple_tree *mt, unsigned long index, void *entry,
		 gfp_t gfp)
{
	return mtree_store_range(mt, index, index, entry, gfp);
}
EXPORT_SYMBOL(mtree_store);

/**
 * mtree_insert_range() - Insert an entry at a given range if there is no value.
 * @mt: The maple tree
 * @first: The start of the range
 * @last: The end of the range
 * @entry: The entry to store
 * @gfp: The GFP_FLAGS to use for allocations.
 *
 * Return: 0 on success, -EEXISTS if the range is occupied, -EINVAL on invalid
 * request, -ENOMEM if memory could not be allocated.
 */
int mtree_insert_range(struct maple_tree *mt, unsigned long first,
		unsigned long last, void *entry, gfp_t gfp)
{
	MA_STATE(ms, mt, first, last);

	if (WARN_ON_ONCE(xa_is_advanced(entry)))
		return -EINVAL;

	if (first > last)
		return -EINVAL;

	mtree_lock(mt);
retry:
	mas_insert(&ms, entry);
	if (mas_nomem(&ms, gfp))
		goto retry;

	mtree_unlock(mt);
	if (mas_is_err(&ms))
		return xa_err(ms.node);

	return 0;
}
EXPORT_SYMBOL(mtree_insert_range);

/**
 * mtree_insert() - Insert an entry at a given index if there is no value.
 * @mt: The maple tree
 * @index : The index to store the value
 * @entry: The entry to store
 * @gfp: The GFP_FLAGS to use for allocations.
 *
 * Return: 0 on success, -EEXISTS if the range is occupied, -EINVAL on invalid
 * request, -ENOMEM if memory could not be allocated.
 */
int mtree_insert(struct maple_tree *mt, unsigned long index, void *entry,
		 gfp_t gfp)
{
	return mtree_insert_range(mt, index, index, entry, gfp);
}
EXPORT_SYMBOL(mtree_insert);

int mtree_alloc_range(struct maple_tree *mt, unsigned long *startp,
		void *entry, unsigned long size, unsigned long min,
		unsigned long max, gfp_t gfp)
{
	int ret = 0;

	MA_STATE(mas, mt, 0, 0);
	if (!mt_is_alloc(mt))
		return -EINVAL;

	if (WARN_ON_ONCE(mt_is_reserved(entry)))
		return -EINVAL;

	mtree_lock(mt);
retry:
	ret = mas_empty_area(&mas, min, max, size);
	if (ret)
		goto unlock;

	mas_insert(&mas, entry);
	/*
	 * mas_nomem() may release the lock, causing the allocated area
	 * to be unavailable, so try to allocate a free area again.
	 */
	if (mas_nomem(&mas, gfp))
		goto retry;

	if (mas_is_err(&mas))
		ret = xa_err(mas.node);
	else
		*startp = mas.index;

unlock:
	mtree_unlock(mt);
	return ret;
}
EXPORT_SYMBOL(mtree_alloc_range);

int mtree_alloc_rrange(struct maple_tree *mt, unsigned long *startp,
		void *entry, unsigned long size, unsigned long min,
		unsigned long max, gfp_t gfp)
{
	int ret = 0;

	MA_STATE(mas, mt, 0, 0);
	if (!mt_is_alloc(mt))
		return -EINVAL;

	if (WARN_ON_ONCE(mt_is_reserved(entry)))
		return -EINVAL;

	mtree_lock(mt);
retry:
	ret = mas_empty_area_rev(&mas, min, max, size);
	if (ret)
		goto unlock;

	mas_insert(&mas, entry);
	/*
	 * mas_nomem() may release the lock, causing the allocated area
	 * to be unavailable, so try to allocate a free area again.
	 */
	if (mas_nomem(&mas, gfp))
		goto retry;

	if (mas_is_err(&mas))
		ret = xa_err(mas.node);
	else
		*startp = mas.index;

unlock:
	mtree_unlock(mt);
	return ret;
}
EXPORT_SYMBOL(mtree_alloc_rrange);

/**
 * mtree_erase() - Find an index and erase the entire range.
 * @mt: The maple tree
 * @index: The index to erase
 *
 * Erasing is the same as a walk to an entry then a store of a NULL to that
 * ENTIRE range.  In fact, it is implemented as such using the advanced API.
 *
 * Return: The entry stored at the @index or %NULL
 */
void *mtree_erase(struct maple_tree *mt, unsigned long index)
{
	void *entry = NULL;

	MA_STATE(mas, mt, index, index);
	trace_ma_op(__func__, &mas);

	mtree_lock(mt);
	entry = mas_erase(&mas);
	mtree_unlock(mt);

	return entry;
}
EXPORT_SYMBOL(mtree_erase);

/**
 * __mt_destroy() - Walk and free all nodes of a locked maple tree.
 * @mt: The maple tree
 *
 * Note: Does not handle locking.
 */
void __mt_destroy(struct maple_tree *mt)
{
	void *root = mt_root_locked(mt);

	rcu_assign_pointer(mt->ma_root, NULL);
	if (xa_is_node(root))
		mte_destroy_walk(root, mt);

	mt->ma_flags = 0;
}
EXPORT_SYMBOL_GPL(__mt_destroy);

/**
 * mtree_destroy() - Destroy a maple tree
 * @mt: The maple tree
 *
 * Frees all resources used by the tree.  Handles locking.
 */
void mtree_destroy(struct maple_tree *mt)
{
	mtree_lock(mt);
	__mt_destroy(mt);
	mtree_unlock(mt);
}
EXPORT_SYMBOL(mtree_destroy);

/**
 * mt_find() - Search from the start up until an entry is found.
 * @mt: The maple tree
 * @index: Pointer which contains the start location of the search
 * @max: The maximum value of the search range
 *
 * Takes RCU read lock internally to protect the search, which does not
 * protect the returned pointer after dropping RCU read lock.
 * See also: Documentation/core-api/maple_tree.rst
 *
 * In case that an entry is found @index is updated to point to the next
 * possible entry independent whether the found entry is occupying a
 * single index or a range if indices.
 *
 * Return: The entry at or after the @index or %NULL
 */
void *mt_find(struct maple_tree *mt, unsigned long *index, unsigned long max)
{
	MA_STATE(mas, mt, *index, *index);
	void *entry;
#ifdef CONFIG_DEBUG_MAPLE_TREE
	unsigned long copy = *index;
#endif

	trace_ma_read(__func__, &mas);

	if ((*index) > max)
		return NULL;

	rcu_read_lock();
retry:
	entry = mas_state_walk(&mas);
	if (mas_is_start(&mas))
		goto retry;

	if (unlikely(xa_is_zero(entry)))
		entry = NULL;

	if (entry)
		goto unlock;

	while (mas_searchable(&mas) && (mas.last < max)) {
		entry = mas_next_entry(&mas, max);
		if (likely(entry && !xa_is_zero(entry)))
			break;
	}

	if (unlikely(xa_is_zero(entry)))
		entry = NULL;
unlock:
	rcu_read_unlock();
	if (likely(entry)) {
		*index = mas.last + 1;
#ifdef CONFIG_DEBUG_MAPLE_TREE
		if (MT_WARN_ON(mt, (*index) && ((*index) <= copy)))
			pr_err("index not increased! %lx <= %lx\n",
			       *index, copy);
#endif
	}

	return entry;
}
EXPORT_SYMBOL(mt_find);

/**
 * mt_find_after() - Search from the start up until an entry is found.
 * @mt: The maple tree
 * @index: Pointer which contains the start location of the search
 * @max: The maximum value to check
 *
 * Same as mt_find() except that it checks @index for 0 before
 * searching. If @index == 0, the search is aborted. This covers a wrap
 * around of @index to 0 in an iterator loop.
 *
 * Return: The entry at or after the @index or %NULL
 */
void *mt_find_after(struct maple_tree *mt, unsigned long *index,
		    unsigned long max)
{
	if (!(*index))
		return NULL;

	return mt_find(mt, index, max);
}
EXPORT_SYMBOL(mt_find_after);

#ifdef CONFIG_DEBUG_MAPLE_TREE
atomic_t maple_tree_tests_run;
EXPORT_SYMBOL_GPL(maple_tree_tests_run);
atomic_t maple_tree_tests_passed;
EXPORT_SYMBOL_GPL(maple_tree_tests_passed);

#ifndef __KERNEL__
extern void kmem_cache_set_non_kernel(struct kmem_cache *, unsigned int);
void mt_set_non_kernel(unsigned int val)
{
	kmem_cache_set_non_kernel(maple_node_cache, val);
}

extern unsigned long kmem_cache_get_alloc(struct kmem_cache *);
unsigned long mt_get_alloc_size(void)
{
	return kmem_cache_get_alloc(maple_node_cache);
}

extern void kmem_cache_zero_nr_tallocated(struct kmem_cache *);
void mt_zero_nr_tallocated(void)
{
	kmem_cache_zero_nr_tallocated(maple_node_cache);
}

extern unsigned int kmem_cache_nr_tallocated(struct kmem_cache *);
unsigned int mt_nr_tallocated(void)
{
	return kmem_cache_nr_tallocated(maple_node_cache);
}

extern unsigned int kmem_cache_nr_allocated(struct kmem_cache *);
unsigned int mt_nr_allocated(void)
{
	return kmem_cache_nr_allocated(maple_node_cache);
}

/*
 * mas_dead_node() - Check if the maple state is pointing to a dead node.
 * @mas: The maple state
 * @index: The index to restore in @mas.
 *
 * Used in test code.
 * Return: 1 if @mas has been reset to MAS_START, 0 otherwise.
 */
static inline int mas_dead_node(struct ma_state *mas, unsigned long index)
{
	if (unlikely(!mas_searchable(mas) || mas_is_start(mas)))
		return 0;

	if (likely(!mte_dead_node(mas->node)))
		return 0;

	mas_rewalk(mas, index);
	return 1;
}

void mt_cache_shrink(void)
{
}
#else
/*
 * mt_cache_shrink() - For testing, don't use this.
 *
 * Certain testcases can trigger an OOM when combined with other memory
 * debugging configuration options.  This function is used to reduce the
 * possibility of an out of memory even due to kmem_cache objects remaining
 * around for longer than usual.
 */
void mt_cache_shrink(void)
{
	kmem_cache_shrink(maple_node_cache);

}
EXPORT_SYMBOL_GPL(mt_cache_shrink);

#endif /* not defined __KERNEL__ */
/*
 * mas_get_slot() - Get the entry in the maple state node stored at @offset.
 * @mas: The maple state
 * @offset: The offset into the slot array to fetch.
 *
 * Return: The entry stored at @offset.
 */
static inline struct maple_enode *mas_get_slot(struct ma_state *mas,
		unsigned char offset)
{
	return mas_slot(mas, ma_slots(mas_mn(mas), mte_node_type(mas->node)),
			offset);
}

/* Depth first search, post-order */
static void mas_dfs_postorder(struct ma_state *mas, unsigned long max)
{

	struct maple_enode *p = MAS_NONE, *mn = mas->node;
	unsigned long p_min, p_max;

	mas_next_node(mas, mas_mn(mas), max);
	if (!mas_is_none(mas))
		return;

	if (mte_is_root(mn))
		return;

	mas->node = mn;
	mas_ascend(mas);
	do {
		p = mas->node;
		p_min = mas->min;
		p_max = mas->max;
		mas_prev_node(mas, 0);
	} while (!mas_is_none(mas));

	mas->node = p;
	mas->max = p_max;
	mas->min = p_min;
}

/* Tree validations */
static void mt_dump_node(const struct maple_tree *mt, void *entry,
		unsigned long min, unsigned long max, unsigned int depth,
		enum mt_dump_format format);
static void mt_dump_range(unsigned long min, unsigned long max,
			  unsigned int depth, enum mt_dump_format format)
{
	static const char spaces[] = "                                ";

	switch(format) {
	case mt_dump_hex:
		if (min == max)
			pr_info("%.*s%lx: ", depth * 2, spaces, min);
		else
			pr_info("%.*s%lx-%lx: ", depth * 2, spaces, min, max);
		break;
	default:
	case mt_dump_dec:
		if (min == max)
			pr_info("%.*s%lu: ", depth * 2, spaces, min);
		else
			pr_info("%.*s%lu-%lu: ", depth * 2, spaces, min, max);
	}
}

static void mt_dump_entry(void *entry, unsigned long min, unsigned long max,
			  unsigned int depth, enum mt_dump_format format)
{
	mt_dump_range(min, max, depth, format);

	if (xa_is_value(entry))
		pr_cont("value %ld (0x%lx) [%p]\n", xa_to_value(entry),
				xa_to_value(entry), entry);
	else if (xa_is_zero(entry))
		pr_cont("zero (%ld)\n", xa_to_internal(entry));
	else if (mt_is_reserved(entry))
		pr_cont("UNKNOWN ENTRY (%p)\n", entry);
	else
		pr_cont("%p\n", entry);
}

static void mt_dump_range64(const struct maple_tree *mt, void *entry,
		unsigned long min, unsigned long max, unsigned int depth,
		enum mt_dump_format format)
{
	struct maple_range_64 *node = &mte_to_node(entry)->mr64;
	bool leaf = mte_is_leaf(entry);
	unsigned long first = min;
	int i;

	pr_cont(" contents: ");
	for (i = 0; i < MAPLE_RANGE64_SLOTS - 1; i++) {
		switch(format) {
		case mt_dump_hex:
			pr_cont("%p %lX ", node->slot[i], node->pivot[i]);
			break;
		default:
		case mt_dump_dec:
			pr_cont("%p %lu ", node->slot[i], node->pivot[i]);
		}
	}
	pr_cont("%p\n", node->slot[i]);
	for (i = 0; i < MAPLE_RANGE64_SLOTS; i++) {
		unsigned long last = max;

		if (i < (MAPLE_RANGE64_SLOTS - 1))
			last = node->pivot[i];
		else if (!node->slot[i] && max != mt_node_max(entry))
			break;
		if (last == 0 && i > 0)
			break;
		if (leaf)
			mt_dump_entry(mt_slot(mt, node->slot, i),
					first, last, depth + 1, format);
		else if (node->slot[i])
			mt_dump_node(mt, mt_slot(mt, node->slot, i),
					first, last, depth + 1, format);

		if (last == max)
			break;
		if (last > max) {
			switch(format) {
			case mt_dump_hex:
				pr_err("node %p last (%lx) > max (%lx) at pivot %d!\n",
					node, last, max, i);
				break;
			default:
			case mt_dump_dec:
				pr_err("node %p last (%lu) > max (%lu) at pivot %d!\n",
					node, last, max, i);
			}
		}
		first = last + 1;
	}
}

static void mt_dump_arange64(const struct maple_tree *mt, void *entry,
	unsigned long min, unsigned long max, unsigned int depth,
	enum mt_dump_format format)
{
	struct maple_arange_64 *node = &mte_to_node(entry)->ma64;
	bool leaf = mte_is_leaf(entry);
	unsigned long first = min;
	int i;

	pr_cont(" contents: ");
	for (i = 0; i < MAPLE_ARANGE64_SLOTS; i++) {
		switch (format) {
		case mt_dump_hex:
			pr_cont("%lx ", node->gap[i]);
			break;
		default:
		case mt_dump_dec:
			pr_cont("%lu ", node->gap[i]);
		}
	}
	pr_cont("| %02X %02X| ", node->meta.end, node->meta.gap);
	for (i = 0; i < MAPLE_ARANGE64_SLOTS - 1; i++) {
		switch (format) {
		case mt_dump_hex:
			pr_cont("%p %lX ", node->slot[i], node->pivot[i]);
			break;
		default:
		case mt_dump_dec:
			pr_cont("%p %lu ", node->slot[i], node->pivot[i]);
		}
	}
	pr_cont("%p\n", node->slot[i]);
	for (i = 0; i < MAPLE_ARANGE64_SLOTS; i++) {
		unsigned long last = max;

		if (i < (MAPLE_ARANGE64_SLOTS - 1))
			last = node->pivot[i];
		else if (!node->slot[i])
			break;
		if (last == 0 && i > 0)
			break;
		if (leaf)
			mt_dump_entry(mt_slot(mt, node->slot, i),
					first, last, depth + 1, format);
		else if (node->slot[i])
			mt_dump_node(mt, mt_slot(mt, node->slot, i),
					first, last, depth + 1, format);

		if (last == max)
			break;
		if (last > max) {
			pr_err("node %p last (%lu) > max (%lu) at pivot %d!\n",
					node, last, max, i);
			break;
		}
		first = last + 1;
	}
}

static void mt_dump_node(const struct maple_tree *mt, void *entry,
		unsigned long min, unsigned long max, unsigned int depth,
		enum mt_dump_format format)
{
	struct maple_node *node = mte_to_node(entry);
	unsigned int type = mte_node_type(entry);
	unsigned int i;

	mt_dump_range(min, max, depth, format);

	pr_cont("node %p depth %d type %d parent %p", node, depth, type,
			node ? node->parent : NULL);
	switch (type) {
	case maple_dense:
		pr_cont("\n");
		for (i = 0; i < MAPLE_NODE_SLOTS; i++) {
			if (min + i > max)
				pr_cont("OUT OF RANGE: ");
			mt_dump_entry(mt_slot(mt, node->slot, i),
					min + i, min + i, depth, format);
		}
		break;
	case maple_leaf_64:
	case maple_range_64:
		mt_dump_range64(mt, entry, min, max, depth, format);
		break;
	case maple_arange_64:
		mt_dump_arange64(mt, entry, min, max, depth, format);
		break;

	default:
		pr_cont(" UNKNOWN TYPE\n");
	}
}

void mt_dump(const struct maple_tree *mt, enum mt_dump_format format)
{
	void *entry = rcu_dereference_check(mt->ma_root, mt_locked(mt));

	pr_info("maple_tree(%p) flags %X, height %u root %p\n",
		 mt, mt->ma_flags, mt_height(mt), entry);
	if (!xa_is_node(entry))
		mt_dump_entry(entry, 0, 0, 0, format);
	else if (entry)
		mt_dump_node(mt, entry, 0, mt_node_max(entry), 0, format);
}
EXPORT_SYMBOL_GPL(mt_dump);

/*
 * Calculate the maximum gap in a node and check if that's what is reported in
 * the parent (unless root).
 */
static void mas_validate_gaps(struct ma_state *mas)
{
	struct maple_enode *mte = mas->node;
	struct maple_node *p_mn, *node = mte_to_node(mte);
	enum maple_type mt = mte_node_type(mas->node);
	unsigned long gap = 0, max_gap = 0;
	unsigned long p_end, p_start = mas->min;
	unsigned char p_slot, offset;
	unsigned long *gaps = NULL;
	unsigned long *pivots = ma_pivots(node, mt);
	unsigned int i;

	if (ma_is_dense(mt)) {
		for (i = 0; i < mt_slot_count(mte); i++) {
			if (mas_get_slot(mas, i)) {
				if (gap > max_gap)
					max_gap = gap;
				gap = 0;
				continue;
			}
			gap++;
		}
		goto counted;
	}

	gaps = ma_gaps(node, mt);
	for (i = 0; i < mt_slot_count(mte); i++) {
		p_end = mas_safe_pivot(mas, pivots, i, mt);

		if (!gaps) {
			if (!mas_get_slot(mas, i))
				gap = p_end - p_start + 1;
		} else {
			void *entry = mas_get_slot(mas, i);

			gap = gaps[i];
			MT_BUG_ON(mas->tree, !entry);

			if (gap > p_end - p_start + 1) {
				pr_err("%p[%u] %lu >= %lu - %lu + 1 (%lu)\n",
				       mas_mn(mas), i, gap, p_end, p_start,
				       p_end - p_start + 1);
				MT_BUG_ON(mas->tree, gap > p_end - p_start + 1);
			}
		}

		if (gap > max_gap)
			max_gap = gap;

		p_start = p_end + 1;
		if (p_end >= mas->max)
			break;
	}

counted:
	if (mt == maple_arange_64) {
		offset = ma_meta_gap(node, mt);
		if (offset > i) {
			pr_err("gap offset %p[%u] is invalid\n", node, offset);
			MT_BUG_ON(mas->tree, 1);
		}

		if (gaps[offset] != max_gap) {
			pr_err("gap %p[%u] is not the largest gap %lu\n",
			       node, offset, max_gap);
			MT_BUG_ON(mas->tree, 1);
		}

		MT_BUG_ON(mas->tree, !gaps);
		for (i++ ; i < mt_slot_count(mte); i++) {
			if (gaps[i] != 0) {
				pr_err("gap %p[%u] beyond node limit != 0\n",
				       node, i);
				MT_BUG_ON(mas->tree, 1);
			}
		}
	}

	if (mte_is_root(mte))
		return;

	p_slot = mte_parent_slot(mas->node);
	p_mn = mte_parent(mte);
	MT_BUG_ON(mas->tree, max_gap > mas->max);
	if (ma_gaps(p_mn, mas_parent_type(mas, mte))[p_slot] != max_gap) {
		pr_err("gap %p[%u] != %lu\n", p_mn, p_slot, max_gap);
		mt_dump(mas->tree, mt_dump_hex);
		MT_BUG_ON(mas->tree, 1);
	}
}

static void mas_validate_parent_slot(struct ma_state *mas)
{
	struct maple_node *parent;
	struct maple_enode *node;
	enum maple_type p_type;
	unsigned char p_slot;
	void __rcu **slots;
	int i;

	if (mte_is_root(mas->node))
		return;

	p_slot = mte_parent_slot(mas->node);
	p_type = mas_parent_type(mas, mas->node);
	parent = mte_parent(mas->node);
	slots = ma_slots(parent, p_type);
	MT_BUG_ON(mas->tree, mas_mn(mas) == parent);

	/* Check prev/next parent slot for duplicate node entry */

	for (i = 0; i < mt_slots[p_type]; i++) {
		node = mas_slot(mas, slots, i);
		if (i == p_slot) {
			if (node != mas->node)
				pr_err("parent %p[%u] does not have %p\n",
					parent, i, mas_mn(mas));
			MT_BUG_ON(mas->tree, node != mas->node);
		} else if (node == mas->node) {
			pr_err("Invalid child %p at parent %p[%u] p_slot %u\n",
			       mas_mn(mas), parent, i, p_slot);
			MT_BUG_ON(mas->tree, node == mas->node);
		}
	}
}

static void mas_validate_child_slot(struct ma_state *mas)
{
	enum maple_type type = mte_node_type(mas->node);
	void __rcu **slots = ma_slots(mte_to_node(mas->node), type);
	unsigned long *pivots = ma_pivots(mte_to_node(mas->node), type);
	struct maple_enode *child;
	unsigned char i;

	if (mte_is_leaf(mas->node))
		return;

	for (i = 0; i < mt_slots[type]; i++) {
		child = mas_slot(mas, slots, i);

		if (!child) {
			pr_err("Non-leaf node lacks child at %p[%u]\n",
			       mas_mn(mas), i);
			MT_BUG_ON(mas->tree, 1);
		}

		if (mte_parent_slot(child) != i) {
			pr_err("Slot error at %p[%u]: child %p has pslot %u\n",
			       mas_mn(mas), i, mte_to_node(child),
			       mte_parent_slot(child));
			MT_BUG_ON(mas->tree, 1);
		}

		if (mte_parent(child) != mte_to_node(mas->node)) {
			pr_err("child %p has parent %p not %p\n",
			       mte_to_node(child), mte_parent(child),
			       mte_to_node(mas->node));
			MT_BUG_ON(mas->tree, 1);
		}

		if (i < mt_pivots[type] && pivots[i] == mas->max)
			break;
	}
}

/*
 * Validate all pivots are within mas->min and mas->max, check metadata ends
 * where the maximum ends and ensure there is no slots or pivots set outside of
 * the end of the data.
 */
static void mas_validate_limits(struct ma_state *mas)
{
	int i;
	unsigned long prev_piv = 0;
	enum maple_type type = mte_node_type(mas->node);
	void __rcu **slots = ma_slots(mte_to_node(mas->node), type);
	unsigned long *pivots = ma_pivots(mas_mn(mas), type);

	for (i = 0; i < mt_slots[type]; i++) {
		unsigned long piv;

		piv = mas_safe_pivot(mas, pivots, i, type);

		if (!piv && (i != 0)) {
			pr_err("Missing node limit pivot at %p[%u]",
			       mas_mn(mas), i);
			MAS_WARN_ON(mas, 1);
		}

		if (prev_piv > piv) {
			pr_err("%p[%u] piv %lu < prev_piv %lu\n",
				mas_mn(mas), i, piv, prev_piv);
			MAS_WARN_ON(mas, piv < prev_piv);
		}

		if (piv < mas->min) {
			pr_err("%p[%u] %lu < %lu\n", mas_mn(mas), i,
				piv, mas->min);
			MAS_WARN_ON(mas, piv < mas->min);
		}
		if (piv > mas->max) {
			pr_err("%p[%u] %lu > %lu\n", mas_mn(mas), i,
				piv, mas->max);
			MAS_WARN_ON(mas, piv > mas->max);
		}
		prev_piv = piv;
		if (piv == mas->max)
			break;
	}

	if (mas_data_end(mas) != i) {
		pr_err("node%p: data_end %u != the last slot offset %u\n",
		       mas_mn(mas), mas_data_end(mas), i);
		MT_BUG_ON(mas->tree, 1);
	}

	for (i += 1; i < mt_slots[type]; i++) {
		void *entry = mas_slot(mas, slots, i);

		if (entry && (i != mt_slots[type] - 1)) {
			pr_err("%p[%u] should not have entry %p\n", mas_mn(mas),
			       i, entry);
			MT_BUG_ON(mas->tree, entry != NULL);
		}

		if (i < mt_pivots[type]) {
			unsigned long piv = pivots[i];

			if (!piv)
				continue;

			pr_err("%p[%u] should not have piv %lu\n",
			       mas_mn(mas), i, piv);
			MAS_WARN_ON(mas, i < mt_pivots[type] - 1);
		}
	}
}

static void mt_validate_nulls(struct maple_tree *mt)
{
	void *entry, *last = (void *)1;
	unsigned char offset = 0;
	void __rcu **slots;
	MA_STATE(mas, mt, 0, 0);

	mas_start(&mas);
	if (mas_is_none(&mas) || (mas.node == MAS_ROOT))
		return;

	while (!mte_is_leaf(mas.node))
		mas_descend(&mas);

	slots = ma_slots(mte_to_node(mas.node), mte_node_type(mas.node));
	do {
		entry = mas_slot(&mas, slots, offset);
		if (!last && !entry) {
			pr_err("Sequential nulls end at %p[%u]\n",
				mas_mn(&mas), offset);
		}
		MT_BUG_ON(mt, !last && !entry);
		last = entry;
		if (offset == mas_data_end(&mas)) {
			mas_next_node(&mas, mas_mn(&mas), ULONG_MAX);
			if (mas_is_none(&mas))
				return;
			offset = 0;
			slots = ma_slots(mte_to_node(mas.node),
					 mte_node_type(mas.node));
		} else {
			offset++;
		}

	} while (!mas_is_none(&mas));
}

/*
 * validate a maple tree by checking:
 * 1. The limits (pivots are within mas->min to mas->max)
 * 2. The gap is correctly set in the parents
 */
void mt_validate(struct maple_tree *mt)
{
	unsigned char end;

	MA_STATE(mas, mt, 0, 0);
	rcu_read_lock();
	mas_start(&mas);
	if (!mas_searchable(&mas))
		goto done;

	while (!mte_is_leaf(mas.node))
		mas_descend(&mas);

	while (!mas_is_none(&mas)) {
		MAS_WARN_ON(&mas, mte_dead_node(mas.node));
		end = mas_data_end(&mas);
		if (MAS_WARN_ON(&mas, (end < mt_min_slot_count(mas.node)) &&
				(mas.max != ULONG_MAX))) {
			pr_err("Invalid size %u of %p\n", end, mas_mn(&mas));
		}

		mas_validate_parent_slot(&mas);
		mas_validate_limits(&mas);
		mas_validate_child_slot(&mas);
		if (mt_is_alloc(mt))
			mas_validate_gaps(&mas);
		mas_dfs_postorder(&mas, ULONG_MAX);
	}
	mt_validate_nulls(mt);
done:
	rcu_read_unlock();

}
EXPORT_SYMBOL_GPL(mt_validate);

void mas_dump(const struct ma_state *mas)
{
	pr_err("MAS: tree=%p enode=%p ", mas->tree, mas->node);
	if (mas_is_none(mas))
		pr_err("(MAS_NONE) ");
	else if (mas_is_ptr(mas))
		pr_err("(MAS_ROOT) ");
	else if (mas_is_start(mas))
		 pr_err("(MAS_START) ");
	else if (mas_is_paused(mas))
		pr_err("(MAS_PAUSED) ");

	pr_err("[%u] index=%lx last=%lx\n", mas->offset, mas->index, mas->last);
	pr_err("     min=%lx max=%lx alloc=%p, depth=%u, flags=%x\n",
	       mas->min, mas->max, mas->alloc, mas->depth, mas->mas_flags);
	if (mas->index > mas->last)
		pr_err("Check index & last\n");
}
EXPORT_SYMBOL_GPL(mas_dump);

void mas_wr_dump(const struct ma_wr_state *wr_mas)
{
	pr_err("WR_MAS: node=%p r_min=%lx r_max=%lx\n",
	       wr_mas->node, wr_mas->r_min, wr_mas->r_max);
	pr_err("        type=%u off_end=%u, node_end=%u, end_piv=%lx\n",
	       wr_mas->type, wr_mas->offset_end, wr_mas->node_end,
	       wr_mas->end_piv);
}
EXPORT_SYMBOL_GPL(mas_wr_dump);

#endif /* CONFIG_DEBUG_MAPLE_TREE */<|MERGE_RESOLUTION|>--- conflicted
+++ resolved
@@ -2533,7 +2533,6 @@
 
 	if (enode == MAS_NONE)
 		return;
-<<<<<<< HEAD
 
 	tmp = mte_to_node(enode);
 	mte_set_node_dead(enode);
@@ -2588,62 +2587,6 @@
 				n++;
 			}
 
-=======
-
-	tmp = mte_to_node(enode);
-	mte_set_node_dead(enode);
-	if (in_rcu)
-		ma_free_rcu(tmp);
-	else
-		mas_push_node(mas, tmp);
-}
-
-/*
- * mas_topiary_replace() - Replace the data with new data, then repair the
- * parent links within the new tree.  Iterate over the dead sub-tree and collect
- * the dead subtrees and topiary the nodes that are no longer of use.
- *
- * The new tree will have up to three children with the correct parent.  Keep
- * track of the new entries as they need to be followed to find the next level
- * of new entries.
- *
- * The old tree will have up to three children with the old parent.  Keep track
- * of the old entries as they may have more nodes below replaced.  Nodes within
- * [index, last] are dead subtrees, others need to be freed and followed.
- *
- * @mas: The maple state pointing at the new data
- * @old_enode: The maple encoded node being replaced
- *
- */
-static inline void mas_topiary_replace(struct ma_state *mas,
-		struct maple_enode *old_enode)
-{
-	struct ma_state tmp[3], tmp_next[3];
-	MA_TOPIARY(subtrees, mas->tree);
-	bool in_rcu;
-	int i, n;
-
-	/* Place data in tree & then mark node as old */
-	mas_put_in_tree(mas, old_enode);
-
-	/* Update the parent pointers in the tree */
-	tmp[0] = *mas;
-	tmp[0].offset = 0;
-	tmp[1].node = MAS_NONE;
-	tmp[2].node = MAS_NONE;
-	while (!mte_is_leaf(tmp[0].node)) {
-		n = 0;
-		for (i = 0; i < 3; i++) {
-			if (mas_is_none(&tmp[i]))
-				continue;
-
-			while (n < 3) {
-				if (!mas_find_child(&tmp[i], &tmp_next[n]))
-					break;
-				n++;
-			}
-
->>>>>>> 6e02ff54
 			mas_adopt_children(&tmp[i], tmp[i].node);
 		}
 
@@ -4172,19 +4115,11 @@
  * Return: True if appended, false otherwise
  */
 static inline bool mas_wr_append(struct ma_wr_state *wr_mas,
-<<<<<<< HEAD
-				 unsigned char new_end)
-{
-	unsigned char end = wr_mas->node_end;
-	struct ma_state *mas = wr_mas->mas;
-	unsigned char node_pivots = mt_pivots[wr_mas->type];
-=======
 		unsigned char new_end)
 {
 	struct ma_state *mas;
 	void __rcu **slots;
 	unsigned char end;
->>>>>>> 6e02ff54
 
 	mas = wr_mas->mas;
 	if (mt_in_rcu(mas->tree))
@@ -4202,35 +4137,15 @@
 		ma_set_meta(wr_mas->node, wr_mas->type, 0, new_end);
 	}
 
-<<<<<<< HEAD
-	if (new_end == wr_mas->node_end + 1) {
-		if (mas->last == wr_mas->r_max) {
-			/* Append to end of range */
-			rcu_assign_pointer(wr_mas->slots[new_end],
-					   wr_mas->entry);
-=======
 	slots = wr_mas->slots;
 	if (new_end == end + 1) {
 		if (mas->last == wr_mas->r_max) {
 			/* Append to end of range */
 			rcu_assign_pointer(slots[new_end], wr_mas->entry);
->>>>>>> 6e02ff54
 			wr_mas->pivots[end] = mas->index - 1;
 			mas->offset = new_end;
 		} else {
 			/* Append to start of range */
-<<<<<<< HEAD
-			rcu_assign_pointer(wr_mas->slots[new_end],
-					   wr_mas->content);
-			wr_mas->pivots[end] = mas->last;
-			rcu_assign_pointer(wr_mas->slots[end], wr_mas->entry);
-		}
-	} else {
-		/* Append to the range without touching any boundaries. */
-		rcu_assign_pointer(wr_mas->slots[new_end], wr_mas->content);
-		wr_mas->pivots[end + 1] = mas->last;
-		rcu_assign_pointer(wr_mas->slots[end + 1], wr_mas->entry);
-=======
 			rcu_assign_pointer(slots[new_end], wr_mas->content);
 			wr_mas->pivots[end] = mas->last;
 			rcu_assign_pointer(slots[end], wr_mas->entry);
@@ -4240,7 +4155,6 @@
 		rcu_assign_pointer(slots[new_end], wr_mas->content);
 		wr_mas->pivots[end + 1] = mas->last;
 		rcu_assign_pointer(slots[end + 1], wr_mas->entry);
->>>>>>> 6e02ff54
 		wr_mas->pivots[end] = mas->index - 1;
 		mas->offset = end + 1;
 	}
