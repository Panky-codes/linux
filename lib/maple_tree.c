// SPDX-License-Identifier: GPL-2.0+
/*
 * Maple Tree implementation
 * Copyright (c) 2018-2022 Oracle Corporation
 * Authors: Liam R. Howlett <Liam.Howlett@oracle.com>
 *	    Matthew Wilcox <willy@infradead.org>
 */

/*
 * DOC: Interesting implementation details of the Maple Tree
 *
 * Each node type has a number of slots for entries and a number of slots for
 * pivots.  In the case of dense nodes, the pivots are implied by the position
 * and are simply the slot index + the minimum of the node.
 *
 * In regular B-Tree terms, pivots are called keys.  The term pivot is used to
 * indicate that the tree is specifying ranges,  Pivots may appear in the
 * subtree with an entry attached to the value where as keys are unique to a
 * specific position of a B-tree.  Pivot values are inclusive of the slot with
 * the same index.
 *
 *
 * The following illustrates the layout of a range64 nodes slots and pivots.
 *
 *
 *  Slots -> | 0 | 1 | 2 | ... | 12 | 13 | 14 | 15 |
 *           ┬   ┬   ┬   ┬     ┬    ┬    ┬    ┬    ┬
 *           │   │   │   │     │    │    │    │    └─ Implied maximum
 *           │   │   │   │     │    │    │    └─ Pivot 14
 *           │   │   │   │     │    │    └─ Pivot 13
 *           │   │   │   │     │    └─ Pivot 12
 *           │   │   │   │     └─ Pivot 11
 *           │   │   │   └─ Pivot 2
 *           │   │   └─ Pivot 1
 *           │   └─ Pivot 0
 *           └─  Implied minimum
 *
 * Slot contents:
 *  Internal (non-leaf) nodes contain pointers to other nodes.
 *  Leaf nodes contain entries.
 *
 * The location of interest is often referred to as an offset.  All offsets have
 * a slot, but the last offset has an implied pivot from the node above (or
 * UINT_MAX for the root node.
 *
 * Ranges complicate certain write activities.  When modifying any of
 * the B-tree variants, it is known that one entry will either be added or
 * deleted.  When modifying the Maple Tree, one store operation may overwrite
 * the entire data set, or one half of the tree, or the middle half of the tree.
 *
 */


#include <linux/maple_tree.h>
#include <linux/xarray.h>
#include <linux/types.h>
#include <linux/export.h>
#include <linux/slab.h>
#include <linux/limits.h>
#include <asm/barrier.h>

#define CREATE_TRACE_POINTS
#include <trace/events/maple_tree.h>

#define MA_ROOT_PARENT 1

/*
 * Maple state flags
 * * MA_STATE_BULK		- Bulk insert mode
 * * MA_STATE_REBALANCE		- Indicate a rebalance during bulk insert
 * * MA_STATE_PREALLOC		- Preallocated nodes, WARN_ON allocation
 */
#define MA_STATE_BULK		1
#define MA_STATE_REBALANCE	2
#define MA_STATE_PREALLOC	4

#define ma_parent_ptr(x) ((struct maple_pnode *)(x))
#define mas_tree_parent(x) ((unsigned long)(x->tree) | MA_ROOT_PARENT)
#define ma_mnode_ptr(x) ((struct maple_node *)(x))
#define ma_enode_ptr(x) ((struct maple_enode *)(x))
static struct kmem_cache *maple_node_cache;

#ifdef CONFIG_DEBUG_MAPLE_TREE
static const unsigned long mt_max[] = {
	[maple_dense]		= MAPLE_NODE_SLOTS,
	[maple_leaf_64]		= ULONG_MAX,
	[maple_range_64]	= ULONG_MAX,
	[maple_arange_64]	= ULONG_MAX,
};
#define mt_node_max(x) mt_max[mte_node_type(x)]
#endif

static const unsigned char mt_slots[] = {
	[maple_dense]		= MAPLE_NODE_SLOTS,
	[maple_leaf_64]		= MAPLE_RANGE64_SLOTS,
	[maple_range_64]	= MAPLE_RANGE64_SLOTS,
	[maple_arange_64]	= MAPLE_ARANGE64_SLOTS,
};
#define mt_slot_count(x) mt_slots[mte_node_type(x)]

static const unsigned char mt_pivots[] = {
	[maple_dense]		= 0,
	[maple_leaf_64]		= MAPLE_RANGE64_SLOTS - 1,
	[maple_range_64]	= MAPLE_RANGE64_SLOTS - 1,
	[maple_arange_64]	= MAPLE_ARANGE64_SLOTS - 1,
};
#define mt_pivot_count(x) mt_pivots[mte_node_type(x)]

static const unsigned char mt_min_slots[] = {
	[maple_dense]		= MAPLE_NODE_SLOTS / 2,
	[maple_leaf_64]		= (MAPLE_RANGE64_SLOTS / 2) - 2,
	[maple_range_64]	= (MAPLE_RANGE64_SLOTS / 2) - 2,
	[maple_arange_64]	= (MAPLE_ARANGE64_SLOTS / 2) - 1,
};
#define mt_min_slot_count(x) mt_min_slots[mte_node_type(x)]

#define MAPLE_BIG_NODE_SLOTS	(MAPLE_RANGE64_SLOTS * 2 + 2)
#define MAPLE_BIG_NODE_GAPS	(MAPLE_ARANGE64_SLOTS * 2 + 1)

struct maple_big_node {
	struct maple_pnode *parent;
	unsigned long pivot[MAPLE_BIG_NODE_SLOTS - 1];
	union {
		struct maple_enode *slot[MAPLE_BIG_NODE_SLOTS];
		struct {
			unsigned long padding[MAPLE_BIG_NODE_GAPS];
			unsigned long gap[MAPLE_BIG_NODE_GAPS];
		};
	};
	unsigned char b_end;
	enum maple_type type;
};

/*
 * The maple_subtree_state is used to build a tree to replace a segment of an
 * existing tree in a more atomic way.  Any walkers of the older tree will hit a
 * dead node and restart on updates.
 */
struct maple_subtree_state {
	struct ma_state *orig_l;	/* Original left side of subtree */
	struct ma_state *orig_r;	/* Original right side of subtree */
	struct ma_state *l;		/* New left side of subtree */
	struct ma_state *m;		/* New middle of subtree (rare) */
	struct ma_state *r;		/* New right side of subtree */
	struct ma_topiary *free;	/* nodes to be freed */
	struct ma_topiary *destroy;	/* Nodes to be destroyed (walked and freed) */
	struct maple_big_node *bn;
};

#ifdef CONFIG_KASAN_STACK
/* Prevent mas_wr_bnode() from exceeding the stack frame limit */
#define noinline_for_kasan noinline_for_stack
#else
#define noinline_for_kasan inline
#endif

/* Functions */
static inline struct maple_node *mt_alloc_one(gfp_t gfp)
{
	return kmem_cache_alloc(maple_node_cache, gfp);
}

static inline int mt_alloc_bulk(gfp_t gfp, size_t size, void **nodes)
{
	return kmem_cache_alloc_bulk(maple_node_cache, gfp, size, nodes);
}

static inline void mt_free_bulk(size_t size, void __rcu **nodes)
{
	kmem_cache_free_bulk(maple_node_cache, size, (void **)nodes);
}

static void mt_free_rcu(struct rcu_head *head)
{
	struct maple_node *node = container_of(head, struct maple_node, rcu);

	kmem_cache_free(maple_node_cache, node);
}

/*
 * ma_free_rcu() - Use rcu callback to free a maple node
 * @node: The node to free
 *
 * The maple tree uses the parent pointer to indicate this node is no longer in
 * use and will be freed.
 */
static void ma_free_rcu(struct maple_node *node)
{
	WARN_ON(node->parent != ma_parent_ptr(node));
	call_rcu(&node->rcu, mt_free_rcu);
}

static void mas_set_height(struct ma_state *mas)
{
	unsigned int new_flags = mas->tree->ma_flags;

	new_flags &= ~MT_FLAGS_HEIGHT_MASK;
	MAS_BUG_ON(mas, mas->depth > MAPLE_HEIGHT_MAX);
	new_flags |= mas->depth << MT_FLAGS_HEIGHT_OFFSET;
	mas->tree->ma_flags = new_flags;
}

static unsigned int mas_mt_height(struct ma_state *mas)
{
	return mt_height(mas->tree);
}

static inline enum maple_type mte_node_type(const struct maple_enode *entry)
{
	return ((unsigned long)entry >> MAPLE_NODE_TYPE_SHIFT) &
		MAPLE_NODE_TYPE_MASK;
}

static inline bool ma_is_dense(const enum maple_type type)
{
	return type < maple_leaf_64;
}

static inline bool ma_is_leaf(const enum maple_type type)
{
	return type < maple_range_64;
}

static inline bool mte_is_leaf(const struct maple_enode *entry)
{
	return ma_is_leaf(mte_node_type(entry));
}

/*
 * We also reserve values with the bottom two bits set to '10' which are
 * below 4096
 */
static inline bool mt_is_reserved(const void *entry)
{
	return ((unsigned long)entry < MAPLE_RESERVED_RANGE) &&
		xa_is_internal(entry);
}

static inline void mas_set_err(struct ma_state *mas, long err)
{
	mas->node = MA_ERROR(err);
}

static inline bool mas_is_ptr(const struct ma_state *mas)
{
	return mas->node == MAS_ROOT;
}

static inline bool mas_is_start(const struct ma_state *mas)
{
	return mas->node == MAS_START;
}

bool mas_is_err(struct ma_state *mas)
{
	return xa_is_err(mas->node);
}

static inline bool mas_searchable(struct ma_state *mas)
{
	if (mas_is_none(mas))
		return false;

	if (mas_is_ptr(mas))
		return false;

	return true;
}

static inline struct maple_node *mte_to_node(const struct maple_enode *entry)
{
	return (struct maple_node *)((unsigned long)entry & ~MAPLE_NODE_MASK);
}

/*
 * mte_to_mat() - Convert a maple encoded node to a maple topiary node.
 * @entry: The maple encoded node
 *
 * Return: a maple topiary pointer
 */
static inline struct maple_topiary *mte_to_mat(const struct maple_enode *entry)
{
	return (struct maple_topiary *)
		((unsigned long)entry & ~MAPLE_NODE_MASK);
}

/*
 * mas_mn() - Get the maple state node.
 * @mas: The maple state
 *
 * Return: the maple node (not encoded - bare pointer).
 */
static inline struct maple_node *mas_mn(const struct ma_state *mas)
{
	return mte_to_node(mas->node);
}

/*
 * mte_set_node_dead() - Set a maple encoded node as dead.
 * @mn: The maple encoded node.
 */
static inline void mte_set_node_dead(struct maple_enode *mn)
{
	mte_to_node(mn)->parent = ma_parent_ptr(mte_to_node(mn));
	smp_wmb(); /* Needed for RCU */
}

/* Bit 1 indicates the root is a node */
#define MAPLE_ROOT_NODE			0x02
/* maple_type stored bit 3-6 */
#define MAPLE_ENODE_TYPE_SHIFT		0x03
/* Bit 2 means a NULL somewhere below */
#define MAPLE_ENODE_NULL		0x04

static inline struct maple_enode *mt_mk_node(const struct maple_node *node,
					     enum maple_type type)
{
	return (void *)((unsigned long)node |
			(type << MAPLE_ENODE_TYPE_SHIFT) | MAPLE_ENODE_NULL);
}

static inline void *mte_mk_root(const struct maple_enode *node)
{
	return (void *)((unsigned long)node | MAPLE_ROOT_NODE);
}

static inline void *mte_safe_root(const struct maple_enode *node)
{
	return (void *)((unsigned long)node & ~MAPLE_ROOT_NODE);
}

static inline void *mte_set_full(const struct maple_enode *node)
{
	return (void *)((unsigned long)node & ~MAPLE_ENODE_NULL);
}

static inline void *mte_clear_full(const struct maple_enode *node)
{
	return (void *)((unsigned long)node | MAPLE_ENODE_NULL);
}

static inline bool mte_has_null(const struct maple_enode *node)
{
	return (unsigned long)node & MAPLE_ENODE_NULL;
}

static inline bool ma_is_root(struct maple_node *node)
{
	return ((unsigned long)node->parent & MA_ROOT_PARENT);
}

static inline bool mte_is_root(const struct maple_enode *node)
{
	return ma_is_root(mte_to_node(node));
}

static inline bool mas_is_root_limits(const struct ma_state *mas)
{
	return !mas->min && mas->max == ULONG_MAX;
}

static inline bool mt_is_alloc(struct maple_tree *mt)
{
	return (mt->ma_flags & MT_FLAGS_ALLOC_RANGE);
}

/*
 * The Parent Pointer
 * Excluding root, the parent pointer is 256B aligned like all other tree nodes.
 * When storing a 32 or 64 bit values, the offset can fit into 5 bits.  The 16
 * bit values need an extra bit to store the offset.  This extra bit comes from
 * a reuse of the last bit in the node type.  This is possible by using bit 1 to
 * indicate if bit 2 is part of the type or the slot.
 *
 * Note types:
 *  0x??1 = Root
 *  0x?00 = 16 bit nodes
 *  0x010 = 32 bit nodes
 *  0x110 = 64 bit nodes
 *
 * Slot size and alignment
 *  0b??1 : Root
 *  0b?00 : 16 bit values, type in 0-1, slot in 2-7
 *  0b010 : 32 bit values, type in 0-2, slot in 3-7
 *  0b110 : 64 bit values, type in 0-2, slot in 3-7
 */

#define MAPLE_PARENT_ROOT		0x01

#define MAPLE_PARENT_SLOT_SHIFT		0x03
#define MAPLE_PARENT_SLOT_MASK		0xF8

#define MAPLE_PARENT_16B_SLOT_SHIFT	0x02
#define MAPLE_PARENT_16B_SLOT_MASK	0xFC

#define MAPLE_PARENT_RANGE64		0x06
#define MAPLE_PARENT_RANGE32		0x04
#define MAPLE_PARENT_NOT_RANGE16	0x02

/*
 * mte_parent_shift() - Get the parent shift for the slot storage.
 * @parent: The parent pointer cast as an unsigned long
 * Return: The shift into that pointer to the star to of the slot
 */
static inline unsigned long mte_parent_shift(unsigned long parent)
{
	/* Note bit 1 == 0 means 16B */
	if (likely(parent & MAPLE_PARENT_NOT_RANGE16))
		return MAPLE_PARENT_SLOT_SHIFT;

	return MAPLE_PARENT_16B_SLOT_SHIFT;
}

/*
 * mte_parent_slot_mask() - Get the slot mask for the parent.
 * @parent: The parent pointer cast as an unsigned long.
 * Return: The slot mask for that parent.
 */
static inline unsigned long mte_parent_slot_mask(unsigned long parent)
{
	/* Note bit 1 == 0 means 16B */
	if (likely(parent & MAPLE_PARENT_NOT_RANGE16))
		return MAPLE_PARENT_SLOT_MASK;

	return MAPLE_PARENT_16B_SLOT_MASK;
}

/*
 * mas_parent_type() - Return the maple_type of the parent from the stored
 * parent type.
 * @mas: The maple state
 * @enode: The maple_enode to extract the parent's enum
 * Return: The node->parent maple_type
 */
static inline
enum maple_type mas_parent_type(struct ma_state *mas, struct maple_enode *enode)
{
	unsigned long p_type;

	p_type = (unsigned long)mte_to_node(enode)->parent;
	if (WARN_ON(p_type & MAPLE_PARENT_ROOT))
		return 0;

	p_type &= MAPLE_NODE_MASK;
	p_type &= ~mte_parent_slot_mask(p_type);
	switch (p_type) {
	case MAPLE_PARENT_RANGE64: /* or MAPLE_PARENT_ARANGE64 */
		if (mt_is_alloc(mas->tree))
			return maple_arange_64;
		return maple_range_64;
	}

	return 0;
}

/*
 * mas_set_parent() - Set the parent node and encode the slot
 * @enode: The encoded maple node.
 * @parent: The encoded maple node that is the parent of @enode.
 * @slot: The slot that @enode resides in @parent.
 *
 * Slot number is encoded in the enode->parent bit 3-6 or 2-6, depending on the
 * parent type.
 */
static inline
void mas_set_parent(struct ma_state *mas, struct maple_enode *enode,
		    const struct maple_enode *parent, unsigned char slot)
{
	unsigned long val = (unsigned long)parent;
	unsigned long shift;
	unsigned long type;
	enum maple_type p_type = mte_node_type(parent);

	MAS_BUG_ON(mas, p_type == maple_dense);
	MAS_BUG_ON(mas, p_type == maple_leaf_64);

	switch (p_type) {
	case maple_range_64:
	case maple_arange_64:
		shift = MAPLE_PARENT_SLOT_SHIFT;
		type = MAPLE_PARENT_RANGE64;
		break;
	default:
	case maple_dense:
	case maple_leaf_64:
		shift = type = 0;
		break;
	}

	val &= ~MAPLE_NODE_MASK; /* Clear all node metadata in parent */
	val |= (slot << shift) | type;
	mte_to_node(enode)->parent = ma_parent_ptr(val);
}

/*
 * mte_parent_slot() - get the parent slot of @enode.
 * @enode: The encoded maple node.
 *
 * Return: The slot in the parent node where @enode resides.
 */
static inline unsigned int mte_parent_slot(const struct maple_enode *enode)
{
	unsigned long val = (unsigned long)mte_to_node(enode)->parent;

	if (val & MA_ROOT_PARENT)
		return 0;

	/*
	 * Okay to use MAPLE_PARENT_16B_SLOT_MASK as the last bit will be lost
	 * by shift if the parent shift is MAPLE_PARENT_SLOT_SHIFT
	 */
	return (val & MAPLE_PARENT_16B_SLOT_MASK) >> mte_parent_shift(val);
}

/*
 * mte_parent() - Get the parent of @node.
 * @node: The encoded maple node.
 *
 * Return: The parent maple node.
 */
static inline struct maple_node *mte_parent(const struct maple_enode *enode)
{
	return (void *)((unsigned long)
			(mte_to_node(enode)->parent) & ~MAPLE_NODE_MASK);
}

/*
 * ma_dead_node() - check if the @enode is dead.
 * @enode: The encoded maple node
 *
 * Return: true if dead, false otherwise.
 */
static inline bool ma_dead_node(const struct maple_node *node)
{
	struct maple_node *parent;

	/* Do not reorder reads from the node prior to the parent check */
	smp_rmb();
	parent = (void *)((unsigned long) node->parent & ~MAPLE_NODE_MASK);
	return (parent == node);
}

/*
 * mte_dead_node() - check if the @enode is dead.
 * @enode: The encoded maple node
 *
 * Return: true if dead, false otherwise.
 */
static inline bool mte_dead_node(const struct maple_enode *enode)
{
	struct maple_node *parent, *node;

	node = mte_to_node(enode);
	/* Do not reorder reads from the node prior to the parent check */
	smp_rmb();
	parent = mte_parent(enode);
	return (parent == node);
}

/*
 * mas_allocated() - Get the number of nodes allocated in a maple state.
 * @mas: The maple state
 *
 * The ma_state alloc member is overloaded to hold a pointer to the first
 * allocated node or to the number of requested nodes to allocate.  If bit 0 is
 * set, then the alloc contains the number of requested nodes.  If there is an
 * allocated node, then the total allocated nodes is in that node.
 *
 * Return: The total number of nodes allocated
 */
static inline unsigned long mas_allocated(const struct ma_state *mas)
{
	if (!mas->alloc || ((unsigned long)mas->alloc & 0x1))
		return 0;

	return mas->alloc->total;
}

/*
 * mas_set_alloc_req() - Set the requested number of allocations.
 * @mas: the maple state
 * @count: the number of allocations.
 *
 * The requested number of allocations is either in the first allocated node,
 * located in @mas->alloc->request_count, or directly in @mas->alloc if there is
 * no allocated node.  Set the request either in the node or do the necessary
 * encoding to store in @mas->alloc directly.
 */
static inline void mas_set_alloc_req(struct ma_state *mas, unsigned long count)
{
	if (!mas->alloc || ((unsigned long)mas->alloc & 0x1)) {
		if (!count)
			mas->alloc = NULL;
		else
			mas->alloc = (struct maple_alloc *)(((count) << 1U) | 1U);
		return;
	}

	mas->alloc->request_count = count;
}

/*
 * mas_alloc_req() - get the requested number of allocations.
 * @mas: The maple state
 *
 * The alloc count is either stored directly in @mas, or in
 * @mas->alloc->request_count if there is at least one node allocated.  Decode
 * the request count if it's stored directly in @mas->alloc.
 *
 * Return: The allocation request count.
 */
static inline unsigned int mas_alloc_req(const struct ma_state *mas)
{
	if ((unsigned long)mas->alloc & 0x1)
		return (unsigned long)(mas->alloc) >> 1;
	else if (mas->alloc)
		return mas->alloc->request_count;
	return 0;
}

/*
 * ma_pivots() - Get a pointer to the maple node pivots.
 * @node - the maple node
 * @type - the node type
 *
 * In the event of a dead node, this array may be %NULL
 *
 * Return: A pointer to the maple node pivots
 */
static inline unsigned long *ma_pivots(struct maple_node *node,
					   enum maple_type type)
{
	switch (type) {
	case maple_arange_64:
		return node->ma64.pivot;
	case maple_range_64:
	case maple_leaf_64:
		return node->mr64.pivot;
	case maple_dense:
		return NULL;
	}
	return NULL;
}

/*
 * ma_gaps() - Get a pointer to the maple node gaps.
 * @node - the maple node
 * @type - the node type
 *
 * Return: A pointer to the maple node gaps
 */
static inline unsigned long *ma_gaps(struct maple_node *node,
				     enum maple_type type)
{
	switch (type) {
	case maple_arange_64:
		return node->ma64.gap;
	case maple_range_64:
	case maple_leaf_64:
	case maple_dense:
		return NULL;
	}
	return NULL;
}

/*
 * mas_pivot() - Get the pivot at @piv of the maple encoded node.
 * @mas: The maple state.
 * @piv: The pivot.
 *
 * Return: the pivot at @piv of @mn.
 */
static inline unsigned long mas_pivot(struct ma_state *mas, unsigned char piv)
{
	struct maple_node *node = mas_mn(mas);
	enum maple_type type = mte_node_type(mas->node);

	if (MAS_WARN_ON(mas, piv >= mt_pivots[type])) {
		mas_set_err(mas, -EIO);
		return 0;
	}

	switch (type) {
	case maple_arange_64:
		return node->ma64.pivot[piv];
	case maple_range_64:
	case maple_leaf_64:
		return node->mr64.pivot[piv];
	case maple_dense:
		return 0;
	}
	return 0;
}

/*
 * mas_safe_pivot() - get the pivot at @piv or mas->max.
 * @mas: The maple state
 * @pivots: The pointer to the maple node pivots
 * @piv: The pivot to fetch
 * @type: The maple node type
 *
 * Return: The pivot at @piv within the limit of the @pivots array, @mas->max
 * otherwise.
 */
static inline unsigned long
mas_safe_pivot(const struct ma_state *mas, unsigned long *pivots,
	       unsigned char piv, enum maple_type type)
{
	if (piv >= mt_pivots[type])
		return mas->max;

	return pivots[piv];
}

/*
 * mas_safe_min() - Return the minimum for a given offset.
 * @mas: The maple state
 * @pivots: The pointer to the maple node pivots
 * @offset: The offset into the pivot array
 *
 * Return: The minimum range value that is contained in @offset.
 */
static inline unsigned long
mas_safe_min(struct ma_state *mas, unsigned long *pivots, unsigned char offset)
{
	if (likely(offset))
		return pivots[offset - 1] + 1;

	return mas->min;
}

/*
 * mte_set_pivot() - Set a pivot to a value in an encoded maple node.
 * @mn: The encoded maple node
 * @piv: The pivot offset
 * @val: The value of the pivot
 */
static inline void mte_set_pivot(struct maple_enode *mn, unsigned char piv,
				unsigned long val)
{
	struct maple_node *node = mte_to_node(mn);
	enum maple_type type = mte_node_type(mn);

	BUG_ON(piv >= mt_pivots[type]);
	switch (type) {
	default:
	case maple_range_64:
	case maple_leaf_64:
		node->mr64.pivot[piv] = val;
		break;
	case maple_arange_64:
		node->ma64.pivot[piv] = val;
		break;
	case maple_dense:
		break;
	}

}

/*
 * ma_slots() - Get a pointer to the maple node slots.
 * @mn: The maple node
 * @mt: The maple node type
 *
 * Return: A pointer to the maple node slots
 */
static inline void __rcu **ma_slots(struct maple_node *mn, enum maple_type mt)
{
	switch (mt) {
	default:
	case maple_arange_64:
		return mn->ma64.slot;
	case maple_range_64:
	case maple_leaf_64:
		return mn->mr64.slot;
	case maple_dense:
		return mn->slot;
	}
}

static inline bool mt_write_locked(const struct maple_tree *mt)
{
	return mt_external_lock(mt) ? mt_write_lock_is_held(mt) :
		lockdep_is_held(&mt->ma_lock);
}

static inline bool mt_locked(const struct maple_tree *mt)
{
	return mt_external_lock(mt) ? mt_lock_is_held(mt) :
		lockdep_is_held(&mt->ma_lock);
}

static inline void *mt_slot(const struct maple_tree *mt,
		void __rcu **slots, unsigned char offset)
{
	return rcu_dereference_check(slots[offset], mt_locked(mt));
}

static inline void *mt_slot_locked(struct maple_tree *mt, void __rcu **slots,
				   unsigned char offset)
{
	return rcu_dereference_protected(slots[offset], mt_write_locked(mt));
}
/*
 * mas_slot_locked() - Get the slot value when holding the maple tree lock.
 * @mas: The maple state
 * @slots: The pointer to the slots
 * @offset: The offset into the slots array to fetch
 *
 * Return: The entry stored in @slots at the @offset.
 */
static inline void *mas_slot_locked(struct ma_state *mas, void __rcu **slots,
				       unsigned char offset)
{
	return mt_slot_locked(mas->tree, slots, offset);
}

/*
 * mas_slot() - Get the slot value when not holding the maple tree lock.
 * @mas: The maple state
 * @slots: The pointer to the slots
 * @offset: The offset into the slots array to fetch
 *
 * Return: The entry stored in @slots at the @offset
 */
static inline void *mas_slot(struct ma_state *mas, void __rcu **slots,
			     unsigned char offset)
{
	return mt_slot(mas->tree, slots, offset);
}

/*
 * mas_root() - Get the maple tree root.
 * @mas: The maple state.
 *
 * Return: The pointer to the root of the tree
 */
static inline void *mas_root(struct ma_state *mas)
{
	return rcu_dereference_check(mas->tree->ma_root, mt_locked(mas->tree));
}

static inline void *mt_root_locked(struct maple_tree *mt)
{
	return rcu_dereference_protected(mt->ma_root, mt_write_locked(mt));
}

/*
 * mas_root_locked() - Get the maple tree root when holding the maple tree lock.
 * @mas: The maple state.
 *
 * Return: The pointer to the root of the tree
 */
static inline void *mas_root_locked(struct ma_state *mas)
{
	return mt_root_locked(mas->tree);
}

static inline struct maple_metadata *ma_meta(struct maple_node *mn,
					     enum maple_type mt)
{
	switch (mt) {
	case maple_arange_64:
		return &mn->ma64.meta;
	default:
		return &mn->mr64.meta;
	}
}

/*
 * ma_set_meta() - Set the metadata information of a node.
 * @mn: The maple node
 * @mt: The maple node type
 * @offset: The offset of the highest sub-gap in this node.
 * @end: The end of the data in this node.
 */
static inline void ma_set_meta(struct maple_node *mn, enum maple_type mt,
			       unsigned char offset, unsigned char end)
{
	struct maple_metadata *meta = ma_meta(mn, mt);

	meta->gap = offset;
	meta->end = end;
}

/*
 * mt_clear_meta() - clear the metadata information of a node, if it exists
 * @mt: The maple tree
 * @mn: The maple node
 * @type: The maple node type
 * @offset: The offset of the highest sub-gap in this node.
 * @end: The end of the data in this node.
 */
static inline void mt_clear_meta(struct maple_tree *mt, struct maple_node *mn,
				  enum maple_type type)
{
	struct maple_metadata *meta;
	unsigned long *pivots;
	void __rcu **slots;
	void *next;

	switch (type) {
	case maple_range_64:
		pivots = mn->mr64.pivot;
		if (unlikely(pivots[MAPLE_RANGE64_SLOTS - 2])) {
			slots = mn->mr64.slot;
			next = mt_slot_locked(mt, slots,
					      MAPLE_RANGE64_SLOTS - 1);
			if (unlikely((mte_to_node(next) &&
				      mte_node_type(next))))
				return; /* no metadata, could be node */
		}
		fallthrough;
	case maple_arange_64:
		meta = ma_meta(mn, type);
		break;
	default:
		return;
	}

	meta->gap = 0;
	meta->end = 0;
}

/*
 * ma_meta_end() - Get the data end of a node from the metadata
 * @mn: The maple node
 * @mt: The maple node type
 */
static inline unsigned char ma_meta_end(struct maple_node *mn,
					enum maple_type mt)
{
	struct maple_metadata *meta = ma_meta(mn, mt);

	return meta->end;
}

/*
 * ma_meta_gap() - Get the largest gap location of a node from the metadata
 * @mn: The maple node
 * @mt: The maple node type
 */
static inline unsigned char ma_meta_gap(struct maple_node *mn,
					enum maple_type mt)
{
	return mn->ma64.meta.gap;
}

/*
 * ma_set_meta_gap() - Set the largest gap location in a nodes metadata
 * @mn: The maple node
 * @mn: The maple node type
 * @offset: The location of the largest gap.
 */
static inline void ma_set_meta_gap(struct maple_node *mn, enum maple_type mt,
				   unsigned char offset)
{

	struct maple_metadata *meta = ma_meta(mn, mt);

	meta->gap = offset;
}

/*
 * mat_add() - Add a @dead_enode to the ma_topiary of a list of dead nodes.
 * @mat - the ma_topiary, a linked list of dead nodes.
 * @dead_enode - the node to be marked as dead and added to the tail of the list
 *
 * Add the @dead_enode to the linked list in @mat.
 */
static inline void mat_add(struct ma_topiary *mat,
			   struct maple_enode *dead_enode)
{
	mte_set_node_dead(dead_enode);
	mte_to_mat(dead_enode)->next = NULL;
	if (!mat->tail) {
		mat->tail = mat->head = dead_enode;
		return;
	}

	mte_to_mat(mat->tail)->next = dead_enode;
	mat->tail = dead_enode;
}

static void mt_free_walk(struct rcu_head *head);
static void mt_destroy_walk(struct maple_enode *enode, struct maple_tree *mt,
			    bool free);
/*
 * mas_mat_destroy() - Free all nodes and subtrees in a dead list.
 * @mas - the maple state
 * @mat - the ma_topiary linked list of dead nodes to free.
 *
 * Destroy walk a dead list.
 */
static void mas_mat_destroy(struct ma_state *mas, struct ma_topiary *mat)
{
	struct maple_enode *next;
	struct maple_node *node;
	bool in_rcu = mt_in_rcu(mas->tree);

	while (mat->head) {
		next = mte_to_mat(mat->head)->next;
		node = mte_to_node(mat->head);
		mt_destroy_walk(mat->head, mas->tree, !in_rcu);
		if (in_rcu)
			call_rcu(&node->rcu, mt_free_walk);
		mat->head = next;
	}
}
/*
 * mas_descend() - Descend into the slot stored in the ma_state.
 * @mas - the maple state.
 *
 * Note: Not RCU safe, only use in write side or debug code.
 */
static inline void mas_descend(struct ma_state *mas)
{
	enum maple_type type;
	unsigned long *pivots;
	struct maple_node *node;
	void __rcu **slots;

	node = mas_mn(mas);
	type = mte_node_type(mas->node);
	pivots = ma_pivots(node, type);
	slots = ma_slots(node, type);

	if (mas->offset)
		mas->min = pivots[mas->offset - 1] + 1;
	mas->max = mas_safe_pivot(mas, pivots, mas->offset, type);
	mas->node = mas_slot(mas, slots, mas->offset);
}

/*
 * mte_set_gap() - Set a maple node gap.
 * @mn: The encoded maple node
 * @gap: The offset of the gap to set
 * @val: The gap value
 */
static inline void mte_set_gap(const struct maple_enode *mn,
				 unsigned char gap, unsigned long val)
{
	switch (mte_node_type(mn)) {
	default:
		break;
	case maple_arange_64:
		mte_to_node(mn)->ma64.gap[gap] = val;
		break;
	}
}

/*
 * mas_ascend() - Walk up a level of the tree.
 * @mas: The maple state
 *
 * Sets the @mas->max and @mas->min to the correct values when walking up.  This
 * may cause several levels of walking up to find the correct min and max.
 * May find a dead node which will cause a premature return.
 * Return: 1 on dead node, 0 otherwise
 */
static int mas_ascend(struct ma_state *mas)
{
	struct maple_enode *p_enode; /* parent enode. */
	struct maple_enode *a_enode; /* ancestor enode. */
	struct maple_node *a_node; /* ancestor node. */
	struct maple_node *p_node; /* parent node. */
	unsigned char a_slot;
	enum maple_type a_type;
	unsigned long min, max;
	unsigned long *pivots;
	bool set_max = false, set_min = false;

	a_node = mas_mn(mas);
	if (ma_is_root(a_node)) {
		mas->offset = 0;
		return 0;
	}

	p_node = mte_parent(mas->node);
	if (unlikely(a_node == p_node))
		return 1;

	a_type = mas_parent_type(mas, mas->node);
	mas->offset = mte_parent_slot(mas->node);
	a_enode = mt_mk_node(p_node, a_type);

	/* Check to make sure all parent information is still accurate */
	if (p_node != mte_parent(mas->node))
		return 1;

	mas->node = a_enode;

	if (mte_is_root(a_enode)) {
		mas->max = ULONG_MAX;
		mas->min = 0;
		return 0;
	}

	if (!mas->min)
		set_min = true;

	if (mas->max == ULONG_MAX)
		set_max = true;

	min = 0;
	max = ULONG_MAX;
	do {
		p_enode = a_enode;
		a_type = mas_parent_type(mas, p_enode);
		a_node = mte_parent(p_enode);
		a_slot = mte_parent_slot(p_enode);
		a_enode = mt_mk_node(a_node, a_type);
		pivots = ma_pivots(a_node, a_type);

		if (unlikely(ma_dead_node(a_node)))
			return 1;

		if (!set_min && a_slot) {
			set_min = true;
			min = pivots[a_slot - 1] + 1;
		}

		if (!set_max && a_slot < mt_pivots[a_type]) {
			set_max = true;
			max = pivots[a_slot];
		}

		if (unlikely(ma_dead_node(a_node)))
			return 1;

		if (unlikely(ma_is_root(a_node)))
			break;

	} while (!set_min || !set_max);

	mas->max = max;
	mas->min = min;
	return 0;
}

/*
 * mas_pop_node() - Get a previously allocated maple node from the maple state.
 * @mas: The maple state
 *
 * Return: A pointer to a maple node.
 */
static inline struct maple_node *mas_pop_node(struct ma_state *mas)
{
	struct maple_alloc *ret, *node = mas->alloc;
	unsigned long total = mas_allocated(mas);
	unsigned int req = mas_alloc_req(mas);

	/* nothing or a request pending. */
	if (WARN_ON(!total))
		return NULL;

	if (total == 1) {
		/* single allocation in this ma_state */
		mas->alloc = NULL;
		ret = node;
		goto single_node;
	}

	if (node->node_count == 1) {
		/* Single allocation in this node. */
		mas->alloc = node->slot[0];
		mas->alloc->total = node->total - 1;
		ret = node;
		goto new_head;
	}
	node->total--;
	ret = node->slot[--node->node_count];
	node->slot[node->node_count] = NULL;

single_node:
new_head:
	if (req) {
		req++;
		mas_set_alloc_req(mas, req);
	}

	memset(ret, 0, sizeof(*ret));
	return (struct maple_node *)ret;
}

/*
 * mas_push_node() - Push a node back on the maple state allocation.
 * @mas: The maple state
 * @used: The used maple node
 *
 * Stores the maple node back into @mas->alloc for reuse.  Updates allocated and
 * requested node count as necessary.
 */
static inline void mas_push_node(struct ma_state *mas, struct maple_node *used)
{
	struct maple_alloc *reuse = (struct maple_alloc *)used;
	struct maple_alloc *head = mas->alloc;
	unsigned long count;
	unsigned int requested = mas_alloc_req(mas);

	count = mas_allocated(mas);

	reuse->request_count = 0;
	reuse->node_count = 0;
	if (count && (head->node_count < MAPLE_ALLOC_SLOTS)) {
		head->slot[head->node_count++] = reuse;
		head->total++;
		goto done;
	}

	reuse->total = 1;
	if ((head) && !((unsigned long)head & 0x1)) {
		reuse->slot[0] = head;
		reuse->node_count = 1;
		reuse->total += head->total;
	}

	mas->alloc = reuse;
done:
	if (requested > 1)
		mas_set_alloc_req(mas, requested - 1);
}

/*
 * mas_alloc_nodes() - Allocate nodes into a maple state
 * @mas: The maple state
 * @gfp: The GFP Flags
 */
static inline void mas_alloc_nodes(struct ma_state *mas, gfp_t gfp)
{
	struct maple_alloc *node;
	unsigned long allocated = mas_allocated(mas);
	unsigned int requested = mas_alloc_req(mas);
	unsigned int count;
	void **slots = NULL;
	unsigned int max_req = 0;

	if (!requested)
		return;

	mas_set_alloc_req(mas, 0);
	if (mas->mas_flags & MA_STATE_PREALLOC) {
		if (allocated)
			return;
		WARN_ON(!allocated);
	}

	if (!allocated || mas->alloc->node_count == MAPLE_ALLOC_SLOTS) {
		node = (struct maple_alloc *)mt_alloc_one(gfp);
		if (!node)
			goto nomem_one;

		if (allocated) {
			node->slot[0] = mas->alloc;
			node->node_count = 1;
		} else {
			node->node_count = 0;
		}

		mas->alloc = node;
		node->total = ++allocated;
		requested--;
	}

	node = mas->alloc;
	node->request_count = 0;
	while (requested) {
		max_req = MAPLE_ALLOC_SLOTS - node->node_count;
		slots = (void **)&node->slot[node->node_count];
		max_req = min(requested, max_req);
		count = mt_alloc_bulk(gfp, max_req, slots);
		if (!count)
			goto nomem_bulk;

		if (node->node_count == 0) {
			node->slot[0]->node_count = 0;
			node->slot[0]->request_count = 0;
		}

		node->node_count += count;
		allocated += count;
		node = node->slot[0];
		requested -= count;
	}
	mas->alloc->total = allocated;
	return;

nomem_bulk:
	/* Clean up potential freed allocations on bulk failure */
	memset(slots, 0, max_req * sizeof(unsigned long));
nomem_one:
	mas_set_alloc_req(mas, requested);
	if (mas->alloc && !(((unsigned long)mas->alloc & 0x1)))
		mas->alloc->total = allocated;
	mas_set_err(mas, -ENOMEM);
}

/*
 * mas_free() - Free an encoded maple node
 * @mas: The maple state
 * @used: The encoded maple node to free.
 *
 * Uses rcu free if necessary, pushes @used back on the maple state allocations
 * otherwise.
 */
static inline void mas_free(struct ma_state *mas, struct maple_enode *used)
{
	struct maple_node *tmp = mte_to_node(used);

	if (mt_in_rcu(mas->tree))
		ma_free_rcu(tmp);
	else
		mas_push_node(mas, tmp);
}

/*
 * mas_node_count() - Check if enough nodes are allocated and request more if
 * there is not enough nodes.
 * @mas: The maple state
 * @count: The number of nodes needed
 * @gfp: the gfp flags
 */
static void mas_node_count_gfp(struct ma_state *mas, int count, gfp_t gfp)
{
	unsigned long allocated = mas_allocated(mas);

	if (allocated < count) {
		mas_set_alloc_req(mas, count - allocated);
		mas_alloc_nodes(mas, gfp);
	}
}

/*
 * mas_node_count() - Check if enough nodes are allocated and request more if
 * there is not enough nodes.
 * @mas: The maple state
 * @count: The number of nodes needed
 *
 * Note: Uses GFP_NOWAIT | __GFP_NOWARN for gfp flags.
 */
static void mas_node_count(struct ma_state *mas, int count)
{
	return mas_node_count_gfp(mas, count, GFP_NOWAIT | __GFP_NOWARN);
}

/*
 * mas_start() - Sets up maple state for operations.
 * @mas: The maple state.
 *
 * If mas->node == MAS_START, then set the min, max and depth to
 * defaults.
 *
 * Return:
 * - If mas->node is an error or not MAS_START, return NULL.
 * - If it's an empty tree:     NULL & mas->node == MAS_NONE
 * - If it's a single entry:    The entry & mas->node == MAS_ROOT
 * - If it's a tree:            NULL & mas->node == safe root node.
 */
static inline struct maple_enode *mas_start(struct ma_state *mas)
{
	if (likely(mas_is_start(mas))) {
		struct maple_enode *root;

		mas->min = 0;
		mas->max = ULONG_MAX;

retry:
		mas->depth = 0;
		root = mas_root(mas);
		/* Tree with nodes */
		if (likely(xa_is_node(root))) {
			mas->depth = 1;
			mas->node = mte_safe_root(root);
			mas->offset = 0;
			if (mte_dead_node(mas->node))
				goto retry;

			return NULL;
		}

		/* empty tree */
		if (unlikely(!root)) {
			mas->node = MAS_NONE;
			mas->offset = MAPLE_NODE_SLOTS;
			return NULL;
		}

		/* Single entry tree */
		mas->node = MAS_ROOT;
		mas->offset = MAPLE_NODE_SLOTS;

		/* Single entry tree. */
		if (mas->index > 0)
			return NULL;

		return root;
	}

	return NULL;
}

/*
 * ma_data_end() - Find the end of the data in a node.
 * @node: The maple node
 * @type: The maple node type
 * @pivots: The array of pivots in the node
 * @max: The maximum value in the node
 *
 * Uses metadata to find the end of the data when possible.
 * Return: The zero indexed last slot with data (may be null).
 */
static inline unsigned char ma_data_end(struct maple_node *node,
					enum maple_type type,
					unsigned long *pivots,
					unsigned long max)
{
	unsigned char offset;

	if (!pivots)
		return 0;

	if (type == maple_arange_64)
		return ma_meta_end(node, type);

	offset = mt_pivots[type] - 1;
	if (likely(!pivots[offset]))
		return ma_meta_end(node, type);

	if (likely(pivots[offset] == max))
		return offset;

	return mt_pivots[type];
}

/*
 * mas_data_end() - Find the end of the data (slot).
 * @mas: the maple state
 *
 * This method is optimized to check the metadata of a node if the node type
 * supports data end metadata.
 *
 * Return: The zero indexed last slot with data (may be null).
 */
static inline unsigned char mas_data_end(struct ma_state *mas)
{
	enum maple_type type;
	struct maple_node *node;
	unsigned char offset;
	unsigned long *pivots;

	type = mte_node_type(mas->node);
	node = mas_mn(mas);
	if (type == maple_arange_64)
		return ma_meta_end(node, type);

	pivots = ma_pivots(node, type);
	if (unlikely(ma_dead_node(node)))
		return 0;

	offset = mt_pivots[type] - 1;
	if (likely(!pivots[offset]))
		return ma_meta_end(node, type);

	if (likely(pivots[offset] == mas->max))
		return offset;

	return mt_pivots[type];
}

/*
 * mas_leaf_max_gap() - Returns the largest gap in a leaf node
 * @mas - the maple state
 *
 * Return: The maximum gap in the leaf.
 */
static unsigned long mas_leaf_max_gap(struct ma_state *mas)
{
	enum maple_type mt;
	unsigned long pstart, gap, max_gap;
	struct maple_node *mn;
	unsigned long *pivots;
	void __rcu **slots;
	unsigned char i;
	unsigned char max_piv;

	mt = mte_node_type(mas->node);
	mn = mas_mn(mas);
	slots = ma_slots(mn, mt);
	max_gap = 0;
	if (unlikely(ma_is_dense(mt))) {
		gap = 0;
		for (i = 0; i < mt_slots[mt]; i++) {
			if (slots[i]) {
				if (gap > max_gap)
					max_gap = gap;
				gap = 0;
			} else {
				gap++;
			}
		}
		if (gap > max_gap)
			max_gap = gap;
		return max_gap;
	}

	/*
	 * Check the first implied pivot optimizes the loop below and slot 1 may
	 * be skipped if there is a gap in slot 0.
	 */
	pivots = ma_pivots(mn, mt);
	if (likely(!slots[0])) {
		max_gap = pivots[0] - mas->min + 1;
		i = 2;
	} else {
		i = 1;
	}

	/* reduce max_piv as the special case is checked before the loop */
	max_piv = ma_data_end(mn, mt, pivots, mas->max) - 1;
	/*
	 * Check end implied pivot which can only be a gap on the right most
	 * node.
	 */
	if (unlikely(mas->max == ULONG_MAX) && !slots[max_piv + 1]) {
		gap = ULONG_MAX - pivots[max_piv];
		if (gap > max_gap)
			max_gap = gap;
	}

	for (; i <= max_piv; i++) {
		/* data == no gap. */
		if (likely(slots[i]))
			continue;

		pstart = pivots[i - 1];
		gap = pivots[i] - pstart;
		if (gap > max_gap)
			max_gap = gap;

		/* There cannot be two gaps in a row. */
		i++;
	}
	return max_gap;
}

/*
 * ma_max_gap() - Get the maximum gap in a maple node (non-leaf)
 * @node: The maple node
 * @gaps: The pointer to the gaps
 * @mt: The maple node type
 * @*off: Pointer to store the offset location of the gap.
 *
 * Uses the metadata data end to scan backwards across set gaps.
 *
 * Return: The maximum gap value
 */
static inline unsigned long
ma_max_gap(struct maple_node *node, unsigned long *gaps, enum maple_type mt,
	    unsigned char *off)
{
	unsigned char offset, i;
	unsigned long max_gap = 0;

	i = offset = ma_meta_end(node, mt);
	do {
		if (gaps[i] > max_gap) {
			max_gap = gaps[i];
			offset = i;
		}
	} while (i--);

	*off = offset;
	return max_gap;
}

/*
 * mas_max_gap() - find the largest gap in a non-leaf node and set the slot.
 * @mas: The maple state.
 *
 * Return: The gap value.
 */
static inline unsigned long mas_max_gap(struct ma_state *mas)
{
	unsigned long *gaps;
	unsigned char offset;
	enum maple_type mt;
	struct maple_node *node;

	mt = mte_node_type(mas->node);
	if (ma_is_leaf(mt))
		return mas_leaf_max_gap(mas);

	node = mas_mn(mas);
	MAS_BUG_ON(mas, mt != maple_arange_64);
	offset = ma_meta_gap(node, mt);
	gaps = ma_gaps(node, mt);
	return gaps[offset];
}

/*
 * mas_parent_gap() - Set the parent gap and any gaps above, as needed
 * @mas: The maple state
 * @offset: The gap offset in the parent to set
 * @new: The new gap value.
 *
 * Set the parent gap then continue to set the gap upwards, using the metadata
 * of the parent to see if it is necessary to check the node above.
 */
static inline void mas_parent_gap(struct ma_state *mas, unsigned char offset,
		unsigned long new)
{
	unsigned long meta_gap = 0;
	struct maple_node *pnode;
	struct maple_enode *penode;
	unsigned long *pgaps;
	unsigned char meta_offset;
	enum maple_type pmt;

	pnode = mte_parent(mas->node);
	pmt = mas_parent_type(mas, mas->node);
	penode = mt_mk_node(pnode, pmt);
	pgaps = ma_gaps(pnode, pmt);

ascend:
	MAS_BUG_ON(mas, pmt != maple_arange_64);
	meta_offset = ma_meta_gap(pnode, pmt);
	meta_gap = pgaps[meta_offset];

	pgaps[offset] = new;

	if (meta_gap == new)
		return;

	if (offset != meta_offset) {
		if (meta_gap > new)
			return;

		ma_set_meta_gap(pnode, pmt, offset);
	} else if (new < meta_gap) {
		new = ma_max_gap(pnode, pgaps, pmt, &meta_offset);
		ma_set_meta_gap(pnode, pmt, meta_offset);
	}

	if (ma_is_root(pnode))
		return;

	/* Go to the parent node. */
	pnode = mte_parent(penode);
	pmt = mas_parent_type(mas, penode);
	pgaps = ma_gaps(pnode, pmt);
	offset = mte_parent_slot(penode);
	penode = mt_mk_node(pnode, pmt);
	goto ascend;
}

/*
 * mas_update_gap() - Update a nodes gaps and propagate up if necessary.
 * @mas - the maple state.
 */
static inline void mas_update_gap(struct ma_state *mas)
{
	unsigned char pslot;
	unsigned long p_gap;
	unsigned long max_gap;

	if (!mt_is_alloc(mas->tree))
		return;

	if (mte_is_root(mas->node))
		return;

	max_gap = mas_max_gap(mas);

	pslot = mte_parent_slot(mas->node);
	p_gap = ma_gaps(mte_parent(mas->node),
			mas_parent_type(mas, mas->node))[pslot];

	if (p_gap != max_gap)
		mas_parent_gap(mas, pslot, max_gap);
}

/*
 * mas_adopt_children() - Set the parent pointer of all nodes in @parent to
 * @parent with the slot encoded.
 * @mas - the maple state (for the tree)
 * @parent - the maple encoded node containing the children.
 */
static inline void mas_adopt_children(struct ma_state *mas,
		struct maple_enode *parent)
{
	enum maple_type type = mte_node_type(parent);
	struct maple_node *node = mte_to_node(parent);
	void __rcu **slots = ma_slots(node, type);
	unsigned long *pivots = ma_pivots(node, type);
	struct maple_enode *child;
	unsigned char offset;

	offset = ma_data_end(node, type, pivots, mas->max);
	do {
		child = mas_slot_locked(mas, slots, offset);
		mas_set_parent(mas, child, parent, offset);
	} while (offset--);
}

/*
 * mas_put_in_tree() - Put a new node in the tree, smp_wmb(), and mark the old
 * node as dead.
 * @mas - the maple state with the new node
 * @old_enode - The old maple encoded node to replace.
 */
static inline void mas_put_in_tree(struct ma_state *mas,
		struct maple_enode *old_enode)
	__must_hold(mas->tree->ma_lock)
{
	unsigned char offset;
	void __rcu **slots;

	if (mte_is_root(mas->node)) {
		mas_mn(mas)->parent = ma_parent_ptr(mas_tree_parent(mas));
		rcu_assign_pointer(mas->tree->ma_root, mte_mk_root(mas->node));
		mas_set_height(mas);
	} else {

		offset = mte_parent_slot(mas->node);
		slots = ma_slots(mte_parent(mas->node),
				 mas_parent_type(mas, mas->node));
		rcu_assign_pointer(slots[offset], mas->node);
	}

	mte_set_node_dead(old_enode);
}

/*
 * mas_replace_node() - Replace a node by putting it in the tree, marking it
 * dead, and freeing it.
 * the parent encoding to locate the maple node in the tree.
 * @mas - the ma_state with @mas->node pointing to the new node.
 * @old_enode - The old maple encoded node.
 */
static inline void mas_replace_node(struct ma_state *mas,
		struct maple_enode *old_enode)
	__must_hold(mas->tree->ma_lock)
{
	mas_put_in_tree(mas, old_enode);
	mas_free(mas, old_enode);
}

/*
 * mas_find_child() - Find a child who has the parent @mas->node.
 * @mas: the maple state with the parent.
 * @child: the maple state to store the child.
 */
static inline bool mas_find_child(struct ma_state *mas, struct ma_state *child)
	__must_hold(mas->tree->ma_lock)
{
	enum maple_type mt;
	unsigned char offset;
	unsigned char end;
	unsigned long *pivots;
	struct maple_enode *entry;
	struct maple_node *node;
	void __rcu **slots;

	mt = mte_node_type(mas->node);
	node = mas_mn(mas);
	slots = ma_slots(node, mt);
	pivots = ma_pivots(node, mt);
	end = ma_data_end(node, mt, pivots, mas->max);
	for (offset = mas->offset; offset <= end; offset++) {
		entry = mas_slot_locked(mas, slots, offset);
		if (mte_parent(entry) == node) {
			*child = *mas;
			mas->offset = offset + 1;
			child->offset = offset;
			mas_descend(child);
			child->offset = 0;
			return true;
		}
	}
	return false;
}

/*
 * mab_shift_right() - Shift the data in mab right. Note, does not clean out the
 * old data or set b_node->b_end.
 * @b_node: the maple_big_node
 * @shift: the shift count
 */
static inline void mab_shift_right(struct maple_big_node *b_node,
				 unsigned char shift)
{
	unsigned long size = b_node->b_end * sizeof(unsigned long);

	memmove(b_node->pivot + shift, b_node->pivot, size);
	memmove(b_node->slot + shift, b_node->slot, size);
	if (b_node->type == maple_arange_64)
		memmove(b_node->gap + shift, b_node->gap, size);
}

/*
 * mab_middle_node() - Check if a middle node is needed (unlikely)
 * @b_node: the maple_big_node that contains the data.
 * @size: the amount of data in the b_node
 * @split: the potential split location
 * @slot_count: the size that can be stored in a single node being considered.
 *
 * Return: true if a middle node is required.
 */
static inline bool mab_middle_node(struct maple_big_node *b_node, int split,
				   unsigned char slot_count)
{
	unsigned char size = b_node->b_end;

	if (size >= 2 * slot_count)
		return true;

	if (!b_node->slot[split] && (size >= 2 * slot_count - 1))
		return true;

	return false;
}

/*
 * mab_no_null_split() - ensure the split doesn't fall on a NULL
 * @b_node: the maple_big_node with the data
 * @split: the suggested split location
 * @slot_count: the number of slots in the node being considered.
 *
 * Return: the split location.
 */
static inline int mab_no_null_split(struct maple_big_node *b_node,
				    unsigned char split, unsigned char slot_count)
{
	if (!b_node->slot[split]) {
		/*
		 * If the split is less than the max slot && the right side will
		 * still be sufficient, then increment the split on NULL.
		 */
		if ((split < slot_count - 1) &&
		    (b_node->b_end - split) > (mt_min_slots[b_node->type]))
			split++;
		else
			split--;
	}
	return split;
}

/*
 * mab_calc_split() - Calculate the split location and if there needs to be two
 * splits.
 * @bn: The maple_big_node with the data
 * @mid_split: The second split, if required.  0 otherwise.
 *
 * Return: The first split location.  The middle split is set in @mid_split.
 */
static inline int mab_calc_split(struct ma_state *mas,
	 struct maple_big_node *bn, unsigned char *mid_split, unsigned long min)
{
	unsigned char b_end = bn->b_end;
	int split = b_end / 2; /* Assume equal split. */
	unsigned char slot_min, slot_count = mt_slots[bn->type];

	/*
	 * To support gap tracking, all NULL entries are kept together and a node cannot
	 * end on a NULL entry, with the exception of the left-most leaf.  The
	 * limitation means that the split of a node must be checked for this condition
	 * and be able to put more data in one direction or the other.
	 */
	if (unlikely((mas->mas_flags & MA_STATE_BULK))) {
		*mid_split = 0;
		split = b_end - mt_min_slots[bn->type];

		if (!ma_is_leaf(bn->type))
			return split;

		mas->mas_flags |= MA_STATE_REBALANCE;
		if (!bn->slot[split])
			split--;
		return split;
	}

	/*
	 * Although extremely rare, it is possible to enter what is known as the 3-way
	 * split scenario.  The 3-way split comes about by means of a store of a range
	 * that overwrites the end and beginning of two full nodes.  The result is a set
	 * of entries that cannot be stored in 2 nodes.  Sometimes, these two nodes can
	 * also be located in different parent nodes which are also full.  This can
	 * carry upwards all the way to the root in the worst case.
	 */
	if (unlikely(mab_middle_node(bn, split, slot_count))) {
		split = b_end / 3;
		*mid_split = split * 2;
	} else {
		slot_min = mt_min_slots[bn->type];

		*mid_split = 0;
		/*
		 * Avoid having a range less than the slot count unless it
		 * causes one node to be deficient.
		 * NOTE: mt_min_slots is 1 based, b_end and split are zero.
		 */
		while ((split < slot_count - 1) &&
		       ((bn->pivot[split] - min) < slot_count - 1) &&
		       (b_end - split > slot_min))
			split++;
	}

	/* Avoid ending a node on a NULL entry */
	split = mab_no_null_split(bn, split, slot_count);

	if (unlikely(*mid_split))
		*mid_split = mab_no_null_split(bn, *mid_split, slot_count);

	return split;
}

/*
 * mas_mab_cp() - Copy data from a maple state inclusively to a maple_big_node
 * and set @b_node->b_end to the next free slot.
 * @mas: The maple state
 * @mas_start: The starting slot to copy
 * @mas_end: The end slot to copy (inclusively)
 * @b_node: The maple_big_node to place the data
 * @mab_start: The starting location in maple_big_node to store the data.
 */
static inline void mas_mab_cp(struct ma_state *mas, unsigned char mas_start,
			unsigned char mas_end, struct maple_big_node *b_node,
			unsigned char mab_start)
{
	enum maple_type mt;
	struct maple_node *node;
	void __rcu **slots;
	unsigned long *pivots, *gaps;
	int i = mas_start, j = mab_start;
	unsigned char piv_end;

	node = mas_mn(mas);
	mt = mte_node_type(mas->node);
	pivots = ma_pivots(node, mt);
	if (!i) {
		b_node->pivot[j] = pivots[i++];
		if (unlikely(i > mas_end))
			goto complete;
		j++;
	}

	piv_end = min(mas_end, mt_pivots[mt]);
	for (; i < piv_end; i++, j++) {
		b_node->pivot[j] = pivots[i];
		if (unlikely(!b_node->pivot[j]))
			break;

		if (unlikely(mas->max == b_node->pivot[j]))
			goto complete;
	}

	if (likely(i <= mas_end))
		b_node->pivot[j] = mas_safe_pivot(mas, pivots, i, mt);

complete:
	b_node->b_end = ++j;
	j -= mab_start;
	slots = ma_slots(node, mt);
	memcpy(b_node->slot + mab_start, slots + mas_start, sizeof(void *) * j);
	if (!ma_is_leaf(mt) && mt_is_alloc(mas->tree)) {
		gaps = ma_gaps(node, mt);
		memcpy(b_node->gap + mab_start, gaps + mas_start,
		       sizeof(unsigned long) * j);
	}
}

/*
 * mas_leaf_set_meta() - Set the metadata of a leaf if possible.
 * @mas: The maple state
 * @node: The maple node
 * @pivots: pointer to the maple node pivots
 * @mt: The maple type
 * @end: The assumed end
 *
 * Note, end may be incremented within this function but not modified at the
 * source.  This is fine since the metadata is the last thing to be stored in a
 * node during a write.
 */
static inline void mas_leaf_set_meta(struct ma_state *mas,
		struct maple_node *node, unsigned long *pivots,
		enum maple_type mt, unsigned char end)
{
	/* There is no room for metadata already */
	if (mt_pivots[mt] <= end)
		return;

	if (pivots[end] && pivots[end] < mas->max)
		end++;

	if (end < mt_slots[mt] - 1)
		ma_set_meta(node, mt, 0, end);
}

/*
 * mab_mas_cp() - Copy data from maple_big_node to a maple encoded node.
 * @b_node: the maple_big_node that has the data
 * @mab_start: the start location in @b_node.
 * @mab_end: The end location in @b_node (inclusively)
 * @mas: The maple state with the maple encoded node.
 */
static inline void mab_mas_cp(struct maple_big_node *b_node,
			      unsigned char mab_start, unsigned char mab_end,
			      struct ma_state *mas, bool new_max)
{
	int i, j = 0;
	enum maple_type mt = mte_node_type(mas->node);
	struct maple_node *node = mte_to_node(mas->node);
	void __rcu **slots = ma_slots(node, mt);
	unsigned long *pivots = ma_pivots(node, mt);
	unsigned long *gaps = NULL;
	unsigned char end;

	if (mab_end - mab_start > mt_pivots[mt])
		mab_end--;

	if (!pivots[mt_pivots[mt] - 1])
		slots[mt_pivots[mt]] = NULL;

	i = mab_start;
	do {
		pivots[j++] = b_node->pivot[i++];
	} while (i <= mab_end && likely(b_node->pivot[i]));

	memcpy(slots, b_node->slot + mab_start,
	       sizeof(void *) * (i - mab_start));

	if (new_max)
		mas->max = b_node->pivot[i - 1];

	end = j - 1;
	if (likely(!ma_is_leaf(mt) && mt_is_alloc(mas->tree))) {
		unsigned long max_gap = 0;
		unsigned char offset = 0;

		gaps = ma_gaps(node, mt);
		do {
			gaps[--j] = b_node->gap[--i];
			if (gaps[j] > max_gap) {
				offset = j;
				max_gap = gaps[j];
			}
		} while (j);

		ma_set_meta(node, mt, offset, end);
	} else {
		mas_leaf_set_meta(mas, node, pivots, mt, end);
	}
}

/*
 * mas_bulk_rebalance() - Rebalance the end of a tree after a bulk insert.
 * @mas: The maple state
 * @end: The maple node end
 * @mt: The maple node type
 */
static inline void mas_bulk_rebalance(struct ma_state *mas, unsigned char end,
				      enum maple_type mt)
{
	if (!(mas->mas_flags & MA_STATE_BULK))
		return;

	if (mte_is_root(mas->node))
		return;

	if (end > mt_min_slots[mt]) {
		mas->mas_flags &= ~MA_STATE_REBALANCE;
		return;
	}
}

/*
 * mas_store_b_node() - Store an @entry into the b_node while also copying the
 * data from a maple encoded node.
 * @wr_mas: the maple write state
 * @b_node: the maple_big_node to fill with data
 * @offset_end: the offset to end copying
 *
 * Return: The actual end of the data stored in @b_node
 */
static noinline_for_kasan void mas_store_b_node(struct ma_wr_state *wr_mas,
		struct maple_big_node *b_node, unsigned char offset_end)
{
	unsigned char slot;
	unsigned char b_end;
	/* Possible underflow of piv will wrap back to 0 before use. */
	unsigned long piv;
	struct ma_state *mas = wr_mas->mas;

	b_node->type = wr_mas->type;
	b_end = 0;
	slot = mas->offset;
	if (slot) {
		/* Copy start data up to insert. */
		mas_mab_cp(mas, 0, slot - 1, b_node, 0);
		b_end = b_node->b_end;
		piv = b_node->pivot[b_end - 1];
	} else
		piv = mas->min - 1;

	if (piv + 1 < mas->index) {
		/* Handle range starting after old range */
		b_node->slot[b_end] = wr_mas->content;
		if (!wr_mas->content)
			b_node->gap[b_end] = mas->index - 1 - piv;
		b_node->pivot[b_end++] = mas->index - 1;
	}

	/* Store the new entry. */
	mas->offset = b_end;
	b_node->slot[b_end] = wr_mas->entry;
	b_node->pivot[b_end] = mas->last;

	/* Appended. */
	if (mas->last >= mas->max)
		goto b_end;

	/* Handle new range ending before old range ends */
	piv = mas_safe_pivot(mas, wr_mas->pivots, offset_end, wr_mas->type);
	if (piv > mas->last) {
		if (piv == ULONG_MAX)
			mas_bulk_rebalance(mas, b_node->b_end, wr_mas->type);

		if (offset_end != slot)
			wr_mas->content = mas_slot_locked(mas, wr_mas->slots,
							  offset_end);

		b_node->slot[++b_end] = wr_mas->content;
		if (!wr_mas->content)
			b_node->gap[b_end] = piv - mas->last + 1;
		b_node->pivot[b_end] = piv;
	}

	slot = offset_end + 1;
	if (slot > wr_mas->node_end)
		goto b_end;

	/* Copy end data to the end of the node. */
	mas_mab_cp(mas, slot, wr_mas->node_end + 1, b_node, ++b_end);
	b_node->b_end--;
	return;

b_end:
	b_node->b_end = b_end;
}

/*
 * mas_prev_sibling() - Find the previous node with the same parent.
 * @mas: the maple state
 *
 * Return: True if there is a previous sibling, false otherwise.
 */
static inline bool mas_prev_sibling(struct ma_state *mas)
{
	unsigned int p_slot = mte_parent_slot(mas->node);

	if (mte_is_root(mas->node))
		return false;

	if (!p_slot)
		return false;

	mas_ascend(mas);
	mas->offset = p_slot - 1;
	mas_descend(mas);
	return true;
}

/*
 * mas_next_sibling() - Find the next node with the same parent.
 * @mas: the maple state
 *
 * Return: true if there is a next sibling, false otherwise.
 */
static inline bool mas_next_sibling(struct ma_state *mas)
{
	MA_STATE(parent, mas->tree, mas->index, mas->last);

	if (mte_is_root(mas->node))
		return false;

	parent = *mas;
	mas_ascend(&parent);
	parent.offset = mte_parent_slot(mas->node) + 1;
	if (parent.offset > mas_data_end(&parent))
		return false;

	*mas = parent;
	mas_descend(mas);
	return true;
}

/*
 * mte_node_or_node() - Return the encoded node or MAS_NONE.
 * @enode: The encoded maple node.
 *
 * Shorthand to avoid setting %NULLs in the tree or maple_subtree_state.
 *
 * Return: @enode or MAS_NONE
 */
static inline struct maple_enode *mte_node_or_none(struct maple_enode *enode)
{
	if (enode)
		return enode;

	return ma_enode_ptr(MAS_NONE);
}

/*
 * mas_wr_node_walk() - Find the correct offset for the index in the @mas.
 * @wr_mas: The maple write state
 *
 * Uses mas_slot_locked() and does not need to worry about dead nodes.
 */
static inline void mas_wr_node_walk(struct ma_wr_state *wr_mas)
{
	struct ma_state *mas = wr_mas->mas;
	unsigned char count, offset;

	if (unlikely(ma_is_dense(wr_mas->type))) {
		wr_mas->r_max = wr_mas->r_min = mas->index;
		mas->offset = mas->index = mas->min;
		return;
	}

	wr_mas->node = mas_mn(wr_mas->mas);
	wr_mas->pivots = ma_pivots(wr_mas->node, wr_mas->type);
	count = wr_mas->node_end = ma_data_end(wr_mas->node, wr_mas->type,
					       wr_mas->pivots, mas->max);
	offset = mas->offset;

	while (offset < count && mas->index > wr_mas->pivots[offset])
		offset++;

	wr_mas->r_max = offset < count ? wr_mas->pivots[offset] : mas->max;
	wr_mas->r_min = mas_safe_min(mas, wr_mas->pivots, offset);
	wr_mas->offset_end = mas->offset = offset;
}

/*
 * mast_rebalance_next() - Rebalance against the next node
 * @mast: The maple subtree state
 * @old_r: The encoded maple node to the right (next node).
 */
static inline void mast_rebalance_next(struct maple_subtree_state *mast)
{
	unsigned char b_end = mast->bn->b_end;

	mas_mab_cp(mast->orig_r, 0, mt_slot_count(mast->orig_r->node),
		   mast->bn, b_end);
	mast->orig_r->last = mast->orig_r->max;
}

/*
 * mast_rebalance_prev() - Rebalance against the previous node
 * @mast: The maple subtree state
 * @old_l: The encoded maple node to the left (previous node)
 */
static inline void mast_rebalance_prev(struct maple_subtree_state *mast)
{
	unsigned char end = mas_data_end(mast->orig_l) + 1;
	unsigned char b_end = mast->bn->b_end;

	mab_shift_right(mast->bn, end);
	mas_mab_cp(mast->orig_l, 0, end - 1, mast->bn, 0);
	mast->l->min = mast->orig_l->min;
	mast->orig_l->index = mast->orig_l->min;
	mast->bn->b_end = end + b_end;
	mast->l->offset += end;
}

/*
 * mast_spanning_rebalance() - Rebalance nodes with nearest neighbour favouring
 * the node to the right.  Checking the nodes to the right then the left at each
 * level upwards until root is reached.
 * Data is copied into the @mast->bn.
 * @mast: The maple_subtree_state.
 */
static inline
bool mast_spanning_rebalance(struct maple_subtree_state *mast)
{
	struct ma_state r_tmp = *mast->orig_r;
	struct ma_state l_tmp = *mast->orig_l;
	unsigned char depth = 0;

	r_tmp = *mast->orig_r;
	l_tmp = *mast->orig_l;
	do {
		mas_ascend(mast->orig_r);
		mas_ascend(mast->orig_l);
		depth++;
		if (mast->orig_r->offset < mas_data_end(mast->orig_r)) {
			mast->orig_r->offset++;
			do {
				mas_descend(mast->orig_r);
				mast->orig_r->offset = 0;
			} while (--depth);

			mast_rebalance_next(mast);
			*mast->orig_l = l_tmp;
			return true;
		} else if (mast->orig_l->offset != 0) {
			mast->orig_l->offset--;
			do {
				mas_descend(mast->orig_l);
				mast->orig_l->offset =
					mas_data_end(mast->orig_l);
			} while (--depth);

			mast_rebalance_prev(mast);
			*mast->orig_r = r_tmp;
			return true;
		}
	} while (!mte_is_root(mast->orig_r->node));

	*mast->orig_r = r_tmp;
	*mast->orig_l = l_tmp;
	return false;
}

/*
 * mast_ascend() - Ascend the original left and right maple states.
 * @mast: the maple subtree state.
 *
 * Ascend the original left and right sides.  Set the offsets to point to the
 * data already in the new tree (@mast->l and @mast->r).
 */
static inline void mast_ascend(struct maple_subtree_state *mast)
{
	MA_WR_STATE(wr_mas, mast->orig_r,  NULL);
	mas_ascend(mast->orig_l);
	mas_ascend(mast->orig_r);

	mast->orig_r->offset = 0;
	mast->orig_r->index = mast->r->max;
	/* last should be larger than or equal to index */
	if (mast->orig_r->last < mast->orig_r->index)
		mast->orig_r->last = mast->orig_r->index;

	wr_mas.type = mte_node_type(mast->orig_r->node);
	mas_wr_node_walk(&wr_mas);
	/* Set up the left side of things */
	mast->orig_l->offset = 0;
	mast->orig_l->index = mast->l->min;
	wr_mas.mas = mast->orig_l;
	wr_mas.type = mte_node_type(mast->orig_l->node);
	mas_wr_node_walk(&wr_mas);

	mast->bn->type = wr_mas.type;
}

/*
 * mas_new_ma_node() - Create and return a new maple node.  Helper function.
 * @mas: the maple state with the allocations.
 * @b_node: the maple_big_node with the type encoding.
 *
 * Use the node type from the maple_big_node to allocate a new node from the
 * ma_state.  This function exists mainly for code readability.
 *
 * Return: A new maple encoded node
 */
static inline struct maple_enode
*mas_new_ma_node(struct ma_state *mas, struct maple_big_node *b_node)
{
	return mt_mk_node(ma_mnode_ptr(mas_pop_node(mas)), b_node->type);
}

/*
 * mas_mab_to_node() - Set up right and middle nodes
 *
 * @mas: the maple state that contains the allocations.
 * @b_node: the node which contains the data.
 * @left: The pointer which will have the left node
 * @right: The pointer which may have the right node
 * @middle: the pointer which may have the middle node (rare)
 * @mid_split: the split location for the middle node
 *
 * Return: the split of left.
 */
static inline unsigned char mas_mab_to_node(struct ma_state *mas,
	struct maple_big_node *b_node, struct maple_enode **left,
	struct maple_enode **right, struct maple_enode **middle,
	unsigned char *mid_split, unsigned long min)
{
	unsigned char split = 0;
	unsigned char slot_count = mt_slots[b_node->type];

	*left = mas_new_ma_node(mas, b_node);
	*right = NULL;
	*middle = NULL;
	*mid_split = 0;

	if (b_node->b_end < slot_count) {
		split = b_node->b_end;
	} else {
		split = mab_calc_split(mas, b_node, mid_split, min);
		*right = mas_new_ma_node(mas, b_node);
	}

	if (*mid_split)
		*middle = mas_new_ma_node(mas, b_node);

	return split;

}

/*
 * mab_set_b_end() - Add entry to b_node at b_node->b_end and increment the end
 * pointer.
 * @b_node - the big node to add the entry
 * @mas - the maple state to get the pivot (mas->max)
 * @entry - the entry to add, if NULL nothing happens.
 */
static inline void mab_set_b_end(struct maple_big_node *b_node,
				 struct ma_state *mas,
				 void *entry)
{
	if (!entry)
		return;

	b_node->slot[b_node->b_end] = entry;
	if (mt_is_alloc(mas->tree))
		b_node->gap[b_node->b_end] = mas_max_gap(mas);
	b_node->pivot[b_node->b_end++] = mas->max;
}

/*
 * mas_set_split_parent() - combine_then_separate helper function.  Sets the parent
 * of @mas->node to either @left or @right, depending on @slot and @split
 *
 * @mas - the maple state with the node that needs a parent
 * @left - possible parent 1
 * @right - possible parent 2
 * @slot - the slot the mas->node was placed
 * @split - the split location between @left and @right
 */
static inline void mas_set_split_parent(struct ma_state *mas,
					struct maple_enode *left,
					struct maple_enode *right,
					unsigned char *slot, unsigned char split)
{
	if (mas_is_none(mas))
		return;

	if ((*slot) <= split)
		mas_set_parent(mas, mas->node, left, *slot);
	else if (right)
		mas_set_parent(mas, mas->node, right, (*slot) - split - 1);

	(*slot)++;
}

/*
 * mte_mid_split_check() - Check if the next node passes the mid-split
 * @**l: Pointer to left encoded maple node.
 * @**m: Pointer to middle encoded maple node.
 * @**r: Pointer to right encoded maple node.
 * @slot: The offset
 * @*split: The split location.
 * @mid_split: The middle split.
 */
static inline void mte_mid_split_check(struct maple_enode **l,
				       struct maple_enode **r,
				       struct maple_enode *right,
				       unsigned char slot,
				       unsigned char *split,
				       unsigned char mid_split)
{
	if (*r == right)
		return;

	if (slot < mid_split)
		return;

	*l = *r;
	*r = right;
	*split = mid_split;
}

/*
 * mast_set_split_parents() - Helper function to set three nodes parents.  Slot
 * is taken from @mast->l.
 * @mast - the maple subtree state
 * @left - the left node
 * @right - the right node
 * @split - the split location.
 */
static inline void mast_set_split_parents(struct maple_subtree_state *mast,
					  struct maple_enode *left,
					  struct maple_enode *middle,
					  struct maple_enode *right,
					  unsigned char split,
					  unsigned char mid_split)
{
	unsigned char slot;
	struct maple_enode *l = left;
	struct maple_enode *r = right;

	if (mas_is_none(mast->l))
		return;

	if (middle)
		r = middle;

	slot = mast->l->offset;

	mte_mid_split_check(&l, &r, right, slot, &split, mid_split);
	mas_set_split_parent(mast->l, l, r, &slot, split);

	mte_mid_split_check(&l, &r, right, slot, &split, mid_split);
	mas_set_split_parent(mast->m, l, r, &slot, split);

	mte_mid_split_check(&l, &r, right, slot, &split, mid_split);
	mas_set_split_parent(mast->r, l, r, &slot, split);
}

/*
 * mas_topiary_node() - Dispose of a singe node
 * @mas: The maple state for pushing nodes
 * @enode: The encoded maple node
 * @in_rcu: If the tree is in rcu mode
 *
 * The node will either be RCU freed or pushed back on the maple state.
 */
static inline void mas_topiary_node(struct ma_state *mas,
		struct maple_enode *enode, bool in_rcu)
{
	struct maple_node *tmp;

	if (enode == MAS_NONE)
		return;

	tmp = mte_to_node(enode);
	mte_set_node_dead(enode);
	if (in_rcu)
		ma_free_rcu(tmp);
	else
		mas_push_node(mas, tmp);
}

/*
 * mas_topiary_replace() - Replace the data with new data, then repair the
 * parent links within the new tree.  Iterate over the dead sub-tree and collect
 * the dead subtrees and topiary the nodes that are no longer of use.
 *
 * The new tree will have up to three children with the correct parent.  Keep
 * track of the new entries as they need to be followed to find the next level
 * of new entries.
 *
 * The old tree will have up to three children with the old parent.  Keep track
 * of the old entries as they may have more nodes below replaced.  Nodes within
 * [index, last] are dead subtrees, others need to be freed and followed.
 *
 * @mas: The maple state pointing at the new data
 * @old_enode: The maple encoded node being replaced
 *
 */
static inline void mas_topiary_replace(struct ma_state *mas,
		struct maple_enode *old_enode)
{
	struct ma_state tmp[3], tmp_next[3];
	MA_TOPIARY(subtrees, mas->tree);
	bool in_rcu;
	int i, n;

	/* Place data in tree & then mark node as old */
	mas_put_in_tree(mas, old_enode);

	/* Update the parent pointers in the tree */
	tmp[0] = *mas;
	tmp[0].offset = 0;
	tmp[1].node = MAS_NONE;
	tmp[2].node = MAS_NONE;
	while (!mte_is_leaf(tmp[0].node)) {
		n = 0;
		for (i = 0; i < 3; i++) {
			if (mas_is_none(&tmp[i]))
				continue;

			while (n < 3) {
				if (!mas_find_child(&tmp[i], &tmp_next[n]))
					break;
				n++;
			}

			mas_adopt_children(&tmp[i], tmp[i].node);
		}

		if (MAS_WARN_ON(mas, n == 0))
			break;

		while (n < 3)
			tmp_next[n++].node = MAS_NONE;

		for (i = 0; i < 3; i++)
			tmp[i] = tmp_next[i];
	}

	/* Collect the old nodes that need to be discarded */
	if (mte_is_leaf(old_enode))
		return mas_free(mas, old_enode);

	tmp[0] = *mas;
	tmp[0].offset = 0;
	tmp[0].node = old_enode;
	tmp[1].node = MAS_NONE;
	tmp[2].node = MAS_NONE;
	in_rcu = mt_in_rcu(mas->tree);
	do {
		n = 0;
		for (i = 0; i < 3; i++) {
			if (mas_is_none(&tmp[i]))
				continue;

			while (n < 3) {
				if (!mas_find_child(&tmp[i], &tmp_next[n]))
					break;

				if ((tmp_next[n].min >= tmp_next->index) &&
				    (tmp_next[n].max <= tmp_next->last)) {
					mat_add(&subtrees, tmp_next[n].node);
					tmp_next[n].node = MAS_NONE;
				} else {
					n++;
				}
			}
		}

		if (MAS_WARN_ON(mas, n == 0))
			break;

		while (n < 3)
			tmp_next[n++].node = MAS_NONE;

		for (i = 0; i < 3; i++) {
			mas_topiary_node(mas, tmp[i].node, in_rcu);
			tmp[i] = tmp_next[i];
		}
	} while (!mte_is_leaf(tmp[0].node));

	for (i = 0; i < 3; i++)
		mas_topiary_node(mas, tmp[i].node, in_rcu);

	mas_mat_destroy(mas, &subtrees);
}

/*
 * mas_wmb_replace() - Write memory barrier and replace
 * @mas: The maple state
 * @old: The old maple encoded node that is being replaced.
 *
 * Updates gap as necessary.
 */
static inline void mas_wmb_replace(struct ma_state *mas,
		struct maple_enode *old_enode)
{
	/* Insert the new data in the tree */
	mas_topiary_replace(mas, old_enode);

	if (mte_is_leaf(mas->node))
		return;

	mas_update_gap(mas);
}

/*
 * mast_cp_to_nodes() - Copy data out to nodes.
 * @mast: The maple subtree state
 * @left: The left encoded maple node
 * @middle: The middle encoded maple node
 * @right: The right encoded maple node
 * @split: The location to split between left and (middle ? middle : right)
 * @mid_split: The location to split between middle and right.
 */
static inline void mast_cp_to_nodes(struct maple_subtree_state *mast,
	struct maple_enode *left, struct maple_enode *middle,
	struct maple_enode *right, unsigned char split, unsigned char mid_split)
{
	bool new_lmax = true;

	mast->l->node = mte_node_or_none(left);
	mast->m->node = mte_node_or_none(middle);
	mast->r->node = mte_node_or_none(right);

	mast->l->min = mast->orig_l->min;
	if (split == mast->bn->b_end) {
		mast->l->max = mast->orig_r->max;
		new_lmax = false;
	}

	mab_mas_cp(mast->bn, 0, split, mast->l, new_lmax);

	if (middle) {
		mab_mas_cp(mast->bn, 1 + split, mid_split, mast->m, true);
		mast->m->min = mast->bn->pivot[split] + 1;
		split = mid_split;
	}

	mast->r->max = mast->orig_r->max;
	if (right) {
		mab_mas_cp(mast->bn, 1 + split, mast->bn->b_end, mast->r, false);
		mast->r->min = mast->bn->pivot[split] + 1;
	}
}

/*
 * mast_combine_cp_left - Copy in the original left side of the tree into the
 * combined data set in the maple subtree state big node.
 * @mast: The maple subtree state
 */
static inline void mast_combine_cp_left(struct maple_subtree_state *mast)
{
	unsigned char l_slot = mast->orig_l->offset;

	if (!l_slot)
		return;

	mas_mab_cp(mast->orig_l, 0, l_slot - 1, mast->bn, 0);
}

/*
 * mast_combine_cp_right: Copy in the original right side of the tree into the
 * combined data set in the maple subtree state big node.
 * @mast: The maple subtree state
 */
static inline void mast_combine_cp_right(struct maple_subtree_state *mast)
{
	if (mast->bn->pivot[mast->bn->b_end - 1] >= mast->orig_r->max)
		return;

	mas_mab_cp(mast->orig_r, mast->orig_r->offset + 1,
		   mt_slot_count(mast->orig_r->node), mast->bn,
		   mast->bn->b_end);
	mast->orig_r->last = mast->orig_r->max;
}

/*
 * mast_sufficient: Check if the maple subtree state has enough data in the big
 * node to create at least one sufficient node
 * @mast: the maple subtree state
 */
static inline bool mast_sufficient(struct maple_subtree_state *mast)
{
	if (mast->bn->b_end > mt_min_slot_count(mast->orig_l->node))
		return true;

	return false;
}

/*
 * mast_overflow: Check if there is too much data in the subtree state for a
 * single node.
 * @mast: The maple subtree state
 */
static inline bool mast_overflow(struct maple_subtree_state *mast)
{
	if (mast->bn->b_end >= mt_slot_count(mast->orig_l->node))
		return true;

	return false;
}

static inline void *mtree_range_walk(struct ma_state *mas)
{
	unsigned long *pivots;
	unsigned char offset;
	struct maple_node *node;
	struct maple_enode *next, *last;
	enum maple_type type;
	void __rcu **slots;
	unsigned char end;
	unsigned long max, min;
	unsigned long prev_max, prev_min;

	next = mas->node;
	min = mas->min;
	max = mas->max;
	do {
		offset = 0;
		last = next;
		node = mte_to_node(next);
		type = mte_node_type(next);
		pivots = ma_pivots(node, type);
		end = ma_data_end(node, type, pivots, max);
		if (unlikely(ma_dead_node(node)))
			goto dead_node;

		if (pivots[offset] >= mas->index) {
			prev_max = max;
			prev_min = min;
			max = pivots[offset];
			goto next;
		}

		do {
			offset++;
		} while ((offset < end) && (pivots[offset] < mas->index));

		prev_min = min;
		min = pivots[offset - 1] + 1;
		prev_max = max;
		if (likely(offset < end && pivots[offset]))
			max = pivots[offset];

next:
		slots = ma_slots(node, type);
		next = mt_slot(mas->tree, slots, offset);
		if (unlikely(ma_dead_node(node)))
			goto dead_node;
	} while (!ma_is_leaf(type));

	mas->offset = offset;
	mas->index = min;
	mas->last = max;
	mas->min = prev_min;
	mas->max = prev_max;
	mas->node = last;
	return (void *)next;

dead_node:
	mas_reset(mas);
	return NULL;
}

/*
 * mas_spanning_rebalance() - Rebalance across two nodes which may not be peers.
 * @mas: The starting maple state
 * @mast: The maple_subtree_state, keeps track of 4 maple states.
 * @count: The estimated count of iterations needed.
 *
 * Follow the tree upwards from @l_mas and @r_mas for @count, or until the root
 * is hit.  First @b_node is split into two entries which are inserted into the
 * next iteration of the loop.  @b_node is returned populated with the final
 * iteration. @mas is used to obtain allocations.  orig_l_mas keeps track of the
 * nodes that will remain active by using orig_l_mas->index and orig_l_mas->last
 * to account of what has been copied into the new sub-tree.  The update of
 * orig_l_mas->last is used in mas_consume to find the slots that will need to
 * be either freed or destroyed.  orig_l_mas->depth keeps track of the height of
 * the new sub-tree in case the sub-tree becomes the full tree.
 *
 * Return: the number of elements in b_node during the last loop.
 */
static int mas_spanning_rebalance(struct ma_state *mas,
		struct maple_subtree_state *mast, unsigned char count)
{
	unsigned char split, mid_split;
	unsigned char slot = 0;
	struct maple_enode *left = NULL, *middle = NULL, *right = NULL;
	struct maple_enode *old_enode;

	MA_STATE(l_mas, mas->tree, mas->index, mas->index);
	MA_STATE(r_mas, mas->tree, mas->index, mas->last);
	MA_STATE(m_mas, mas->tree, mas->index, mas->index);

	/*
	 * The tree needs to be rebalanced and leaves need to be kept at the same level.
	 * Rebalancing is done by use of the ``struct maple_topiary``.
	 */
	mast->l = &l_mas;
	mast->m = &m_mas;
	mast->r = &r_mas;
	l_mas.node = r_mas.node = m_mas.node = MAS_NONE;

	/* Check if this is not root and has sufficient data.  */
	if (((mast->orig_l->min != 0) || (mast->orig_r->max != ULONG_MAX)) &&
	    unlikely(mast->bn->b_end <= mt_min_slots[mast->bn->type]))
		mast_spanning_rebalance(mast);

	l_mas.depth = 0;

	/*
	 * Each level of the tree is examined and balanced, pushing data to the left or
	 * right, or rebalancing against left or right nodes is employed to avoid
	 * rippling up the tree to limit the amount of churn.  Once a new sub-section of
	 * the tree is created, there may be a mix of new and old nodes.  The old nodes
	 * will have the incorrect parent pointers and currently be in two trees: the
	 * original tree and the partially new tree.  To remedy the parent pointers in
	 * the old tree, the new data is swapped into the active tree and a walk down
	 * the tree is performed and the parent pointers are updated.
	 * See mas_topiary_replace() for more information.
	 */
	while (count--) {
		mast->bn->b_end--;
		mast->bn->type = mte_node_type(mast->orig_l->node);
		split = mas_mab_to_node(mas, mast->bn, &left, &right, &middle,
					&mid_split, mast->orig_l->min);
		mast_set_split_parents(mast, left, middle, right, split,
				       mid_split);
		mast_cp_to_nodes(mast, left, middle, right, split, mid_split);

		/*
		 * Copy data from next level in the tree to mast->bn from next
		 * iteration
		 */
		memset(mast->bn, 0, sizeof(struct maple_big_node));
		mast->bn->type = mte_node_type(left);
		l_mas.depth++;

		/* Root already stored in l->node. */
		if (mas_is_root_limits(mast->l))
			goto new_root;

		mast_ascend(mast);
		mast_combine_cp_left(mast);
		l_mas.offset = mast->bn->b_end;
		mab_set_b_end(mast->bn, &l_mas, left);
		mab_set_b_end(mast->bn, &m_mas, middle);
		mab_set_b_end(mast->bn, &r_mas, right);

		/* Copy anything necessary out of the right node. */
		mast_combine_cp_right(mast);
		mast->orig_l->last = mast->orig_l->max;

		if (mast_sufficient(mast))
			continue;

		if (mast_overflow(mast))
			continue;

		/* May be a new root stored in mast->bn */
		if (mas_is_root_limits(mast->orig_l))
			break;

		mast_spanning_rebalance(mast);

		/* rebalancing from other nodes may require another loop. */
		if (!count)
			count++;
	}

	l_mas.node = mt_mk_node(ma_mnode_ptr(mas_pop_node(mas)),
				mte_node_type(mast->orig_l->node));
	l_mas.depth++;
	mab_mas_cp(mast->bn, 0, mt_slots[mast->bn->type] - 1, &l_mas, true);
	mas_set_parent(mas, left, l_mas.node, slot);
	if (middle)
		mas_set_parent(mas, middle, l_mas.node, ++slot);

	if (right)
		mas_set_parent(mas, right, l_mas.node, ++slot);

	if (mas_is_root_limits(mast->l)) {
new_root:
		mas_mn(mast->l)->parent = ma_parent_ptr(mas_tree_parent(mas));
		while (!mte_is_root(mast->orig_l->node))
			mast_ascend(mast);
	} else {
		mas_mn(&l_mas)->parent = mas_mn(mast->orig_l)->parent;
	}

	old_enode = mast->orig_l->node;
	mas->depth = l_mas.depth;
	mas->node = l_mas.node;
	mas->min = l_mas.min;
	mas->max = l_mas.max;
	mas->offset = l_mas.offset;
	mas_wmb_replace(mas, old_enode);
	mtree_range_walk(mas);
	return mast->bn->b_end;
}

/*
 * mas_rebalance() - Rebalance a given node.
 * @mas: The maple state
 * @b_node: The big maple node.
 *
 * Rebalance two nodes into a single node or two new nodes that are sufficient.
 * Continue upwards until tree is sufficient.
 *
 * Return: the number of elements in b_node during the last loop.
 */
static inline int mas_rebalance(struct ma_state *mas,
				struct maple_big_node *b_node)
{
	char empty_count = mas_mt_height(mas);
	struct maple_subtree_state mast;
	unsigned char shift, b_end = ++b_node->b_end;

	MA_STATE(l_mas, mas->tree, mas->index, mas->last);
	MA_STATE(r_mas, mas->tree, mas->index, mas->last);

	trace_ma_op(__func__, mas);

	/*
	 * Rebalancing occurs if a node is insufficient.  Data is rebalanced
	 * against the node to the right if it exists, otherwise the node to the
	 * left of this node is rebalanced against this node.  If rebalancing
	 * causes just one node to be produced instead of two, then the parent
	 * is also examined and rebalanced if it is insufficient.  Every level
	 * tries to combine the data in the same way.  If one node contains the
	 * entire range of the tree, then that node is used as a new root node.
	 */
	mas_node_count(mas, empty_count * 2 - 1);
	if (mas_is_err(mas))
		return 0;

	mast.orig_l = &l_mas;
	mast.orig_r = &r_mas;
	mast.bn = b_node;
	mast.bn->type = mte_node_type(mas->node);

	l_mas = r_mas = *mas;

	if (mas_next_sibling(&r_mas)) {
		mas_mab_cp(&r_mas, 0, mt_slot_count(r_mas.node), b_node, b_end);
		r_mas.last = r_mas.index = r_mas.max;
	} else {
		mas_prev_sibling(&l_mas);
		shift = mas_data_end(&l_mas) + 1;
		mab_shift_right(b_node, shift);
		mas->offset += shift;
		mas_mab_cp(&l_mas, 0, shift - 1, b_node, 0);
		b_node->b_end = shift + b_end;
		l_mas.index = l_mas.last = l_mas.min;
	}

	return mas_spanning_rebalance(mas, &mast, empty_count);
}

/*
 * mas_destroy_rebalance() - Rebalance left-most node while destroying the maple
 * state.
 * @mas: The maple state
 * @end: The end of the left-most node.
 *
 * During a mass-insert event (such as forking), it may be necessary to
 * rebalance the left-most node when it is not sufficient.
 */
static inline void mas_destroy_rebalance(struct ma_state *mas, unsigned char end)
{
	enum maple_type mt = mte_node_type(mas->node);
	struct maple_node reuse, *newnode, *parent, *new_left, *left, *node;
	struct maple_enode *eparent, *old_eparent;
	unsigned char offset, tmp, split = mt_slots[mt] / 2;
	void __rcu **l_slots, **slots;
	unsigned long *l_pivs, *pivs, gap;
	bool in_rcu = mt_in_rcu(mas->tree);

	MA_STATE(l_mas, mas->tree, mas->index, mas->last);

	l_mas = *mas;
	mas_prev_sibling(&l_mas);

	/* set up node. */
	if (in_rcu) {
		/* Allocate for both left and right as well as parent. */
		mas_node_count(mas, 3);
		if (mas_is_err(mas))
			return;

		newnode = mas_pop_node(mas);
	} else {
		newnode = &reuse;
	}

	node = mas_mn(mas);
	newnode->parent = node->parent;
	slots = ma_slots(newnode, mt);
	pivs = ma_pivots(newnode, mt);
	left = mas_mn(&l_mas);
	l_slots = ma_slots(left, mt);
	l_pivs = ma_pivots(left, mt);
	if (!l_slots[split])
		split++;
	tmp = mas_data_end(&l_mas) - split;

	memcpy(slots, l_slots + split + 1, sizeof(void *) * tmp);
	memcpy(pivs, l_pivs + split + 1, sizeof(unsigned long) * tmp);
	pivs[tmp] = l_mas.max;
	memcpy(slots + tmp, ma_slots(node, mt), sizeof(void *) * end);
	memcpy(pivs + tmp, ma_pivots(node, mt), sizeof(unsigned long) * end);

	l_mas.max = l_pivs[split];
	mas->min = l_mas.max + 1;
	old_eparent = mt_mk_node(mte_parent(l_mas.node),
			     mas_parent_type(&l_mas, l_mas.node));
	tmp += end;
	if (!in_rcu) {
		unsigned char max_p = mt_pivots[mt];
		unsigned char max_s = mt_slots[mt];

		if (tmp < max_p)
			memset(pivs + tmp, 0,
			       sizeof(unsigned long) * (max_p - tmp));

		if (tmp < mt_slots[mt])
			memset(slots + tmp, 0, sizeof(void *) * (max_s - tmp));

		memcpy(node, newnode, sizeof(struct maple_node));
		ma_set_meta(node, mt, 0, tmp - 1);
		mte_set_pivot(old_eparent, mte_parent_slot(l_mas.node),
			      l_pivs[split]);

		/* Remove data from l_pivs. */
		tmp = split + 1;
		memset(l_pivs + tmp, 0, sizeof(unsigned long) * (max_p - tmp));
		memset(l_slots + tmp, 0, sizeof(void *) * (max_s - tmp));
		ma_set_meta(left, mt, 0, split);
		eparent = old_eparent;

		goto done;
	}

	/* RCU requires replacing both l_mas, mas, and parent. */
	mas->node = mt_mk_node(newnode, mt);
	ma_set_meta(newnode, mt, 0, tmp);

	new_left = mas_pop_node(mas);
	new_left->parent = left->parent;
	mt = mte_node_type(l_mas.node);
	slots = ma_slots(new_left, mt);
	pivs = ma_pivots(new_left, mt);
	memcpy(slots, l_slots, sizeof(void *) * split);
	memcpy(pivs, l_pivs, sizeof(unsigned long) * split);
	ma_set_meta(new_left, mt, 0, split);
	l_mas.node = mt_mk_node(new_left, mt);

	/* replace parent. */
	offset = mte_parent_slot(mas->node);
	mt = mas_parent_type(&l_mas, l_mas.node);
	parent = mas_pop_node(mas);
	slots = ma_slots(parent, mt);
	pivs = ma_pivots(parent, mt);
	memcpy(parent, mte_to_node(old_eparent), sizeof(struct maple_node));
	rcu_assign_pointer(slots[offset], mas->node);
	rcu_assign_pointer(slots[offset - 1], l_mas.node);
	pivs[offset - 1] = l_mas.max;
	eparent = mt_mk_node(parent, mt);
done:
	gap = mas_leaf_max_gap(mas);
	mte_set_gap(eparent, mte_parent_slot(mas->node), gap);
	gap = mas_leaf_max_gap(&l_mas);
	mte_set_gap(eparent, mte_parent_slot(l_mas.node), gap);
	mas_ascend(mas);

	if (in_rcu) {
		mas_replace_node(mas, old_eparent);
		mas_adopt_children(mas, mas->node);
	}

	mas_update_gap(mas);
}

/*
 * mas_split_final_node() - Split the final node in a subtree operation.
 * @mast: the maple subtree state
 * @mas: The maple state
 * @height: The height of the tree in case it's a new root.
 */
static inline bool mas_split_final_node(struct maple_subtree_state *mast,
					struct ma_state *mas, int height)
{
	struct maple_enode *ancestor;

	if (mte_is_root(mas->node)) {
		if (mt_is_alloc(mas->tree))
			mast->bn->type = maple_arange_64;
		else
			mast->bn->type = maple_range_64;
		mas->depth = height;
	}
	/*
	 * Only a single node is used here, could be root.
	 * The Big_node data should just fit in a single node.
	 */
	ancestor = mas_new_ma_node(mas, mast->bn);
	mas_set_parent(mas, mast->l->node, ancestor, mast->l->offset);
	mas_set_parent(mas, mast->r->node, ancestor, mast->r->offset);
	mte_to_node(ancestor)->parent = mas_mn(mas)->parent;

	mast->l->node = ancestor;
	mab_mas_cp(mast->bn, 0, mt_slots[mast->bn->type] - 1, mast->l, true);
	mas->offset = mast->bn->b_end - 1;
	return true;
}

/*
 * mast_fill_bnode() - Copy data into the big node in the subtree state
 * @mast: The maple subtree state
 * @mas: the maple state
 * @skip: The number of entries to skip for new nodes insertion.
 */
static inline void mast_fill_bnode(struct maple_subtree_state *mast,
					 struct ma_state *mas,
					 unsigned char skip)
{
	bool cp = true;
	unsigned char split;

	memset(mast->bn->gap, 0, sizeof(unsigned long) * ARRAY_SIZE(mast->bn->gap));
	memset(mast->bn->slot, 0, sizeof(unsigned long) * ARRAY_SIZE(mast->bn->slot));
	memset(mast->bn->pivot, 0, sizeof(unsigned long) * ARRAY_SIZE(mast->bn->pivot));
	mast->bn->b_end = 0;

	if (mte_is_root(mas->node)) {
		cp = false;
	} else {
		mas_ascend(mas);
		mas->offset = mte_parent_slot(mas->node);
	}

	if (cp && mast->l->offset)
		mas_mab_cp(mas, 0, mast->l->offset - 1, mast->bn, 0);

	split = mast->bn->b_end;
	mab_set_b_end(mast->bn, mast->l, mast->l->node);
	mast->r->offset = mast->bn->b_end;
	mab_set_b_end(mast->bn, mast->r, mast->r->node);
	if (mast->bn->pivot[mast->bn->b_end - 1] == mas->max)
		cp = false;

	if (cp)
		mas_mab_cp(mas, split + skip, mt_slot_count(mas->node) - 1,
			   mast->bn, mast->bn->b_end);

	mast->bn->b_end--;
	mast->bn->type = mte_node_type(mas->node);
}

/*
 * mast_split_data() - Split the data in the subtree state big node into regular
 * nodes.
 * @mast: The maple subtree state
 * @mas: The maple state
 * @split: The location to split the big node
 */
static inline void mast_split_data(struct maple_subtree_state *mast,
	   struct ma_state *mas, unsigned char split)
{
	unsigned char p_slot;

	mab_mas_cp(mast->bn, 0, split, mast->l, true);
	mte_set_pivot(mast->r->node, 0, mast->r->max);
	mab_mas_cp(mast->bn, split + 1, mast->bn->b_end, mast->r, false);
	mast->l->offset = mte_parent_slot(mas->node);
	mast->l->max = mast->bn->pivot[split];
	mast->r->min = mast->l->max + 1;
	if (mte_is_leaf(mas->node))
		return;

	p_slot = mast->orig_l->offset;
	mas_set_split_parent(mast->orig_l, mast->l->node, mast->r->node,
			     &p_slot, split);
	mas_set_split_parent(mast->orig_r, mast->l->node, mast->r->node,
			     &p_slot, split);
}

/*
 * mas_push_data() - Instead of splitting a node, it is beneficial to push the
 * data to the right or left node if there is room.
 * @mas: The maple state
 * @height: The current height of the maple state
 * @mast: The maple subtree state
 * @left: Push left or not.
 *
 * Keeping the height of the tree low means faster lookups.
 *
 * Return: True if pushed, false otherwise.
 */
static inline bool mas_push_data(struct ma_state *mas, int height,
				 struct maple_subtree_state *mast, bool left)
{
	unsigned char slot_total = mast->bn->b_end;
	unsigned char end, space, split;

	MA_STATE(tmp_mas, mas->tree, mas->index, mas->last);
	tmp_mas = *mas;
	tmp_mas.depth = mast->l->depth;

	if (left && !mas_prev_sibling(&tmp_mas))
		return false;
	else if (!left && !mas_next_sibling(&tmp_mas))
		return false;

	end = mas_data_end(&tmp_mas);
	slot_total += end;
	space = 2 * mt_slot_count(mas->node) - 2;
	/* -2 instead of -1 to ensure there isn't a triple split */
	if (ma_is_leaf(mast->bn->type))
		space--;

	if (mas->max == ULONG_MAX)
		space--;

	if (slot_total >= space)
		return false;

	/* Get the data; Fill mast->bn */
	mast->bn->b_end++;
	if (left) {
		mab_shift_right(mast->bn, end + 1);
		mas_mab_cp(&tmp_mas, 0, end, mast->bn, 0);
		mast->bn->b_end = slot_total + 1;
	} else {
		mas_mab_cp(&tmp_mas, 0, end, mast->bn, mast->bn->b_end);
	}

	/* Configure mast for splitting of mast->bn */
	split = mt_slots[mast->bn->type] - 2;
	if (left) {
		/*  Switch mas to prev node  */
		*mas = tmp_mas;
		/* Start using mast->l for the left side. */
		tmp_mas.node = mast->l->node;
		*mast->l = tmp_mas;
	} else {
		tmp_mas.node = mast->r->node;
		*mast->r = tmp_mas;
		split = slot_total - split;
	}
	split = mab_no_null_split(mast->bn, split, mt_slots[mast->bn->type]);
	/* Update parent slot for split calculation. */
	if (left)
		mast->orig_l->offset += end + 1;

	mast_split_data(mast, mas, split);
	mast_fill_bnode(mast, mas, 2);
	mas_split_final_node(mast, mas, height + 1);
	return true;
}

/*
 * mas_split() - Split data that is too big for one node into two.
 * @mas: The maple state
 * @b_node: The maple big node
 * Return: 1 on success, 0 on failure.
 */
static int mas_split(struct ma_state *mas, struct maple_big_node *b_node)
{
	struct maple_subtree_state mast;
	int height = 0;
	unsigned char mid_split, split = 0;
	struct maple_enode *old;

	/*
	 * Splitting is handled differently from any other B-tree; the Maple
	 * Tree splits upwards.  Splitting up means that the split operation
	 * occurs when the walk of the tree hits the leaves and not on the way
	 * down.  The reason for splitting up is that it is impossible to know
	 * how much space will be needed until the leaf is (or leaves are)
	 * reached.  Since overwriting data is allowed and a range could
	 * overwrite more than one range or result in changing one entry into 3
	 * entries, it is impossible to know if a split is required until the
	 * data is examined.
	 *
	 * Splitting is a balancing act between keeping allocations to a minimum
	 * and avoiding a 'jitter' event where a tree is expanded to make room
	 * for an entry followed by a contraction when the entry is removed.  To
	 * accomplish the balance, there are empty slots remaining in both left
	 * and right nodes after a split.
	 */
	MA_STATE(l_mas, mas->tree, mas->index, mas->last);
	MA_STATE(r_mas, mas->tree, mas->index, mas->last);
	MA_STATE(prev_l_mas, mas->tree, mas->index, mas->last);
	MA_STATE(prev_r_mas, mas->tree, mas->index, mas->last);

	trace_ma_op(__func__, mas);
	mas->depth = mas_mt_height(mas);
	/* Allocation failures will happen early. */
	mas_node_count(mas, 1 + mas->depth * 2);
	if (mas_is_err(mas))
		return 0;

	mast.l = &l_mas;
	mast.r = &r_mas;
	mast.orig_l = &prev_l_mas;
	mast.orig_r = &prev_r_mas;
	mast.bn = b_node;

	while (height++ <= mas->depth) {
		if (mt_slots[b_node->type] > b_node->b_end) {
			mas_split_final_node(&mast, mas, height);
			break;
		}

		l_mas = r_mas = *mas;
		l_mas.node = mas_new_ma_node(mas, b_node);
		r_mas.node = mas_new_ma_node(mas, b_node);
		/*
		 * Another way that 'jitter' is avoided is to terminate a split up early if the
		 * left or right node has space to spare.  This is referred to as "pushing left"
		 * or "pushing right" and is similar to the B* tree, except the nodes left or
		 * right can rarely be reused due to RCU, but the ripple upwards is halted which
		 * is a significant savings.
		 */
		/* Try to push left. */
		if (mas_push_data(mas, height, &mast, true))
			break;

		/* Try to push right. */
		if (mas_push_data(mas, height, &mast, false))
			break;

		split = mab_calc_split(mas, b_node, &mid_split, prev_l_mas.min);
		mast_split_data(&mast, mas, split);
		/*
		 * Usually correct, mab_mas_cp in the above call overwrites
		 * r->max.
		 */
		mast.r->max = mas->max;
		mast_fill_bnode(&mast, mas, 1);
		prev_l_mas = *mast.l;
		prev_r_mas = *mast.r;
	}

	/* Set the original node as dead */
	old = mas->node;
	mas->node = l_mas.node;
	mas_wmb_replace(mas, old);
	mtree_range_walk(mas);
	return 1;
}

/*
 * mas_reuse_node() - Reuse the node to store the data.
 * @wr_mas: The maple write state
 * @bn: The maple big node
 * @end: The end of the data.
 *
 * Will always return false in RCU mode.
 *
 * Return: True if node was reused, false otherwise.
 */
static inline bool mas_reuse_node(struct ma_wr_state *wr_mas,
			  struct maple_big_node *bn, unsigned char end)
{
	/* Need to be rcu safe. */
	if (mt_in_rcu(wr_mas->mas->tree))
		return false;

	if (end > bn->b_end) {
		int clear = mt_slots[wr_mas->type] - bn->b_end;

		memset(wr_mas->slots + bn->b_end, 0, sizeof(void *) * clear--);
		memset(wr_mas->pivots + bn->b_end, 0, sizeof(void *) * clear);
	}
	mab_mas_cp(bn, 0, bn->b_end, wr_mas->mas, false);
	return true;
}

/*
 * mas_commit_b_node() - Commit the big node into the tree.
 * @wr_mas: The maple write state
 * @b_node: The maple big node
 * @end: The end of the data.
 */
static noinline_for_kasan int mas_commit_b_node(struct ma_wr_state *wr_mas,
			    struct maple_big_node *b_node, unsigned char end)
{
	struct maple_node *node;
	struct maple_enode *old_enode;
	unsigned char b_end = b_node->b_end;
	enum maple_type b_type = b_node->type;

	old_enode = wr_mas->mas->node;
	if ((b_end < mt_min_slots[b_type]) &&
	    (!mte_is_root(old_enode)) &&
	    (mas_mt_height(wr_mas->mas) > 1))
		return mas_rebalance(wr_mas->mas, b_node);

	if (b_end >= mt_slots[b_type])
		return mas_split(wr_mas->mas, b_node);

	if (mas_reuse_node(wr_mas, b_node, end))
		goto reuse_node;

	mas_node_count(wr_mas->mas, 1);
	if (mas_is_err(wr_mas->mas))
		return 0;

	node = mas_pop_node(wr_mas->mas);
	node->parent = mas_mn(wr_mas->mas)->parent;
	wr_mas->mas->node = mt_mk_node(node, b_type);
	mab_mas_cp(b_node, 0, b_end, wr_mas->mas, false);
	mas_replace_node(wr_mas->mas, old_enode);
reuse_node:
	mas_update_gap(wr_mas->mas);
	return 1;
}

/*
 * mas_root_expand() - Expand a root to a node
 * @mas: The maple state
 * @entry: The entry to store into the tree
 */
static inline int mas_root_expand(struct ma_state *mas, void *entry)
{
	void *contents = mas_root_locked(mas);
	enum maple_type type = maple_leaf_64;
	struct maple_node *node;
	void __rcu **slots;
	unsigned long *pivots;
	int slot = 0;

	mas_node_count(mas, 1);
	if (unlikely(mas_is_err(mas)))
		return 0;

	node = mas_pop_node(mas);
	pivots = ma_pivots(node, type);
	slots = ma_slots(node, type);
	node->parent = ma_parent_ptr(mas_tree_parent(mas));
	mas->node = mt_mk_node(node, type);

	if (mas->index) {
		if (contents) {
			rcu_assign_pointer(slots[slot], contents);
			if (likely(mas->index > 1))
				slot++;
		}
		pivots[slot++] = mas->index - 1;
	}

	rcu_assign_pointer(slots[slot], entry);
	mas->offset = slot;
	pivots[slot] = mas->last;
	if (mas->last != ULONG_MAX)
		pivots[++slot] = ULONG_MAX;

	mas->depth = 1;
	mas_set_height(mas);
	ma_set_meta(node, maple_leaf_64, 0, slot);
	/* swap the new root into the tree */
	rcu_assign_pointer(mas->tree->ma_root, mte_mk_root(mas->node));
	return slot;
}

static inline void mas_store_root(struct ma_state *mas, void *entry)
{
	if (likely((mas->last != 0) || (mas->index != 0)))
		mas_root_expand(mas, entry);
	else if (((unsigned long) (entry) & 3) == 2)
		mas_root_expand(mas, entry);
	else {
		rcu_assign_pointer(mas->tree->ma_root, entry);
		mas->node = MAS_START;
	}
}

/*
 * mas_is_span_wr() - Check if the write needs to be treated as a write that
 * spans the node.
 * @mas: The maple state
 * @piv: The pivot value being written
 * @type: The maple node type
 * @entry: The data to write
 *
 * Spanning writes are writes that start in one node and end in another OR if
 * the write of a %NULL will cause the node to end with a %NULL.
 *
 * Return: True if this is a spanning write, false otherwise.
 */
static bool mas_is_span_wr(struct ma_wr_state *wr_mas)
{
	unsigned long max = wr_mas->r_max;
	unsigned long last = wr_mas->mas->last;
	enum maple_type type = wr_mas->type;
	void *entry = wr_mas->entry;

	/* Contained in this pivot, fast path */
	if (last < max)
		return false;

	if (ma_is_leaf(type)) {
		max = wr_mas->mas->max;
		if (last < max)
			return false;
	}

	if (last == max) {
		/*
		 * The last entry of leaf node cannot be NULL unless it is the
		 * rightmost node (writing ULONG_MAX), otherwise it spans slots.
		 */
		if (entry || last == ULONG_MAX)
			return false;
	}

	trace_ma_write(__func__, wr_mas->mas, wr_mas->r_max, entry);
	return true;
}

static inline void mas_wr_walk_descend(struct ma_wr_state *wr_mas)
{
	wr_mas->type = mte_node_type(wr_mas->mas->node);
	mas_wr_node_walk(wr_mas);
	wr_mas->slots = ma_slots(wr_mas->node, wr_mas->type);
}

static inline void mas_wr_walk_traverse(struct ma_wr_state *wr_mas)
{
	wr_mas->mas->max = wr_mas->r_max;
	wr_mas->mas->min = wr_mas->r_min;
	wr_mas->mas->node = wr_mas->content;
	wr_mas->mas->offset = 0;
	wr_mas->mas->depth++;
}
/*
 * mas_wr_walk() - Walk the tree for a write.
 * @wr_mas: The maple write state
 *
 * Uses mas_slot_locked() and does not need to worry about dead nodes.
 *
 * Return: True if it's contained in a node, false on spanning write.
 */
static bool mas_wr_walk(struct ma_wr_state *wr_mas)
{
	struct ma_state *mas = wr_mas->mas;

	while (true) {
		mas_wr_walk_descend(wr_mas);
		if (unlikely(mas_is_span_wr(wr_mas)))
			return false;

		wr_mas->content = mas_slot_locked(mas, wr_mas->slots,
						  mas->offset);
		if (ma_is_leaf(wr_mas->type))
			return true;

		mas_wr_walk_traverse(wr_mas);
	}

	return true;
}

static bool mas_wr_walk_index(struct ma_wr_state *wr_mas)
{
	struct ma_state *mas = wr_mas->mas;

	while (true) {
		mas_wr_walk_descend(wr_mas);
		wr_mas->content = mas_slot_locked(mas, wr_mas->slots,
						  mas->offset);
		if (ma_is_leaf(wr_mas->type))
			return true;
		mas_wr_walk_traverse(wr_mas);

	}
	return true;
}
/*
 * mas_extend_spanning_null() - Extend a store of a %NULL to include surrounding %NULLs.
 * @l_wr_mas: The left maple write state
 * @r_wr_mas: The right maple write state
 */
static inline void mas_extend_spanning_null(struct ma_wr_state *l_wr_mas,
					    struct ma_wr_state *r_wr_mas)
{
	struct ma_state *r_mas = r_wr_mas->mas;
	struct ma_state *l_mas = l_wr_mas->mas;
	unsigned char l_slot;

	l_slot = l_mas->offset;
	if (!l_wr_mas->content)
		l_mas->index = l_wr_mas->r_min;

	if ((l_mas->index == l_wr_mas->r_min) &&
		 (l_slot &&
		  !mas_slot_locked(l_mas, l_wr_mas->slots, l_slot - 1))) {
		if (l_slot > 1)
			l_mas->index = l_wr_mas->pivots[l_slot - 2] + 1;
		else
			l_mas->index = l_mas->min;

		l_mas->offset = l_slot - 1;
	}

	if (!r_wr_mas->content) {
		if (r_mas->last < r_wr_mas->r_max)
			r_mas->last = r_wr_mas->r_max;
		r_mas->offset++;
	} else if ((r_mas->last == r_wr_mas->r_max) &&
	    (r_mas->last < r_mas->max) &&
	    !mas_slot_locked(r_mas, r_wr_mas->slots, r_mas->offset + 1)) {
		r_mas->last = mas_safe_pivot(r_mas, r_wr_mas->pivots,
					     r_wr_mas->type, r_mas->offset + 1);
		r_mas->offset++;
	}
}

static inline void *mas_state_walk(struct ma_state *mas)
{
	void *entry;

	entry = mas_start(mas);
	if (mas_is_none(mas))
		return NULL;

	if (mas_is_ptr(mas))
		return entry;

	return mtree_range_walk(mas);
}

/*
 * mtree_lookup_walk() - Internal quick lookup that does not keep maple state up
 * to date.
 *
 * @mas: The maple state.
 *
 * Note: Leaves mas in undesirable state.
 * Return: The entry for @mas->index or %NULL on dead node.
 */
static inline void *mtree_lookup_walk(struct ma_state *mas)
{
	unsigned long *pivots;
	unsigned char offset;
	struct maple_node *node;
	struct maple_enode *next;
	enum maple_type type;
	void __rcu **slots;
	unsigned char end;
	unsigned long max;

	next = mas->node;
	max = ULONG_MAX;
	do {
		offset = 0;
		node = mte_to_node(next);
		type = mte_node_type(next);
		pivots = ma_pivots(node, type);
		end = ma_data_end(node, type, pivots, max);
		if (unlikely(ma_dead_node(node)))
			goto dead_node;
		do {
			if (pivots[offset] >= mas->index) {
				max = pivots[offset];
				break;
			}
		} while (++offset < end);

		slots = ma_slots(node, type);
		next = mt_slot(mas->tree, slots, offset);
		if (unlikely(ma_dead_node(node)))
			goto dead_node;
	} while (!ma_is_leaf(type));

	return (void *)next;

dead_node:
	mas_reset(mas);
	return NULL;
}

static void mte_destroy_walk(struct maple_enode *, struct maple_tree *);
/*
 * mas_new_root() - Create a new root node that only contains the entry passed
 * in.
 * @mas: The maple state
 * @entry: The entry to store.
 *
 * Only valid when the index == 0 and the last == ULONG_MAX
 *
 * Return 0 on error, 1 on success.
 */
static inline int mas_new_root(struct ma_state *mas, void *entry)
{
	struct maple_enode *root = mas_root_locked(mas);
	enum maple_type type = maple_leaf_64;
	struct maple_node *node;
	void __rcu **slots;
	unsigned long *pivots;

	if (!entry && !mas->index && mas->last == ULONG_MAX) {
		mas->depth = 0;
		mas_set_height(mas);
		rcu_assign_pointer(mas->tree->ma_root, entry);
		mas->node = MAS_START;
		goto done;
	}

	mas_node_count(mas, 1);
	if (mas_is_err(mas))
		return 0;

	node = mas_pop_node(mas);
	pivots = ma_pivots(node, type);
	slots = ma_slots(node, type);
	node->parent = ma_parent_ptr(mas_tree_parent(mas));
	mas->node = mt_mk_node(node, type);
	rcu_assign_pointer(slots[0], entry);
	pivots[0] = mas->last;
	mas->depth = 1;
	mas_set_height(mas);
	rcu_assign_pointer(mas->tree->ma_root, mte_mk_root(mas->node));

done:
	if (xa_is_node(root))
		mte_destroy_walk(root, mas->tree);

	return 1;
}
/*
 * mas_wr_spanning_store() - Create a subtree with the store operation completed
 * and new nodes where necessary, then place the sub-tree in the actual tree.
 * Note that mas is expected to point to the node which caused the store to
 * span.
 * @wr_mas: The maple write state
 *
 * Return: 0 on error, positive on success.
 */
static inline int mas_wr_spanning_store(struct ma_wr_state *wr_mas)
{
	struct maple_subtree_state mast;
	struct maple_big_node b_node;
	struct ma_state *mas;
	unsigned char height;

	/* Left and Right side of spanning store */
	MA_STATE(l_mas, NULL, 0, 0);
	MA_STATE(r_mas, NULL, 0, 0);
	MA_WR_STATE(r_wr_mas, &r_mas, wr_mas->entry);
	MA_WR_STATE(l_wr_mas, &l_mas, wr_mas->entry);

	/*
	 * A store operation that spans multiple nodes is called a spanning
	 * store and is handled early in the store call stack by the function
	 * mas_is_span_wr().  When a spanning store is identified, the maple
	 * state is duplicated.  The first maple state walks the left tree path
	 * to ``index``, the duplicate walks the right tree path to ``last``.
	 * The data in the two nodes are combined into a single node, two nodes,
	 * or possibly three nodes (see the 3-way split above).  A ``NULL``
	 * written to the last entry of a node is considered a spanning store as
	 * a rebalance is required for the operation to complete and an overflow
	 * of data may happen.
	 */
	mas = wr_mas->mas;
	trace_ma_op(__func__, mas);

	if (unlikely(!mas->index && mas->last == ULONG_MAX))
		return mas_new_root(mas, wr_mas->entry);
	/*
	 * Node rebalancing may occur due to this store, so there may be three new
	 * entries per level plus a new root.
	 */
	height = mas_mt_height(mas);
	mas_node_count(mas, 1 + height * 3);
	if (mas_is_err(mas))
		return 0;

	/*
	 * Set up right side.  Need to get to the next offset after the spanning
	 * store to ensure it's not NULL and to combine both the next node and
	 * the node with the start together.
	 */
	r_mas = *mas;
	/* Avoid overflow, walk to next slot in the tree. */
	if (r_mas.last + 1)
		r_mas.last++;

	r_mas.index = r_mas.last;
	mas_wr_walk_index(&r_wr_mas);
	r_mas.last = r_mas.index = mas->last;

	/* Set up left side. */
	l_mas = *mas;
	mas_wr_walk_index(&l_wr_mas);

	if (!wr_mas->entry) {
		mas_extend_spanning_null(&l_wr_mas, &r_wr_mas);
		mas->offset = l_mas.offset;
		mas->index = l_mas.index;
		mas->last = l_mas.last = r_mas.last;
	}

	/* expanding NULLs may make this cover the entire range */
	if (!l_mas.index && r_mas.last == ULONG_MAX) {
		mas_set_range(mas, 0, ULONG_MAX);
		return mas_new_root(mas, wr_mas->entry);
	}

	memset(&b_node, 0, sizeof(struct maple_big_node));
	/* Copy l_mas and store the value in b_node. */
	mas_store_b_node(&l_wr_mas, &b_node, l_wr_mas.node_end);
	/* Copy r_mas into b_node. */
	if (r_mas.offset <= r_wr_mas.node_end)
		mas_mab_cp(&r_mas, r_mas.offset, r_wr_mas.node_end,
			   &b_node, b_node.b_end + 1);
	else
		b_node.b_end++;

	/* Stop spanning searches by searching for just index. */
	l_mas.index = l_mas.last = mas->index;

	mast.bn = &b_node;
	mast.orig_l = &l_mas;
	mast.orig_r = &r_mas;
	/* Combine l_mas and r_mas and split them up evenly again. */
	return mas_spanning_rebalance(mas, &mast, height + 1);
}

/*
 * mas_wr_node_store() - Attempt to store the value in a node
 * @wr_mas: The maple write state
 *
 * Attempts to reuse the node, but may allocate.
 *
 * Return: True if stored, false otherwise
 */
static inline bool mas_wr_node_store(struct ma_wr_state *wr_mas,
				     unsigned char new_end)
{
	struct ma_state *mas = wr_mas->mas;
	void __rcu **dst_slots;
	unsigned long *dst_pivots;
	unsigned char dst_offset, offset_end = wr_mas->offset_end;
	struct maple_node reuse, *newnode;
	unsigned char copy_size, node_pivots = mt_pivots[wr_mas->type];
	bool in_rcu = mt_in_rcu(mas->tree);

	/* Check if there is enough data. The room is enough. */
	if (!mte_is_root(mas->node) && (new_end <= mt_min_slots[wr_mas->type]) &&
	    !(mas->mas_flags & MA_STATE_BULK))
		return false;

	if (mas->last == wr_mas->end_piv)
		offset_end++; /* don't copy this offset */
	else if (unlikely(wr_mas->r_max == ULONG_MAX))
		mas_bulk_rebalance(mas, wr_mas->node_end, wr_mas->type);

	/* set up node. */
	if (in_rcu) {
		mas_node_count(mas, 1);
		if (mas_is_err(mas))
			return false;

		newnode = mas_pop_node(mas);
	} else {
		memset(&reuse, 0, sizeof(struct maple_node));
		newnode = &reuse;
	}

	newnode->parent = mas_mn(mas)->parent;
	dst_pivots = ma_pivots(newnode, wr_mas->type);
	dst_slots = ma_slots(newnode, wr_mas->type);
	/* Copy from start to insert point */
	memcpy(dst_pivots, wr_mas->pivots, sizeof(unsigned long) * mas->offset);
	memcpy(dst_slots, wr_mas->slots, sizeof(void *) * mas->offset);

	/* Handle insert of new range starting after old range */
	if (wr_mas->r_min < mas->index) {
		rcu_assign_pointer(dst_slots[mas->offset], wr_mas->content);
		dst_pivots[mas->offset++] = mas->index - 1;
	}

	/* Store the new entry and range end. */
	if (mas->offset < node_pivots)
		dst_pivots[mas->offset] = mas->last;
	rcu_assign_pointer(dst_slots[mas->offset], wr_mas->entry);

	/*
	 * this range wrote to the end of the node or it overwrote the rest of
	 * the data
	 */
	if (offset_end > wr_mas->node_end)
		goto done;

	dst_offset = mas->offset + 1;
	/* Copy to the end of node if necessary. */
	copy_size = wr_mas->node_end - offset_end + 1;
	memcpy(dst_slots + dst_offset, wr_mas->slots + offset_end,
	       sizeof(void *) * copy_size);
	memcpy(dst_pivots + dst_offset, wr_mas->pivots + offset_end,
	       sizeof(unsigned long) * (copy_size - 1));

	if (new_end < node_pivots)
		dst_pivots[new_end] = mas->max;

done:
	mas_leaf_set_meta(mas, newnode, dst_pivots, maple_leaf_64, new_end);
	if (in_rcu) {
		struct maple_enode *old_enode = mas->node;

		mas->node = mt_mk_node(newnode, wr_mas->type);
		mas_replace_node(mas, old_enode);
	} else {
		memcpy(wr_mas->node, newnode, sizeof(struct maple_node));
	}
	trace_ma_write(__func__, mas, 0, wr_mas->entry);
	mas_update_gap(mas);
	return true;
}

/*
 * mas_wr_slot_store: Attempt to store a value in a slot.
 * @wr_mas: the maple write state
 *
 * Return: True if stored, false otherwise
 */
static inline bool mas_wr_slot_store(struct ma_wr_state *wr_mas)
{
	struct ma_state *mas = wr_mas->mas;
	unsigned char offset = mas->offset;
	void __rcu **slots = wr_mas->slots;
	bool gap = false;

	gap |= !mt_slot_locked(mas->tree, slots, offset);
	gap |= !mt_slot_locked(mas->tree, slots, offset + 1);

	if (wr_mas->offset_end - offset == 1) {
		if (mas->index == wr_mas->r_min) {
			/* Overwriting the range and a part of the next one */
			rcu_assign_pointer(slots[offset], wr_mas->entry);
			wr_mas->pivots[offset] = mas->last;
		} else {
			/* Overwriting a part of the range and the next one */
			rcu_assign_pointer(slots[offset + 1], wr_mas->entry);
			wr_mas->pivots[offset] = mas->index - 1;
			mas->offset++; /* Keep mas accurate. */
		}
	} else if (!mt_in_rcu(mas->tree)) {
		/*
		 * Expand the range, only partially overwriting the previous and
		 * next ranges
		 */
		gap |= !mt_slot_locked(mas->tree, slots, offset + 2);
		rcu_assign_pointer(slots[offset + 1], wr_mas->entry);
		wr_mas->pivots[offset] = mas->index - 1;
		wr_mas->pivots[offset + 1] = mas->last;
		mas->offset++; /* Keep mas accurate. */
	} else {
		return false;
	}

	trace_ma_write(__func__, mas, 0, wr_mas->entry);
	/*
	 * Only update gap when the new entry is empty or there is an empty
	 * entry in the original two ranges.
	 */
	if (!wr_mas->entry || gap)
		mas_update_gap(mas);

	return true;
}

static inline void mas_wr_extend_null(struct ma_wr_state *wr_mas)
{
	struct ma_state *mas = wr_mas->mas;

	if (!wr_mas->slots[wr_mas->offset_end]) {
		/* If this one is null, the next and prev are not */
		mas->last = wr_mas->end_piv;
	} else {
		/* Check next slot(s) if we are overwriting the end */
		if ((mas->last == wr_mas->end_piv) &&
		    (wr_mas->node_end != wr_mas->offset_end) &&
		    !wr_mas->slots[wr_mas->offset_end + 1]) {
			wr_mas->offset_end++;
			if (wr_mas->offset_end == wr_mas->node_end)
				mas->last = mas->max;
			else
				mas->last = wr_mas->pivots[wr_mas->offset_end];
			wr_mas->end_piv = mas->last;
		}
	}

	if (!wr_mas->content) {
		/* If this one is null, the next and prev are not */
		mas->index = wr_mas->r_min;
	} else {
		/* Check prev slot if we are overwriting the start */
		if (mas->index == wr_mas->r_min && mas->offset &&
		    !wr_mas->slots[mas->offset - 1]) {
			mas->offset--;
			wr_mas->r_min = mas->index =
				mas_safe_min(mas, wr_mas->pivots, mas->offset);
			wr_mas->r_max = wr_mas->pivots[mas->offset];
		}
	}
}

static inline void mas_wr_end_piv(struct ma_wr_state *wr_mas)
{
	while ((wr_mas->offset_end < wr_mas->node_end) &&
	       (wr_mas->mas->last > wr_mas->pivots[wr_mas->offset_end]))
		wr_mas->offset_end++;

	if (wr_mas->offset_end < wr_mas->node_end)
		wr_mas->end_piv = wr_mas->pivots[wr_mas->offset_end];
	else
		wr_mas->end_piv = wr_mas->mas->max;

	if (!wr_mas->entry)
		mas_wr_extend_null(wr_mas);
}

static inline unsigned char mas_wr_new_end(struct ma_wr_state *wr_mas)
{
	struct ma_state *mas = wr_mas->mas;
	unsigned char new_end = wr_mas->node_end + 2;

	new_end -= wr_mas->offset_end - mas->offset;
	if (wr_mas->r_min == mas->index)
		new_end--;

	if (wr_mas->end_piv == mas->last)
		new_end--;

	return new_end;
}

/*
 * mas_wr_append: Attempt to append
 * @wr_mas: the maple write state
 *
 * Return: True if appended, false otherwise
 */
static inline bool mas_wr_append(struct ma_wr_state *wr_mas,
				 unsigned char new_end)
{
	unsigned char end = wr_mas->node_end;
	struct ma_state *mas = wr_mas->mas;
	unsigned char node_pivots = mt_pivots[wr_mas->type];

	if (mas->offset != wr_mas->node_end)
		return false;

	if (new_end < node_pivots) {
		wr_mas->pivots[new_end] = wr_mas->pivots[end];
		ma_set_meta(wr_mas->node, maple_leaf_64, 0, new_end);
	}

	if (new_end == wr_mas->node_end + 1) {
		if (mas->last == wr_mas->r_max) {
			/* Append to end of range */
			rcu_assign_pointer(wr_mas->slots[new_end],
					   wr_mas->entry);
			wr_mas->pivots[end] = mas->index - 1;
			mas->offset = new_end;
		} else {
			/* Append to start of range */
			rcu_assign_pointer(wr_mas->slots[new_end],
					   wr_mas->content);
			wr_mas->pivots[end] = mas->last;
			rcu_assign_pointer(wr_mas->slots[end], wr_mas->entry);
		}
	} else {
		/* Append to the range without touching any boundaries. */
		rcu_assign_pointer(wr_mas->slots[new_end], wr_mas->content);
		wr_mas->pivots[end + 1] = mas->last;
		rcu_assign_pointer(wr_mas->slots[end + 1], wr_mas->entry);
		wr_mas->pivots[end] = mas->index - 1;
		mas->offset = end + 1;
	}

	if (!wr_mas->content || !wr_mas->entry)
		mas_update_gap(mas);

	return  true;
}

/*
 * mas_wr_bnode() - Slow path for a modification.
 * @wr_mas: The write maple state
 *
 * This is where split, rebalance end up.
 */
static void mas_wr_bnode(struct ma_wr_state *wr_mas)
{
	struct maple_big_node b_node;

	trace_ma_write(__func__, wr_mas->mas, 0, wr_mas->entry);
	memset(&b_node, 0, sizeof(struct maple_big_node));
	mas_store_b_node(wr_mas, &b_node, wr_mas->offset_end);
	mas_commit_b_node(wr_mas, &b_node, wr_mas->node_end);
}

static inline void mas_wr_modify(struct ma_wr_state *wr_mas)
{
	struct ma_state *mas = wr_mas->mas;
	unsigned char new_end;

	/* Direct replacement */
	if (wr_mas->r_min == mas->index && wr_mas->r_max == mas->last) {
		rcu_assign_pointer(wr_mas->slots[mas->offset], wr_mas->entry);
		if (!!wr_mas->entry ^ !!wr_mas->content)
			mas_update_gap(mas);
		return;
	}

	/*
	 * new_end exceeds the size of the maple node and cannot enter the fast
	 * path.
	 */
	new_end = mas_wr_new_end(wr_mas);
	if (new_end >= mt_slots[wr_mas->type])
		goto slow_path;

	/* Attempt to append */
	if (mas_wr_append(wr_mas, new_end))
		return;

	if (new_end == wr_mas->node_end && mas_wr_slot_store(wr_mas))
		return;

	if (mas_wr_node_store(wr_mas, new_end))
		return;

	if (mas_is_err(mas))
		return;

slow_path:
	mas_wr_bnode(wr_mas);
}

/*
 * mas_wr_store_entry() - Internal call to store a value
 * @mas: The maple state
 * @entry: The entry to store.
 *
 * Return: The contents that was stored at the index.
 */
static inline void *mas_wr_store_entry(struct ma_wr_state *wr_mas)
{
	struct ma_state *mas = wr_mas->mas;

	wr_mas->content = mas_start(mas);
	if (mas_is_none(mas) || mas_is_ptr(mas)) {
		mas_store_root(mas, wr_mas->entry);
		return wr_mas->content;
	}

	if (unlikely(!mas_wr_walk(wr_mas))) {
		mas_wr_spanning_store(wr_mas);
		return wr_mas->content;
	}

	/* At this point, we are at the leaf node that needs to be altered. */
	mas_wr_end_piv(wr_mas);
	/* New root for a single pointer */
	if (unlikely(!mas->index && mas->last == ULONG_MAX)) {
		mas_new_root(mas, wr_mas->entry);
		return wr_mas->content;
	}

	mas_wr_modify(wr_mas);
	return wr_mas->content;
}

/**
 * mas_insert() - Internal call to insert a value
 * @mas: The maple state
 * @entry: The entry to store
 *
 * Return: %NULL or the contents that already exists at the requested index
 * otherwise.  The maple state needs to be checked for error conditions.
 */
static inline void *mas_insert(struct ma_state *mas, void *entry)
{
	MA_WR_STATE(wr_mas, mas, entry);

	/*
	 * Inserting a new range inserts either 0, 1, or 2 pivots within the
	 * tree.  If the insert fits exactly into an existing gap with a value
	 * of NULL, then the slot only needs to be written with the new value.
	 * If the range being inserted is adjacent to another range, then only a
	 * single pivot needs to be inserted (as well as writing the entry).  If
	 * the new range is within a gap but does not touch any other ranges,
	 * then two pivots need to be inserted: the start - 1, and the end.  As
	 * usual, the entry must be written.  Most operations require a new node
	 * to be allocated and replace an existing node to ensure RCU safety,
	 * when in RCU mode.  The exception to requiring a newly allocated node
	 * is when inserting at the end of a node (appending).  When done
	 * carefully, appending can reuse the node in place.
	 */
	wr_mas.content = mas_start(mas);
	if (wr_mas.content)
		goto exists;

	if (mas_is_none(mas) || mas_is_ptr(mas)) {
		mas_store_root(mas, entry);
		return NULL;
	}

	/* spanning writes always overwrite something */
	if (!mas_wr_walk(&wr_mas))
		goto exists;

	/* At this point, we are at the leaf node that needs to be altered. */
	wr_mas.offset_end = mas->offset;
	wr_mas.end_piv = wr_mas.r_max;

	if (wr_mas.content || (mas->last > wr_mas.r_max))
		goto exists;

	if (!entry)
		return NULL;

	mas_wr_modify(&wr_mas);
	return wr_mas.content;

exists:
	mas_set_err(mas, -EEXIST);
	return wr_mas.content;

}

static inline void mas_rewalk(struct ma_state *mas, unsigned long index)
{
retry:
	mas_set(mas, index);
	mas_state_walk(mas);
	if (mas_is_start(mas))
		goto retry;
}

static inline bool mas_rewalk_if_dead(struct ma_state *mas,
		struct maple_node *node, const unsigned long index)
{
	if (unlikely(ma_dead_node(node))) {
		mas_rewalk(mas, index);
		return true;
	}
	return false;
}

/*
 * mas_prev_node() - Find the prev non-null entry at the same level in the
 * tree.  The prev value will be mas->node[mas->offset] or MAS_NONE.
 * @mas: The maple state
 * @min: The lower limit to search
 *
 * The prev node value will be mas->node[mas->offset] or MAS_NONE.
 * Return: 1 if the node is dead, 0 otherwise.
 */
static inline int mas_prev_node(struct ma_state *mas, unsigned long min)
{
	enum maple_type mt;
	int offset, level;
	void __rcu **slots;
	struct maple_node *node;
	unsigned long *pivots;
	unsigned long max;

	node = mas_mn(mas);
	if (!mas->min)
		goto no_entry;

	max = mas->min - 1;
	if (max < min)
		goto no_entry;

	level = 0;
	do {
		if (ma_is_root(node))
			goto no_entry;

		/* Walk up. */
		if (unlikely(mas_ascend(mas)))
			return 1;
		offset = mas->offset;
		level++;
		node = mas_mn(mas);
	} while (!offset);

	offset--;
	mt = mte_node_type(mas->node);
	while (level > 1) {
		level--;
		slots = ma_slots(node, mt);
		mas->node = mas_slot(mas, slots, offset);
		if (unlikely(ma_dead_node(node)))
			return 1;

		mt = mte_node_type(mas->node);
		node = mas_mn(mas);
		pivots = ma_pivots(node, mt);
		offset = ma_data_end(node, mt, pivots, max);
		if (unlikely(ma_dead_node(node)))
			return 1;
	}

	slots = ma_slots(node, mt);
	mas->node = mas_slot(mas, slots, offset);
	pivots = ma_pivots(node, mt);
	if (unlikely(ma_dead_node(node)))
		return 1;

	if (likely(offset))
		mas->min = pivots[offset - 1] + 1;
	mas->max = max;
	mas->offset = mas_data_end(mas);
	if (unlikely(mte_dead_node(mas->node)))
		return 1;

	return 0;

no_entry:
	if (unlikely(ma_dead_node(node)))
		return 1;

	mas->node = MAS_NONE;
	return 0;
}

/*
 * mas_prev_slot() - Get the entry in the previous slot
 *
 * @mas: The maple state
 * @max: The minimum starting range
 *
 * Return: The entry in the previous slot which is possibly NULL
 */
static void *mas_prev_slot(struct ma_state *mas, unsigned long min, bool empty)
{
	void *entry;
	void __rcu **slots;
	unsigned long pivot;
	enum maple_type type;
	unsigned long *pivots;
	struct maple_node *node;
	unsigned long save_point = mas->index;

retry:
	node = mas_mn(mas);
	type = mte_node_type(mas->node);
	pivots = ma_pivots(node, type);
	if (unlikely(mas_rewalk_if_dead(mas, node, save_point)))
		goto retry;

again:
	if (mas->min <= min) {
		pivot = mas_safe_min(mas, pivots, mas->offset);

		if (unlikely(mas_rewalk_if_dead(mas, node, save_point)))
			goto retry;

		if (pivot <= min)
			return NULL;
	}

	if (likely(mas->offset)) {
		mas->offset--;
		mas->last = mas->index - 1;
		mas->index = mas_safe_min(mas, pivots, mas->offset);
	} else  {
		if (mas_prev_node(mas, min)) {
			mas_rewalk(mas, save_point);
			goto retry;
		}

		if (mas_is_none(mas))
			return NULL;

		mas->last = mas->max;
		node = mas_mn(mas);
		type = mte_node_type(mas->node);
		pivots = ma_pivots(node, type);
		mas->index = pivots[mas->offset - 1] + 1;
	}

	slots = ma_slots(node, type);
	entry = mas_slot(mas, slots, mas->offset);
	if (unlikely(mas_rewalk_if_dead(mas, node, save_point)))
		goto retry;

	if (likely(entry))
		return entry;

	if (!empty)
		goto again;

	return entry;
}

/*
 * mas_next_node() - Get the next node at the same level in the tree.
 * @mas: The maple state
 * @max: The maximum pivot value to check.
 *
 * The next value will be mas->node[mas->offset] or MAS_NONE.
 * Return: 1 on dead node, 0 otherwise.
 */
static inline int mas_next_node(struct ma_state *mas, struct maple_node *node,
				unsigned long max)
{
	unsigned long min;
	unsigned long *pivots;
	struct maple_enode *enode;
	int level = 0;
	unsigned char node_end;
	enum maple_type mt;
	void __rcu **slots;

	if (mas->max >= max)
		goto no_entry;

	min = mas->max + 1;
	level = 0;
	do {
		if (ma_is_root(node))
			goto no_entry;

		/* Walk up. */
		if (unlikely(mas_ascend(mas)))
			return 1;

		level++;
		node = mas_mn(mas);
		mt = mte_node_type(mas->node);
		pivots = ma_pivots(node, mt);
		node_end = ma_data_end(node, mt, pivots, mas->max);
		if (unlikely(ma_dead_node(node)))
			return 1;

	} while (unlikely(mas->offset == node_end));

	slots = ma_slots(node, mt);
	mas->offset++;
	enode = mas_slot(mas, slots, mas->offset);
	if (unlikely(ma_dead_node(node)))
		return 1;

	if (level > 1)
		mas->offset = 0;

	while (unlikely(level > 1)) {
		level--;
		mas->node = enode;
		node = mas_mn(mas);
		mt = mte_node_type(mas->node);
		slots = ma_slots(node, mt);
		enode = mas_slot(mas, slots, 0);
		if (unlikely(ma_dead_node(node)))
			return 1;
	}

	if (!mas->offset)
		pivots = ma_pivots(node, mt);

	mas->max = mas_safe_pivot(mas, pivots, mas->offset, mt);
	if (unlikely(ma_dead_node(node)))
		return 1;

	mas->node = enode;
	mas->min = min;
	return 0;

no_entry:
	if (unlikely(ma_dead_node(node)))
		return 1;

	mas->node = MAS_NONE;
	return 0;
}

/*
 * mas_next_slot() - Get the entry in the next slot
 *
 * @mas: The maple state
 * @max: The maximum starting range
 * @empty: Can be empty
 *
 * Return: The entry in the next slot which is possibly NULL
 */
static void *mas_next_slot(struct ma_state *mas, unsigned long max, bool empty)
{
	void __rcu **slots;
	unsigned long *pivots;
	unsigned long pivot;
	enum maple_type type;
	struct maple_node *node;
	unsigned char data_end;
	unsigned long save_point = mas->last;
	void *entry;

retry:
	node = mas_mn(mas);
	type = mte_node_type(mas->node);
	pivots = ma_pivots(node, type);
	data_end = ma_data_end(node, type, pivots, mas->max);
	if (unlikely(mas_rewalk_if_dead(mas, node, save_point)))
		goto retry;

again:
	if (mas->max >= max) {
		if (likely(mas->offset < data_end))
			pivot = pivots[mas->offset];
		else
			return NULL; /* must be mas->max */

		if (unlikely(mas_rewalk_if_dead(mas, node, save_point)))
			goto retry;

		if (pivot >= max)
			return NULL;
	}

	if (likely(mas->offset < data_end)) {
		mas->index = pivots[mas->offset] + 1;
		mas->offset++;
		if (likely(mas->offset < data_end))
			mas->last = pivots[mas->offset];
		else
			mas->last = mas->max;
	} else  {
		if (mas_next_node(mas, node, max)) {
			mas_rewalk(mas, save_point);
			goto retry;
		}

		if (mas_is_none(mas))
			return NULL;

		mas->offset = 0;
		mas->index = mas->min;
		node = mas_mn(mas);
		type = mte_node_type(mas->node);
		pivots = ma_pivots(node, type);
		mas->last = pivots[0];
	}

	slots = ma_slots(node, type);
	entry = mt_slot(mas->tree, slots, mas->offset);
	if (unlikely(mas_rewalk_if_dead(mas, node, save_point)))
		goto retry;

	if (entry)
		return entry;

	if (!empty) {
		if (!mas->offset)
			data_end = 2;
		goto again;
	}

	return entry;
}

/*
 * mas_next_entry() - Internal function to get the next entry.
 * @mas: The maple state
 * @limit: The maximum range start.
 *
 * Set the @mas->node to the next entry and the range_start to
 * the beginning value for the entry.  Does not check beyond @limit.
 * Sets @mas->index and @mas->last to the limit if it is hit.
 * Restarts on dead nodes.
 *
 * Return: the next entry or %NULL.
 */
static inline void *mas_next_entry(struct ma_state *mas, unsigned long limit)
{
	if (mas->last >= limit)
		return NULL;

	return mas_next_slot(mas, limit, false);
}

/*
 * mas_rev_awalk() - Internal function.  Reverse allocation walk.  Find the
 * highest gap address of a given size in a given node and descend.
 * @mas: The maple state
 * @size: The needed size.
 *
 * Return: True if found in a leaf, false otherwise.
 *
 */
static bool mas_rev_awalk(struct ma_state *mas, unsigned long size,
		unsigned long *gap_min, unsigned long *gap_max)
{
	enum maple_type type = mte_node_type(mas->node);
	struct maple_node *node = mas_mn(mas);
	unsigned long *pivots, *gaps;
	void __rcu **slots;
	unsigned long gap = 0;
	unsigned long max, min;
	unsigned char offset;

	if (unlikely(mas_is_err(mas)))
		return true;

	if (ma_is_dense(type)) {
		/* dense nodes. */
		mas->offset = (unsigned char)(mas->index - mas->min);
		return true;
	}

	pivots = ma_pivots(node, type);
	slots = ma_slots(node, type);
	gaps = ma_gaps(node, type);
	offset = mas->offset;
	min = mas_safe_min(mas, pivots, offset);
	/* Skip out of bounds. */
	while (mas->last < min)
		min = mas_safe_min(mas, pivots, --offset);

	max = mas_safe_pivot(mas, pivots, offset, type);
	while (mas->index <= max) {
		gap = 0;
		if (gaps)
			gap = gaps[offset];
		else if (!mas_slot(mas, slots, offset))
			gap = max - min + 1;

		if (gap) {
			if ((size <= gap) && (size <= mas->last - min + 1))
				break;

			if (!gaps) {
				/* Skip the next slot, it cannot be a gap. */
				if (offset < 2)
					goto ascend;

				offset -= 2;
				max = pivots[offset];
				min = mas_safe_min(mas, pivots, offset);
				continue;
			}
		}

		if (!offset)
			goto ascend;

		offset--;
		max = min - 1;
		min = mas_safe_min(mas, pivots, offset);
	}

	if (unlikely((mas->index > max) || (size - 1 > max - mas->index)))
		goto no_space;

	if (unlikely(ma_is_leaf(type))) {
		mas->offset = offset;
		*gap_min = min;
		*gap_max = min + gap - 1;
		return true;
	}

	/* descend, only happens under lock. */
	mas->node = mas_slot(mas, slots, offset);
	mas->min = min;
	mas->max = max;
	mas->offset = mas_data_end(mas);
	return false;

ascend:
	if (!mte_is_root(mas->node))
		return false;

no_space:
	mas_set_err(mas, -EBUSY);
	return false;
}

static inline bool mas_anode_descend(struct ma_state *mas, unsigned long size)
{
	enum maple_type type = mte_node_type(mas->node);
	unsigned long pivot, min, gap = 0;
	unsigned char offset, data_end;
	unsigned long *gaps, *pivots;
	void __rcu **slots;
	struct maple_node *node;
	bool found = false;

	if (ma_is_dense(type)) {
		mas->offset = (unsigned char)(mas->index - mas->min);
		return true;
	}

	node = mas_mn(mas);
	pivots = ma_pivots(node, type);
	slots = ma_slots(node, type);
	gaps = ma_gaps(node, type);
	offset = mas->offset;
	min = mas_safe_min(mas, pivots, offset);
	data_end = ma_data_end(node, type, pivots, mas->max);
	for (; offset <= data_end; offset++) {
		pivot = mas_safe_pivot(mas, pivots, offset, type);

		/* Not within lower bounds */
		if (mas->index > pivot)
			goto next_slot;

		if (gaps)
			gap = gaps[offset];
		else if (!mas_slot(mas, slots, offset))
			gap = min(pivot, mas->last) - max(mas->index, min) + 1;
		else
			goto next_slot;

		if (gap >= size) {
			if (ma_is_leaf(type)) {
				found = true;
				goto done;
			}
			if (mas->index <= pivot) {
				mas->node = mas_slot(mas, slots, offset);
				mas->min = min;
				mas->max = pivot;
				offset = 0;
				break;
			}
		}
next_slot:
		min = pivot + 1;
		if (mas->last <= pivot) {
			mas_set_err(mas, -EBUSY);
			return true;
		}
	}

	if (mte_is_root(mas->node))
		found = true;
done:
	mas->offset = offset;
	return found;
}

/**
 * mas_walk() - Search for @mas->index in the tree.
 * @mas: The maple state.
 *
 * mas->index and mas->last will be set to the range if there is a value.  If
 * mas->node is MAS_NONE, reset to MAS_START.
 *
 * Return: the entry at the location or %NULL.
 */
void *mas_walk(struct ma_state *mas)
{
	void *entry;

	if (mas_is_none(mas) || mas_is_paused(mas) || mas_is_ptr(mas))
		mas->node = MAS_START;
retry:
	entry = mas_state_walk(mas);
	if (mas_is_start(mas)) {
		goto retry;
	} else if (mas_is_none(mas)) {
		mas->index = 0;
		mas->last = ULONG_MAX;
	} else if (mas_is_ptr(mas)) {
		if (!mas->index) {
			mas->last = 0;
			return entry;
		}

		mas->index = 1;
		mas->last = ULONG_MAX;
		mas->node = MAS_NONE;
		return NULL;
	}

	return entry;
}
EXPORT_SYMBOL_GPL(mas_walk);

static inline bool mas_rewind_node(struct ma_state *mas)
{
	unsigned char slot;

	do {
		if (mte_is_root(mas->node)) {
			slot = mas->offset;
			if (!slot)
				return false;
		} else {
			mas_ascend(mas);
			slot = mas->offset;
		}
	} while (!slot);

	mas->offset = --slot;
	return true;
}

/*
 * mas_skip_node() - Internal function.  Skip over a node.
 * @mas: The maple state.
 *
 * Return: true if there is another node, false otherwise.
 */
static inline bool mas_skip_node(struct ma_state *mas)
{
	if (mas_is_err(mas))
		return false;

	do {
		if (mte_is_root(mas->node)) {
			if (mas->offset >= mas_data_end(mas)) {
				mas_set_err(mas, -EBUSY);
				return false;
			}
		} else {
			mas_ascend(mas);
		}
	} while (mas->offset >= mas_data_end(mas));

	mas->offset++;
	return true;
}

/*
 * mas_awalk() - Allocation walk.  Search from low address to high, for a gap of
 * @size
 * @mas: The maple state
 * @size: The size of the gap required
 *
 * Search between @mas->index and @mas->last for a gap of @size.
 */
static inline void mas_awalk(struct ma_state *mas, unsigned long size)
{
	struct maple_enode *last = NULL;

	/*
	 * There are 4 options:
	 * go to child (descend)
	 * go back to parent (ascend)
	 * no gap found. (return, slot == MAPLE_NODE_SLOTS)
	 * found the gap. (return, slot != MAPLE_NODE_SLOTS)
	 */
	while (!mas_is_err(mas) && !mas_anode_descend(mas, size)) {
		if (last == mas->node)
			mas_skip_node(mas);
		else
			last = mas->node;
	}
}

/*
 * mas_sparse_area() - Internal function.  Return upper or lower limit when
 * searching for a gap in an empty tree.
 * @mas: The maple state
 * @min: the minimum range
 * @max: The maximum range
 * @size: The size of the gap
 * @fwd: Searching forward or back
 */
static inline int mas_sparse_area(struct ma_state *mas, unsigned long min,
				unsigned long max, unsigned long size, bool fwd)
{
	if (!unlikely(mas_is_none(mas)) && min == 0) {
		min++;
		/*
		 * At this time, min is increased, we need to recheck whether
		 * the size is satisfied.
		 */
		if (min > max || max - min + 1 < size)
			return -EBUSY;
	}
	/* mas_is_ptr */

	if (fwd) {
		mas->index = min;
		mas->last = min + size - 1;
	} else {
		mas->last = max;
		mas->index = max - size + 1;
	}
	return 0;
}

/*
 * mas_empty_area() - Get the lowest address within the range that is
 * sufficient for the size requested.
 * @mas: The maple state
 * @min: The lowest value of the range
 * @max: The highest value of the range
 * @size: The size needed
 */
int mas_empty_area(struct ma_state *mas, unsigned long min,
		unsigned long max, unsigned long size)
{
	unsigned char offset;
	unsigned long *pivots;
	enum maple_type mt;

	if (min > max)
		return -EINVAL;

	if (size == 0 || max - min < size - 1)
		return -EINVAL;

	if (mas_is_start(mas))
		mas_start(mas);
	else if (mas->offset >= 2)
		mas->offset -= 2;
	else if (!mas_skip_node(mas))
		return -EBUSY;

	/* Empty set */
	if (mas_is_none(mas) || mas_is_ptr(mas))
		return mas_sparse_area(mas, min, max, size, true);

	/* The start of the window can only be within these values */
	mas->index = min;
	mas->last = max;
	mas_awalk(mas, size);

	if (unlikely(mas_is_err(mas)))
		return xa_err(mas->node);

	offset = mas->offset;
	if (unlikely(offset == MAPLE_NODE_SLOTS))
		return -EBUSY;

	mt = mte_node_type(mas->node);
	pivots = ma_pivots(mas_mn(mas), mt);
	min = mas_safe_min(mas, pivots, offset);
	if (mas->index < min)
		mas->index = min;
	mas->last = mas->index + size - 1;
	return 0;
}
EXPORT_SYMBOL_GPL(mas_empty_area);

/*
 * mas_empty_area_rev() - Get the highest address within the range that is
 * sufficient for the size requested.
 * @mas: The maple state
 * @min: The lowest value of the range
 * @max: The highest value of the range
 * @size: The size needed
 */
int mas_empty_area_rev(struct ma_state *mas, unsigned long min,
		unsigned long max, unsigned long size)
{
	struct maple_enode *last = mas->node;

	if (min > max)
		return -EINVAL;

	if (size == 0 || max - min < size - 1)
		return -EINVAL;

	if (mas_is_start(mas)) {
		mas_start(mas);
		mas->offset = mas_data_end(mas);
	} else if (mas->offset >= 2) {
		mas->offset -= 2;
	} else if (!mas_rewind_node(mas)) {
		return -EBUSY;
	}

	/* Empty set. */
	if (mas_is_none(mas) || mas_is_ptr(mas))
		return mas_sparse_area(mas, min, max, size, false);

	/* The start of the window can only be within these values. */
	mas->index = min;
	mas->last = max;

	while (!mas_rev_awalk(mas, size, &min, &max)) {
		if (last == mas->node) {
			if (!mas_rewind_node(mas))
				return -EBUSY;
		} else {
			last = mas->node;
		}
	}

	if (mas_is_err(mas))
		return xa_err(mas->node);

	if (unlikely(mas->offset == MAPLE_NODE_SLOTS))
		return -EBUSY;

	/* Trim the upper limit to the max. */
	if (max < mas->last)
		mas->last = max;

	mas->index = mas->last - size + 1;
	return 0;
}
EXPORT_SYMBOL_GPL(mas_empty_area_rev);

/*
 * mte_dead_leaves() - Mark all leaves of a node as dead.
 * @mas: The maple state
 * @slots: Pointer to the slot array
 * @type: The maple node type
 *
 * Must hold the write lock.
 *
 * Return: The number of leaves marked as dead.
 */
static inline
unsigned char mte_dead_leaves(struct maple_enode *enode, struct maple_tree *mt,
			      void __rcu **slots)
{
	struct maple_node *node;
	enum maple_type type;
	void *entry;
	int offset;

	for (offset = 0; offset < mt_slot_count(enode); offset++) {
		entry = mt_slot(mt, slots, offset);
		type = mte_node_type(entry);
		node = mte_to_node(entry);
		/* Use both node and type to catch LE & BE metadata */
		if (!node || !type)
			break;

		mte_set_node_dead(entry);
		node->type = type;
		rcu_assign_pointer(slots[offset], node);
	}

	return offset;
}

/**
 * mte_dead_walk() - Walk down a dead tree to just before the leaves
 * @enode: The maple encoded node
 * @offset: The starting offset
 *
 * Note: This can only be used from the RCU callback context.
 */
static void __rcu **mte_dead_walk(struct maple_enode **enode, unsigned char offset)
{
	struct maple_node *node, *next;
	void __rcu **slots = NULL;

	next = mte_to_node(*enode);
	do {
		*enode = ma_enode_ptr(next);
		node = mte_to_node(*enode);
		slots = ma_slots(node, node->type);
		next = rcu_dereference_protected(slots[offset],
					lock_is_held(&rcu_callback_map));
		offset = 0;
	} while (!ma_is_leaf(next->type));

	return slots;
}

/**
 * mt_free_walk() - Walk & free a tree in the RCU callback context
 * @head: The RCU head that's within the node.
 *
 * Note: This can only be used from the RCU callback context.
 */
static void mt_free_walk(struct rcu_head *head)
{
	void __rcu **slots;
	struct maple_node *node, *start;
	struct maple_enode *enode;
	unsigned char offset;
	enum maple_type type;

	node = container_of(head, struct maple_node, rcu);

	if (ma_is_leaf(node->type))
		goto free_leaf;

	start = node;
	enode = mt_mk_node(node, node->type);
	slots = mte_dead_walk(&enode, 0);
	node = mte_to_node(enode);
	do {
		mt_free_bulk(node->slot_len, slots);
		offset = node->parent_slot + 1;
		enode = node->piv_parent;
		if (mte_to_node(enode) == node)
			goto free_leaf;

		type = mte_node_type(enode);
		slots = ma_slots(mte_to_node(enode), type);
		if ((offset < mt_slots[type]) &&
		    rcu_dereference_protected(slots[offset],
					      lock_is_held(&rcu_callback_map)))
			slots = mte_dead_walk(&enode, offset);
		node = mte_to_node(enode);
	} while ((node != start) || (node->slot_len < offset));

	slots = ma_slots(node, node->type);
	mt_free_bulk(node->slot_len, slots);

free_leaf:
	mt_free_rcu(&node->rcu);
}

static inline void __rcu **mte_destroy_descend(struct maple_enode **enode,
	struct maple_tree *mt, struct maple_enode *prev, unsigned char offset)
{
	struct maple_node *node;
	struct maple_enode *next = *enode;
	void __rcu **slots = NULL;
	enum maple_type type;
	unsigned char next_offset = 0;

	do {
		*enode = next;
		node = mte_to_node(*enode);
		type = mte_node_type(*enode);
		slots = ma_slots(node, type);
		next = mt_slot_locked(mt, slots, next_offset);
		if ((mte_dead_node(next)))
			next = mt_slot_locked(mt, slots, ++next_offset);

		mte_set_node_dead(*enode);
		node->type = type;
		node->piv_parent = prev;
		node->parent_slot = offset;
		offset = next_offset;
		next_offset = 0;
		prev = *enode;
	} while (!mte_is_leaf(next));

	return slots;
}

static void mt_destroy_walk(struct maple_enode *enode, struct maple_tree *mt,
			    bool free)
{
	void __rcu **slots;
	struct maple_node *node = mte_to_node(enode);
	struct maple_enode *start;

	if (mte_is_leaf(enode)) {
		node->type = mte_node_type(enode);
		goto free_leaf;
	}

	start = enode;
	slots = mte_destroy_descend(&enode, mt, start, 0);
	node = mte_to_node(enode); // Updated in the above call.
	do {
		enum maple_type type;
		unsigned char offset;
		struct maple_enode *parent, *tmp;

		node->slot_len = mte_dead_leaves(enode, mt, slots);
		if (free)
			mt_free_bulk(node->slot_len, slots);
		offset = node->parent_slot + 1;
		enode = node->piv_parent;
		if (mte_to_node(enode) == node)
			goto free_leaf;

		type = mte_node_type(enode);
		slots = ma_slots(mte_to_node(enode), type);
		if (offset >= mt_slots[type])
			goto next;

		tmp = mt_slot_locked(mt, slots, offset);
		if (mte_node_type(tmp) && mte_to_node(tmp)) {
			parent = enode;
			enode = tmp;
			slots = mte_destroy_descend(&enode, mt, parent, offset);
		}
next:
		node = mte_to_node(enode);
	} while (start != enode);

	node = mte_to_node(enode);
	node->slot_len = mte_dead_leaves(enode, mt, slots);
	if (free)
		mt_free_bulk(node->slot_len, slots);

free_leaf:
	if (free)
		mt_free_rcu(&node->rcu);
	else
		mt_clear_meta(mt, node, node->type);
}

/*
 * mte_destroy_walk() - Free a tree or sub-tree.
 * @enode: the encoded maple node (maple_enode) to start
 * @mt: the tree to free - needed for node types.
 *
 * Must hold the write lock.
 */
static inline void mte_destroy_walk(struct maple_enode *enode,
				    struct maple_tree *mt)
{
	struct maple_node *node = mte_to_node(enode);

	if (mt_in_rcu(mt)) {
		mt_destroy_walk(enode, mt, false);
		call_rcu(&node->rcu, mt_free_walk);
	} else {
		mt_destroy_walk(enode, mt, true);
	}
}

static void mas_wr_store_setup(struct ma_wr_state *wr_mas)
{
	if (mas_is_start(wr_mas->mas))
		return;

	if (unlikely(mas_is_paused(wr_mas->mas)))
		goto reset;

	if (unlikely(mas_is_none(wr_mas->mas)))
		goto reset;

	/*
	 * A less strict version of mas_is_span_wr() where we allow spanning
	 * writes within this node.  This is to stop partial walks in
	 * mas_prealloc() from being reset.
	 */
	if (wr_mas->mas->last > wr_mas->mas->max)
		goto reset;

	if (wr_mas->entry)
		return;

	if (mte_is_leaf(wr_mas->mas->node) &&
	    wr_mas->mas->last == wr_mas->mas->max)
		goto reset;

	return;

reset:
	mas_reset(wr_mas->mas);
}

/* Interface */

/**
 * mas_store() - Store an @entry.
 * @mas: The maple state.
 * @entry: The entry to store.
 *
 * The @mas->index and @mas->last is used to set the range for the @entry.
 * Note: The @mas should have pre-allocated entries to ensure there is memory to
 * store the entry.  Please see mas_expected_entries()/mas_destroy() for more details.
 *
 * Return: the first entry between mas->index and mas->last or %NULL.
 */
void *mas_store(struct ma_state *mas, void *entry)
{
	MA_WR_STATE(wr_mas, mas, entry);

	trace_ma_write(__func__, mas, 0, entry);
#ifdef CONFIG_DEBUG_MAPLE_TREE
	if (MAS_WARN_ON(mas, mas->index > mas->last))
		pr_err("Error %lX > %lX %p\n", mas->index, mas->last, entry);

	if (mas->index > mas->last) {
		mas_set_err(mas, -EINVAL);
		return NULL;
	}

#endif

	/*
	 * Storing is the same operation as insert with the added caveat that it
	 * can overwrite entries.  Although this seems simple enough, one may
	 * want to examine what happens if a single store operation was to
	 * overwrite multiple entries within a self-balancing B-Tree.
	 */
	mas_wr_store_setup(&wr_mas);
	mas_wr_store_entry(&wr_mas);
	return wr_mas.content;
}
EXPORT_SYMBOL_GPL(mas_store);

/**
 * mas_store_gfp() - Store a value into the tree.
 * @mas: The maple state
 * @entry: The entry to store
 * @gfp: The GFP_FLAGS to use for allocations if necessary.
 *
 * Return: 0 on success, -EINVAL on invalid request, -ENOMEM if memory could not
 * be allocated.
 */
int mas_store_gfp(struct ma_state *mas, void *entry, gfp_t gfp)
{
	MA_WR_STATE(wr_mas, mas, entry);

	mas_wr_store_setup(&wr_mas);
	trace_ma_write(__func__, mas, 0, entry);
retry:
	mas_wr_store_entry(&wr_mas);
	if (unlikely(mas_nomem(mas, gfp)))
		goto retry;

	if (unlikely(mas_is_err(mas)))
		return xa_err(mas->node);

	return 0;
}
EXPORT_SYMBOL_GPL(mas_store_gfp);

/**
 * mas_store_prealloc() - Store a value into the tree using memory
 * preallocated in the maple state.
 * @mas: The maple state
 * @entry: The entry to store.
 */
void mas_store_prealloc(struct ma_state *mas, void *entry)
{
	MA_WR_STATE(wr_mas, mas, entry);

	mas_wr_store_setup(&wr_mas);
	trace_ma_write(__func__, mas, 0, entry);
	mas_wr_store_entry(&wr_mas);
	MAS_WR_BUG_ON(&wr_mas, mas_is_err(mas));
	mas_destroy(mas);
}
EXPORT_SYMBOL_GPL(mas_store_prealloc);

/**
 * mas_preallocate() - Preallocate enough nodes for a store operation
 * @mas: The maple state
 * @entry: The entry that will be stored
 * @gfp: The GFP_FLAGS to use for allocations.
 *
 * Return: 0 on success, -ENOMEM if memory could not be allocated.
 */
int mas_preallocate(struct ma_state *mas, void *entry, gfp_t gfp)
{
	MA_WR_STATE(wr_mas, mas, entry);
	unsigned char node_size;
	int request = 1;
	int ret;


	if (unlikely(!mas->index && mas->last == ULONG_MAX))
		goto ask_now;

	mas_wr_store_setup(&wr_mas);
	wr_mas.content = mas_start(mas);
	/* Root expand */
	if (unlikely(mas_is_none(mas) || mas_is_ptr(mas)))
		goto ask_now;

	if (unlikely(!mas_wr_walk(&wr_mas))) {
		/* Spanning store, use worst case for now */
		request = 1 + mas_mt_height(mas) * 3;
		goto ask_now;
	}

	/* At this point, we are at the leaf node that needs to be altered. */
	/* Exact fit, no nodes needed. */
	if (wr_mas.r_min == mas->index && wr_mas.r_max == mas->last)
		return 0;

	mas_wr_end_piv(&wr_mas);
	node_size = mas_wr_new_end(&wr_mas);
	if (node_size >= mt_slots[wr_mas.type]) {
		/* Split, worst case for now. */
		request = 1 + mas_mt_height(mas) * 2;
		goto ask_now;
	}

	/* New root needs a singe node */
	if (unlikely(mte_is_root(mas->node)))
		goto ask_now;

	/* Potential spanning rebalance collapsing a node, use worst-case */
	if (node_size  - 1 <= mt_min_slots[wr_mas.type])
		request = mas_mt_height(mas) * 2 - 1;

	/* node store, slot store needs one node */
ask_now:
	mas_node_count_gfp(mas, request, gfp);
	mas->mas_flags |= MA_STATE_PREALLOC;
	if (likely(!mas_is_err(mas)))
		return 0;

	mas_set_alloc_req(mas, 0);
	ret = xa_err(mas->node);
	mas_reset(mas);
	mas_destroy(mas);
	mas_reset(mas);
	return ret;
}
EXPORT_SYMBOL_GPL(mas_preallocate);

/*
 * mas_destroy() - destroy a maple state.
 * @mas: The maple state
 *
 * Upon completion, check the left-most node and rebalance against the node to
 * the right if necessary.  Frees any allocated nodes associated with this maple
 * state.
 */
void mas_destroy(struct ma_state *mas)
{
	struct maple_alloc *node;
	unsigned long total;

	/*
	 * When using mas_for_each() to insert an expected number of elements,
	 * it is possible that the number inserted is less than the expected
	 * number.  To fix an invalid final node, a check is performed here to
	 * rebalance the previous node with the final node.
	 */
	if (mas->mas_flags & MA_STATE_REBALANCE) {
		unsigned char end;

		mas_start(mas);
		mtree_range_walk(mas);
		end = mas_data_end(mas) + 1;
		if (end < mt_min_slot_count(mas->node) - 1)
			mas_destroy_rebalance(mas, end);

		mas->mas_flags &= ~MA_STATE_REBALANCE;
	}
	mas->mas_flags &= ~(MA_STATE_BULK|MA_STATE_PREALLOC);

	total = mas_allocated(mas);
	while (total) {
		node = mas->alloc;
		mas->alloc = node->slot[0];
		if (node->node_count > 1) {
			size_t count = node->node_count - 1;

			mt_free_bulk(count, (void __rcu **)&node->slot[1]);
			total -= count;
		}
		kmem_cache_free(maple_node_cache, node);
		total--;
	}

	mas->alloc = NULL;
}
EXPORT_SYMBOL_GPL(mas_destroy);

/*
 * mas_expected_entries() - Set the expected number of entries that will be inserted.
 * @mas: The maple state
 * @nr_entries: The number of expected entries.
 *
 * This will attempt to pre-allocate enough nodes to store the expected number
 * of entries.  The allocations will occur using the bulk allocator interface
 * for speed.  Please call mas_destroy() on the @mas after inserting the entries
 * to ensure any unused nodes are freed.
 *
 * Return: 0 on success, -ENOMEM if memory could not be allocated.
 */
int mas_expected_entries(struct ma_state *mas, unsigned long nr_entries)
{
	int nonleaf_cap = MAPLE_ARANGE64_SLOTS - 2;
	struct maple_enode *enode = mas->node;
	int nr_nodes;
	int ret;

	/*
	 * Sometimes it is necessary to duplicate a tree to a new tree, such as
	 * forking a process and duplicating the VMAs from one tree to a new
	 * tree.  When such a situation arises, it is known that the new tree is
	 * not going to be used until the entire tree is populated.  For
	 * performance reasons, it is best to use a bulk load with RCU disabled.
	 * This allows for optimistic splitting that favours the left and reuse
	 * of nodes during the operation.
	 */

	/* Optimize splitting for bulk insert in-order */
	mas->mas_flags |= MA_STATE_BULK;

	/*
	 * Avoid overflow, assume a gap between each entry and a trailing null.
	 * If this is wrong, it just means allocation can happen during
	 * insertion of entries.
	 */
	nr_nodes = max(nr_entries, nr_entries * 2 + 1);
	if (!mt_is_alloc(mas->tree))
		nonleaf_cap = MAPLE_RANGE64_SLOTS - 2;

	/* Leaves; reduce slots to keep space for expansion */
	nr_nodes = DIV_ROUND_UP(nr_nodes, MAPLE_RANGE64_SLOTS - 2);
	/* Internal nodes */
	nr_nodes += DIV_ROUND_UP(nr_nodes, nonleaf_cap);
	/* Add working room for split (2 nodes) + new parents */
	mas_node_count(mas, nr_nodes + 3);

	/* Detect if allocations run out */
	mas->mas_flags |= MA_STATE_PREALLOC;

	if (!mas_is_err(mas))
		return 0;

	ret = xa_err(mas->node);
	mas->node = enode;
	mas_destroy(mas);
	return ret;

}
EXPORT_SYMBOL_GPL(mas_expected_entries);

static inline bool mas_next_setup(struct ma_state *mas, unsigned long max,
		void **entry)
{
	bool was_none = mas_is_none(mas);

	if (mas_is_none(mas) || mas_is_paused(mas))
		mas->node = MAS_START;

	if (mas_is_start(mas))
		*entry = mas_walk(mas); /* Retries on dead nodes handled by mas_walk */

	if (mas_is_ptr(mas)) {
		*entry = NULL;
		if (was_none && mas->index == 0) {
			mas->index = mas->last = 0;
			return true;
		}
		mas->index = 1;
		mas->last = ULONG_MAX;
		mas->node = MAS_NONE;
		return true;
	}

	if (mas_is_none(mas))
		return true;
	return false;
}

/**
 * mas_next() - Get the next entry.
 * @mas: The maple state
 * @max: The maximum index to check.
 *
 * Returns the next entry after @mas->index.
 * Must hold rcu_read_lock or the write lock.
 * Can return the zero entry.
 *
 * Return: The next entry or %NULL
 */
void *mas_next(struct ma_state *mas, unsigned long max)
{
	void *entry = NULL;

	if (mas_next_setup(mas, max, &entry))
		return entry;

	/* Retries on dead nodes handled by mas_next_slot */
	return mas_next_slot(mas, max, false);
}
EXPORT_SYMBOL_GPL(mas_next);

/**
 * mas_next_range() - Advance the maple state to the next range
 * @mas: The maple state
 * @max: The maximum index to check.
 *
 * Sets @mas->index and @mas->last to the range.
 * Must hold rcu_read_lock or the write lock.
 * Can return the zero entry.
 *
 * Return: The next entry or %NULL
 */
void *mas_next_range(struct ma_state *mas, unsigned long max)
{
	void *entry = NULL;

	if (mas_next_setup(mas, max, &entry))
		return entry;

	/* Retries on dead nodes handled by mas_next_slot */
	return mas_next_slot(mas, max, true);
}
EXPORT_SYMBOL_GPL(mas_next_range);

/**
 * mt_next() - get the next value in the maple tree
 * @mt: The maple tree
 * @index: The start index
 * @max: The maximum index to check
 *
 * Takes RCU read lock internally to protect the search, which does not
 * protect the returned pointer after dropping RCU read lock.
 * See also: Documentation/core-api/maple_tree.rst
 *
 * Return: The entry higher than @index or %NULL if nothing is found.
 */
void *mt_next(struct maple_tree *mt, unsigned long index, unsigned long max)
{
	void *entry = NULL;
	MA_STATE(mas, mt, index, index);

	rcu_read_lock();
	entry = mas_next(&mas, max);
	rcu_read_unlock();
	return entry;
}
EXPORT_SYMBOL_GPL(mt_next);

static inline bool mas_prev_setup(struct ma_state *mas, unsigned long min,
		void **entry)
{
	if (mas->index <= min)
		goto none;

	if (mas_is_none(mas) || mas_is_paused(mas))
		mas->node = MAS_START;

	if (mas_is_start(mas)) {
		mas_walk(mas);
		if (!mas->index)
			goto none;
	}

	if (unlikely(mas_is_ptr(mas))) {
		if (!mas->index)
			goto none;
		mas->index = mas->last = 0;
		*entry = mas_root(mas);
		return true;
	}

	if (mas_is_none(mas)) {
		if (mas->index) {
			/* Walked to out-of-range pointer? */
			mas->index = mas->last = 0;
			mas->node = MAS_ROOT;
			*entry = mas_root(mas);
			return true;
		}
		return true;
	}

	return false;

none:
	mas->node = MAS_NONE;
	return true;
}

/**
 * mas_prev() - Get the previous entry
 * @mas: The maple state
 * @min: The minimum value to check.
 *
 * Must hold rcu_read_lock or the write lock.
 * Will reset mas to MAS_START if the node is MAS_NONE.  Will stop on not
 * searchable nodes.
 *
 * Return: the previous value or %NULL.
 */
void *mas_prev(struct ma_state *mas, unsigned long min)
{
	void *entry = NULL;

	if (mas_prev_setup(mas, min, &entry))
		return entry;

	return mas_prev_slot(mas, min, false);
}
EXPORT_SYMBOL_GPL(mas_prev);

/**
 * mas_prev_range() - Advance to the previous range
 * @mas: The maple state
 * @min: The minimum value to check.
 *
 * Sets @mas->index and @mas->last to the range.
 * Must hold rcu_read_lock or the write lock.
 * Will reset mas to MAS_START if the node is MAS_NONE.  Will stop on not
 * searchable nodes.
 *
 * Return: the previous value or %NULL.
 */
void *mas_prev_range(struct ma_state *mas, unsigned long min)
{
	void *entry = NULL;

	if (mas_prev_setup(mas, min, &entry))
		return entry;

	return mas_prev_slot(mas, min, true);
}
EXPORT_SYMBOL_GPL(mas_prev_range);

/**
 * mt_prev() - get the previous value in the maple tree
 * @mt: The maple tree
 * @index: The start index
 * @min: The minimum index to check
 *
 * Takes RCU read lock internally to protect the search, which does not
 * protect the returned pointer after dropping RCU read lock.
 * See also: Documentation/core-api/maple_tree.rst
 *
 * Return: The entry before @index or %NULL if nothing is found.
 */
void *mt_prev(struct maple_tree *mt, unsigned long index, unsigned long min)
{
	void *entry = NULL;
	MA_STATE(mas, mt, index, index);

	rcu_read_lock();
	entry = mas_prev(&mas, min);
	rcu_read_unlock();
	return entry;
}
EXPORT_SYMBOL_GPL(mt_prev);

/**
 * mas_pause() - Pause a mas_find/mas_for_each to drop the lock.
 * @mas: The maple state to pause
 *
 * Some users need to pause a walk and drop the lock they're holding in
 * order to yield to a higher priority thread or carry out an operation
 * on an entry.  Those users should call this function before they drop
 * the lock.  It resets the @mas to be suitable for the next iteration
 * of the loop after the user has reacquired the lock.  If most entries
 * found during a walk require you to call mas_pause(), the mt_for_each()
 * iterator may be more appropriate.
 *
 */
void mas_pause(struct ma_state *mas)
{
	mas->node = MAS_PAUSE;
}
EXPORT_SYMBOL_GPL(mas_pause);

/**
 * mas_find_setup() - Internal function to set up mas_find*().
 * @mas: The maple state
 * @max: The maximum index
 * @entry: Pointer to the entry
 *
 * Returns: True if entry is the answer, false otherwise.
 */
static inline bool mas_find_setup(struct ma_state *mas, unsigned long max,
		void **entry)
{
	*entry = NULL;

	if (unlikely(mas_is_none(mas))) {
		if (unlikely(mas->last >= max))
			return true;

		mas->index = mas->last;
		mas->node = MAS_START;
	} else if (unlikely(mas_is_paused(mas))) {
		if (unlikely(mas->last >= max))
			return true;

		mas->node = MAS_START;
		mas->index = ++mas->last;
	} else if (unlikely(mas_is_ptr(mas)))
		goto ptr_out_of_range;

	if (unlikely(mas_is_start(mas))) {
		/* First run or continue */
		if (mas->index > max)
			return true;

		*entry = mas_walk(mas);
		if (*entry)
			return true;

	}

	if (unlikely(!mas_searchable(mas))) {
		if (unlikely(mas_is_ptr(mas)))
			goto ptr_out_of_range;

		return true;
	}

	if (mas->index == max)
		return true;

	return false;

ptr_out_of_range:
	mas->node = MAS_NONE;
	mas->index = 1;
	mas->last = ULONG_MAX;
	return true;
}

/**
 * mas_find() - On the first call, find the entry at or after mas->index up to
 * %max.  Otherwise, find the entry after mas->index.
 * @mas: The maple state
 * @max: The maximum value to check.
 *
 * Must hold rcu_read_lock or the write lock.
 * If an entry exists, last and index are updated accordingly.
 * May set @mas->node to MAS_NONE.
 *
 * Return: The entry or %NULL.
 */
void *mas_find(struct ma_state *mas, unsigned long max)
{
	void *entry = NULL;

	if (mas_find_setup(mas, max, &entry))
		return entry;

	/* Retries on dead nodes handled by mas_next_slot */
	return mas_next_slot(mas, max, false);
}
EXPORT_SYMBOL_GPL(mas_find);

/**
 * mas_find_range() - On the first call, find the entry at or after
 * mas->index up to %max.  Otherwise, advance to the next slot mas->index.
 * @mas: The maple state
 * @max: The maximum value to check.
 *
 * Must hold rcu_read_lock or the write lock.
 * If an entry exists, last and index are updated accordingly.
 * May set @mas->node to MAS_NONE.
 *
 * Return: The entry or %NULL.
 */
void *mas_find_range(struct ma_state *mas, unsigned long max)
{
	void *entry;

	if (mas_find_setup(mas, max, &entry))
		return entry;

	/* Retries on dead nodes handled by mas_next_slot */
	return mas_next_slot(mas, max, true);
}
EXPORT_SYMBOL_GPL(mas_find_range);

/**
 * mas_find_rev_setup() - Internal function to set up mas_find_*_rev()
 * @mas: The maple state
 * @min: The minimum index
 * @entry: Pointer to the entry
 *
 * Returns: True if entry is the answer, false otherwise.
 */
static inline bool mas_find_rev_setup(struct ma_state *mas, unsigned long min,
		void **entry)
{
	*entry = NULL;

	if (unlikely(mas_is_none(mas))) {
		if (mas->index <= min)
			goto none;

		mas->last = mas->index;
		mas->node = MAS_START;
	}

	if (unlikely(mas_is_paused(mas))) {
		if (unlikely(mas->index <= min)) {
			mas->node = MAS_NONE;
			return true;
		}
		mas->node = MAS_START;
		mas->last = --mas->index;
	}

	if (unlikely(mas_is_start(mas))) {
		/* First run or continue */
		if (mas->index < min)
			return true;

		*entry = mas_walk(mas);
		if (*entry)
			return true;
	}

	if (unlikely(!mas_searchable(mas))) {
		if (mas_is_ptr(mas))
			goto none;

		if (mas_is_none(mas)) {
			/*
			 * Walked to the location, and there was nothing so the
			 * previous location is 0.
			 */
			mas->last = mas->index = 0;
			mas->node = MAS_ROOT;
			*entry = mas_root(mas);
			return true;
		}
	}

	if (mas->index < min)
		return true;

	return false;

none:
	mas->node = MAS_NONE;
	return true;
}

/**
 * mas_find_rev: On the first call, find the first non-null entry at or below
 * mas->index down to %min.  Otherwise find the first non-null entry below
 * mas->index down to %min.
 * @mas: The maple state
 * @min: The minimum value to check.
 *
 * Must hold rcu_read_lock or the write lock.
 * If an entry exists, last and index are updated accordingly.
 * May set @mas->node to MAS_NONE.
 *
 * Return: The entry or %NULL.
 */
void *mas_find_rev(struct ma_state *mas, unsigned long min)
{
	void *entry;

	if (mas_find_rev_setup(mas, min, &entry))
		return entry;

	/* Retries on dead nodes handled by mas_prev_slot */
	return mas_prev_slot(mas, min, false);

}
EXPORT_SYMBOL_GPL(mas_find_rev);

/**
 * mas_find_range_rev: On the first call, find the first non-null entry at or
 * below mas->index down to %min.  Otherwise advance to the previous slot after
 * mas->index down to %min.
 * @mas: The maple state
 * @min: The minimum value to check.
 *
 * Must hold rcu_read_lock or the write lock.
 * If an entry exists, last and index are updated accordingly.
 * May set @mas->node to MAS_NONE.
 *
 * Return: The entry or %NULL.
 */
void *mas_find_range_rev(struct ma_state *mas, unsigned long min)
{
	void *entry;

	if (mas_find_rev_setup(mas, min, &entry))
		return entry;

	/* Retries on dead nodes handled by mas_prev_slot */
	return mas_prev_slot(mas, min, true);
}
EXPORT_SYMBOL_GPL(mas_find_range_rev);

/**
 * mas_erase() - Find the range in which index resides and erase the entire
 * range.
 * @mas: The maple state
 *
 * Must hold the write lock.
 * Searches for @mas->index, sets @mas->index and @mas->last to the range and
 * erases that range.
 *
 * Return: the entry that was erased or %NULL, @mas->index and @mas->last are updated.
 */
void *mas_erase(struct ma_state *mas)
{
	void *entry;
	MA_WR_STATE(wr_mas, mas, NULL);

	if (mas_is_none(mas) || mas_is_paused(mas))
		mas->node = MAS_START;

	/* Retry unnecessary when holding the write lock. */
	entry = mas_state_walk(mas);
	if (!entry)
		return NULL;

write_retry:
	/* Must reset to ensure spanning writes of last slot are detected */
	mas_reset(mas);
	mas_wr_store_setup(&wr_mas);
	mas_wr_store_entry(&wr_mas);
	if (mas_nomem(mas, GFP_KERNEL))
		goto write_retry;

	return entry;
}
EXPORT_SYMBOL_GPL(mas_erase);

/**
 * mas_nomem() - Check if there was an error allocating and do the allocation
 * if necessary If there are allocations, then free them.
 * @mas: The maple state
 * @gfp: The GFP_FLAGS to use for allocations
 * Return: true on allocation, false otherwise.
 */
bool mas_nomem(struct ma_state *mas, gfp_t gfp)
	__must_hold(mas->tree->ma_lock)
{
	if (likely(mas->node != MA_ERROR(-ENOMEM))) {
		mas_destroy(mas);
		return false;
	}

	if (gfpflags_allow_blocking(gfp) && !mt_external_lock(mas->tree)) {
		mtree_unlock(mas->tree);
		mas_alloc_nodes(mas, gfp);
		mtree_lock(mas->tree);
	} else {
		mas_alloc_nodes(mas, gfp);
	}

	if (!mas_allocated(mas))
		return false;

	mas->node = MAS_START;
	return true;
}

void __init maple_tree_init(void)
{
	maple_node_cache = kmem_cache_create("maple_node",
			sizeof(struct maple_node), sizeof(struct maple_node),
			SLAB_PANIC, NULL);
}

/**
 * mtree_load() - Load a value stored in a maple tree
 * @mt: The maple tree
 * @index: The index to load
 *
 * Return: the entry or %NULL
 */
void *mtree_load(struct maple_tree *mt, unsigned long index)
{
	MA_STATE(mas, mt, index, index);
	void *entry;

	trace_ma_read(__func__, &mas);
	rcu_read_lock();
retry:
	entry = mas_start(&mas);
	if (unlikely(mas_is_none(&mas)))
		goto unlock;

	if (unlikely(mas_is_ptr(&mas))) {
		if (index)
			entry = NULL;

		goto unlock;
	}

	entry = mtree_lookup_walk(&mas);
	if (!entry && unlikely(mas_is_start(&mas)))
		goto retry;
unlock:
	rcu_read_unlock();
	if (xa_is_zero(entry))
		return NULL;

	return entry;
}
EXPORT_SYMBOL(mtree_load);

/**
 * mtree_store_range() - Store an entry at a given range.
 * @mt: The maple tree
 * @index: The start of the range
 * @last: The end of the range
 * @entry: The entry to store
 * @gfp: The GFP_FLAGS to use for allocations
 *
 * Return: 0 on success, -EINVAL on invalid request, -ENOMEM if memory could not
 * be allocated.
 */
int mtree_store_range(struct maple_tree *mt, unsigned long index,
		unsigned long last, void *entry, gfp_t gfp)
{
	MA_STATE(mas, mt, index, last);
	MA_WR_STATE(wr_mas, &mas, entry);

	trace_ma_write(__func__, &mas, 0, entry);
	if (WARN_ON_ONCE(xa_is_advanced(entry)))
		return -EINVAL;

	if (index > last)
		return -EINVAL;

	mtree_lock(mt);
retry:
	mas_wr_store_entry(&wr_mas);
	if (mas_nomem(&mas, gfp))
		goto retry;

	mtree_unlock(mt);
	if (mas_is_err(&mas))
		return xa_err(mas.node);

	return 0;
}
EXPORT_SYMBOL(mtree_store_range);

/**
 * mtree_store() - Store an entry at a given index.
 * @mt: The maple tree
 * @index: The index to store the value
 * @entry: The entry to store
 * @gfp: The GFP_FLAGS to use for allocations
 *
 * Return: 0 on success, -EINVAL on invalid request, -ENOMEM if memory could not
 * be allocated.
 */
int mtree_store(struct maple_tree *mt, unsigned long index, void *entry,
		 gfp_t gfp)
{
	return mtree_store_range(mt, index, index, entry, gfp);
}
EXPORT_SYMBOL(mtree_store);

/**
 * mtree_insert_range() - Insert an entry at a given range if there is no value.
 * @mt: The maple tree
 * @first: The start of the range
 * @last: The end of the range
 * @entry: The entry to store
 * @gfp: The GFP_FLAGS to use for allocations.
 *
 * Return: 0 on success, -EEXISTS if the range is occupied, -EINVAL on invalid
 * request, -ENOMEM if memory could not be allocated.
 */
int mtree_insert_range(struct maple_tree *mt, unsigned long first,
		unsigned long last, void *entry, gfp_t gfp)
{
	MA_STATE(ms, mt, first, last);

	if (WARN_ON_ONCE(xa_is_advanced(entry)))
		return -EINVAL;

	if (first > last)
		return -EINVAL;

	mtree_lock(mt);
retry:
	mas_insert(&ms, entry);
	if (mas_nomem(&ms, gfp))
		goto retry;

	mtree_unlock(mt);
	if (mas_is_err(&ms))
		return xa_err(ms.node);

	return 0;
}
EXPORT_SYMBOL(mtree_insert_range);

/**
 * mtree_insert() - Insert an entry at a given index if there is no value.
 * @mt: The maple tree
 * @index : The index to store the value
 * @entry: The entry to store
 * @gfp: The GFP_FLAGS to use for allocations.
 *
 * Return: 0 on success, -EEXISTS if the range is occupied, -EINVAL on invalid
 * request, -ENOMEM if memory could not be allocated.
 */
int mtree_insert(struct maple_tree *mt, unsigned long index, void *entry,
		 gfp_t gfp)
{
	return mtree_insert_range(mt, index, index, entry, gfp);
}
EXPORT_SYMBOL(mtree_insert);

int mtree_alloc_range(struct maple_tree *mt, unsigned long *startp,
		void *entry, unsigned long size, unsigned long min,
		unsigned long max, gfp_t gfp)
{
	int ret = 0;

	MA_STATE(mas, mt, 0, 0);
	if (!mt_is_alloc(mt))
		return -EINVAL;

	if (WARN_ON_ONCE(mt_is_reserved(entry)))
		return -EINVAL;

	mtree_lock(mt);
retry:
	ret = mas_empty_area(&mas, min, max, size);
	if (ret)
		goto unlock;

	mas_insert(&mas, entry);
	/*
	 * mas_nomem() may release the lock, causing the allocated area
	 * to be unavailable, so try to allocate a free area again.
	 */
	if (mas_nomem(&mas, gfp))
		goto retry;

	if (mas_is_err(&mas))
		ret = xa_err(mas.node);
	else
		*startp = mas.index;

unlock:
	mtree_unlock(mt);
	return ret;
}
EXPORT_SYMBOL(mtree_alloc_range);

int mtree_alloc_rrange(struct maple_tree *mt, unsigned long *startp,
		void *entry, unsigned long size, unsigned long min,
		unsigned long max, gfp_t gfp)
{
	int ret = 0;

	MA_STATE(mas, mt, 0, 0);
	if (!mt_is_alloc(mt))
		return -EINVAL;

	if (WARN_ON_ONCE(mt_is_reserved(entry)))
		return -EINVAL;

	mtree_lock(mt);
retry:
	ret = mas_empty_area_rev(&mas, min, max, size);
	if (ret)
		goto unlock;

	mas_insert(&mas, entry);
	/*
	 * mas_nomem() may release the lock, causing the allocated area
	 * to be unavailable, so try to allocate a free area again.
	 */
	if (mas_nomem(&mas, gfp))
		goto retry;

	if (mas_is_err(&mas))
		ret = xa_err(mas.node);
	else
		*startp = mas.index;

unlock:
	mtree_unlock(mt);
	return ret;
}
EXPORT_SYMBOL(mtree_alloc_rrange);

/**
 * mtree_erase() - Find an index and erase the entire range.
 * @mt: The maple tree
 * @index: The index to erase
 *
 * Erasing is the same as a walk to an entry then a store of a NULL to that
 * ENTIRE range.  In fact, it is implemented as such using the advanced API.
 *
 * Return: The entry stored at the @index or %NULL
 */
void *mtree_erase(struct maple_tree *mt, unsigned long index)
{
	void *entry = NULL;

	MA_STATE(mas, mt, index, index);
	trace_ma_op(__func__, &mas);

	mtree_lock(mt);
	entry = mas_erase(&mas);
	mtree_unlock(mt);

	return entry;
}
EXPORT_SYMBOL(mtree_erase);

/**
 * __mt_destroy() - Walk and free all nodes of a locked maple tree.
 * @mt: The maple tree
 *
 * Note: Does not handle locking.
 */
void __mt_destroy(struct maple_tree *mt)
{
	void *root = mt_root_locked(mt);

	rcu_assign_pointer(mt->ma_root, NULL);
	if (xa_is_node(root))
		mte_destroy_walk(root, mt);

	mt->ma_flags = 0;
}
EXPORT_SYMBOL_GPL(__mt_destroy);

/**
 * mtree_destroy() - Destroy a maple tree
 * @mt: The maple tree
 *
 * Frees all resources used by the tree.  Handles locking.
 */
void mtree_destroy(struct maple_tree *mt)
{
	mtree_lock(mt);
	__mt_destroy(mt);
	mtree_unlock(mt);
}
EXPORT_SYMBOL(mtree_destroy);

/**
 * mt_find() - Search from the start up until an entry is found.
 * @mt: The maple tree
 * @index: Pointer which contains the start location of the search
 * @max: The maximum value of the search range
<<<<<<< HEAD
 *
 * Takes RCU read lock internally to protect the search, which does not
 * protect the returned pointer after dropping RCU read lock.
 * See also: Documentation/core-api/maple_tree.rst
 *
=======
 *
 * Takes RCU read lock internally to protect the search, which does not
 * protect the returned pointer after dropping RCU read lock.
 * See also: Documentation/core-api/maple_tree.rst
 *
>>>>>>> 62bee9f9
 * In case that an entry is found @index is updated to point to the next
 * possible entry independent whether the found entry is occupying a
 * single index or a range if indices.
 *
 * Return: The entry at or after the @index or %NULL
 */
void *mt_find(struct maple_tree *mt, unsigned long *index, unsigned long max)
{
	MA_STATE(mas, mt, *index, *index);
	void *entry;
#ifdef CONFIG_DEBUG_MAPLE_TREE
	unsigned long copy = *index;
#endif

	trace_ma_read(__func__, &mas);

	if ((*index) > max)
		return NULL;

	rcu_read_lock();
retry:
	entry = mas_state_walk(&mas);
	if (mas_is_start(&mas))
		goto retry;

	if (unlikely(xa_is_zero(entry)))
		entry = NULL;

	if (entry)
		goto unlock;

	while (mas_searchable(&mas) && (mas.last < max)) {
		entry = mas_next_entry(&mas, max);
		if (likely(entry && !xa_is_zero(entry)))
			break;
	}

	if (unlikely(xa_is_zero(entry)))
		entry = NULL;
unlock:
	rcu_read_unlock();
	if (likely(entry)) {
		*index = mas.last + 1;
#ifdef CONFIG_DEBUG_MAPLE_TREE
		if (MT_WARN_ON(mt, (*index) && ((*index) <= copy)))
			pr_err("index not increased! %lx <= %lx\n",
			       *index, copy);
#endif
	}

	return entry;
}
EXPORT_SYMBOL(mt_find);

/**
 * mt_find_after() - Search from the start up until an entry is found.
 * @mt: The maple tree
 * @index: Pointer which contains the start location of the search
 * @max: The maximum value to check
 *
 * Same as mt_find() except that it checks @index for 0 before
 * searching. If @index == 0, the search is aborted. This covers a wrap
 * around of @index to 0 in an iterator loop.
 *
 * Return: The entry at or after the @index or %NULL
 */
void *mt_find_after(struct maple_tree *mt, unsigned long *index,
		    unsigned long max)
{
	if (!(*index))
		return NULL;

	return mt_find(mt, index, max);
}
EXPORT_SYMBOL(mt_find_after);

#ifdef CONFIG_DEBUG_MAPLE_TREE
atomic_t maple_tree_tests_run;
EXPORT_SYMBOL_GPL(maple_tree_tests_run);
atomic_t maple_tree_tests_passed;
EXPORT_SYMBOL_GPL(maple_tree_tests_passed);

#ifndef __KERNEL__
extern void kmem_cache_set_non_kernel(struct kmem_cache *, unsigned int);
void mt_set_non_kernel(unsigned int val)
{
	kmem_cache_set_non_kernel(maple_node_cache, val);
}

extern unsigned long kmem_cache_get_alloc(struct kmem_cache *);
unsigned long mt_get_alloc_size(void)
{
	return kmem_cache_get_alloc(maple_node_cache);
}

extern void kmem_cache_zero_nr_tallocated(struct kmem_cache *);
void mt_zero_nr_tallocated(void)
{
	kmem_cache_zero_nr_tallocated(maple_node_cache);
}

extern unsigned int kmem_cache_nr_tallocated(struct kmem_cache *);
unsigned int mt_nr_tallocated(void)
{
	return kmem_cache_nr_tallocated(maple_node_cache);
}

extern unsigned int kmem_cache_nr_allocated(struct kmem_cache *);
unsigned int mt_nr_allocated(void)
{
	return kmem_cache_nr_allocated(maple_node_cache);
}

/*
 * mas_dead_node() - Check if the maple state is pointing to a dead node.
 * @mas: The maple state
 * @index: The index to restore in @mas.
 *
 * Used in test code.
 * Return: 1 if @mas has been reset to MAS_START, 0 otherwise.
 */
static inline int mas_dead_node(struct ma_state *mas, unsigned long index)
{
	if (unlikely(!mas_searchable(mas) || mas_is_start(mas)))
		return 0;

	if (likely(!mte_dead_node(mas->node)))
		return 0;

	mas_rewalk(mas, index);
	return 1;
}

void mt_cache_shrink(void)
{
}
#else
/*
 * mt_cache_shrink() - For testing, don't use this.
 *
 * Certain testcases can trigger an OOM when combined with other memory
 * debugging configuration options.  This function is used to reduce the
 * possibility of an out of memory even due to kmem_cache objects remaining
 * around for longer than usual.
 */
void mt_cache_shrink(void)
{
	kmem_cache_shrink(maple_node_cache);

}
EXPORT_SYMBOL_GPL(mt_cache_shrink);

#endif /* not defined __KERNEL__ */
/*
 * mas_get_slot() - Get the entry in the maple state node stored at @offset.
 * @mas: The maple state
 * @offset: The offset into the slot array to fetch.
 *
 * Return: The entry stored at @offset.
 */
static inline struct maple_enode *mas_get_slot(struct ma_state *mas,
		unsigned char offset)
{
	return mas_slot(mas, ma_slots(mas_mn(mas), mte_node_type(mas->node)),
			offset);
}

/* Depth first search, post-order */
static void mas_dfs_postorder(struct ma_state *mas, unsigned long max)
{

	struct maple_enode *p = MAS_NONE, *mn = mas->node;
	unsigned long p_min, p_max;

	mas_next_node(mas, mas_mn(mas), max);
	if (!mas_is_none(mas))
		return;

	if (mte_is_root(mn))
		return;

	mas->node = mn;
	mas_ascend(mas);
	do {
		p = mas->node;
		p_min = mas->min;
		p_max = mas->max;
		mas_prev_node(mas, 0);
	} while (!mas_is_none(mas));

	mas->node = p;
	mas->max = p_max;
	mas->min = p_min;
}

/* Tree validations */
static void mt_dump_node(const struct maple_tree *mt, void *entry,
		unsigned long min, unsigned long max, unsigned int depth,
		enum mt_dump_format format);
static void mt_dump_range(unsigned long min, unsigned long max,
			  unsigned int depth, enum mt_dump_format format)
{
	static const char spaces[] = "                                ";

	switch(format) {
	case mt_dump_hex:
		if (min == max)
			pr_info("%.*s%lx: ", depth * 2, spaces, min);
		else
			pr_info("%.*s%lx-%lx: ", depth * 2, spaces, min, max);
		break;
	default:
	case mt_dump_dec:
		if (min == max)
			pr_info("%.*s%lu: ", depth * 2, spaces, min);
		else
			pr_info("%.*s%lu-%lu: ", depth * 2, spaces, min, max);
	}
}

static void mt_dump_entry(void *entry, unsigned long min, unsigned long max,
			  unsigned int depth, enum mt_dump_format format)
{
	mt_dump_range(min, max, depth, format);

	if (xa_is_value(entry))
		pr_cont("value %ld (0x%lx) [%p]\n", xa_to_value(entry),
				xa_to_value(entry), entry);
	else if (xa_is_zero(entry))
		pr_cont("zero (%ld)\n", xa_to_internal(entry));
	else if (mt_is_reserved(entry))
		pr_cont("UNKNOWN ENTRY (%p)\n", entry);
	else
		pr_cont("%p\n", entry);
}

static void mt_dump_range64(const struct maple_tree *mt, void *entry,
		unsigned long min, unsigned long max, unsigned int depth,
		enum mt_dump_format format)
{
	struct maple_range_64 *node = &mte_to_node(entry)->mr64;
	bool leaf = mte_is_leaf(entry);
	unsigned long first = min;
	int i;

	pr_cont(" contents: ");
	for (i = 0; i < MAPLE_RANGE64_SLOTS - 1; i++) {
		switch(format) {
		case mt_dump_hex:
			pr_cont("%p %lX ", node->slot[i], node->pivot[i]);
			break;
		default:
		case mt_dump_dec:
			pr_cont("%p %lu ", node->slot[i], node->pivot[i]);
		}
	}
	pr_cont("%p\n", node->slot[i]);
	for (i = 0; i < MAPLE_RANGE64_SLOTS; i++) {
		unsigned long last = max;

		if (i < (MAPLE_RANGE64_SLOTS - 1))
			last = node->pivot[i];
		else if (!node->slot[i] && max != mt_node_max(entry))
			break;
		if (last == 0 && i > 0)
			break;
		if (leaf)
			mt_dump_entry(mt_slot(mt, node->slot, i),
					first, last, depth + 1, format);
		else if (node->slot[i])
			mt_dump_node(mt, mt_slot(mt, node->slot, i),
					first, last, depth + 1, format);

		if (last == max)
			break;
		if (last > max) {
			switch(format) {
			case mt_dump_hex:
				pr_err("node %p last (%lx) > max (%lx) at pivot %d!\n",
					node, last, max, i);
				break;
			default:
			case mt_dump_dec:
				pr_err("node %p last (%lu) > max (%lu) at pivot %d!\n",
					node, last, max, i);
			}
		}
		first = last + 1;
	}
}

static void mt_dump_arange64(const struct maple_tree *mt, void *entry,
	unsigned long min, unsigned long max, unsigned int depth,
	enum mt_dump_format format)
{
	struct maple_arange_64 *node = &mte_to_node(entry)->ma64;
	bool leaf = mte_is_leaf(entry);
	unsigned long first = min;
	int i;

	pr_cont(" contents: ");
	for (i = 0; i < MAPLE_ARANGE64_SLOTS; i++) {
		switch (format) {
		case mt_dump_hex:
			pr_cont("%lx ", node->gap[i]);
			break;
		default:
		case mt_dump_dec:
			pr_cont("%lu ", node->gap[i]);
		}
	}
	pr_cont("| %02X %02X| ", node->meta.end, node->meta.gap);
	for (i = 0; i < MAPLE_ARANGE64_SLOTS - 1; i++) {
		switch (format) {
		case mt_dump_hex:
			pr_cont("%p %lX ", node->slot[i], node->pivot[i]);
			break;
		default:
		case mt_dump_dec:
			pr_cont("%p %lu ", node->slot[i], node->pivot[i]);
		}
	}
	pr_cont("%p\n", node->slot[i]);
	for (i = 0; i < MAPLE_ARANGE64_SLOTS; i++) {
		unsigned long last = max;

		if (i < (MAPLE_ARANGE64_SLOTS - 1))
			last = node->pivot[i];
		else if (!node->slot[i])
			break;
		if (last == 0 && i > 0)
			break;
		if (leaf)
			mt_dump_entry(mt_slot(mt, node->slot, i),
					first, last, depth + 1, format);
		else if (node->slot[i])
			mt_dump_node(mt, mt_slot(mt, node->slot, i),
					first, last, depth + 1, format);

		if (last == max)
			break;
		if (last > max) {
			pr_err("node %p last (%lu) > max (%lu) at pivot %d!\n",
					node, last, max, i);
			break;
		}
		first = last + 1;
	}
}

static void mt_dump_node(const struct maple_tree *mt, void *entry,
		unsigned long min, unsigned long max, unsigned int depth,
		enum mt_dump_format format)
{
	struct maple_node *node = mte_to_node(entry);
	unsigned int type = mte_node_type(entry);
	unsigned int i;

	mt_dump_range(min, max, depth, format);

	pr_cont("node %p depth %d type %d parent %p", node, depth, type,
			node ? node->parent : NULL);
	switch (type) {
	case maple_dense:
		pr_cont("\n");
		for (i = 0; i < MAPLE_NODE_SLOTS; i++) {
			if (min + i > max)
				pr_cont("OUT OF RANGE: ");
			mt_dump_entry(mt_slot(mt, node->slot, i),
					min + i, min + i, depth, format);
		}
		break;
	case maple_leaf_64:
	case maple_range_64:
		mt_dump_range64(mt, entry, min, max, depth, format);
		break;
	case maple_arange_64:
		mt_dump_arange64(mt, entry, min, max, depth, format);
		break;

	default:
		pr_cont(" UNKNOWN TYPE\n");
	}
}

void mt_dump(const struct maple_tree *mt, enum mt_dump_format format)
{
	void *entry = rcu_dereference_check(mt->ma_root, mt_locked(mt));

	pr_info("maple_tree(%p) flags %X, height %u root %p\n",
		 mt, mt->ma_flags, mt_height(mt), entry);
	if (!xa_is_node(entry))
		mt_dump_entry(entry, 0, 0, 0, format);
	else if (entry)
		mt_dump_node(mt, entry, 0, mt_node_max(entry), 0, format);
}
EXPORT_SYMBOL_GPL(mt_dump);

/*
 * Calculate the maximum gap in a node and check if that's what is reported in
 * the parent (unless root).
 */
static void mas_validate_gaps(struct ma_state *mas)
{
	struct maple_enode *mte = mas->node;
	struct maple_node *p_mn, *node = mte_to_node(mte);
	enum maple_type mt = mte_node_type(mas->node);
	unsigned long gap = 0, max_gap = 0;
	unsigned long p_end, p_start = mas->min;
	unsigned char p_slot, offset;
	unsigned long *gaps = NULL;
	unsigned long *pivots = ma_pivots(node, mt);
	unsigned int i;

	if (ma_is_dense(mt)) {
		for (i = 0; i < mt_slot_count(mte); i++) {
			if (mas_get_slot(mas, i)) {
				if (gap > max_gap)
					max_gap = gap;
				gap = 0;
				continue;
			}
			gap++;
		}
		goto counted;
	}

	gaps = ma_gaps(node, mt);
	for (i = 0; i < mt_slot_count(mte); i++) {
		p_end = mas_safe_pivot(mas, pivots, i, mt);

		if (!gaps) {
			if (!mas_get_slot(mas, i))
				gap = p_end - p_start + 1;
		} else {
			void *entry = mas_get_slot(mas, i);

			gap = gaps[i];
			MT_BUG_ON(mas->tree, !entry);

			if (gap > p_end - p_start + 1) {
				pr_err("%p[%u] %lu >= %lu - %lu + 1 (%lu)\n",
				       mas_mn(mas), i, gap, p_end, p_start,
				       p_end - p_start + 1);
				MT_BUG_ON(mas->tree, gap > p_end - p_start + 1);
			}
		}

		if (gap > max_gap)
			max_gap = gap;

		p_start = p_end + 1;
		if (p_end >= mas->max)
			break;
	}

counted:
	if (mt == maple_arange_64) {
		offset = ma_meta_gap(node, mt);
		if (offset > i) {
			pr_err("gap offset %p[%u] is invalid\n", node, offset);
			MT_BUG_ON(mas->tree, 1);
		}

		if (gaps[offset] != max_gap) {
			pr_err("gap %p[%u] is not the largest gap %lu\n",
			       node, offset, max_gap);
			MT_BUG_ON(mas->tree, 1);
		}

		MT_BUG_ON(mas->tree, !gaps);
		for (i++ ; i < mt_slot_count(mte); i++) {
			if (gaps[i] != 0) {
				pr_err("gap %p[%u] beyond node limit != 0\n",
				       node, i);
				MT_BUG_ON(mas->tree, 1);
			}
		}
	}

	if (mte_is_root(mte))
		return;

	p_slot = mte_parent_slot(mas->node);
	p_mn = mte_parent(mte);
	MT_BUG_ON(mas->tree, max_gap > mas->max);
	if (ma_gaps(p_mn, mas_parent_type(mas, mte))[p_slot] != max_gap) {
		pr_err("gap %p[%u] != %lu\n", p_mn, p_slot, max_gap);
		mt_dump(mas->tree, mt_dump_hex);
		MT_BUG_ON(mas->tree, 1);
	}
}

static void mas_validate_parent_slot(struct ma_state *mas)
{
	struct maple_node *parent;
	struct maple_enode *node;
	enum maple_type p_type;
	unsigned char p_slot;
	void __rcu **slots;
	int i;

	if (mte_is_root(mas->node))
		return;

	p_slot = mte_parent_slot(mas->node);
	p_type = mas_parent_type(mas, mas->node);
	parent = mte_parent(mas->node);
	slots = ma_slots(parent, p_type);
	MT_BUG_ON(mas->tree, mas_mn(mas) == parent);

	/* Check prev/next parent slot for duplicate node entry */

	for (i = 0; i < mt_slots[p_type]; i++) {
		node = mas_slot(mas, slots, i);
		if (i == p_slot) {
			if (node != mas->node)
				pr_err("parent %p[%u] does not have %p\n",
					parent, i, mas_mn(mas));
			MT_BUG_ON(mas->tree, node != mas->node);
		} else if (node == mas->node) {
			pr_err("Invalid child %p at parent %p[%u] p_slot %u\n",
			       mas_mn(mas), parent, i, p_slot);
			MT_BUG_ON(mas->tree, node == mas->node);
		}
	}
}

static void mas_validate_child_slot(struct ma_state *mas)
{
	enum maple_type type = mte_node_type(mas->node);
	void __rcu **slots = ma_slots(mte_to_node(mas->node), type);
	unsigned long *pivots = ma_pivots(mte_to_node(mas->node), type);
	struct maple_enode *child;
	unsigned char i;

	if (mte_is_leaf(mas->node))
		return;

	for (i = 0; i < mt_slots[type]; i++) {
		child = mas_slot(mas, slots, i);

		if (!child) {
			pr_err("Non-leaf node lacks child at %p[%u]\n",
			       mas_mn(mas), i);
			MT_BUG_ON(mas->tree, 1);
		}

		if (mte_parent_slot(child) != i) {
			pr_err("Slot error at %p[%u]: child %p has pslot %u\n",
			       mas_mn(mas), i, mte_to_node(child),
			       mte_parent_slot(child));
			MT_BUG_ON(mas->tree, 1);
		}

		if (mte_parent(child) != mte_to_node(mas->node)) {
			pr_err("child %p has parent %p not %p\n",
			       mte_to_node(child), mte_parent(child),
			       mte_to_node(mas->node));
			MT_BUG_ON(mas->tree, 1);
		}

		if (i < mt_pivots[type] && pivots[i] == mas->max)
			break;
	}
}

/*
 * Validate all pivots are within mas->min and mas->max, check metadata ends
 * where the maximum ends and ensure there is no slots or pivots set outside of
 * the end of the data.
 */
static void mas_validate_limits(struct ma_state *mas)
{
	int i;
	unsigned long prev_piv = 0;
	enum maple_type type = mte_node_type(mas->node);
	void __rcu **slots = ma_slots(mte_to_node(mas->node), type);
	unsigned long *pivots = ma_pivots(mas_mn(mas), type);

	for (i = 0; i < mt_slots[type]; i++) {
		unsigned long piv;

		piv = mas_safe_pivot(mas, pivots, i, type);

		if (!piv && (i != 0)) {
			pr_err("Missing node limit pivot at %p[%u]",
			       mas_mn(mas), i);
			MAS_WARN_ON(mas, 1);
		}

		if (prev_piv > piv) {
			pr_err("%p[%u] piv %lu < prev_piv %lu\n",
				mas_mn(mas), i, piv, prev_piv);
			MAS_WARN_ON(mas, piv < prev_piv);
		}

		if (piv < mas->min) {
			pr_err("%p[%u] %lu < %lu\n", mas_mn(mas), i,
				piv, mas->min);
			MAS_WARN_ON(mas, piv < mas->min);
		}
		if (piv > mas->max) {
			pr_err("%p[%u] %lu > %lu\n", mas_mn(mas), i,
				piv, mas->max);
			MAS_WARN_ON(mas, piv > mas->max);
		}
		prev_piv = piv;
		if (piv == mas->max)
			break;
	}

	if (mas_data_end(mas) != i) {
		pr_err("node%p: data_end %u != the last slot offset %u\n",
		       mas_mn(mas), mas_data_end(mas), i);
		MT_BUG_ON(mas->tree, 1);
	}

	for (i += 1; i < mt_slots[type]; i++) {
		void *entry = mas_slot(mas, slots, i);

		if (entry && (i != mt_slots[type] - 1)) {
			pr_err("%p[%u] should not have entry %p\n", mas_mn(mas),
			       i, entry);
			MT_BUG_ON(mas->tree, entry != NULL);
		}

		if (i < mt_pivots[type]) {
			unsigned long piv = pivots[i];

			if (!piv)
				continue;

			pr_err("%p[%u] should not have piv %lu\n",
			       mas_mn(mas), i, piv);
			MAS_WARN_ON(mas, i < mt_pivots[type] - 1);
		}
	}
}

static void mt_validate_nulls(struct maple_tree *mt)
{
	void *entry, *last = (void *)1;
	unsigned char offset = 0;
	void __rcu **slots;
	MA_STATE(mas, mt, 0, 0);

	mas_start(&mas);
	if (mas_is_none(&mas) || (mas.node == MAS_ROOT))
		return;

	while (!mte_is_leaf(mas.node))
		mas_descend(&mas);

	slots = ma_slots(mte_to_node(mas.node), mte_node_type(mas.node));
	do {
		entry = mas_slot(&mas, slots, offset);
		if (!last && !entry) {
			pr_err("Sequential nulls end at %p[%u]\n",
				mas_mn(&mas), offset);
		}
		MT_BUG_ON(mt, !last && !entry);
		last = entry;
		if (offset == mas_data_end(&mas)) {
			mas_next_node(&mas, mas_mn(&mas), ULONG_MAX);
			if (mas_is_none(&mas))
				return;
			offset = 0;
			slots = ma_slots(mte_to_node(mas.node),
					 mte_node_type(mas.node));
		} else {
			offset++;
		}

	} while (!mas_is_none(&mas));
}

/*
 * validate a maple tree by checking:
 * 1. The limits (pivots are within mas->min to mas->max)
 * 2. The gap is correctly set in the parents
 */
void mt_validate(struct maple_tree *mt)
{
	unsigned char end;

	MA_STATE(mas, mt, 0, 0);
	rcu_read_lock();
	mas_start(&mas);
	if (!mas_searchable(&mas))
		goto done;

	while (!mte_is_leaf(mas.node))
		mas_descend(&mas);

	while (!mas_is_none(&mas)) {
		MAS_WARN_ON(&mas, mte_dead_node(mas.node));
		end = mas_data_end(&mas);
		if (MAS_WARN_ON(&mas, (end < mt_min_slot_count(mas.node)) &&
				(mas.max != ULONG_MAX))) {
			pr_err("Invalid size %u of %p\n", end, mas_mn(&mas));
		}

		mas_validate_parent_slot(&mas);
		mas_validate_limits(&mas);
		mas_validate_child_slot(&mas);
		if (mt_is_alloc(mt))
			mas_validate_gaps(&mas);
		mas_dfs_postorder(&mas, ULONG_MAX);
	}
	mt_validate_nulls(mt);
done:
	rcu_read_unlock();

}
EXPORT_SYMBOL_GPL(mt_validate);

void mas_dump(const struct ma_state *mas)
{
	pr_err("MAS: tree=%p enode=%p ", mas->tree, mas->node);
	if (mas_is_none(mas))
		pr_err("(MAS_NONE) ");
	else if (mas_is_ptr(mas))
		pr_err("(MAS_ROOT) ");
	else if (mas_is_start(mas))
		 pr_err("(MAS_START) ");
	else if (mas_is_paused(mas))
		pr_err("(MAS_PAUSED) ");

	pr_err("[%u] index=%lx last=%lx\n", mas->offset, mas->index, mas->last);
	pr_err("     min=%lx max=%lx alloc=%p, depth=%u, flags=%x\n",
	       mas->min, mas->max, mas->alloc, mas->depth, mas->mas_flags);
	if (mas->index > mas->last)
		pr_err("Check index & last\n");
}
EXPORT_SYMBOL_GPL(mas_dump);

void mas_wr_dump(const struct ma_wr_state *wr_mas)
{
	pr_err("WR_MAS: node=%p r_min=%lx r_max=%lx\n",
	       wr_mas->node, wr_mas->r_min, wr_mas->r_max);
	pr_err("        type=%u off_end=%u, node_end=%u, end_piv=%lx\n",
	       wr_mas->type, wr_mas->offset_end, wr_mas->node_end,
	       wr_mas->end_piv);
}
EXPORT_SYMBOL_GPL(mas_wr_dump);

#endif /* CONFIG_DEBUG_MAPLE_TREE */<|MERGE_RESOLUTION|>--- conflicted
+++ resolved
@@ -6384,19 +6384,11 @@
  * @mt: The maple tree
  * @index: Pointer which contains the start location of the search
  * @max: The maximum value of the search range
-<<<<<<< HEAD
  *
  * Takes RCU read lock internally to protect the search, which does not
  * protect the returned pointer after dropping RCU read lock.
  * See also: Documentation/core-api/maple_tree.rst
  *
-=======
- *
- * Takes RCU read lock internally to protect the search, which does not
- * protect the returned pointer after dropping RCU read lock.
- * See also: Documentation/core-api/maple_tree.rst
- *
->>>>>>> 62bee9f9
  * In case that an entry is found @index is updated to point to the next
  * possible entry independent whether the found entry is occupying a
  * single index or a range if indices.
