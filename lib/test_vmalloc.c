--- conflicted
+++ resolved
@@ -369,11 +369,7 @@
 	int i;
 
 	map_nr_pages = nr_pages > 0 ? nr_pages:1;
-<<<<<<< HEAD
-	pages = kmalloc(map_nr_pages * sizeof(struct page), GFP_KERNEL);
-=======
 	pages = kcalloc(map_nr_pages, sizeof(struct page *), GFP_KERNEL);
->>>>>>> 2d3c95f4
 	if (!pages)
 		return -1;
 
