// SPDX-License-Identifier: GPL-2.0
/*
 * Common Block IO controller cgroup interface
 *
 * Based on ideas and code from CFQ, CFS and BFQ:
 * Copyright (C) 2003 Jens Axboe <axboe@kernel.dk>
 *
 * Copyright (C) 2008 Fabio Checconi <fabio@gandalf.sssup.it>
 *		      Paolo Valente <paolo.valente@unimore.it>
 *
 * Copyright (C) 2009 Vivek Goyal <vgoyal@redhat.com>
 * 	              Nauman Rafique <nauman@google.com>
 *
 * For policy-specific per-blkcg data:
 * Copyright (C) 2015 Paolo Valente <paolo.valente@unimore.it>
 *                    Arianna Avanzini <avanzini.arianna@gmail.com>
 */
#include <linux/ioprio.h>
#include <linux/kdev_t.h>
#include <linux/module.h>
#include <linux/sched/signal.h>
#include <linux/err.h>
#include <linux/blkdev.h>
#include <linux/backing-dev.h>
#include <linux/slab.h>
#include <linux/delay.h>
#include <linux/atomic.h>
#include <linux/ctype.h>
#include <linux/resume_user_mode.h>
#include <linux/psi.h>
#include <linux/part_stat.h>
#include "blk.h"
#include "blk-cgroup.h"
#include "blk-ioprio.h"
#include "blk-throttle.h"
<<<<<<< HEAD
=======

static void __blkcg_rstat_flush(struct blkcg *blkcg, int cpu);
>>>>>>> 2d3c95f4

/*
 * blkcg_pol_mutex protects blkcg_policy[] and policy [de]activation.
 * blkcg_pol_register_mutex nests outside of it and synchronizes entire
 * policy [un]register operations including cgroup file additions /
 * removals.  Putting cgroup file registration outside blkcg_pol_mutex
 * allows grabbing it from cgroup callbacks.
 */
static DEFINE_MUTEX(blkcg_pol_register_mutex);
static DEFINE_MUTEX(blkcg_pol_mutex);

struct blkcg blkcg_root;
EXPORT_SYMBOL_GPL(blkcg_root);

struct cgroup_subsys_state * const blkcg_root_css = &blkcg_root.css;
EXPORT_SYMBOL_GPL(blkcg_root_css);

static struct blkcg_policy *blkcg_policy[BLKCG_MAX_POLS];

static LIST_HEAD(all_blkcgs);		/* protected by blkcg_pol_mutex */

bool blkcg_debug_stats = false;

static DEFINE_RAW_SPINLOCK(blkg_stat_lock);

#define BLKG_DESTROY_BATCH_SIZE  64

/*
 * Lockless lists for tracking IO stats update
 *
 * New IO stats are stored in the percpu iostat_cpu within blkcg_gq (blkg).
 * There are multiple blkg's (one for each block device) attached to each
 * blkcg. The rstat code keeps track of which cpu has IO stats updated,
 * but it doesn't know which blkg has the updated stats. If there are many
 * block devices in a system, the cost of iterating all the blkg's to flush
 * out the IO stats can be high. To reduce such overhead, a set of percpu
 * lockless lists (lhead) per blkcg are used to track the set of recently
 * updated iostat_cpu's since the last flush. An iostat_cpu will be put
 * onto the lockless list on the update side [blk_cgroup_bio_start()] if
 * not there yet and then removed when being flushed [blkcg_rstat_flush()].
 * References to blkg are gotten and then put back in the process to
 * protect against blkg removal.
 *
 * Return: 0 if successful or -ENOMEM if allocation fails.
 */
static int init_blkcg_llists(struct blkcg *blkcg)
{
	int cpu;

	blkcg->lhead = alloc_percpu_gfp(struct llist_head, GFP_KERNEL);
	if (!blkcg->lhead)
		return -ENOMEM;

	for_each_possible_cpu(cpu)
		init_llist_head(per_cpu_ptr(blkcg->lhead, cpu));
	return 0;
}

/**
 * blkcg_css - find the current css
 *
 * Find the css associated with either the kthread or the current task.
 * This may return a dying css, so it is up to the caller to use tryget logic
 * to confirm it is alive and well.
 */
static struct cgroup_subsys_state *blkcg_css(void)
{
	struct cgroup_subsys_state *css;

	css = kthread_blkcg();
	if (css)
		return css;
	return task_css(current, io_cgrp_id);
}

static bool blkcg_policy_enabled(struct request_queue *q,
				 const struct blkcg_policy *pol)
{
	return pol && test_bit(pol->plid, q->blkcg_pols);
}

static void blkg_free_workfn(struct work_struct *work)
{
	struct blkcg_gq *blkg = container_of(work, struct blkcg_gq,
					     free_work);
	struct request_queue *q = blkg->q;
	int i;

	/*
	 * pd_free_fn() can also be called from blkcg_deactivate_policy(),
	 * in order to make sure pd_free_fn() is called in order, the deletion
	 * of the list blkg->q_node is delayed to here from blkg_destroy(), and
	 * blkcg_mutex is used to synchronize blkg_free_workfn() and
	 * blkcg_deactivate_policy().
	 */
	mutex_lock(&q->blkcg_mutex);
	for (i = 0; i < BLKCG_MAX_POLS; i++)
		if (blkg->pd[i])
			blkcg_policy[i]->pd_free_fn(blkg->pd[i]);
	if (blkg->parent)
		blkg_put(blkg->parent);
	list_del_init(&blkg->q_node);
	mutex_unlock(&q->blkcg_mutex);

	blk_put_queue(q);
	free_percpu(blkg->iostat_cpu);
	percpu_ref_exit(&blkg->refcnt);
	kfree(blkg);
}

/**
 * blkg_free - free a blkg
 * @blkg: blkg to free
 *
 * Free @blkg which may be partially allocated.
 */
static void blkg_free(struct blkcg_gq *blkg)
{
	if (!blkg)
		return;

	/*
	 * Both ->pd_free_fn() and request queue's release handler may
	 * sleep, so free us by scheduling one work func
	 */
	INIT_WORK(&blkg->free_work, blkg_free_workfn);
	schedule_work(&blkg->free_work);
}

static void __blkg_release(struct rcu_head *rcu)
{
	struct blkcg_gq *blkg = container_of(rcu, struct blkcg_gq, rcu_head);
	struct blkcg *blkcg = blkg->blkcg;
	int cpu;

#ifdef CONFIG_BLK_CGROUP_PUNT_BIO
	WARN_ON(!bio_list_empty(&blkg->async_bios));
#endif
	/*
	 * Flush all the non-empty percpu lockless lists before releasing
	 * us, given these stat belongs to us.
	 *
	 * blkg_stat_lock is for serializing blkg stat update
	 */
	for_each_possible_cpu(cpu)
		__blkcg_rstat_flush(blkcg, cpu);

	/* release the blkcg and parent blkg refs this blkg has been holding */
	css_put(&blkg->blkcg->css);
	blkg_free(blkg);
}

/*
 * A group is RCU protected, but having an rcu lock does not mean that one
 * can access all the fields of blkg and assume these are valid.  For
 * example, don't try to follow throtl_data and request queue links.
 *
 * Having a reference to blkg under an rcu allows accesses to only values
 * local to groups like group stats and group rate limits.
 */
static void blkg_release(struct percpu_ref *ref)
{
	struct blkcg_gq *blkg = container_of(ref, struct blkcg_gq, refcnt);

	call_rcu(&blkg->rcu_head, __blkg_release);
}

#ifdef CONFIG_BLK_CGROUP_PUNT_BIO
static struct workqueue_struct *blkcg_punt_bio_wq;

static void blkg_async_bio_workfn(struct work_struct *work)
{
	struct blkcg_gq *blkg = container_of(work, struct blkcg_gq,
					     async_bio_work);
	struct bio_list bios = BIO_EMPTY_LIST;
	struct bio *bio;
	struct blk_plug plug;
	bool need_plug = false;

	/* as long as there are pending bios, @blkg can't go away */
	spin_lock(&blkg->async_bio_lock);
	bio_list_merge(&bios, &blkg->async_bios);
	bio_list_init(&blkg->async_bios);
	spin_unlock(&blkg->async_bio_lock);

	/* start plug only when bio_list contains at least 2 bios */
	if (bios.head && bios.head->bi_next) {
		need_plug = true;
		blk_start_plug(&plug);
	}
	while ((bio = bio_list_pop(&bios)))
		submit_bio(bio);
	if (need_plug)
		blk_finish_plug(&plug);
}

/*
 * When a shared kthread issues a bio for a cgroup, doing so synchronously can
 * lead to priority inversions as the kthread can be trapped waiting for that
 * cgroup.  Use this helper instead of submit_bio to punt the actual issuing to
 * a dedicated per-blkcg work item to avoid such priority inversions.
 */
void blkcg_punt_bio_submit(struct bio *bio)
{
	struct blkcg_gq *blkg = bio->bi_blkg;

	if (blkg->parent) {
		spin_lock(&blkg->async_bio_lock);
		bio_list_add(&blkg->async_bios, bio);
		spin_unlock(&blkg->async_bio_lock);
		queue_work(blkcg_punt_bio_wq, &blkg->async_bio_work);
	} else {
		/* never bounce for the root cgroup */
		submit_bio(bio);
	}
}
EXPORT_SYMBOL_GPL(blkcg_punt_bio_submit);

static int __init blkcg_punt_bio_init(void)
{
	blkcg_punt_bio_wq = alloc_workqueue("blkcg_punt_bio",
					    WQ_MEM_RECLAIM | WQ_FREEZABLE |
					    WQ_UNBOUND | WQ_SYSFS, 0);
	if (!blkcg_punt_bio_wq)
		return -ENOMEM;
	return 0;
}
subsys_initcall(blkcg_punt_bio_init);
#endif /* CONFIG_BLK_CGROUP_PUNT_BIO */

/**
 * bio_blkcg_css - return the blkcg CSS associated with a bio
 * @bio: target bio
 *
 * This returns the CSS for the blkcg associated with a bio, or %NULL if not
 * associated. Callers are expected to either handle %NULL or know association
 * has been done prior to calling this.
 */
struct cgroup_subsys_state *bio_blkcg_css(struct bio *bio)
{
	if (!bio || !bio->bi_blkg)
		return NULL;
	return &bio->bi_blkg->blkcg->css;
}
EXPORT_SYMBOL_GPL(bio_blkcg_css);

/**
 * blkcg_parent - get the parent of a blkcg
 * @blkcg: blkcg of interest
 *
 * Return the parent blkcg of @blkcg.  Can be called anytime.
 */
static inline struct blkcg *blkcg_parent(struct blkcg *blkcg)
{
	return css_to_blkcg(blkcg->css.parent);
}

/**
 * blkg_alloc - allocate a blkg
 * @blkcg: block cgroup the new blkg is associated with
 * @disk: gendisk the new blkg is associated with
 * @gfp_mask: allocation mask to use
 *
 * Allocate a new blkg assocating @blkcg and @q.
 */
static struct blkcg_gq *blkg_alloc(struct blkcg *blkcg, struct gendisk *disk,
				   gfp_t gfp_mask)
{
	struct blkcg_gq *blkg;
	int i, cpu;

	/* alloc and init base part */
	blkg = kzalloc_node(sizeof(*blkg), gfp_mask, disk->queue->node);
	if (!blkg)
		return NULL;
	if (percpu_ref_init(&blkg->refcnt, blkg_release, 0, gfp_mask))
		goto out_free_blkg;
	blkg->iostat_cpu = alloc_percpu_gfp(struct blkg_iostat_set, gfp_mask);
	if (!blkg->iostat_cpu)
		goto out_exit_refcnt;
	if (!blk_get_queue(disk->queue))
		goto out_free_iostat;

	blkg->q = disk->queue;
	INIT_LIST_HEAD(&blkg->q_node);
	blkg->blkcg = blkcg;
#ifdef CONFIG_BLK_CGROUP_PUNT_BIO
	spin_lock_init(&blkg->async_bio_lock);
	bio_list_init(&blkg->async_bios);
	INIT_WORK(&blkg->async_bio_work, blkg_async_bio_workfn);
#endif

	u64_stats_init(&blkg->iostat.sync);
	for_each_possible_cpu(cpu) {
		u64_stats_init(&per_cpu_ptr(blkg->iostat_cpu, cpu)->sync);
		per_cpu_ptr(blkg->iostat_cpu, cpu)->blkg = blkg;
	}

	for (i = 0; i < BLKCG_MAX_POLS; i++) {
		struct blkcg_policy *pol = blkcg_policy[i];
		struct blkg_policy_data *pd;

		if (!blkcg_policy_enabled(disk->queue, pol))
			continue;

		/* alloc per-policy data and attach it to blkg */
		pd = pol->pd_alloc_fn(disk, blkcg, gfp_mask);
		if (!pd)
			goto out_free_pds;
		blkg->pd[i] = pd;
		pd->blkg = blkg;
		pd->plid = i;
		pd->online = false;
	}

	return blkg;

out_free_pds:
	while (--i >= 0)
		if (blkg->pd[i])
			blkcg_policy[i]->pd_free_fn(blkg->pd[i]);
	blk_put_queue(disk->queue);
out_free_iostat:
	free_percpu(blkg->iostat_cpu);
out_exit_refcnt:
	percpu_ref_exit(&blkg->refcnt);
out_free_blkg:
	kfree(blkg);
	return NULL;
}

/*
 * If @new_blkg is %NULL, this function tries to allocate a new one as
 * necessary using %GFP_NOWAIT.  @new_blkg is always consumed on return.
 */
static struct blkcg_gq *blkg_create(struct blkcg *blkcg, struct gendisk *disk,
				    struct blkcg_gq *new_blkg)
{
	struct blkcg_gq *blkg;
	int i, ret;

	lockdep_assert_held(&disk->queue->queue_lock);

	/* request_queue is dying, do not create/recreate a blkg */
	if (blk_queue_dying(disk->queue)) {
		ret = -ENODEV;
		goto err_free_blkg;
	}

	/* blkg holds a reference to blkcg */
	if (!css_tryget_online(&blkcg->css)) {
		ret = -ENODEV;
		goto err_free_blkg;
	}

	/* allocate */
	if (!new_blkg) {
		new_blkg = blkg_alloc(blkcg, disk, GFP_NOWAIT | __GFP_NOWARN);
		if (unlikely(!new_blkg)) {
			ret = -ENOMEM;
			goto err_put_css;
		}
	}
	blkg = new_blkg;

	/* link parent */
	if (blkcg_parent(blkcg)) {
		blkg->parent = blkg_lookup(blkcg_parent(blkcg), disk->queue);
		if (WARN_ON_ONCE(!blkg->parent)) {
			ret = -ENODEV;
			goto err_put_css;
		}
		blkg_get(blkg->parent);
	}

	/* invoke per-policy init */
	for (i = 0; i < BLKCG_MAX_POLS; i++) {
		struct blkcg_policy *pol = blkcg_policy[i];

		if (blkg->pd[i] && pol->pd_init_fn)
			pol->pd_init_fn(blkg->pd[i]);
	}

	/* insert */
	spin_lock(&blkcg->lock);
	ret = radix_tree_insert(&blkcg->blkg_tree, disk->queue->id, blkg);
	if (likely(!ret)) {
		hlist_add_head_rcu(&blkg->blkcg_node, &blkcg->blkg_list);
		list_add(&blkg->q_node, &disk->queue->blkg_list);

		for (i = 0; i < BLKCG_MAX_POLS; i++) {
			struct blkcg_policy *pol = blkcg_policy[i];

			if (blkg->pd[i]) {
				if (pol->pd_online_fn)
					pol->pd_online_fn(blkg->pd[i]);
				blkg->pd[i]->online = true;
			}
		}
	}
	blkg->online = true;
	spin_unlock(&blkcg->lock);

	if (!ret)
		return blkg;

	/* @blkg failed fully initialized, use the usual release path */
	blkg_put(blkg);
	return ERR_PTR(ret);

err_put_css:
	css_put(&blkcg->css);
err_free_blkg:
	if (new_blkg)
		blkg_free(new_blkg);
	return ERR_PTR(ret);
}

/**
 * blkg_lookup_create - lookup blkg, try to create one if not there
 * @blkcg: blkcg of interest
 * @disk: gendisk of interest
 *
 * Lookup blkg for the @blkcg - @disk pair.  If it doesn't exist, try to
 * create one.  blkg creation is performed recursively from blkcg_root such
 * that all non-root blkg's have access to the parent blkg.  This function
 * should be called under RCU read lock and takes @disk->queue->queue_lock.
 *
 * Returns the blkg or the closest blkg if blkg_create() fails as it walks
 * down from root.
 */
static struct blkcg_gq *blkg_lookup_create(struct blkcg *blkcg,
		struct gendisk *disk)
{
	struct request_queue *q = disk->queue;
	struct blkcg_gq *blkg;
	unsigned long flags;

	WARN_ON_ONCE(!rcu_read_lock_held());

	blkg = blkg_lookup(blkcg, q);
	if (blkg)
		return blkg;

	spin_lock_irqsave(&q->queue_lock, flags);
	blkg = blkg_lookup(blkcg, q);
	if (blkg) {
		if (blkcg != &blkcg_root &&
		    blkg != rcu_dereference(blkcg->blkg_hint))
			rcu_assign_pointer(blkcg->blkg_hint, blkg);
		goto found;
	}

	/*
	 * Create blkgs walking down from blkcg_root to @blkcg, so that all
	 * non-root blkgs have access to their parents.  Returns the closest
	 * blkg to the intended blkg should blkg_create() fail.
	 */
	while (true) {
		struct blkcg *pos = blkcg;
		struct blkcg *parent = blkcg_parent(blkcg);
		struct blkcg_gq *ret_blkg = q->root_blkg;

		while (parent) {
			blkg = blkg_lookup(parent, q);
			if (blkg) {
				/* remember closest blkg */
				ret_blkg = blkg;
				break;
			}
			pos = parent;
			parent = blkcg_parent(parent);
		}

		blkg = blkg_create(pos, disk, NULL);
		if (IS_ERR(blkg)) {
			blkg = ret_blkg;
			break;
		}
		if (pos == blkcg)
			break;
	}

found:
	spin_unlock_irqrestore(&q->queue_lock, flags);
	return blkg;
}

static void blkg_destroy(struct blkcg_gq *blkg)
{
	struct blkcg *blkcg = blkg->blkcg;
	int i;

	lockdep_assert_held(&blkg->q->queue_lock);
	lockdep_assert_held(&blkcg->lock);

	/*
	 * blkg stays on the queue list until blkg_free_workfn(), see details in
	 * blkg_free_workfn(), hence this function can be called from
	 * blkcg_destroy_blkgs() first and again from blkg_destroy_all() before
	 * blkg_free_workfn().
	 */
	if (hlist_unhashed(&blkg->blkcg_node))
		return;

	for (i = 0; i < BLKCG_MAX_POLS; i++) {
		struct blkcg_policy *pol = blkcg_policy[i];

		if (blkg->pd[i] && blkg->pd[i]->online) {
			blkg->pd[i]->online = false;
			if (pol->pd_offline_fn)
				pol->pd_offline_fn(blkg->pd[i]);
		}
	}

	blkg->online = false;

	radix_tree_delete(&blkcg->blkg_tree, blkg->q->id);
	hlist_del_init_rcu(&blkg->blkcg_node);

	/*
	 * Both setting lookup hint to and clearing it from @blkg are done
	 * under queue_lock.  If it's not pointing to @blkg now, it never
	 * will.  Hint assignment itself can race safely.
	 */
	if (rcu_access_pointer(blkcg->blkg_hint) == blkg)
		rcu_assign_pointer(blkcg->blkg_hint, NULL);

	/*
	 * Put the reference taken at the time of creation so that when all
	 * queues are gone, group can be destroyed.
	 */
	percpu_ref_kill(&blkg->refcnt);
}

static void blkg_destroy_all(struct gendisk *disk)
{
	struct request_queue *q = disk->queue;
	struct blkcg_gq *blkg, *n;
	int count = BLKG_DESTROY_BATCH_SIZE;

restart:
	spin_lock_irq(&q->queue_lock);
	list_for_each_entry_safe(blkg, n, &q->blkg_list, q_node) {
		struct blkcg *blkcg = blkg->blkcg;

		if (hlist_unhashed(&blkg->blkcg_node))
			continue;

		spin_lock(&blkcg->lock);
		blkg_destroy(blkg);
		spin_unlock(&blkcg->lock);

		/*
		 * in order to avoid holding the spin lock for too long, release
		 * it when a batch of blkgs are destroyed.
		 */
		if (!(--count)) {
			count = BLKG_DESTROY_BATCH_SIZE;
			spin_unlock_irq(&q->queue_lock);
			cond_resched();
			goto restart;
		}
	}

	q->root_blkg = NULL;
	spin_unlock_irq(&q->queue_lock);
}

static int blkcg_reset_stats(struct cgroup_subsys_state *css,
			     struct cftype *cftype, u64 val)
{
	struct blkcg *blkcg = css_to_blkcg(css);
	struct blkcg_gq *blkg;
	int i, cpu;

	mutex_lock(&blkcg_pol_mutex);
	spin_lock_irq(&blkcg->lock);

	/*
	 * Note that stat reset is racy - it doesn't synchronize against
	 * stat updates.  This is a debug feature which shouldn't exist
	 * anyway.  If you get hit by a race, retry.
	 */
	hlist_for_each_entry(blkg, &blkcg->blkg_list, blkcg_node) {
		for_each_possible_cpu(cpu) {
			struct blkg_iostat_set *bis =
				per_cpu_ptr(blkg->iostat_cpu, cpu);
			memset(bis, 0, sizeof(*bis));
		}
		memset(&blkg->iostat, 0, sizeof(blkg->iostat));

		for (i = 0; i < BLKCG_MAX_POLS; i++) {
			struct blkcg_policy *pol = blkcg_policy[i];

			if (blkg->pd[i] && pol->pd_reset_stats_fn)
				pol->pd_reset_stats_fn(blkg->pd[i]);
		}
	}

	spin_unlock_irq(&blkcg->lock);
	mutex_unlock(&blkcg_pol_mutex);
	return 0;
}

const char *blkg_dev_name(struct blkcg_gq *blkg)
{
	if (!blkg->q->disk)
		return NULL;
	return bdi_dev_name(blkg->q->disk->bdi);
}

/**
 * blkcg_print_blkgs - helper for printing per-blkg data
 * @sf: seq_file to print to
 * @blkcg: blkcg of interest
 * @prfill: fill function to print out a blkg
 * @pol: policy in question
 * @data: data to be passed to @prfill
 * @show_total: to print out sum of prfill return values or not
 *
 * This function invokes @prfill on each blkg of @blkcg if pd for the
 * policy specified by @pol exists.  @prfill is invoked with @sf, the
 * policy data and @data and the matching queue lock held.  If @show_total
 * is %true, the sum of the return values from @prfill is printed with
 * "Total" label at the end.
 *
 * This is to be used to construct print functions for
 * cftype->read_seq_string method.
 */
void blkcg_print_blkgs(struct seq_file *sf, struct blkcg *blkcg,
		       u64 (*prfill)(struct seq_file *,
				     struct blkg_policy_data *, int),
		       const struct blkcg_policy *pol, int data,
		       bool show_total)
{
	struct blkcg_gq *blkg;
	u64 total = 0;

	rcu_read_lock();
	hlist_for_each_entry_rcu(blkg, &blkcg->blkg_list, blkcg_node) {
		spin_lock_irq(&blkg->q->queue_lock);
		if (blkcg_policy_enabled(blkg->q, pol))
			total += prfill(sf, blkg->pd[pol->plid], data);
		spin_unlock_irq(&blkg->q->queue_lock);
	}
	rcu_read_unlock();

	if (show_total)
		seq_printf(sf, "Total %llu\n", (unsigned long long)total);
}
EXPORT_SYMBOL_GPL(blkcg_print_blkgs);

/**
 * __blkg_prfill_u64 - prfill helper for a single u64 value
 * @sf: seq_file to print to
 * @pd: policy private data of interest
 * @v: value to print
 *
 * Print @v to @sf for the device associated with @pd.
 */
u64 __blkg_prfill_u64(struct seq_file *sf, struct blkg_policy_data *pd, u64 v)
{
	const char *dname = blkg_dev_name(pd->blkg);

	if (!dname)
		return 0;

	seq_printf(sf, "%s %llu\n", dname, (unsigned long long)v);
	return v;
}
EXPORT_SYMBOL_GPL(__blkg_prfill_u64);

/**
 * blkg_conf_init - initialize a blkg_conf_ctx
 * @ctx: blkg_conf_ctx to initialize
 * @input: input string
<<<<<<< HEAD
 *
 * Initialize @ctx which can be used to parse blkg config input string @input.
 * Once initialized, @ctx can be used with blkg_conf_open_bdev() and
 * blkg_conf_prep(), and must be cleaned up with blkg_conf_exit().
 */
void blkg_conf_init(struct blkg_conf_ctx *ctx, char *input)
{
	*ctx = (struct blkg_conf_ctx){ .input = input };
}
EXPORT_SYMBOL_GPL(blkg_conf_init);

/**
 * blkg_conf_open_bdev - parse and open bdev for per-blkg config update
 * @ctx: blkg_conf_ctx initialized with blkg_conf_init()
 *
=======
 *
 * Initialize @ctx which can be used to parse blkg config input string @input.
 * Once initialized, @ctx can be used with blkg_conf_open_bdev() and
 * blkg_conf_prep(), and must be cleaned up with blkg_conf_exit().
 */
void blkg_conf_init(struct blkg_conf_ctx *ctx, char *input)
{
	*ctx = (struct blkg_conf_ctx){ .input = input };
}
EXPORT_SYMBOL_GPL(blkg_conf_init);

/**
 * blkg_conf_open_bdev - parse and open bdev for per-blkg config update
 * @ctx: blkg_conf_ctx initialized with blkg_conf_init()
 *
>>>>>>> 2d3c95f4
 * Parse the device node prefix part, MAJ:MIN, of per-blkg config update from
 * @ctx->input and get and store the matching bdev in @ctx->bdev. @ctx->body is
 * set to point past the device node prefix.
 *
 * This function may be called multiple times on @ctx and the extra calls become
 * NOOPs. blkg_conf_prep() implicitly calls this function. Use this function
 * explicitly if bdev access is needed without resolving the blkcg / policy part
 * of @ctx->input. Returns -errno on error.
 */
int blkg_conf_open_bdev(struct blkg_conf_ctx *ctx)
{
	char *input = ctx->input;
	unsigned int major, minor;
	struct block_device *bdev;
	int key_len;

	if (ctx->bdev)
		return 0;

	if (sscanf(input, "%u:%u%n", &major, &minor, &key_len) != 2)
		return -EINVAL;

	input += key_len;
	if (!isspace(*input))
		return -EINVAL;
	input = skip_spaces(input);

	bdev = blkdev_get_no_open(MKDEV(major, minor));
	if (!bdev)
		return -ENODEV;
	if (bdev_is_partition(bdev)) {
		blkdev_put_no_open(bdev);
		return -ENODEV;
	}

	ctx->body = input;
	ctx->bdev = bdev;
	return 0;
}

/**
 * blkg_conf_prep - parse and prepare for per-blkg config update
 * @blkcg: target block cgroup
 * @pol: target policy
 * @ctx: blkg_conf_ctx initialized with blkg_conf_init()
 *
 * Parse per-blkg config update from @ctx->input and initialize @ctx
 * accordingly. On success, @ctx->body points to the part of @ctx->input
 * following MAJ:MIN, @ctx->bdev points to the target block device and
 * @ctx->blkg to the blkg being configured.
 *
 * blkg_conf_open_bdev() may be called on @ctx beforehand. On success, this
 * function returns with queue lock held and must be followed by
 * blkg_conf_exit().
 */
int blkg_conf_prep(struct blkcg *blkcg, const struct blkcg_policy *pol,
		   struct blkg_conf_ctx *ctx)
	__acquires(&bdev->bd_queue->queue_lock)
{
	struct gendisk *disk;
	struct request_queue *q;
	struct blkcg_gq *blkg;
	int ret;

	ret = blkg_conf_open_bdev(ctx);
	if (ret)
		return ret;

	disk = ctx->bdev->bd_disk;
	q = disk->queue;

	/*
	 * blkcg_deactivate_policy() requires queue to be frozen, we can grab
	 * q_usage_counter to prevent concurrent with blkcg_deactivate_policy().
	 */
	ret = blk_queue_enter(q, 0);
	if (ret)
		goto fail;

	spin_lock_irq(&q->queue_lock);

	if (!blkcg_policy_enabled(q, pol)) {
		ret = -EOPNOTSUPP;
		goto fail_unlock;
	}

	blkg = blkg_lookup(blkcg, q);
	if (blkg)
		goto success;

	/*
	 * Create blkgs walking down from blkcg_root to @blkcg, so that all
	 * non-root blkgs have access to their parents.
	 */
	while (true) {
		struct blkcg *pos = blkcg;
		struct blkcg *parent;
		struct blkcg_gq *new_blkg;

		parent = blkcg_parent(blkcg);
		while (parent && !blkg_lookup(parent, q)) {
			pos = parent;
			parent = blkcg_parent(parent);
		}

		/* Drop locks to do new blkg allocation with GFP_KERNEL. */
		spin_unlock_irq(&q->queue_lock);

		new_blkg = blkg_alloc(pos, disk, GFP_KERNEL);
		if (unlikely(!new_blkg)) {
			ret = -ENOMEM;
			goto fail_exit_queue;
		}

		if (radix_tree_preload(GFP_KERNEL)) {
			blkg_free(new_blkg);
			ret = -ENOMEM;
			goto fail_exit_queue;
		}

		spin_lock_irq(&q->queue_lock);

		if (!blkcg_policy_enabled(q, pol)) {
			blkg_free(new_blkg);
			ret = -EOPNOTSUPP;
			goto fail_preloaded;
		}

		blkg = blkg_lookup(pos, q);
		if (blkg) {
			blkg_free(new_blkg);
		} else {
			blkg = blkg_create(pos, disk, new_blkg);
			if (IS_ERR(blkg)) {
				ret = PTR_ERR(blkg);
				goto fail_preloaded;
			}
		}

		radix_tree_preload_end();

		if (pos == blkcg)
			goto success;
	}
success:
	blk_queue_exit(q);
	ctx->blkg = blkg;
	return 0;

fail_preloaded:
	radix_tree_preload_end();
fail_unlock:
	spin_unlock_irq(&q->queue_lock);
fail_exit_queue:
	blk_queue_exit(q);
fail:
	/*
	 * If queue was bypassing, we should retry.  Do so after a
	 * short msleep().  It isn't strictly necessary but queue
	 * can be bypassing for some time and it's always nice to
	 * avoid busy looping.
	 */
	if (ret == -EBUSY) {
		msleep(10);
		ret = restart_syscall();
	}
	return ret;
}
EXPORT_SYMBOL_GPL(blkg_conf_prep);

/**
 * blkg_conf_exit - clean up per-blkg config update
 * @ctx: blkg_conf_ctx initialized with blkg_conf_init()
 *
 * Clean up after per-blkg config update. This function must be called on all
 * blkg_conf_ctx's initialized with blkg_conf_init().
 */
void blkg_conf_exit(struct blkg_conf_ctx *ctx)
	__releases(&ctx->bdev->bd_queue->queue_lock)
{
	if (ctx->blkg) {
		spin_unlock_irq(&bdev_get_queue(ctx->bdev)->queue_lock);
		ctx->blkg = NULL;
	}

	if (ctx->bdev) {
		blkdev_put_no_open(ctx->bdev);
		ctx->body = NULL;
		ctx->bdev = NULL;
	}
}
EXPORT_SYMBOL_GPL(blkg_conf_exit);

static void blkg_iostat_set(struct blkg_iostat *dst, struct blkg_iostat *src)
{
	int i;

	for (i = 0; i < BLKG_IOSTAT_NR; i++) {
		dst->bytes[i] = src->bytes[i];
		dst->ios[i] = src->ios[i];
	}
}

static void blkg_iostat_add(struct blkg_iostat *dst, struct blkg_iostat *src)
{
	int i;

	for (i = 0; i < BLKG_IOSTAT_NR; i++) {
		dst->bytes[i] += src->bytes[i];
		dst->ios[i] += src->ios[i];
	}
}

static void blkg_iostat_sub(struct blkg_iostat *dst, struct blkg_iostat *src)
{
	int i;

	for (i = 0; i < BLKG_IOSTAT_NR; i++) {
		dst->bytes[i] -= src->bytes[i];
		dst->ios[i] -= src->ios[i];
	}
}

static void blkcg_iostat_update(struct blkcg_gq *blkg, struct blkg_iostat *cur,
				struct blkg_iostat *last)
{
	struct blkg_iostat delta;
	unsigned long flags;

	/* propagate percpu delta to global */
	flags = u64_stats_update_begin_irqsave(&blkg->iostat.sync);
	blkg_iostat_set(&delta, cur);
	blkg_iostat_sub(&delta, last);
	blkg_iostat_add(&blkg->iostat.cur, &delta);
	blkg_iostat_add(last, &delta);
	u64_stats_update_end_irqrestore(&blkg->iostat.sync, flags);
}

static void __blkcg_rstat_flush(struct blkcg *blkcg, int cpu)
{
	struct llist_head *lhead = per_cpu_ptr(blkcg->lhead, cpu);
	struct llist_node *lnode;
	struct blkg_iostat_set *bisc, *next_bisc;

	rcu_read_lock();

	lnode = llist_del_all(lhead);
	if (!lnode)
		goto out;

	/*
	 * For covering concurrent parent blkg update from blkg_release().
	 *
	 * When flushing from cgroup, cgroup_rstat_lock is always held, so
	 * this lock won't cause contention most of time.
	 */
	raw_spin_lock(&blkg_stat_lock);

	/*
	 * Iterate only the iostat_cpu's queued in the lockless list.
	 */
	llist_for_each_entry_safe(bisc, next_bisc, lnode, lnode) {
		struct blkcg_gq *blkg = bisc->blkg;
		struct blkcg_gq *parent = blkg->parent;
		struct blkg_iostat cur;
		unsigned int seq;

		WRITE_ONCE(bisc->lqueued, false);

		/* fetch the current per-cpu values */
		do {
			seq = u64_stats_fetch_begin(&bisc->sync);
			blkg_iostat_set(&cur, &bisc->cur);
		} while (u64_stats_fetch_retry(&bisc->sync, seq));

		blkcg_iostat_update(blkg, &cur, &bisc->last);

		/* propagate global delta to parent (unless that's root) */
		if (parent && parent->parent)
			blkcg_iostat_update(parent, &blkg->iostat.cur,
					    &blkg->iostat.last);
	}
	raw_spin_unlock(&blkg_stat_lock);
out:
	rcu_read_unlock();
}

static void blkcg_rstat_flush(struct cgroup_subsys_state *css, int cpu)
{
	/* Root-level stats are sourced from system-wide IO stats */
	if (cgroup_parent(css->cgroup))
		__blkcg_rstat_flush(css_to_blkcg(css), cpu);
}

/*
 * We source root cgroup stats from the system-wide stats to avoid
 * tracking the same information twice and incurring overhead when no
 * cgroups are defined. For that reason, cgroup_rstat_flush in
 * blkcg_print_stat does not actually fill out the iostat in the root
 * cgroup's blkcg_gq.
 *
 * However, we would like to re-use the printing code between the root and
 * non-root cgroups to the extent possible. For that reason, we simulate
 * flushing the root cgroup's stats by explicitly filling in the iostat
 * with disk level statistics.
 */
static void blkcg_fill_root_iostats(void)
{
	struct class_dev_iter iter;
	struct device *dev;

	class_dev_iter_init(&iter, &block_class, NULL, &disk_type);
	while ((dev = class_dev_iter_next(&iter))) {
		struct block_device *bdev = dev_to_bdev(dev);
		struct blkcg_gq *blkg = bdev->bd_disk->queue->root_blkg;
		struct blkg_iostat tmp;
		int cpu;
		unsigned long flags;

		memset(&tmp, 0, sizeof(tmp));
		for_each_possible_cpu(cpu) {
			struct disk_stats *cpu_dkstats;

			cpu_dkstats = per_cpu_ptr(bdev->bd_stats, cpu);
			tmp.ios[BLKG_IOSTAT_READ] +=
				cpu_dkstats->ios[STAT_READ];
			tmp.ios[BLKG_IOSTAT_WRITE] +=
				cpu_dkstats->ios[STAT_WRITE];
			tmp.ios[BLKG_IOSTAT_DISCARD] +=
				cpu_dkstats->ios[STAT_DISCARD];
			// convert sectors to bytes
			tmp.bytes[BLKG_IOSTAT_READ] +=
				cpu_dkstats->sectors[STAT_READ] << 9;
			tmp.bytes[BLKG_IOSTAT_WRITE] +=
				cpu_dkstats->sectors[STAT_WRITE] << 9;
			tmp.bytes[BLKG_IOSTAT_DISCARD] +=
				cpu_dkstats->sectors[STAT_DISCARD] << 9;
		}

		flags = u64_stats_update_begin_irqsave(&blkg->iostat.sync);
		blkg_iostat_set(&blkg->iostat.cur, &tmp);
		u64_stats_update_end_irqrestore(&blkg->iostat.sync, flags);
	}
}

static void blkcg_print_one_stat(struct blkcg_gq *blkg, struct seq_file *s)
{
	struct blkg_iostat_set *bis = &blkg->iostat;
	u64 rbytes, wbytes, rios, wios, dbytes, dios;
	const char *dname;
	unsigned seq;
	int i;

	if (!blkg->online)
		return;

	dname = blkg_dev_name(blkg);
	if (!dname)
		return;

	seq_printf(s, "%s ", dname);

	do {
		seq = u64_stats_fetch_begin(&bis->sync);

		rbytes = bis->cur.bytes[BLKG_IOSTAT_READ];
		wbytes = bis->cur.bytes[BLKG_IOSTAT_WRITE];
		dbytes = bis->cur.bytes[BLKG_IOSTAT_DISCARD];
		rios = bis->cur.ios[BLKG_IOSTAT_READ];
		wios = bis->cur.ios[BLKG_IOSTAT_WRITE];
		dios = bis->cur.ios[BLKG_IOSTAT_DISCARD];
	} while (u64_stats_fetch_retry(&bis->sync, seq));

	if (rbytes || wbytes || rios || wios) {
		seq_printf(s, "rbytes=%llu wbytes=%llu rios=%llu wios=%llu dbytes=%llu dios=%llu",
			rbytes, wbytes, rios, wios,
			dbytes, dios);
	}

	if (blkcg_debug_stats && atomic_read(&blkg->use_delay)) {
		seq_printf(s, " use_delay=%d delay_nsec=%llu",
			atomic_read(&blkg->use_delay),
			atomic64_read(&blkg->delay_nsec));
	}

	for (i = 0; i < BLKCG_MAX_POLS; i++) {
		struct blkcg_policy *pol = blkcg_policy[i];

		if (!blkg->pd[i] || !pol->pd_stat_fn)
			continue;

		pol->pd_stat_fn(blkg->pd[i], s);
	}

	seq_puts(s, "\n");
}

static int blkcg_print_stat(struct seq_file *sf, void *v)
{
	struct blkcg *blkcg = css_to_blkcg(seq_css(sf));
	struct blkcg_gq *blkg;

	if (!seq_css(sf)->parent)
		blkcg_fill_root_iostats();
	else
		cgroup_rstat_flush(blkcg->css.cgroup);

	rcu_read_lock();
	hlist_for_each_entry_rcu(blkg, &blkcg->blkg_list, blkcg_node) {
		spin_lock_irq(&blkg->q->queue_lock);
		blkcg_print_one_stat(blkg, sf);
		spin_unlock_irq(&blkg->q->queue_lock);
	}
	rcu_read_unlock();
	return 0;
}

static struct cftype blkcg_files[] = {
	{
		.name = "stat",
		.seq_show = blkcg_print_stat,
	},
	{ }	/* terminate */
};

static struct cftype blkcg_legacy_files[] = {
	{
		.name = "reset_stats",
		.write_u64 = blkcg_reset_stats,
	},
	{ }	/* terminate */
};

#ifdef CONFIG_CGROUP_WRITEBACK
struct list_head *blkcg_get_cgwb_list(struct cgroup_subsys_state *css)
{
	return &css_to_blkcg(css)->cgwb_list;
}
#endif

/*
 * blkcg destruction is a three-stage process.
 *
 * 1. Destruction starts.  The blkcg_css_offline() callback is invoked
 *    which offlines writeback.  Here we tie the next stage of blkg destruction
 *    to the completion of writeback associated with the blkcg.  This lets us
 *    avoid punting potentially large amounts of outstanding writeback to root
 *    while maintaining any ongoing policies.  The next stage is triggered when
 *    the nr_cgwbs count goes to zero.
 *
 * 2. When the nr_cgwbs count goes to zero, blkcg_destroy_blkgs() is called
 *    and handles the destruction of blkgs.  Here the css reference held by
 *    the blkg is put back eventually allowing blkcg_css_free() to be called.
 *    This work may occur in cgwb_release_workfn() on the cgwb_release
 *    workqueue.  Any submitted ios that fail to get the blkg ref will be
 *    punted to the root_blkg.
 *
 * 3. Once the blkcg ref count goes to zero, blkcg_css_free() is called.
 *    This finally frees the blkcg.
 */

/**
 * blkcg_destroy_blkgs - responsible for shooting down blkgs
 * @blkcg: blkcg of interest
 *
 * blkgs should be removed while holding both q and blkcg locks.  As blkcg lock
 * is nested inside q lock, this function performs reverse double lock dancing.
 * Destroying the blkgs releases the reference held on the blkcg's css allowing
 * blkcg_css_free to eventually be called.
 *
 * This is the blkcg counterpart of ioc_release_fn().
 */
static void blkcg_destroy_blkgs(struct blkcg *blkcg)
{
	might_sleep();

	spin_lock_irq(&blkcg->lock);

	while (!hlist_empty(&blkcg->blkg_list)) {
		struct blkcg_gq *blkg = hlist_entry(blkcg->blkg_list.first,
						struct blkcg_gq, blkcg_node);
		struct request_queue *q = blkg->q;

		if (need_resched() || !spin_trylock(&q->queue_lock)) {
			/*
			 * Given that the system can accumulate a huge number
			 * of blkgs in pathological cases, check to see if we
			 * need to rescheduling to avoid softlockup.
			 */
			spin_unlock_irq(&blkcg->lock);
			cond_resched();
			spin_lock_irq(&blkcg->lock);
			continue;
		}

		blkg_destroy(blkg);
		spin_unlock(&q->queue_lock);
	}

	spin_unlock_irq(&blkcg->lock);
}

/**
 * blkcg_pin_online - pin online state
 * @blkcg_css: blkcg of interest
 *
 * While pinned, a blkcg is kept online.  This is primarily used to
 * impedance-match blkg and cgwb lifetimes so that blkg doesn't go offline
 * while an associated cgwb is still active.
 */
void blkcg_pin_online(struct cgroup_subsys_state *blkcg_css)
{
	refcount_inc(&css_to_blkcg(blkcg_css)->online_pin);
}

/**
 * blkcg_unpin_online - unpin online state
 * @blkcg_css: blkcg of interest
 *
 * This is primarily used to impedance-match blkg and cgwb lifetimes so
 * that blkg doesn't go offline while an associated cgwb is still active.
 * When this count goes to zero, all active cgwbs have finished so the
 * blkcg can continue destruction by calling blkcg_destroy_blkgs().
 */
void blkcg_unpin_online(struct cgroup_subsys_state *blkcg_css)
{
	struct blkcg *blkcg = css_to_blkcg(blkcg_css);

	do {
		if (!refcount_dec_and_test(&blkcg->online_pin))
			break;
		blkcg_destroy_blkgs(blkcg);
		blkcg = blkcg_parent(blkcg);
	} while (blkcg);
}

/**
 * blkcg_css_offline - cgroup css_offline callback
 * @css: css of interest
 *
 * This function is called when @css is about to go away.  Here the cgwbs are
 * offlined first and only once writeback associated with the blkcg has
 * finished do we start step 2 (see above).
 */
static void blkcg_css_offline(struct cgroup_subsys_state *css)
{
	/* this prevents anyone from attaching or migrating to this blkcg */
	wb_blkcg_offline(css);

	/* put the base online pin allowing step 2 to be triggered */
	blkcg_unpin_online(css);
}

static void blkcg_css_free(struct cgroup_subsys_state *css)
{
	struct blkcg *blkcg = css_to_blkcg(css);
	int i;

	mutex_lock(&blkcg_pol_mutex);

	list_del(&blkcg->all_blkcgs_node);

	for (i = 0; i < BLKCG_MAX_POLS; i++)
		if (blkcg->cpd[i])
			blkcg_policy[i]->cpd_free_fn(blkcg->cpd[i]);

	mutex_unlock(&blkcg_pol_mutex);

	free_percpu(blkcg->lhead);
	kfree(blkcg);
}

static struct cgroup_subsys_state *
blkcg_css_alloc(struct cgroup_subsys_state *parent_css)
{
	struct blkcg *blkcg;
	int i;

	mutex_lock(&blkcg_pol_mutex);

	if (!parent_css) {
		blkcg = &blkcg_root;
	} else {
		blkcg = kzalloc(sizeof(*blkcg), GFP_KERNEL);
		if (!blkcg)
			goto unlock;
	}

	if (init_blkcg_llists(blkcg))
		goto free_blkcg;

	for (i = 0; i < BLKCG_MAX_POLS ; i++) {
		struct blkcg_policy *pol = blkcg_policy[i];
		struct blkcg_policy_data *cpd;

		/*
		 * If the policy hasn't been attached yet, wait for it
		 * to be attached before doing anything else. Otherwise,
		 * check if the policy requires any specific per-cgroup
		 * data: if it does, allocate and initialize it.
		 */
		if (!pol || !pol->cpd_alloc_fn)
			continue;

		cpd = pol->cpd_alloc_fn(GFP_KERNEL);
		if (!cpd)
			goto free_pd_blkcg;

		blkcg->cpd[i] = cpd;
		cpd->blkcg = blkcg;
		cpd->plid = i;
	}

	spin_lock_init(&blkcg->lock);
	refcount_set(&blkcg->online_pin, 1);
	INIT_RADIX_TREE(&blkcg->blkg_tree, GFP_NOWAIT | __GFP_NOWARN);
	INIT_HLIST_HEAD(&blkcg->blkg_list);
#ifdef CONFIG_CGROUP_WRITEBACK
	INIT_LIST_HEAD(&blkcg->cgwb_list);
#endif
	list_add_tail(&blkcg->all_blkcgs_node, &all_blkcgs);

	mutex_unlock(&blkcg_pol_mutex);
	return &blkcg->css;

free_pd_blkcg:
	for (i--; i >= 0; i--)
		if (blkcg->cpd[i])
			blkcg_policy[i]->cpd_free_fn(blkcg->cpd[i]);
	free_percpu(blkcg->lhead);
free_blkcg:
	if (blkcg != &blkcg_root)
		kfree(blkcg);
unlock:
	mutex_unlock(&blkcg_pol_mutex);
	return ERR_PTR(-ENOMEM);
}

static int blkcg_css_online(struct cgroup_subsys_state *css)
{
	struct blkcg *parent = blkcg_parent(css_to_blkcg(css));

	/*
	 * blkcg_pin_online() is used to delay blkcg offline so that blkgs
	 * don't go offline while cgwbs are still active on them.  Pin the
	 * parent so that offline always happens towards the root.
	 */
	if (parent)
		blkcg_pin_online(&parent->css);
	return 0;
}

int blkcg_init_disk(struct gendisk *disk)
{
	struct request_queue *q = disk->queue;
	struct blkcg_gq *new_blkg, *blkg;
	bool preloaded;
	int ret;

	INIT_LIST_HEAD(&q->blkg_list);
	mutex_init(&q->blkcg_mutex);

	new_blkg = blkg_alloc(&blkcg_root, disk, GFP_KERNEL);
	if (!new_blkg)
		return -ENOMEM;

	preloaded = !radix_tree_preload(GFP_KERNEL);

	/* Make sure the root blkg exists. */
	/* spin_lock_irq can serve as RCU read-side critical section. */
	spin_lock_irq(&q->queue_lock);
	blkg = blkg_create(&blkcg_root, disk, new_blkg);
	if (IS_ERR(blkg))
		goto err_unlock;
	q->root_blkg = blkg;
	spin_unlock_irq(&q->queue_lock);

	if (preloaded)
		radix_tree_preload_end();

	ret = blk_ioprio_init(disk);
	if (ret)
		goto err_destroy_all;

	ret = blk_throtl_init(disk);
	if (ret)
		goto err_ioprio_exit;

	return 0;

err_ioprio_exit:
	blk_ioprio_exit(disk);
err_destroy_all:
	blkg_destroy_all(disk);
	return ret;
err_unlock:
	spin_unlock_irq(&q->queue_lock);
	if (preloaded)
		radix_tree_preload_end();
	return PTR_ERR(blkg);
}

void blkcg_exit_disk(struct gendisk *disk)
{
	blkg_destroy_all(disk);
	blk_throtl_exit(disk);
}

static void blkcg_exit(struct task_struct *tsk)
{
	if (tsk->throttle_disk)
		put_disk(tsk->throttle_disk);
	tsk->throttle_disk = NULL;
}

struct cgroup_subsys io_cgrp_subsys = {
	.css_alloc = blkcg_css_alloc,
	.css_online = blkcg_css_online,
	.css_offline = blkcg_css_offline,
	.css_free = blkcg_css_free,
	.css_rstat_flush = blkcg_rstat_flush,
	.dfl_cftypes = blkcg_files,
	.legacy_cftypes = blkcg_legacy_files,
	.legacy_name = "blkio",
	.exit = blkcg_exit,
#ifdef CONFIG_MEMCG
	/*
	 * This ensures that, if available, memcg is automatically enabled
	 * together on the default hierarchy so that the owner cgroup can
	 * be retrieved from writeback pages.
	 */
	.depends_on = 1 << memory_cgrp_id,
#endif
};
EXPORT_SYMBOL_GPL(io_cgrp_subsys);

/**
 * blkcg_activate_policy - activate a blkcg policy on a gendisk
 * @disk: gendisk of interest
 * @pol: blkcg policy to activate
 *
 * Activate @pol on @disk.  Requires %GFP_KERNEL context.  @disk goes through
 * bypass mode to populate its blkgs with policy_data for @pol.
 *
 * Activation happens with @disk bypassed, so nobody would be accessing blkgs
 * from IO path.  Update of each blkg is protected by both queue and blkcg
 * locks so that holding either lock and testing blkcg_policy_enabled() is
 * always enough for dereferencing policy data.
 *
 * The caller is responsible for synchronizing [de]activations and policy
 * [un]registerations.  Returns 0 on success, -errno on failure.
 */
int blkcg_activate_policy(struct gendisk *disk, const struct blkcg_policy *pol)
{
	struct request_queue *q = disk->queue;
	struct blkg_policy_data *pd_prealloc = NULL;
	struct blkcg_gq *blkg, *pinned_blkg = NULL;
	int ret;

	if (blkcg_policy_enabled(q, pol))
		return 0;

	if (queue_is_mq(q))
		blk_mq_freeze_queue(q);
retry:
	spin_lock_irq(&q->queue_lock);

	/* blkg_list is pushed at the head, reverse walk to allocate parents first */
	list_for_each_entry_reverse(blkg, &q->blkg_list, q_node) {
		struct blkg_policy_data *pd;

		if (blkg->pd[pol->plid])
			continue;

		/* If prealloc matches, use it; otherwise try GFP_NOWAIT */
		if (blkg == pinned_blkg) {
			pd = pd_prealloc;
			pd_prealloc = NULL;
		} else {
			pd = pol->pd_alloc_fn(disk, blkg->blkcg,
					      GFP_NOWAIT | __GFP_NOWARN);
		}

		if (!pd) {
			/*
			 * GFP_NOWAIT failed.  Free the existing one and
			 * prealloc for @blkg w/ GFP_KERNEL.
			 */
			if (pinned_blkg)
				blkg_put(pinned_blkg);
			blkg_get(blkg);
			pinned_blkg = blkg;

			spin_unlock_irq(&q->queue_lock);

			if (pd_prealloc)
				pol->pd_free_fn(pd_prealloc);
			pd_prealloc = pol->pd_alloc_fn(disk, blkg->blkcg,
						       GFP_KERNEL);
			if (pd_prealloc)
				goto retry;
			else
				goto enomem;
		}

		blkg->pd[pol->plid] = pd;
		pd->blkg = blkg;
		pd->plid = pol->plid;
		pd->online = false;
	}

	/* all allocated, init in the same order */
	if (pol->pd_init_fn)
		list_for_each_entry_reverse(blkg, &q->blkg_list, q_node)
			pol->pd_init_fn(blkg->pd[pol->plid]);

	list_for_each_entry_reverse(blkg, &q->blkg_list, q_node) {
		if (pol->pd_online_fn)
			pol->pd_online_fn(blkg->pd[pol->plid]);
		blkg->pd[pol->plid]->online = true;
	}

	__set_bit(pol->plid, q->blkcg_pols);
	ret = 0;

	spin_unlock_irq(&q->queue_lock);
out:
	if (queue_is_mq(q))
		blk_mq_unfreeze_queue(q);
	if (pinned_blkg)
		blkg_put(pinned_blkg);
	if (pd_prealloc)
		pol->pd_free_fn(pd_prealloc);
	return ret;

enomem:
	/* alloc failed, nothing's initialized yet, free everything */
	spin_lock_irq(&q->queue_lock);
	list_for_each_entry(blkg, &q->blkg_list, q_node) {
		struct blkcg *blkcg = blkg->blkcg;

		spin_lock(&blkcg->lock);
		if (blkg->pd[pol->plid]) {
			pol->pd_free_fn(blkg->pd[pol->plid]);
			blkg->pd[pol->plid] = NULL;
		}
		spin_unlock(&blkcg->lock);
	}
	spin_unlock_irq(&q->queue_lock);
	ret = -ENOMEM;
	goto out;
}
EXPORT_SYMBOL_GPL(blkcg_activate_policy);

/**
 * blkcg_deactivate_policy - deactivate a blkcg policy on a gendisk
 * @disk: gendisk of interest
 * @pol: blkcg policy to deactivate
 *
 * Deactivate @pol on @disk.  Follows the same synchronization rules as
 * blkcg_activate_policy().
 */
void blkcg_deactivate_policy(struct gendisk *disk,
			     const struct blkcg_policy *pol)
{
	struct request_queue *q = disk->queue;
	struct blkcg_gq *blkg;

	if (!blkcg_policy_enabled(q, pol))
		return;

	if (queue_is_mq(q))
		blk_mq_freeze_queue(q);

	mutex_lock(&q->blkcg_mutex);
	spin_lock_irq(&q->queue_lock);

	__clear_bit(pol->plid, q->blkcg_pols);

	list_for_each_entry(blkg, &q->blkg_list, q_node) {
		struct blkcg *blkcg = blkg->blkcg;

		spin_lock(&blkcg->lock);
		if (blkg->pd[pol->plid]) {
			if (blkg->pd[pol->plid]->online && pol->pd_offline_fn)
				pol->pd_offline_fn(blkg->pd[pol->plid]);
			pol->pd_free_fn(blkg->pd[pol->plid]);
			blkg->pd[pol->plid] = NULL;
		}
		spin_unlock(&blkcg->lock);
	}

	spin_unlock_irq(&q->queue_lock);
	mutex_unlock(&q->blkcg_mutex);

	if (queue_is_mq(q))
		blk_mq_unfreeze_queue(q);
}
EXPORT_SYMBOL_GPL(blkcg_deactivate_policy);

static void blkcg_free_all_cpd(struct blkcg_policy *pol)
{
	struct blkcg *blkcg;

	list_for_each_entry(blkcg, &all_blkcgs, all_blkcgs_node) {
		if (blkcg->cpd[pol->plid]) {
			pol->cpd_free_fn(blkcg->cpd[pol->plid]);
			blkcg->cpd[pol->plid] = NULL;
		}
	}
}

/**
 * blkcg_policy_register - register a blkcg policy
 * @pol: blkcg policy to register
 *
 * Register @pol with blkcg core.  Might sleep and @pol may be modified on
 * successful registration.  Returns 0 on success and -errno on failure.
 */
int blkcg_policy_register(struct blkcg_policy *pol)
{
	struct blkcg *blkcg;
	int i, ret;

	mutex_lock(&blkcg_pol_register_mutex);
	mutex_lock(&blkcg_pol_mutex);

	/* find an empty slot */
	ret = -ENOSPC;
	for (i = 0; i < BLKCG_MAX_POLS; i++)
		if (!blkcg_policy[i])
			break;
	if (i >= BLKCG_MAX_POLS) {
		pr_warn("blkcg_policy_register: BLKCG_MAX_POLS too small\n");
		goto err_unlock;
	}

	/* Make sure cpd/pd_alloc_fn and cpd/pd_free_fn in pairs */
	if ((!pol->cpd_alloc_fn ^ !pol->cpd_free_fn) ||
		(!pol->pd_alloc_fn ^ !pol->pd_free_fn))
		goto err_unlock;

	/* register @pol */
	pol->plid = i;
	blkcg_policy[pol->plid] = pol;

	/* allocate and install cpd's */
	if (pol->cpd_alloc_fn) {
		list_for_each_entry(blkcg, &all_blkcgs, all_blkcgs_node) {
			struct blkcg_policy_data *cpd;

			cpd = pol->cpd_alloc_fn(GFP_KERNEL);
			if (!cpd)
				goto err_free_cpds;

			blkcg->cpd[pol->plid] = cpd;
			cpd->blkcg = blkcg;
			cpd->plid = pol->plid;
		}
	}

	mutex_unlock(&blkcg_pol_mutex);

	/* everything is in place, add intf files for the new policy */
	if (pol->dfl_cftypes)
		WARN_ON(cgroup_add_dfl_cftypes(&io_cgrp_subsys,
					       pol->dfl_cftypes));
	if (pol->legacy_cftypes)
		WARN_ON(cgroup_add_legacy_cftypes(&io_cgrp_subsys,
						  pol->legacy_cftypes));
	mutex_unlock(&blkcg_pol_register_mutex);
	return 0;

err_free_cpds:
	if (pol->cpd_free_fn)
		blkcg_free_all_cpd(pol);

	blkcg_policy[pol->plid] = NULL;
err_unlock:
	mutex_unlock(&blkcg_pol_mutex);
	mutex_unlock(&blkcg_pol_register_mutex);
	return ret;
}
EXPORT_SYMBOL_GPL(blkcg_policy_register);

/**
 * blkcg_policy_unregister - unregister a blkcg policy
 * @pol: blkcg policy to unregister
 *
 * Undo blkcg_policy_register(@pol).  Might sleep.
 */
void blkcg_policy_unregister(struct blkcg_policy *pol)
{
	mutex_lock(&blkcg_pol_register_mutex);

	if (WARN_ON(blkcg_policy[pol->plid] != pol))
		goto out_unlock;

	/* kill the intf files first */
	if (pol->dfl_cftypes)
		cgroup_rm_cftypes(pol->dfl_cftypes);
	if (pol->legacy_cftypes)
		cgroup_rm_cftypes(pol->legacy_cftypes);

	/* remove cpds and unregister */
	mutex_lock(&blkcg_pol_mutex);

	if (pol->cpd_free_fn)
		blkcg_free_all_cpd(pol);

	blkcg_policy[pol->plid] = NULL;

	mutex_unlock(&blkcg_pol_mutex);
out_unlock:
	mutex_unlock(&blkcg_pol_register_mutex);
}
EXPORT_SYMBOL_GPL(blkcg_policy_unregister);

/*
 * Scale the accumulated delay based on how long it has been since we updated
 * the delay.  We only call this when we are adding delay, in case it's been a
 * while since we added delay, and when we are checking to see if we need to
 * delay a task, to account for any delays that may have occurred.
 */
static void blkcg_scale_delay(struct blkcg_gq *blkg, u64 now)
{
	u64 old = atomic64_read(&blkg->delay_start);

	/* negative use_delay means no scaling, see blkcg_set_delay() */
	if (atomic_read(&blkg->use_delay) < 0)
		return;

	/*
	 * We only want to scale down every second.  The idea here is that we
	 * want to delay people for min(delay_nsec, NSEC_PER_SEC) in a certain
	 * time window.  We only want to throttle tasks for recent delay that
	 * has occurred, in 1 second time windows since that's the maximum
	 * things can be throttled.  We save the current delay window in
	 * blkg->last_delay so we know what amount is still left to be charged
	 * to the blkg from this point onward.  blkg->last_use keeps track of
	 * the use_delay counter.  The idea is if we're unthrottling the blkg we
	 * are ok with whatever is happening now, and we can take away more of
	 * the accumulated delay as we've already throttled enough that
	 * everybody is happy with their IO latencies.
	 */
	if (time_before64(old + NSEC_PER_SEC, now) &&
	    atomic64_try_cmpxchg(&blkg->delay_start, &old, now)) {
		u64 cur = atomic64_read(&blkg->delay_nsec);
		u64 sub = min_t(u64, blkg->last_delay, now - old);
		int cur_use = atomic_read(&blkg->use_delay);

		/*
		 * We've been unthrottled, subtract a larger chunk of our
		 * accumulated delay.
		 */
		if (cur_use < blkg->last_use)
			sub = max_t(u64, sub, blkg->last_delay >> 1);

		/*
		 * This shouldn't happen, but handle it anyway.  Our delay_nsec
		 * should only ever be growing except here where we subtract out
		 * min(last_delay, 1 second), but lord knows bugs happen and I'd
		 * rather not end up with negative numbers.
		 */
		if (unlikely(cur < sub)) {
			atomic64_set(&blkg->delay_nsec, 0);
			blkg->last_delay = 0;
		} else {
			atomic64_sub(sub, &blkg->delay_nsec);
			blkg->last_delay = cur - sub;
		}
		blkg->last_use = cur_use;
	}
}

/*
 * This is called when we want to actually walk up the hierarchy and check to
 * see if we need to throttle, and then actually throttle if there is some
 * accumulated delay.  This should only be called upon return to user space so
 * we're not holding some lock that would induce a priority inversion.
 */
static void blkcg_maybe_throttle_blkg(struct blkcg_gq *blkg, bool use_memdelay)
{
	unsigned long pflags;
	bool clamp;
	u64 now = ktime_to_ns(ktime_get());
	u64 exp;
	u64 delay_nsec = 0;
	int tok;

	while (blkg->parent) {
		int use_delay = atomic_read(&blkg->use_delay);

		if (use_delay) {
			u64 this_delay;

			blkcg_scale_delay(blkg, now);
			this_delay = atomic64_read(&blkg->delay_nsec);
			if (this_delay > delay_nsec) {
				delay_nsec = this_delay;
				clamp = use_delay > 0;
			}
		}
		blkg = blkg->parent;
	}

	if (!delay_nsec)
		return;

	/*
	 * Let's not sleep for all eternity if we've amassed a huge delay.
	 * Swapping or metadata IO can accumulate 10's of seconds worth of
	 * delay, and we want userspace to be able to do _something_ so cap the
	 * delays at 0.25s. If there's 10's of seconds worth of delay then the
	 * tasks will be delayed for 0.25 second for every syscall. If
	 * blkcg_set_delay() was used as indicated by negative use_delay, the
	 * caller is responsible for regulating the range.
	 */
	if (clamp)
		delay_nsec = min_t(u64, delay_nsec, 250 * NSEC_PER_MSEC);

	if (use_memdelay)
		psi_memstall_enter(&pflags);

	exp = ktime_add_ns(now, delay_nsec);
	tok = io_schedule_prepare();
	do {
		__set_current_state(TASK_KILLABLE);
		if (!schedule_hrtimeout(&exp, HRTIMER_MODE_ABS))
			break;
	} while (!fatal_signal_pending(current));
	io_schedule_finish(tok);

	if (use_memdelay)
		psi_memstall_leave(&pflags);
}

/**
 * blkcg_maybe_throttle_current - throttle the current task if it has been marked
 *
 * This is only called if we've been marked with set_notify_resume().  Obviously
 * we can be set_notify_resume() for reasons other than blkcg throttling, so we
 * check to see if current->throttle_disk is set and if not this doesn't do
 * anything.  This should only ever be called by the resume code, it's not meant
 * to be called by people willy-nilly as it will actually do the work to
 * throttle the task if it is setup for throttling.
 */
void blkcg_maybe_throttle_current(void)
{
	struct gendisk *disk = current->throttle_disk;
	struct blkcg *blkcg;
	struct blkcg_gq *blkg;
	bool use_memdelay = current->use_memdelay;

	if (!disk)
		return;

	current->throttle_disk = NULL;
	current->use_memdelay = false;

	rcu_read_lock();
	blkcg = css_to_blkcg(blkcg_css());
	if (!blkcg)
		goto out;
	blkg = blkg_lookup(blkcg, disk->queue);
	if (!blkg)
		goto out;
	if (!blkg_tryget(blkg))
		goto out;
	rcu_read_unlock();

	blkcg_maybe_throttle_blkg(blkg, use_memdelay);
	blkg_put(blkg);
	put_disk(disk);
	return;
out:
	rcu_read_unlock();
}

/**
 * blkcg_schedule_throttle - this task needs to check for throttling
 * @disk: disk to throttle
 * @use_memdelay: do we charge this to memory delay for PSI
 *
 * This is called by the IO controller when we know there's delay accumulated
 * for the blkg for this task.  We do not pass the blkg because there are places
 * we call this that may not have that information, the swapping code for
 * instance will only have a block_device at that point.  This set's the
 * notify_resume for the task to check and see if it requires throttling before
 * returning to user space.
 *
 * We will only schedule once per syscall.  You can call this over and over
 * again and it will only do the check once upon return to user space, and only
 * throttle once.  If the task needs to be throttled again it'll need to be
 * re-set at the next time we see the task.
 */
void blkcg_schedule_throttle(struct gendisk *disk, bool use_memdelay)
{
	if (unlikely(current->flags & PF_KTHREAD))
		return;

	if (current->throttle_disk != disk) {
		if (test_bit(GD_DEAD, &disk->state))
			return;
		get_device(disk_to_dev(disk));

		if (current->throttle_disk)
			put_disk(current->throttle_disk);
		current->throttle_disk = disk;
	}

	if (use_memdelay)
		current->use_memdelay = use_memdelay;
	set_notify_resume(current);
}

/**
 * blkcg_add_delay - add delay to this blkg
 * @blkg: blkg of interest
 * @now: the current time in nanoseconds
 * @delta: how many nanoseconds of delay to add
 *
 * Charge @delta to the blkg's current delay accumulation.  This is used to
 * throttle tasks if an IO controller thinks we need more throttling.
 */
void blkcg_add_delay(struct blkcg_gq *blkg, u64 now, u64 delta)
{
	if (WARN_ON_ONCE(atomic_read(&blkg->use_delay) < 0))
		return;
	blkcg_scale_delay(blkg, now);
	atomic64_add(delta, &blkg->delay_nsec);
}

/**
 * blkg_tryget_closest - try and get a blkg ref on the closet blkg
 * @bio: target bio
 * @css: target css
 *
 * As the failure mode here is to walk up the blkg tree, this ensure that the
 * blkg->parent pointers are always valid.  This returns the blkg that it ended
 * up taking a reference on or %NULL if no reference was taken.
 */
static inline struct blkcg_gq *blkg_tryget_closest(struct bio *bio,
		struct cgroup_subsys_state *css)
{
	struct blkcg_gq *blkg, *ret_blkg = NULL;

	rcu_read_lock();
	blkg = blkg_lookup_create(css_to_blkcg(css), bio->bi_bdev->bd_disk);
	while (blkg) {
		if (blkg_tryget(blkg)) {
			ret_blkg = blkg;
			break;
		}
		blkg = blkg->parent;
	}
	rcu_read_unlock();

	return ret_blkg;
}

/**
 * bio_associate_blkg_from_css - associate a bio with a specified css
 * @bio: target bio
 * @css: target css
 *
 * Associate @bio with the blkg found by combining the css's blkg and the
 * request_queue of the @bio.  An association failure is handled by walking up
 * the blkg tree.  Therefore, the blkg associated can be anything between @blkg
 * and q->root_blkg.  This situation only happens when a cgroup is dying and
 * then the remaining bios will spill to the closest alive blkg.
 *
 * A reference will be taken on the blkg and will be released when @bio is
 * freed.
 */
void bio_associate_blkg_from_css(struct bio *bio,
				 struct cgroup_subsys_state *css)
{
	if (bio->bi_blkg)
		blkg_put(bio->bi_blkg);

	if (css && css->parent) {
		bio->bi_blkg = blkg_tryget_closest(bio, css);
	} else {
		blkg_get(bdev_get_queue(bio->bi_bdev)->root_blkg);
		bio->bi_blkg = bdev_get_queue(bio->bi_bdev)->root_blkg;
	}
}
EXPORT_SYMBOL_GPL(bio_associate_blkg_from_css);

/**
 * bio_associate_blkg - associate a bio with a blkg
 * @bio: target bio
 *
 * Associate @bio with the blkg found from the bio's css and request_queue.
 * If one is not found, bio_lookup_blkg() creates the blkg.  If a blkg is
 * already associated, the css is reused and association redone as the
 * request_queue may have changed.
 */
void bio_associate_blkg(struct bio *bio)
{
	struct cgroup_subsys_state *css;

	rcu_read_lock();

	if (bio->bi_blkg)
		css = bio_blkcg_css(bio);
	else
		css = blkcg_css();

	bio_associate_blkg_from_css(bio, css);

	rcu_read_unlock();
}
EXPORT_SYMBOL_GPL(bio_associate_blkg);

/**
 * bio_clone_blkg_association - clone blkg association from src to dst bio
 * @dst: destination bio
 * @src: source bio
 */
void bio_clone_blkg_association(struct bio *dst, struct bio *src)
{
	if (src->bi_blkg)
		bio_associate_blkg_from_css(dst, bio_blkcg_css(src));
}
EXPORT_SYMBOL_GPL(bio_clone_blkg_association);

static int blk_cgroup_io_type(struct bio *bio)
{
	if (op_is_discard(bio->bi_opf))
		return BLKG_IOSTAT_DISCARD;
	if (op_is_write(bio->bi_opf))
		return BLKG_IOSTAT_WRITE;
	return BLKG_IOSTAT_READ;
}

void blk_cgroup_bio_start(struct bio *bio)
{
	struct blkcg *blkcg = bio->bi_blkg->blkcg;
	int rwd = blk_cgroup_io_type(bio), cpu;
	struct blkg_iostat_set *bis;
	unsigned long flags;

	/* Root-level stats are sourced from system-wide IO stats */
	if (!cgroup_parent(blkcg->css.cgroup))
		return;

	cpu = get_cpu();
	bis = per_cpu_ptr(bio->bi_blkg->iostat_cpu, cpu);
	flags = u64_stats_update_begin_irqsave(&bis->sync);

	/*
	 * If the bio is flagged with BIO_CGROUP_ACCT it means this is a split
	 * bio and we would have already accounted for the size of the bio.
	 */
	if (!bio_flagged(bio, BIO_CGROUP_ACCT)) {
		bio_set_flag(bio, BIO_CGROUP_ACCT);
		bis->cur.bytes[rwd] += bio->bi_iter.bi_size;
	}
	bis->cur.ios[rwd]++;

	/*
	 * If the iostat_cpu isn't in a lockless list, put it into the
	 * list to indicate that a stat update is pending.
	 */
	if (!READ_ONCE(bis->lqueued)) {
		struct llist_head *lhead = this_cpu_ptr(blkcg->lhead);

		llist_add(&bis->lnode, lhead);
		WRITE_ONCE(bis->lqueued, true);
	}

	u64_stats_update_end_irqrestore(&bis->sync, flags);
	if (cgroup_subsys_on_dfl(io_cgrp_subsys))
		cgroup_rstat_updated(blkcg->css.cgroup, cpu);
	put_cpu();
}

bool blk_cgroup_congested(void)
{
	struct cgroup_subsys_state *css;
	bool ret = false;

	rcu_read_lock();
	for (css = blkcg_css(); css; css = css->parent) {
		if (atomic_read(&css->cgroup->congestion_count)) {
			ret = true;
			break;
		}
	}
	rcu_read_unlock();
	return ret;
}

module_param(blkcg_debug_stats, bool, 0644);
MODULE_PARM_DESC(blkcg_debug_stats, "True if you want debug stats, false if not");<|MERGE_RESOLUTION|>--- conflicted
+++ resolved
@@ -33,11 +33,8 @@
 #include "blk-cgroup.h"
 #include "blk-ioprio.h"
 #include "blk-throttle.h"
-<<<<<<< HEAD
-=======
 
 static void __blkcg_rstat_flush(struct blkcg *blkcg, int cpu);
->>>>>>> 2d3c95f4
 
 /*
  * blkcg_pol_mutex protects blkcg_policy[] and policy [de]activation.
@@ -715,7 +712,6 @@
  * blkg_conf_init - initialize a blkg_conf_ctx
  * @ctx: blkg_conf_ctx to initialize
  * @input: input string
-<<<<<<< HEAD
  *
  * Initialize @ctx which can be used to parse blkg config input string @input.
  * Once initialized, @ctx can be used with blkg_conf_open_bdev() and
@@ -731,23 +727,6 @@
  * blkg_conf_open_bdev - parse and open bdev for per-blkg config update
  * @ctx: blkg_conf_ctx initialized with blkg_conf_init()
  *
-=======
- *
- * Initialize @ctx which can be used to parse blkg config input string @input.
- * Once initialized, @ctx can be used with blkg_conf_open_bdev() and
- * blkg_conf_prep(), and must be cleaned up with blkg_conf_exit().
- */
-void blkg_conf_init(struct blkg_conf_ctx *ctx, char *input)
-{
-	*ctx = (struct blkg_conf_ctx){ .input = input };
-}
-EXPORT_SYMBOL_GPL(blkg_conf_init);
-
-/**
- * blkg_conf_open_bdev - parse and open bdev for per-blkg config update
- * @ctx: blkg_conf_ctx initialized with blkg_conf_init()
- *
->>>>>>> 2d3c95f4
  * Parse the device node prefix part, MAJ:MIN, of per-blkg config update from
  * @ctx->input and get and store the matching bdev in @ctx->bdev. @ctx->body is
  * set to point past the device node prefix.
