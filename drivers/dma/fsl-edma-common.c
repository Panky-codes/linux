--- conflicted
+++ resolved
@@ -92,10 +92,6 @@
 
 	edma_writel_chreg(fsl_chan, val, ch_sbr);
 
-<<<<<<< HEAD
-	if (flags & FSL_EDMA_DRV_HAS_CHMUX)
-		edma_writel_chreg(fsl_chan, fsl_chan->srcid, ch_mux);
-=======
 	if (flags & FSL_EDMA_DRV_HAS_CHMUX) {
 		/*
 		 * ch_mux: With the exception of 0, attempts to write a value
@@ -104,7 +100,6 @@
 		if (!edma_readl_chreg(fsl_chan, ch_mux))
 			edma_writel_chreg(fsl_chan, fsl_chan->srcid, ch_mux);
 	}
->>>>>>> 740329d7
 
 	val = edma_readl_chreg(fsl_chan, ch_csr);
 	val |= EDMA_V3_CH_CSR_ERQ;
@@ -458,19 +453,14 @@
 	edma_write_tcdreg(fsl_chan, tcd->doff, doff);
 
 	edma_write_tcdreg(fsl_chan, tcd->dlast_sga, dlast_sga);
-<<<<<<< HEAD
-=======
 
 	csr = le16_to_cpu(tcd->csr);
->>>>>>> 740329d7
 
 	if (fsl_chan->is_sw) {
 		csr |= EDMA_TCD_CSR_START;
 		tcd->csr = cpu_to_le16(csr);
 	}
 
-<<<<<<< HEAD
-=======
 	/*
 	 * Must clear CHn_CSR[DONE] bit before enable TCDn_CSR[ESG] at EDMAv3
 	 * eDMAv4 have not such requirement.
@@ -483,7 +473,6 @@
 		edma_writel_chreg(fsl_chan, edma_readl_chreg(fsl_chan, ch_csr), ch_csr);
 
 
->>>>>>> 740329d7
 	edma_write_tcdreg(fsl_chan, tcd->csr, csr);
 }
 
