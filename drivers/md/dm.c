// SPDX-License-Identifier: GPL-2.0-only
/*
 * Copyright (C) 2001, 2002 Sistina Software (UK) Limited.
 * Copyright (C) 2004-2008 Red Hat, Inc. All rights reserved.
 *
 * This file is released under the GPL.
 */

#include "dm-core.h"
#include "dm-rq.h"
#include "dm-uevent.h"
#include "dm-ima.h"

#include <linux/init.h>
#include <linux/module.h>
#include <linux/mutex.h>
#include <linux/sched/mm.h>
#include <linux/sched/signal.h>
#include <linux/blkpg.h>
#include <linux/bio.h>
#include <linux/mempool.h>
#include <linux/dax.h>
#include <linux/slab.h>
#include <linux/idr.h>
#include <linux/uio.h>
#include <linux/hdreg.h>
#include <linux/delay.h>
#include <linux/wait.h>
#include <linux/pr.h>
#include <linux/refcount.h>
#include <linux/part_stat.h>
#include <linux/blk-crypto.h>
#include <linux/blk-crypto-profile.h>

#define DM_MSG_PREFIX "core"

/*
 * Cookies are numeric values sent with CHANGE and REMOVE
 * uevents while resuming, removing or renaming the device.
 */
#define DM_COOKIE_ENV_VAR_NAME "DM_COOKIE"
#define DM_COOKIE_LENGTH 24

/*
 * For REQ_POLLED fs bio, this flag is set if we link mapped underlying
 * dm_io into one list, and reuse bio->bi_private as the list head. Before
 * ending this fs bio, we will recover its ->bi_private.
 */
#define REQ_DM_POLL_LIST	REQ_DRV

static const char *_name = DM_NAME;

static unsigned int major;
static unsigned int _major;

static DEFINE_IDR(_minor_idr);

static DEFINE_SPINLOCK(_minor_lock);

static void do_deferred_remove(struct work_struct *w);

static DECLARE_WORK(deferred_remove_work, do_deferred_remove);

static struct workqueue_struct *deferred_remove_workqueue;

atomic_t dm_global_event_nr = ATOMIC_INIT(0);
DECLARE_WAIT_QUEUE_HEAD(dm_global_eventq);

void dm_issue_global_event(void)
{
	atomic_inc(&dm_global_event_nr);
	wake_up(&dm_global_eventq);
}

DEFINE_STATIC_KEY_FALSE(stats_enabled);
DEFINE_STATIC_KEY_FALSE(swap_bios_enabled);
DEFINE_STATIC_KEY_FALSE(zoned_enabled);

/*
 * One of these is allocated (on-stack) per original bio.
 */
struct clone_info {
	struct dm_table *map;
	struct bio *bio;
	struct dm_io *io;
	sector_t sector;
	unsigned int sector_count;
	bool is_abnormal_io:1;
	bool submit_as_polled:1;
};

static inline struct dm_target_io *clone_to_tio(struct bio *clone)
{
	return container_of(clone, struct dm_target_io, clone);
}

void *dm_per_bio_data(struct bio *bio, size_t data_size)
{
	if (!dm_tio_flagged(clone_to_tio(bio), DM_TIO_INSIDE_DM_IO))
		return (char *)bio - DM_TARGET_IO_BIO_OFFSET - data_size;
	return (char *)bio - DM_IO_BIO_OFFSET - data_size;
}
EXPORT_SYMBOL_GPL(dm_per_bio_data);

struct bio *dm_bio_from_per_bio_data(void *data, size_t data_size)
{
	struct dm_io *io = (struct dm_io *)((char *)data + data_size);

	if (io->magic == DM_IO_MAGIC)
		return (struct bio *)((char *)io + DM_IO_BIO_OFFSET);
	BUG_ON(io->magic != DM_TIO_MAGIC);
	return (struct bio *)((char *)io + DM_TARGET_IO_BIO_OFFSET);
}
EXPORT_SYMBOL_GPL(dm_bio_from_per_bio_data);

unsigned int dm_bio_get_target_bio_nr(const struct bio *bio)
{
	return container_of(bio, struct dm_target_io, clone)->target_bio_nr;
}
EXPORT_SYMBOL_GPL(dm_bio_get_target_bio_nr);

#define MINOR_ALLOCED ((void *)-1)

#define DM_NUMA_NODE NUMA_NO_NODE
static int dm_numa_node = DM_NUMA_NODE;

#define DEFAULT_SWAP_BIOS	(8 * 1048576 / PAGE_SIZE)
static int swap_bios = DEFAULT_SWAP_BIOS;
static int get_swap_bios(void)
{
	int latch = READ_ONCE(swap_bios);

	if (unlikely(latch <= 0))
		latch = DEFAULT_SWAP_BIOS;
	return latch;
}

struct table_device {
	struct list_head list;
	refcount_t count;
	struct dm_dev dm_dev;
};

/*
 * Bio-based DM's mempools' reserved IOs set by the user.
 */
#define RESERVED_BIO_BASED_IOS		16
static unsigned int reserved_bio_based_ios = RESERVED_BIO_BASED_IOS;

static int __dm_get_module_param_int(int *module_param, int min, int max)
{
	int param = READ_ONCE(*module_param);
	int modified_param = 0;
	bool modified = true;

	if (param < min)
		modified_param = min;
	else if (param > max)
		modified_param = max;
	else
		modified = false;

	if (modified) {
		(void)cmpxchg(module_param, param, modified_param);
		param = modified_param;
	}

	return param;
}

unsigned int __dm_get_module_param(unsigned int *module_param, unsigned int def, unsigned int max)
{
	unsigned int param = READ_ONCE(*module_param);
	unsigned int modified_param = 0;

	if (!param)
		modified_param = def;
	else if (param > max)
		modified_param = max;

	if (modified_param) {
		(void)cmpxchg(module_param, param, modified_param);
		param = modified_param;
	}

	return param;
}

unsigned int dm_get_reserved_bio_based_ios(void)
{
	return __dm_get_module_param(&reserved_bio_based_ios,
				     RESERVED_BIO_BASED_IOS, DM_RESERVED_MAX_IOS);
}
EXPORT_SYMBOL_GPL(dm_get_reserved_bio_based_ios);

static unsigned int dm_get_numa_node(void)
{
	return __dm_get_module_param_int(&dm_numa_node,
					 DM_NUMA_NODE, num_online_nodes() - 1);
}

static int __init local_init(void)
{
	int r;

	r = dm_uevent_init();
	if (r)
		return r;

	deferred_remove_workqueue = alloc_workqueue("kdmremove", WQ_UNBOUND, 1);
	if (!deferred_remove_workqueue) {
		r = -ENOMEM;
		goto out_uevent_exit;
	}

	_major = major;
	r = register_blkdev(_major, _name);
	if (r < 0)
		goto out_free_workqueue;

	if (!_major)
		_major = r;

	return 0;

out_free_workqueue:
	destroy_workqueue(deferred_remove_workqueue);
out_uevent_exit:
	dm_uevent_exit();

	return r;
}

static void local_exit(void)
{
	destroy_workqueue(deferred_remove_workqueue);

	unregister_blkdev(_major, _name);
	dm_uevent_exit();

	_major = 0;

	DMINFO("cleaned up");
}

static int (*_inits[])(void) __initdata = {
	local_init,
	dm_target_init,
	dm_linear_init,
	dm_stripe_init,
	dm_io_init,
	dm_kcopyd_init,
	dm_interface_init,
	dm_statistics_init,
};

static void (*_exits[])(void) = {
	local_exit,
	dm_target_exit,
	dm_linear_exit,
	dm_stripe_exit,
	dm_io_exit,
	dm_kcopyd_exit,
	dm_interface_exit,
	dm_statistics_exit,
};

static int __init dm_init(void)
{
	const int count = ARRAY_SIZE(_inits);
	int r, i;

#if (IS_ENABLED(CONFIG_IMA) && !IS_ENABLED(CONFIG_IMA_DISABLE_HTABLE))
	DMWARN("CONFIG_IMA_DISABLE_HTABLE is disabled."
	       " Duplicate IMA measurements will not be recorded in the IMA log.");
#endif

	for (i = 0; i < count; i++) {
		r = _inits[i]();
		if (r)
			goto bad;
	}

	return 0;
bad:
	while (i--)
		_exits[i]();

	return r;
}

static void __exit dm_exit(void)
{
	int i = ARRAY_SIZE(_exits);

	while (i--)
		_exits[i]();

	/*
	 * Should be empty by this point.
	 */
	idr_destroy(&_minor_idr);
}

/*
 * Block device functions
 */
int dm_deleting_md(struct mapped_device *md)
{
	return test_bit(DMF_DELETING, &md->flags);
}

static int dm_blk_open(struct block_device *bdev, fmode_t mode)
{
	struct mapped_device *md;

	spin_lock(&_minor_lock);

	md = bdev->bd_disk->private_data;
	if (!md)
		goto out;

	if (test_bit(DMF_FREEING, &md->flags) ||
	    dm_deleting_md(md)) {
		md = NULL;
		goto out;
	}

	dm_get(md);
	atomic_inc(&md->open_count);
out:
	spin_unlock(&_minor_lock);

	return md ? 0 : -ENXIO;
}

static void dm_blk_close(struct gendisk *disk, fmode_t mode)
{
	struct mapped_device *md;

	spin_lock(&_minor_lock);

	md = disk->private_data;
	if (WARN_ON(!md))
		goto out;

	if (atomic_dec_and_test(&md->open_count) &&
	    (test_bit(DMF_DEFERRED_REMOVE, &md->flags)))
		queue_work(deferred_remove_workqueue, &deferred_remove_work);

	dm_put(md);
out:
	spin_unlock(&_minor_lock);
}

int dm_open_count(struct mapped_device *md)
{
	return atomic_read(&md->open_count);
}

/*
 * Guarantees nothing is using the device before it's deleted.
 */
int dm_lock_for_deletion(struct mapped_device *md, bool mark_deferred, bool only_deferred)
{
	int r = 0;

	spin_lock(&_minor_lock);

	if (dm_open_count(md)) {
		r = -EBUSY;
		if (mark_deferred)
			set_bit(DMF_DEFERRED_REMOVE, &md->flags);
	} else if (only_deferred && !test_bit(DMF_DEFERRED_REMOVE, &md->flags))
		r = -EEXIST;
	else
		set_bit(DMF_DELETING, &md->flags);

	spin_unlock(&_minor_lock);

	return r;
}

int dm_cancel_deferred_remove(struct mapped_device *md)
{
	int r = 0;

	spin_lock(&_minor_lock);

	if (test_bit(DMF_DELETING, &md->flags))
		r = -EBUSY;
	else
		clear_bit(DMF_DEFERRED_REMOVE, &md->flags);

	spin_unlock(&_minor_lock);

	return r;
}

static void do_deferred_remove(struct work_struct *w)
{
	dm_deferred_remove();
}

static int dm_blk_getgeo(struct block_device *bdev, struct hd_geometry *geo)
{
	struct mapped_device *md = bdev->bd_disk->private_data;

	return dm_get_geometry(md, geo);
}

static int dm_prepare_ioctl(struct mapped_device *md, int *srcu_idx,
			    struct block_device **bdev)
{
	struct dm_target *ti;
	struct dm_table *map;
	int r;

retry:
	r = -ENOTTY;
	map = dm_get_live_table(md, srcu_idx);
	if (!map || !dm_table_get_size(map))
		return r;

	/* We only support devices that have a single target */
	if (map->num_targets != 1)
		return r;

	ti = dm_table_get_target(map, 0);
	if (!ti->type->prepare_ioctl)
		return r;

	if (dm_suspended_md(md))
		return -EAGAIN;

	r = ti->type->prepare_ioctl(ti, bdev);
	if (r == -ENOTCONN && !fatal_signal_pending(current)) {
		dm_put_live_table(md, *srcu_idx);
		fsleep(10000);
		goto retry;
	}

	return r;
}

static void dm_unprepare_ioctl(struct mapped_device *md, int srcu_idx)
{
	dm_put_live_table(md, srcu_idx);
}

static int dm_blk_ioctl(struct block_device *bdev, fmode_t mode,
			unsigned int cmd, unsigned long arg)
{
	struct mapped_device *md = bdev->bd_disk->private_data;
	int r, srcu_idx;

	r = dm_prepare_ioctl(md, &srcu_idx, &bdev);
	if (r < 0)
		goto out;

	if (r > 0) {
		/*
		 * Target determined this ioctl is being issued against a
		 * subset of the parent bdev; require extra privileges.
		 */
		if (!capable(CAP_SYS_RAWIO)) {
			DMDEBUG_LIMIT(
	"%s: sending ioctl %x to DM device without required privilege.",
				current->comm, cmd);
			r = -ENOIOCTLCMD;
			goto out;
		}
	}

	if (!bdev->bd_disk->fops->ioctl)
		r = -ENOTTY;
	else
		r = bdev->bd_disk->fops->ioctl(bdev, mode, cmd, arg);
out:
	dm_unprepare_ioctl(md, srcu_idx);
	return r;
}

u64 dm_start_time_ns_from_clone(struct bio *bio)
{
	return jiffies_to_nsecs(clone_to_tio(bio)->io->start_time);
}
EXPORT_SYMBOL_GPL(dm_start_time_ns_from_clone);

static bool bio_is_flush_with_data(struct bio *bio)
{
	return ((bio->bi_opf & REQ_PREFLUSH) && bio->bi_iter.bi_size);
}

static void dm_io_acct(struct dm_io *io, bool end)
{
	struct dm_stats_aux *stats_aux = &io->stats_aux;
	unsigned long start_time = io->start_time;
	struct mapped_device *md = io->md;
	struct bio *bio = io->orig_bio;
	unsigned int sectors;

	/*
	 * If REQ_PREFLUSH set, don't account payload, it will be
	 * submitted (and accounted) after this flush completes.
	 */
	if (bio_is_flush_with_data(bio))
		sectors = 0;
	else if (likely(!(dm_io_flagged(io, DM_IO_WAS_SPLIT))))
		sectors = bio_sectors(bio);
	else
		sectors = io->sectors;

	if (!end)
		bdev_start_io_acct(bio->bi_bdev, bio_op(bio), start_time);
	else
		bdev_end_io_acct(bio->bi_bdev, bio_op(bio), sectors,
				 start_time);

	if (static_branch_unlikely(&stats_enabled) &&
	    unlikely(dm_stats_used(&md->stats))) {
		sector_t sector;

		if (likely(!dm_io_flagged(io, DM_IO_WAS_SPLIT)))
			sector = bio->bi_iter.bi_sector;
		else
			sector = bio_end_sector(bio) - io->sector_offset;

		dm_stats_account_io(&md->stats, bio_data_dir(bio),
				    sector, sectors,
				    end, start_time, stats_aux);
	}
}

static void __dm_start_io_acct(struct dm_io *io)
{
	dm_io_acct(io, false);
}

static void dm_start_io_acct(struct dm_io *io, struct bio *clone)
{
	/*
	 * Ensure IO accounting is only ever started once.
	 */
	if (dm_io_flagged(io, DM_IO_ACCOUNTED))
		return;

	/* Expect no possibility for race unless DM_TIO_IS_DUPLICATE_BIO. */
	if (!clone || likely(dm_tio_is_normal(clone_to_tio(clone)))) {
		dm_io_set_flag(io, DM_IO_ACCOUNTED);
	} else {
		unsigned long flags;
		/* Can afford locking given DM_TIO_IS_DUPLICATE_BIO */
		spin_lock_irqsave(&io->lock, flags);
		if (dm_io_flagged(io, DM_IO_ACCOUNTED)) {
			spin_unlock_irqrestore(&io->lock, flags);
			return;
		}
		dm_io_set_flag(io, DM_IO_ACCOUNTED);
		spin_unlock_irqrestore(&io->lock, flags);
	}

	__dm_start_io_acct(io);
}

static void dm_end_io_acct(struct dm_io *io)
{
	dm_io_acct(io, true);
}

static struct dm_io *alloc_io(struct mapped_device *md, struct bio *bio)
{
	struct dm_io *io;
	struct dm_target_io *tio;
	struct bio *clone;

	clone = bio_alloc_clone(NULL, bio, GFP_NOIO, &md->mempools->io_bs);
	tio = clone_to_tio(clone);
	tio->flags = 0;
	dm_tio_set_flag(tio, DM_TIO_INSIDE_DM_IO);
	tio->io = NULL;

	io = container_of(tio, struct dm_io, tio);
	io->magic = DM_IO_MAGIC;
	io->status = BLK_STS_OK;

	/* one ref is for submission, the other is for completion */
	atomic_set(&io->io_count, 2);
	this_cpu_inc(*md->pending_io);
	io->orig_bio = bio;
	io->md = md;
	spin_lock_init(&io->lock);
	io->start_time = jiffies;
	io->flags = 0;

	if (static_branch_unlikely(&stats_enabled))
		dm_stats_record_start(&md->stats, &io->stats_aux);

	return io;
}

static void free_io(struct dm_io *io)
{
	bio_put(&io->tio.clone);
}

static struct bio *alloc_tio(struct clone_info *ci, struct dm_target *ti,
			     unsigned int target_bio_nr, unsigned int *len, gfp_t gfp_mask)
{
	struct mapped_device *md = ci->io->md;
	struct dm_target_io *tio;
	struct bio *clone;

	if (!ci->io->tio.io) {
		/* the dm_target_io embedded in ci->io is available */
		tio = &ci->io->tio;
		/* alloc_io() already initialized embedded clone */
		clone = &tio->clone;
	} else {
		clone = bio_alloc_clone(NULL, ci->bio, gfp_mask,
					&md->mempools->bs);
		if (!clone)
			return NULL;

		/* REQ_DM_POLL_LIST shouldn't be inherited */
		clone->bi_opf &= ~REQ_DM_POLL_LIST;

		tio = clone_to_tio(clone);
		tio->flags = 0; /* also clears DM_TIO_INSIDE_DM_IO */
	}

	tio->magic = DM_TIO_MAGIC;
	tio->io = ci->io;
	tio->ti = ti;
	tio->target_bio_nr = target_bio_nr;
	tio->len_ptr = len;
	tio->old_sector = 0;

	/* Set default bdev, but target must bio_set_dev() before issuing IO */
	clone->bi_bdev = md->disk->part0;
	if (unlikely(ti->needs_bio_set_dev))
		bio_set_dev(clone, md->disk->part0);

	if (len) {
		clone->bi_iter.bi_size = to_bytes(*len);
		if (bio_integrity(clone))
			bio_integrity_trim(clone);
	}

	return clone;
}

static void free_tio(struct bio *clone)
{
	if (dm_tio_flagged(clone_to_tio(clone), DM_TIO_INSIDE_DM_IO))
		return;
	bio_put(clone);
}

/*
 * Add the bio to the list of deferred io.
 */
static void queue_io(struct mapped_device *md, struct bio *bio)
{
	unsigned long flags;

	spin_lock_irqsave(&md->deferred_lock, flags);
	bio_list_add(&md->deferred, bio);
	spin_unlock_irqrestore(&md->deferred_lock, flags);
	queue_work(md->wq, &md->work);
}

/*
 * Everyone (including functions in this file), should use this
 * function to access the md->map field, and make sure they call
 * dm_put_live_table() when finished.
 */
struct dm_table *dm_get_live_table(struct mapped_device *md,
				   int *srcu_idx) __acquires(md->io_barrier)
{
	*srcu_idx = srcu_read_lock(&md->io_barrier);

	return srcu_dereference(md->map, &md->io_barrier);
}

void dm_put_live_table(struct mapped_device *md,
		       int srcu_idx) __releases(md->io_barrier)
{
	srcu_read_unlock(&md->io_barrier, srcu_idx);
}

void dm_sync_table(struct mapped_device *md)
{
	synchronize_srcu(&md->io_barrier);
	synchronize_rcu_expedited();
}

/*
 * A fast alternative to dm_get_live_table/dm_put_live_table.
 * The caller must not block between these two functions.
 */
static struct dm_table *dm_get_live_table_fast(struct mapped_device *md) __acquires(RCU)
{
	rcu_read_lock();
	return rcu_dereference(md->map);
}

static void dm_put_live_table_fast(struct mapped_device *md) __releases(RCU)
{
	rcu_read_unlock();
}

static inline struct dm_table *dm_get_live_table_bio(struct mapped_device *md,
					int *srcu_idx, blk_opf_t bio_opf)
{
	if (bio_opf & REQ_NOWAIT)
		return dm_get_live_table_fast(md);
	else
		return dm_get_live_table(md, srcu_idx);
}

static inline void dm_put_live_table_bio(struct mapped_device *md, int srcu_idx,
					 blk_opf_t bio_opf)
{
	if (bio_opf & REQ_NOWAIT)
		dm_put_live_table_fast(md);
	else
		dm_put_live_table(md, srcu_idx);
}

static char *_dm_claim_ptr = "I belong to device-mapper";

/*
 * Open a table device so we can use it as a map destination.
 */
static struct table_device *open_table_device(struct mapped_device *md,
		dev_t dev, fmode_t mode)
{
	struct table_device *td;
	struct block_device *bdev;
	u64 part_off;
	int r;

	td = kmalloc_node(sizeof(*td), GFP_KERNEL, md->numa_node_id);
	if (!td)
		return ERR_PTR(-ENOMEM);
	refcount_set(&td->count, 1);

	bdev = blkdev_get_by_dev(dev, mode | FMODE_EXCL, _dm_claim_ptr);
	if (IS_ERR(bdev)) {
		r = PTR_ERR(bdev);
		goto out_free_td;
	}

	/*
	 * We can be called before the dm disk is added.  In that case we can't
	 * register the holder relation here.  It will be done once add_disk was
	 * called.
	 */
	if (md->disk->slave_dir) {
		r = bd_link_disk_holder(bdev, md->disk);
		if (r)
			goto out_blkdev_put;
	}

	td->dm_dev.mode = mode;
	td->dm_dev.bdev = bdev;
	td->dm_dev.dax_dev = fs_dax_get_by_bdev(bdev, &part_off, NULL, NULL);
	format_dev_t(td->dm_dev.name, dev);
	list_add(&td->list, &md->table_devices);
	return td;

out_blkdev_put:
	blkdev_put(bdev, mode | FMODE_EXCL);
out_free_td:
	kfree(td);
	return ERR_PTR(r);
}

/*
 * Close a table device that we've been using.
 */
static void close_table_device(struct table_device *td, struct mapped_device *md)
{
	if (md->disk->slave_dir)
		bd_unlink_disk_holder(td->dm_dev.bdev, md->disk);
	blkdev_put(td->dm_dev.bdev, td->dm_dev.mode | FMODE_EXCL);
	put_dax(td->dm_dev.dax_dev);
	list_del(&td->list);
	kfree(td);
}

static struct table_device *find_table_device(struct list_head *l, dev_t dev,
					      fmode_t mode)
{
	struct table_device *td;

	list_for_each_entry(td, l, list)
		if (td->dm_dev.bdev->bd_dev == dev && td->dm_dev.mode == mode)
			return td;

	return NULL;
}

int dm_get_table_device(struct mapped_device *md, dev_t dev, fmode_t mode,
			struct dm_dev **result)
{
	struct table_device *td;

	mutex_lock(&md->table_devices_lock);
	td = find_table_device(&md->table_devices, dev, mode);
	if (!td) {
		td = open_table_device(md, dev, mode);
		if (IS_ERR(td)) {
			mutex_unlock(&md->table_devices_lock);
			return PTR_ERR(td);
		}
	} else {
		refcount_inc(&td->count);
	}
	mutex_unlock(&md->table_devices_lock);

	*result = &td->dm_dev;
	return 0;
}

void dm_put_table_device(struct mapped_device *md, struct dm_dev *d)
{
	struct table_device *td = container_of(d, struct table_device, dm_dev);

	mutex_lock(&md->table_devices_lock);
	if (refcount_dec_and_test(&td->count))
		close_table_device(td, md);
	mutex_unlock(&md->table_devices_lock);
}

/*
 * Get the geometry associated with a dm device
 */
int dm_get_geometry(struct mapped_device *md, struct hd_geometry *geo)
{
	*geo = md->geometry;

	return 0;
}

/*
 * Set the geometry of a device.
 */
int dm_set_geometry(struct mapped_device *md, struct hd_geometry *geo)
{
	sector_t sz = (sector_t)geo->cylinders * geo->heads * geo->sectors;

	if (geo->start > sz) {
		DMERR("Start sector is beyond the geometry limits.");
		return -EINVAL;
	}

	md->geometry = *geo;

	return 0;
}

static int __noflush_suspending(struct mapped_device *md)
{
	return test_bit(DMF_NOFLUSH_SUSPENDING, &md->flags);
}

static void dm_requeue_add_io(struct dm_io *io, bool first_stage)
{
	struct mapped_device *md = io->md;

	if (first_stage) {
		struct dm_io *next = md->requeue_list;

		md->requeue_list = io;
		io->next = next;
	} else {
		bio_list_add_head(&md->deferred, io->orig_bio);
	}
}

static void dm_kick_requeue(struct mapped_device *md, bool first_stage)
{
	if (first_stage)
		queue_work(md->wq, &md->requeue_work);
	else
		queue_work(md->wq, &md->work);
}

/*
 * Return true if the dm_io's original bio is requeued.
 * io->status is updated with error if requeue disallowed.
 */
static bool dm_handle_requeue(struct dm_io *io, bool first_stage)
{
	struct bio *bio = io->orig_bio;
	bool handle_requeue = (io->status == BLK_STS_DM_REQUEUE);
	bool handle_polled_eagain = ((io->status == BLK_STS_AGAIN) &&
				     (bio->bi_opf & REQ_POLLED));
	struct mapped_device *md = io->md;
	bool requeued = false;

	if (handle_requeue || handle_polled_eagain) {
		unsigned long flags;

		if (bio->bi_opf & REQ_POLLED) {
			/*
			 * Upper layer won't help us poll split bio
			 * (io->orig_bio may only reflect a subset of the
			 * pre-split original) so clear REQ_POLLED.
			 */
			bio_clear_polled(bio);
		}

		/*
		 * Target requested pushing back the I/O or
		 * polled IO hit BLK_STS_AGAIN.
		 */
		spin_lock_irqsave(&md->deferred_lock, flags);
		if ((__noflush_suspending(md) &&
		     !WARN_ON_ONCE(dm_is_zone_write(md, bio))) ||
		    handle_polled_eagain || first_stage) {
			dm_requeue_add_io(io, first_stage);
			requeued = true;
		} else {
			/*
			 * noflush suspend was interrupted or this is
			 * a write to a zoned target.
			 */
			io->status = BLK_STS_IOERR;
		}
		spin_unlock_irqrestore(&md->deferred_lock, flags);
	}

	if (requeued)
		dm_kick_requeue(md, first_stage);

	return requeued;
}

static void __dm_io_complete(struct dm_io *io, bool first_stage)
{
	struct bio *bio = io->orig_bio;
	struct mapped_device *md = io->md;
	blk_status_t io_error;
	bool requeued;

	requeued = dm_handle_requeue(io, first_stage);
	if (requeued && first_stage)
		return;

	io_error = io->status;
	if (dm_io_flagged(io, DM_IO_ACCOUNTED))
		dm_end_io_acct(io);
	else if (!io_error) {
		/*
		 * Must handle target that DM_MAPIO_SUBMITTED only to
		 * then bio_endio() rather than dm_submit_bio_remap()
		 */
		__dm_start_io_acct(io);
		dm_end_io_acct(io);
	}
	free_io(io);
	smp_wmb();
	this_cpu_dec(*md->pending_io);

	/* nudge anyone waiting on suspend queue */
	if (unlikely(wq_has_sleeper(&md->wait)))
		wake_up(&md->wait);

	/* Return early if the original bio was requeued */
	if (requeued)
		return;

	if (bio_is_flush_with_data(bio)) {
		/*
		 * Preflush done for flush with data, reissue
		 * without REQ_PREFLUSH.
		 */
		bio->bi_opf &= ~REQ_PREFLUSH;
		queue_io(md, bio);
	} else {
		/* done with normal IO or empty flush */
		if (io_error)
			bio->bi_status = io_error;
		bio_endio(bio);
	}
}

static void dm_wq_requeue_work(struct work_struct *work)
{
	struct mapped_device *md = container_of(work, struct mapped_device,
						requeue_work);
	unsigned long flags;
	struct dm_io *io;

	/* reuse deferred lock to simplify dm_handle_requeue */
	spin_lock_irqsave(&md->deferred_lock, flags);
	io = md->requeue_list;
	md->requeue_list = NULL;
	spin_unlock_irqrestore(&md->deferred_lock, flags);

	while (io) {
		struct dm_io *next = io->next;

		dm_io_rewind(io, &md->disk->bio_split);

		io->next = NULL;
		__dm_io_complete(io, false);
		io = next;
		cond_resched();
	}
}

/*
 * Two staged requeue:
 *
 * 1) io->orig_bio points to the real original bio, and the part mapped to
 *    this io must be requeued, instead of other parts of the original bio.
 *
 * 2) io->orig_bio points to new cloned bio which matches the requeued dm_io.
 */
static void dm_io_complete(struct dm_io *io)
{
	bool first_requeue;

	/*
	 * Only dm_io that has been split needs two stage requeue, otherwise
	 * we may run into long bio clone chain during suspend and OOM could
	 * be triggered.
	 *
	 * Also flush data dm_io won't be marked as DM_IO_WAS_SPLIT, so they
	 * also aren't handled via the first stage requeue.
	 */
	if (dm_io_flagged(io, DM_IO_WAS_SPLIT))
		first_requeue = true;
	else
		first_requeue = false;

	__dm_io_complete(io, first_requeue);
}

/*
 * Decrements the number of outstanding ios that a bio has been
 * cloned into, completing the original io if necc.
 */
static inline void __dm_io_dec_pending(struct dm_io *io)
{
	if (atomic_dec_and_test(&io->io_count))
		dm_io_complete(io);
}

static void dm_io_set_error(struct dm_io *io, blk_status_t error)
{
	unsigned long flags;

	/* Push-back supersedes any I/O errors */
	spin_lock_irqsave(&io->lock, flags);
	if (!(io->status == BLK_STS_DM_REQUEUE &&
	      __noflush_suspending(io->md))) {
		io->status = error;
	}
	spin_unlock_irqrestore(&io->lock, flags);
}

static void dm_io_dec_pending(struct dm_io *io, blk_status_t error)
{
	if (unlikely(error))
		dm_io_set_error(io, error);

	__dm_io_dec_pending(io);
}

/*
 * The queue_limits are only valid as long as you have a reference
 * count on 'md'. But _not_ imposing verification to avoid atomic_read(),
 */
static inline struct queue_limits *dm_get_queue_limits(struct mapped_device *md)
{
	return &md->queue->limits;
}

void disable_discard(struct mapped_device *md)
{
	struct queue_limits *limits = dm_get_queue_limits(md);

	/* device doesn't really support DISCARD, disable it */
	limits->max_discard_sectors = 0;
}

void disable_write_zeroes(struct mapped_device *md)
{
	struct queue_limits *limits = dm_get_queue_limits(md);

	/* device doesn't really support WRITE ZEROES, disable it */
	limits->max_write_zeroes_sectors = 0;
}

static bool swap_bios_limit(struct dm_target *ti, struct bio *bio)
{
	return unlikely((bio->bi_opf & REQ_SWAP) != 0) && unlikely(ti->limit_swap_bios);
}

static void clone_endio(struct bio *bio)
{
	blk_status_t error = bio->bi_status;
	struct dm_target_io *tio = clone_to_tio(bio);
	struct dm_target *ti = tio->ti;
	dm_endio_fn endio = ti->type->end_io;
	struct dm_io *io = tio->io;
	struct mapped_device *md = io->md;

	if (unlikely(error == BLK_STS_TARGET)) {
		if (bio_op(bio) == REQ_OP_DISCARD &&
		    !bdev_max_discard_sectors(bio->bi_bdev))
			disable_discard(md);
		else if (bio_op(bio) == REQ_OP_WRITE_ZEROES &&
			 !bdev_write_zeroes_sectors(bio->bi_bdev))
			disable_write_zeroes(md);
	}

	if (static_branch_unlikely(&zoned_enabled) &&
	    unlikely(bdev_is_zoned(bio->bi_bdev)))
		dm_zone_endio(io, bio);

	if (endio) {
		int r = endio(ti, bio, &error);

		switch (r) {
		case DM_ENDIO_REQUEUE:
			if (static_branch_unlikely(&zoned_enabled)) {
				/*
				 * Requeuing writes to a sequential zone of a zoned
				 * target will break the sequential write pattern:
				 * fail such IO.
				 */
				if (WARN_ON_ONCE(dm_is_zone_write(md, bio)))
					error = BLK_STS_IOERR;
				else
					error = BLK_STS_DM_REQUEUE;
			} else
				error = BLK_STS_DM_REQUEUE;
			fallthrough;
		case DM_ENDIO_DONE:
			break;
		case DM_ENDIO_INCOMPLETE:
			/* The target will handle the io */
			return;
		default:
			DMCRIT("unimplemented target endio return value: %d", r);
			BUG();
		}
	}

	if (static_branch_unlikely(&swap_bios_enabled) &&
	    unlikely(swap_bios_limit(ti, bio)))
		up(&md->swap_bios_semaphore);

	free_tio(bio);
	dm_io_dec_pending(io, error);
}

/*
 * Return maximum size of I/O possible at the supplied sector up to the current
 * target boundary.
 */
static inline sector_t max_io_len_target_boundary(struct dm_target *ti,
						  sector_t target_offset)
{
	return ti->len - target_offset;
}

static sector_t __max_io_len(struct dm_target *ti, sector_t sector,
<<<<<<< HEAD
			     unsigned int max_granularity)
=======
			     unsigned int max_granularity,
			     unsigned int max_sectors)
>>>>>>> 2d3c95f4
{
	sector_t target_offset = dm_target_offset(ti, sector);
	sector_t len = max_io_len_target_boundary(ti, target_offset);

	/*
	 * Does the target need to split IO even further?
	 * - varied (per target) IO splitting is a tenet of DM; this
	 *   explains why stacked chunk_sectors based splitting via
	 *   bio_split_to_limits() isn't possible here.
	 */
	if (!max_granularity)
		return len;
	return min_t(sector_t, len,
<<<<<<< HEAD
		min(queue_max_sectors(ti->table->md->queue),
=======
		min(max_sectors ? : queue_max_sectors(ti->table->md->queue),
>>>>>>> 2d3c95f4
		    blk_chunk_sectors_left(target_offset, max_granularity)));
}

static inline sector_t max_io_len(struct dm_target *ti, sector_t sector)
{
<<<<<<< HEAD
	return __max_io_len(ti, sector, ti->max_io_len);
=======
	return __max_io_len(ti, sector, ti->max_io_len, 0);
>>>>>>> 2d3c95f4
}

int dm_set_target_max_io_len(struct dm_target *ti, sector_t len)
{
	if (len > UINT_MAX) {
		DMERR("Specified maximum size of target IO (%llu) exceeds limit (%u)",
		      (unsigned long long)len, UINT_MAX);
		ti->error = "Maximum size of target IO is too large";
		return -EINVAL;
	}

	ti->max_io_len = (uint32_t) len;

	return 0;
}
EXPORT_SYMBOL_GPL(dm_set_target_max_io_len);

static struct dm_target *dm_dax_get_live_target(struct mapped_device *md,
						sector_t sector, int *srcu_idx)
	__acquires(md->io_barrier)
{
	struct dm_table *map;
	struct dm_target *ti;

	map = dm_get_live_table(md, srcu_idx);
	if (!map)
		return NULL;

	ti = dm_table_find_target(map, sector);
	if (!ti)
		return NULL;

	return ti;
}

static long dm_dax_direct_access(struct dax_device *dax_dev, pgoff_t pgoff,
		long nr_pages, enum dax_access_mode mode, void **kaddr,
		pfn_t *pfn)
{
	struct mapped_device *md = dax_get_private(dax_dev);
	sector_t sector = pgoff * PAGE_SECTORS;
	struct dm_target *ti;
	long len, ret = -EIO;
	int srcu_idx;

	ti = dm_dax_get_live_target(md, sector, &srcu_idx);

	if (!ti)
		goto out;
	if (!ti->type->direct_access)
		goto out;
	len = max_io_len(ti, sector) / PAGE_SECTORS;
	if (len < 1)
		goto out;
	nr_pages = min(len, nr_pages);
	ret = ti->type->direct_access(ti, pgoff, nr_pages, mode, kaddr, pfn);

 out:
	dm_put_live_table(md, srcu_idx);

	return ret;
}

static int dm_dax_zero_page_range(struct dax_device *dax_dev, pgoff_t pgoff,
				  size_t nr_pages)
{
	struct mapped_device *md = dax_get_private(dax_dev);
	sector_t sector = pgoff * PAGE_SECTORS;
	struct dm_target *ti;
	int ret = -EIO;
	int srcu_idx;

	ti = dm_dax_get_live_target(md, sector, &srcu_idx);

	if (!ti)
		goto out;
	if (WARN_ON(!ti->type->dax_zero_page_range)) {
		/*
		 * ->zero_page_range() is mandatory dax operation. If we are
		 *  here, something is wrong.
		 */
		goto out;
	}
	ret = ti->type->dax_zero_page_range(ti, pgoff, nr_pages);
 out:
	dm_put_live_table(md, srcu_idx);

	return ret;
}

static size_t dm_dax_recovery_write(struct dax_device *dax_dev, pgoff_t pgoff,
		void *addr, size_t bytes, struct iov_iter *i)
{
	struct mapped_device *md = dax_get_private(dax_dev);
	sector_t sector = pgoff * PAGE_SECTORS;
	struct dm_target *ti;
	int srcu_idx;
	long ret = 0;

	ti = dm_dax_get_live_target(md, sector, &srcu_idx);
	if (!ti || !ti->type->dax_recovery_write)
		goto out;

	ret = ti->type->dax_recovery_write(ti, pgoff, addr, bytes, i);
out:
	dm_put_live_table(md, srcu_idx);
	return ret;
}

/*
 * A target may call dm_accept_partial_bio only from the map routine.  It is
 * allowed for all bio types except REQ_PREFLUSH, REQ_OP_ZONE_* zone management
 * operations, REQ_OP_ZONE_APPEND (zone append writes) and any bio serviced by
 * __send_duplicate_bios().
 *
 * dm_accept_partial_bio informs the dm that the target only wants to process
 * additional n_sectors sectors of the bio and the rest of the data should be
 * sent in a next bio.
 *
 * A diagram that explains the arithmetics:
 * +--------------------+---------------+-------+
 * |         1          |       2       |   3   |
 * +--------------------+---------------+-------+
 *
 * <-------------- *tio->len_ptr --------------->
 *                      <----- bio_sectors ----->
 *                      <-- n_sectors -->
 *
 * Region 1 was already iterated over with bio_advance or similar function.
 *	(it may be empty if the target doesn't use bio_advance)
 * Region 2 is the remaining bio size that the target wants to process.
 *	(it may be empty if region 1 is non-empty, although there is no reason
 *	 to make it empty)
 * The target requires that region 3 is to be sent in the next bio.
 *
 * If the target wants to receive multiple copies of the bio (via num_*bios, etc),
 * the partially processed part (the sum of regions 1+2) must be the same for all
 * copies of the bio.
 */
void dm_accept_partial_bio(struct bio *bio, unsigned int n_sectors)
{
	struct dm_target_io *tio = clone_to_tio(bio);
	struct dm_io *io = tio->io;
	unsigned int bio_sectors = bio_sectors(bio);

	BUG_ON(dm_tio_flagged(tio, DM_TIO_IS_DUPLICATE_BIO));
	BUG_ON(op_is_zone_mgmt(bio_op(bio)));
	BUG_ON(bio_op(bio) == REQ_OP_ZONE_APPEND);
	BUG_ON(bio_sectors > *tio->len_ptr);
	BUG_ON(n_sectors > bio_sectors);

	*tio->len_ptr -= bio_sectors - n_sectors;
	bio->bi_iter.bi_size = n_sectors << SECTOR_SHIFT;

	/*
	 * __split_and_process_bio() may have already saved mapped part
	 * for accounting but it is being reduced so update accordingly.
	 */
	dm_io_set_flag(io, DM_IO_WAS_SPLIT);
	io->sectors = n_sectors;
	io->sector_offset = bio_sectors(io->orig_bio);
}
EXPORT_SYMBOL_GPL(dm_accept_partial_bio);

/*
 * @clone: clone bio that DM core passed to target's .map function
 * @tgt_clone: clone of @clone bio that target needs submitted
 *
 * Targets should use this interface to submit bios they take
 * ownership of when returning DM_MAPIO_SUBMITTED.
 *
 * Target should also enable ti->accounts_remapped_io
 */
void dm_submit_bio_remap(struct bio *clone, struct bio *tgt_clone)
{
	struct dm_target_io *tio = clone_to_tio(clone);
	struct dm_io *io = tio->io;

	/* establish bio that will get submitted */
	if (!tgt_clone)
		tgt_clone = clone;

	/*
	 * Account io->origin_bio to DM dev on behalf of target
	 * that took ownership of IO with DM_MAPIO_SUBMITTED.
	 */
	dm_start_io_acct(io, clone);

	trace_block_bio_remap(tgt_clone, disk_devt(io->md->disk),
			      tio->old_sector);
	submit_bio_noacct(tgt_clone);
}
EXPORT_SYMBOL_GPL(dm_submit_bio_remap);

static noinline void __set_swap_bios_limit(struct mapped_device *md, int latch)
{
	mutex_lock(&md->swap_bios_lock);
	while (latch < md->swap_bios) {
		cond_resched();
		down(&md->swap_bios_semaphore);
		md->swap_bios--;
	}
	while (latch > md->swap_bios) {
		cond_resched();
		up(&md->swap_bios_semaphore);
		md->swap_bios++;
	}
	mutex_unlock(&md->swap_bios_lock);
}

static void __map_bio(struct bio *clone)
{
	struct dm_target_io *tio = clone_to_tio(clone);
	struct dm_target *ti = tio->ti;
	struct dm_io *io = tio->io;
	struct mapped_device *md = io->md;
	int r;

	clone->bi_end_io = clone_endio;

	/*
	 * Map the clone.
	 */
	tio->old_sector = clone->bi_iter.bi_sector;

	if (static_branch_unlikely(&swap_bios_enabled) &&
	    unlikely(swap_bios_limit(ti, clone))) {
		int latch = get_swap_bios();

		if (unlikely(latch != md->swap_bios))
			__set_swap_bios_limit(md, latch);
		down(&md->swap_bios_semaphore);
	}

	if (static_branch_unlikely(&zoned_enabled)) {
		/*
		 * Check if the IO needs a special mapping due to zone append
		 * emulation on zoned target. In this case, dm_zone_map_bio()
		 * calls the target map operation.
		 */
		if (unlikely(dm_emulate_zone_append(md)))
			r = dm_zone_map_bio(tio);
		else
			r = ti->type->map(ti, clone);
	} else
		r = ti->type->map(ti, clone);

	switch (r) {
	case DM_MAPIO_SUBMITTED:
		/* target has assumed ownership of this io */
		if (!ti->accounts_remapped_io)
			dm_start_io_acct(io, clone);
		break;
	case DM_MAPIO_REMAPPED:
		dm_submit_bio_remap(clone, NULL);
		break;
	case DM_MAPIO_KILL:
	case DM_MAPIO_REQUEUE:
		if (static_branch_unlikely(&swap_bios_enabled) &&
		    unlikely(swap_bios_limit(ti, clone)))
			up(&md->swap_bios_semaphore);
		free_tio(clone);
		if (r == DM_MAPIO_KILL)
			dm_io_dec_pending(io, BLK_STS_IOERR);
		else
			dm_io_dec_pending(io, BLK_STS_DM_REQUEUE);
		break;
	default:
		DMCRIT("unimplemented target map return value: %d", r);
		BUG();
	}
}

static void setup_split_accounting(struct clone_info *ci, unsigned int len)
{
	struct dm_io *io = ci->io;

	if (ci->sector_count > len) {
		/*
		 * Split needed, save the mapped part for accounting.
		 * NOTE: dm_accept_partial_bio() will update accordingly.
		 */
		dm_io_set_flag(io, DM_IO_WAS_SPLIT);
		io->sectors = len;
		io->sector_offset = bio_sectors(ci->bio);
	}
}

static void alloc_multiple_bios(struct bio_list *blist, struct clone_info *ci,
				struct dm_target *ti, unsigned int num_bios,
				unsigned *len)
{
	struct bio *bio;
	int try;

	for (try = 0; try < 2; try++) {
		int bio_nr;

		if (try)
			mutex_lock(&ci->io->md->table_devices_lock);
		for (bio_nr = 0; bio_nr < num_bios; bio_nr++) {
			bio = alloc_tio(ci, ti, bio_nr, len,
					try ? GFP_NOIO : GFP_NOWAIT);
			if (!bio)
				break;

			bio_list_add(blist, bio);
		}
		if (try)
			mutex_unlock(&ci->io->md->table_devices_lock);
		if (bio_nr == num_bios)
			return;

		while ((bio = bio_list_pop(blist)))
			free_tio(bio);
	}
}

static int __send_duplicate_bios(struct clone_info *ci, struct dm_target *ti,
				 unsigned int num_bios, unsigned int *len)
{
	struct bio_list blist = BIO_EMPTY_LIST;
	struct bio *clone;
	unsigned int ret = 0;

	switch (num_bios) {
	case 0:
		break;
	case 1:
		if (len)
			setup_split_accounting(ci, *len);
		clone = alloc_tio(ci, ti, 0, len, GFP_NOIO);
		__map_bio(clone);
		ret = 1;
		break;
	default:
		if (len)
			setup_split_accounting(ci, *len);
		/* dm_accept_partial_bio() is not supported with shared tio->len_ptr */
		alloc_multiple_bios(&blist, ci, ti, num_bios, len);
		while ((clone = bio_list_pop(&blist))) {
			dm_tio_set_flag(clone_to_tio(clone), DM_TIO_IS_DUPLICATE_BIO);
			__map_bio(clone);
			ret += 1;
		}
		break;
	}

	return ret;
}

static void __send_empty_flush(struct clone_info *ci)
{
	struct dm_table *t = ci->map;
	struct bio flush_bio;

	/*
	 * Use an on-stack bio for this, it's safe since we don't
	 * need to reference it after submit. It's just used as
	 * the basis for the clone(s).
	 */
	bio_init(&flush_bio, ci->io->md->disk->part0, NULL, 0,
		 REQ_OP_WRITE | REQ_PREFLUSH | REQ_SYNC);

	ci->bio = &flush_bio;
	ci->sector_count = 0;
	ci->io->tio.clone.bi_iter.bi_size = 0;

	for (unsigned int i = 0; i < t->num_targets; i++) {
		unsigned int bios;
		struct dm_target *ti = dm_table_get_target(t, i);

		atomic_add(ti->num_flush_bios, &ci->io->io_count);
		bios = __send_duplicate_bios(ci, ti, ti->num_flush_bios, NULL);
		atomic_sub(ti->num_flush_bios - bios, &ci->io->io_count);
	}

	/*
	 * alloc_io() takes one extra reference for submission, so the
	 * reference won't reach 0 without the following subtraction
	 */
	atomic_sub(1, &ci->io->io_count);

	bio_uninit(ci->bio);
}

static void __send_changing_extent_only(struct clone_info *ci, struct dm_target *ti,
					unsigned int num_bios,
<<<<<<< HEAD
					unsigned int max_granularity)
=======
					unsigned int max_granularity,
					unsigned int max_sectors)
>>>>>>> 2d3c95f4
{
	unsigned int len, bios;

	len = min_t(sector_t, ci->sector_count,
<<<<<<< HEAD
		    __max_io_len(ti, ci->sector, max_granularity));
=======
		    __max_io_len(ti, ci->sector, max_granularity, max_sectors));
>>>>>>> 2d3c95f4

	atomic_add(num_bios, &ci->io->io_count);
	bios = __send_duplicate_bios(ci, ti, num_bios, &len);
	/*
	 * alloc_io() takes one extra reference for submission, so the
	 * reference won't reach 0 without the following (+1) subtraction
	 */
	atomic_sub(num_bios - bios + 1, &ci->io->io_count);

	ci->sector += len;
	ci->sector_count -= len;
}

static bool is_abnormal_io(struct bio *bio)
{
	enum req_op op = bio_op(bio);

	if (op != REQ_OP_READ && op != REQ_OP_WRITE && op != REQ_OP_FLUSH) {
		switch (op) {
		case REQ_OP_DISCARD:
		case REQ_OP_SECURE_ERASE:
		case REQ_OP_WRITE_ZEROES:
			return true;
		default:
			break;
		}
	}

	return false;
}

static blk_status_t __process_abnormal_io(struct clone_info *ci,
					  struct dm_target *ti)
{
	unsigned int num_bios = 0;
	unsigned int max_granularity = 0;
<<<<<<< HEAD
=======
	unsigned int max_sectors = 0;
>>>>>>> 2d3c95f4
	struct queue_limits *limits = dm_get_queue_limits(ti->table->md);

	switch (bio_op(ci->bio)) {
	case REQ_OP_DISCARD:
		num_bios = ti->num_discard_bios;
<<<<<<< HEAD
		if (ti->max_discard_granularity)
			max_granularity = limits->max_discard_sectors;
		break;
	case REQ_OP_SECURE_ERASE:
		num_bios = ti->num_secure_erase_bios;
		if (ti->max_secure_erase_granularity)
			max_granularity = limits->max_secure_erase_sectors;
		break;
	case REQ_OP_WRITE_ZEROES:
		num_bios = ti->num_write_zeroes_bios;
		if (ti->max_write_zeroes_granularity)
			max_granularity = limits->max_write_zeroes_sectors;
=======
		max_sectors = limits->max_discard_sectors;
		if (ti->max_discard_granularity)
			max_granularity = max_sectors;
		break;
	case REQ_OP_SECURE_ERASE:
		num_bios = ti->num_secure_erase_bios;
		max_sectors = limits->max_secure_erase_sectors;
		if (ti->max_secure_erase_granularity)
			max_granularity = max_sectors;
		break;
	case REQ_OP_WRITE_ZEROES:
		num_bios = ti->num_write_zeroes_bios;
		max_sectors = limits->max_write_zeroes_sectors;
		if (ti->max_write_zeroes_granularity)
			max_granularity = max_sectors;
>>>>>>> 2d3c95f4
		break;
	default:
		break;
	}

	/*
	 * Even though the device advertised support for this type of
	 * request, that does not mean every target supports it, and
	 * reconfiguration might also have changed that since the
	 * check was performed.
	 */
	if (unlikely(!num_bios))
		return BLK_STS_NOTSUPP;

<<<<<<< HEAD
	__send_changing_extent_only(ci, ti, num_bios, max_granularity);
=======
	__send_changing_extent_only(ci, ti, num_bios,
				    max_granularity, max_sectors);
>>>>>>> 2d3c95f4
	return BLK_STS_OK;
}

/*
 * Reuse ->bi_private as dm_io list head for storing all dm_io instances
 * associated with this bio, and this bio's bi_private needs to be
 * stored in dm_io->data before the reuse.
 *
 * bio->bi_private is owned by fs or upper layer, so block layer won't
 * touch it after splitting. Meantime it won't be changed by anyone after
 * bio is submitted. So this reuse is safe.
 */
static inline struct dm_io **dm_poll_list_head(struct bio *bio)
{
	return (struct dm_io **)&bio->bi_private;
}

static void dm_queue_poll_io(struct bio *bio, struct dm_io *io)
{
	struct dm_io **head = dm_poll_list_head(bio);

	if (!(bio->bi_opf & REQ_DM_POLL_LIST)) {
		bio->bi_opf |= REQ_DM_POLL_LIST;
		/*
		 * Save .bi_private into dm_io, so that we can reuse
		 * .bi_private as dm_io list head for storing dm_io list
		 */
		io->data = bio->bi_private;

		/* tell block layer to poll for completion */
		bio->bi_cookie = ~BLK_QC_T_NONE;

		io->next = NULL;
	} else {
		/*
		 * bio recursed due to split, reuse original poll list,
		 * and save bio->bi_private too.
		 */
		io->data = (*head)->data;
		io->next = *head;
	}

	*head = io;
}

/*
 * Select the correct strategy for processing a non-flush bio.
 */
static blk_status_t __split_and_process_bio(struct clone_info *ci)
{
	struct bio *clone;
	struct dm_target *ti;
	unsigned int len;

	ti = dm_table_find_target(ci->map, ci->sector);
	if (unlikely(!ti))
		return BLK_STS_IOERR;

	if (unlikely((ci->bio->bi_opf & REQ_NOWAIT) != 0) &&
	    unlikely(!dm_target_supports_nowait(ti->type)))
		return BLK_STS_NOTSUPP;

	if (unlikely(ci->is_abnormal_io))
		return __process_abnormal_io(ci, ti);

	/*
	 * Only support bio polling for normal IO, and the target io is
	 * exactly inside the dm_io instance (verified in dm_poll_dm_io)
	 */
	ci->submit_as_polled = !!(ci->bio->bi_opf & REQ_POLLED);

	len = min_t(sector_t, max_io_len(ti, ci->sector), ci->sector_count);
	setup_split_accounting(ci, len);
	clone = alloc_tio(ci, ti, 0, &len, GFP_NOIO);
	__map_bio(clone);

	ci->sector += len;
	ci->sector_count -= len;

	return BLK_STS_OK;
}

static void init_clone_info(struct clone_info *ci, struct mapped_device *md,
			    struct dm_table *map, struct bio *bio, bool is_abnormal)
{
	ci->map = map;
	ci->io = alloc_io(md, bio);
	ci->bio = bio;
	ci->is_abnormal_io = is_abnormal;
	ci->submit_as_polled = false;
	ci->sector = bio->bi_iter.bi_sector;
	ci->sector_count = bio_sectors(bio);

	/* Shouldn't happen but sector_count was being set to 0 so... */
	if (static_branch_unlikely(&zoned_enabled) &&
	    WARN_ON_ONCE(op_is_zone_mgmt(bio_op(bio)) && ci->sector_count))
		ci->sector_count = 0;
}

/*
 * Entry point to split a bio into clones and submit them to the targets.
 */
static void dm_split_and_process_bio(struct mapped_device *md,
				     struct dm_table *map, struct bio *bio)
{
	struct clone_info ci;
	struct dm_io *io;
	blk_status_t error = BLK_STS_OK;
	bool is_abnormal;

	is_abnormal = is_abnormal_io(bio);
	if (unlikely(is_abnormal)) {
		/*
		 * Use bio_split_to_limits() for abnormal IO (e.g. discard, etc)
		 * otherwise associated queue_limits won't be imposed.
		 */
		bio = bio_split_to_limits(bio);
		if (!bio)
			return;
	}

	init_clone_info(&ci, md, map, bio, is_abnormal);
	io = ci.io;

	if (bio->bi_opf & REQ_PREFLUSH) {
		__send_empty_flush(&ci);
		/* dm_io_complete submits any data associated with flush */
		goto out;
	}

	error = __split_and_process_bio(&ci);
	if (error || !ci.sector_count)
		goto out;
	/*
	 * Remainder must be passed to submit_bio_noacct() so it gets handled
	 * *after* bios already submitted have been completely processed.
	 */
	bio_trim(bio, io->sectors, ci.sector_count);
	trace_block_split(bio, bio->bi_iter.bi_sector);
	bio_inc_remaining(bio);
	submit_bio_noacct(bio);
out:
	/*
	 * Drop the extra reference count for non-POLLED bio, and hold one
	 * reference for POLLED bio, which will be released in dm_poll_bio
	 *
	 * Add every dm_io instance into the dm_io list head which is stored
	 * in bio->bi_private, so that dm_poll_bio can poll them all.
	 */
	if (error || !ci.submit_as_polled) {
		/*
		 * In case of submission failure, the extra reference for
		 * submitting io isn't consumed yet
		 */
		if (error)
			atomic_dec(&io->io_count);
		dm_io_dec_pending(io, error);
	} else
		dm_queue_poll_io(bio, io);
}

static void dm_submit_bio(struct bio *bio)
{
	struct mapped_device *md = bio->bi_bdev->bd_disk->private_data;
	int srcu_idx;
	struct dm_table *map;
	blk_opf_t bio_opf = bio->bi_opf;

	map = dm_get_live_table_bio(md, &srcu_idx, bio_opf);

	/* If suspended, or map not yet available, queue this IO for later */
	if (unlikely(test_bit(DMF_BLOCK_IO_FOR_SUSPEND, &md->flags)) ||
	    unlikely(!map)) {
		if (bio->bi_opf & REQ_NOWAIT)
			bio_wouldblock_error(bio);
		else if (bio->bi_opf & REQ_RAHEAD)
			bio_io_error(bio);
		else
			queue_io(md, bio);
		goto out;
	}

	dm_split_and_process_bio(md, map, bio);
out:
	dm_put_live_table_bio(md, srcu_idx, bio_opf);
}

static bool dm_poll_dm_io(struct dm_io *io, struct io_comp_batch *iob,
			  unsigned int flags)
{
	WARN_ON_ONCE(!dm_tio_is_normal(&io->tio));

	/* don't poll if the mapped io is done */
	if (atomic_read(&io->io_count) > 1)
		bio_poll(&io->tio.clone, iob, flags);

	/* bio_poll holds the last reference */
	return atomic_read(&io->io_count) == 1;
}

static int dm_poll_bio(struct bio *bio, struct io_comp_batch *iob,
		       unsigned int flags)
{
	struct dm_io **head = dm_poll_list_head(bio);
	struct dm_io *list = *head;
	struct dm_io *tmp = NULL;
	struct dm_io *curr, *next;

	/* Only poll normal bio which was marked as REQ_DM_POLL_LIST */
	if (!(bio->bi_opf & REQ_DM_POLL_LIST))
		return 0;

	WARN_ON_ONCE(!list);

	/*
	 * Restore .bi_private before possibly completing dm_io.
	 *
	 * bio_poll() is only possible once @bio has been completely
	 * submitted via submit_bio_noacct()'s depth-first submission.
	 * So there is no dm_queue_poll_io() race associated with
	 * clearing REQ_DM_POLL_LIST here.
	 */
	bio->bi_opf &= ~REQ_DM_POLL_LIST;
	bio->bi_private = list->data;

	for (curr = list, next = curr->next; curr; curr = next, next =
			curr ? curr->next : NULL) {
		if (dm_poll_dm_io(curr, iob, flags)) {
			/*
			 * clone_endio() has already occurred, so no
			 * error handling is needed here.
			 */
			__dm_io_dec_pending(curr);
		} else {
			curr->next = tmp;
			tmp = curr;
		}
	}

	/* Not done? */
	if (tmp) {
		bio->bi_opf |= REQ_DM_POLL_LIST;
		/* Reset bio->bi_private to dm_io list head */
		*head = tmp;
		return 0;
	}
	return 1;
}

/*
 *---------------------------------------------------------------
 * An IDR is used to keep track of allocated minor numbers.
 *---------------------------------------------------------------
 */
static void free_minor(int minor)
{
	spin_lock(&_minor_lock);
	idr_remove(&_minor_idr, minor);
	spin_unlock(&_minor_lock);
}

/*
 * See if the device with a specific minor # is free.
 */
static int specific_minor(int minor)
{
	int r;

	if (minor >= (1 << MINORBITS))
		return -EINVAL;

	idr_preload(GFP_KERNEL);
	spin_lock(&_minor_lock);

	r = idr_alloc(&_minor_idr, MINOR_ALLOCED, minor, minor + 1, GFP_NOWAIT);

	spin_unlock(&_minor_lock);
	idr_preload_end();
	if (r < 0)
		return r == -ENOSPC ? -EBUSY : r;
	return 0;
}

static int next_free_minor(int *minor)
{
	int r;

	idr_preload(GFP_KERNEL);
	spin_lock(&_minor_lock);

	r = idr_alloc(&_minor_idr, MINOR_ALLOCED, 0, 1 << MINORBITS, GFP_NOWAIT);

	spin_unlock(&_minor_lock);
	idr_preload_end();
	if (r < 0)
		return r;
	*minor = r;
	return 0;
}

static const struct block_device_operations dm_blk_dops;
static const struct block_device_operations dm_rq_blk_dops;
static const struct dax_operations dm_dax_ops;

static void dm_wq_work(struct work_struct *work);

#ifdef CONFIG_BLK_INLINE_ENCRYPTION
static void dm_queue_destroy_crypto_profile(struct request_queue *q)
{
	dm_destroy_crypto_profile(q->crypto_profile);
}

#else /* CONFIG_BLK_INLINE_ENCRYPTION */

static inline void dm_queue_destroy_crypto_profile(struct request_queue *q)
{
}
#endif /* !CONFIG_BLK_INLINE_ENCRYPTION */

static void cleanup_mapped_device(struct mapped_device *md)
{
	if (md->wq)
		destroy_workqueue(md->wq);
	dm_free_md_mempools(md->mempools);

	if (md->dax_dev) {
		dax_remove_host(md->disk);
		kill_dax(md->dax_dev);
		put_dax(md->dax_dev);
		md->dax_dev = NULL;
	}

	dm_cleanup_zoned_dev(md);
	if (md->disk) {
		spin_lock(&_minor_lock);
		md->disk->private_data = NULL;
		spin_unlock(&_minor_lock);
		if (dm_get_md_type(md) != DM_TYPE_NONE) {
			struct table_device *td;

			dm_sysfs_exit(md);
			list_for_each_entry(td, &md->table_devices, list) {
				bd_unlink_disk_holder(td->dm_dev.bdev,
						      md->disk);
			}

			/*
			 * Hold lock to make sure del_gendisk() won't concurrent
			 * with open/close_table_device().
			 */
			mutex_lock(&md->table_devices_lock);
			del_gendisk(md->disk);
			mutex_unlock(&md->table_devices_lock);
		}
		dm_queue_destroy_crypto_profile(md->queue);
		put_disk(md->disk);
	}

	if (md->pending_io) {
		free_percpu(md->pending_io);
		md->pending_io = NULL;
	}

	cleanup_srcu_struct(&md->io_barrier);

	mutex_destroy(&md->suspend_lock);
	mutex_destroy(&md->type_lock);
	mutex_destroy(&md->table_devices_lock);
	mutex_destroy(&md->swap_bios_lock);

	dm_mq_cleanup_mapped_device(md);
}

/*
 * Allocate and initialise a blank device with a given minor.
 */
static struct mapped_device *alloc_dev(int minor)
{
	int r, numa_node_id = dm_get_numa_node();
	struct mapped_device *md;
	void *old_md;

	md = kvzalloc_node(sizeof(*md), GFP_KERNEL, numa_node_id);
	if (!md) {
		DMERR("unable to allocate device, out of memory.");
		return NULL;
	}

	if (!try_module_get(THIS_MODULE))
		goto bad_module_get;

	/* get a minor number for the dev */
	if (minor == DM_ANY_MINOR)
		r = next_free_minor(&minor);
	else
		r = specific_minor(minor);
	if (r < 0)
		goto bad_minor;

	r = init_srcu_struct(&md->io_barrier);
	if (r < 0)
		goto bad_io_barrier;

	md->numa_node_id = numa_node_id;
	md->init_tio_pdu = false;
	md->type = DM_TYPE_NONE;
	mutex_init(&md->suspend_lock);
	mutex_init(&md->type_lock);
	mutex_init(&md->table_devices_lock);
	spin_lock_init(&md->deferred_lock);
	atomic_set(&md->holders, 1);
	atomic_set(&md->open_count, 0);
	atomic_set(&md->event_nr, 0);
	atomic_set(&md->uevent_seq, 0);
	INIT_LIST_HEAD(&md->uevent_list);
	INIT_LIST_HEAD(&md->table_devices);
	spin_lock_init(&md->uevent_lock);

	/*
	 * default to bio-based until DM table is loaded and md->type
	 * established. If request-based table is loaded: blk-mq will
	 * override accordingly.
	 */
	md->disk = blk_alloc_disk(md->numa_node_id);
	if (!md->disk)
		goto bad;
	md->queue = md->disk->queue;

	init_waitqueue_head(&md->wait);
	INIT_WORK(&md->work, dm_wq_work);
	INIT_WORK(&md->requeue_work, dm_wq_requeue_work);
	init_waitqueue_head(&md->eventq);
	init_completion(&md->kobj_holder.completion);

	md->requeue_list = NULL;
	md->swap_bios = get_swap_bios();
	sema_init(&md->swap_bios_semaphore, md->swap_bios);
	mutex_init(&md->swap_bios_lock);

	md->disk->major = _major;
	md->disk->first_minor = minor;
	md->disk->minors = 1;
	md->disk->flags |= GENHD_FL_NO_PART;
	md->disk->fops = &dm_blk_dops;
	md->disk->private_data = md;
	sprintf(md->disk->disk_name, "dm-%d", minor);

	if (IS_ENABLED(CONFIG_FS_DAX)) {
		md->dax_dev = alloc_dax(md, &dm_dax_ops);
		if (IS_ERR(md->dax_dev)) {
			md->dax_dev = NULL;
			goto bad;
		}
		set_dax_nocache(md->dax_dev);
		set_dax_nomc(md->dax_dev);
		if (dax_add_host(md->dax_dev, md->disk))
			goto bad;
	}

	format_dev_t(md->name, MKDEV(_major, minor));

	md->wq = alloc_workqueue("kdmflush/%s", WQ_MEM_RECLAIM, 0, md->name);
	if (!md->wq)
		goto bad;

	md->pending_io = alloc_percpu(unsigned long);
	if (!md->pending_io)
		goto bad;

	r = dm_stats_init(&md->stats);
	if (r < 0)
		goto bad;

	/* Populate the mapping, nobody knows we exist yet */
	spin_lock(&_minor_lock);
	old_md = idr_replace(&_minor_idr, md, minor);
	spin_unlock(&_minor_lock);

	BUG_ON(old_md != MINOR_ALLOCED);

	return md;

bad:
	cleanup_mapped_device(md);
bad_io_barrier:
	free_minor(minor);
bad_minor:
	module_put(THIS_MODULE);
bad_module_get:
	kvfree(md);
	return NULL;
}

static void unlock_fs(struct mapped_device *md);

static void free_dev(struct mapped_device *md)
{
	int minor = MINOR(disk_devt(md->disk));

	unlock_fs(md);

	cleanup_mapped_device(md);

	WARN_ON_ONCE(!list_empty(&md->table_devices));
	dm_stats_cleanup(&md->stats);
	free_minor(minor);

	module_put(THIS_MODULE);
	kvfree(md);
}

/*
 * Bind a table to the device.
 */
static void event_callback(void *context)
{
	unsigned long flags;
	LIST_HEAD(uevents);
	struct mapped_device *md = context;

	spin_lock_irqsave(&md->uevent_lock, flags);
	list_splice_init(&md->uevent_list, &uevents);
	spin_unlock_irqrestore(&md->uevent_lock, flags);

	dm_send_uevents(&uevents, &disk_to_dev(md->disk)->kobj);

	atomic_inc(&md->event_nr);
	wake_up(&md->eventq);
	dm_issue_global_event();
}

/*
 * Returns old map, which caller must destroy.
 */
static struct dm_table *__bind(struct mapped_device *md, struct dm_table *t,
			       struct queue_limits *limits)
{
	struct dm_table *old_map;
	sector_t size;
	int ret;

	lockdep_assert_held(&md->suspend_lock);

	size = dm_table_get_size(t);

	/*
	 * Wipe any geometry if the size of the table changed.
	 */
	if (size != dm_get_size(md))
		memset(&md->geometry, 0, sizeof(md->geometry));

	set_capacity(md->disk, size);

	dm_table_event_callback(t, event_callback, md);

	if (dm_table_request_based(t)) {
		/*
		 * Leverage the fact that request-based DM targets are
		 * immutable singletons - used to optimize dm_mq_queue_rq.
		 */
		md->immutable_target = dm_table_get_immutable_target(t);

		/*
		 * There is no need to reload with request-based dm because the
		 * size of front_pad doesn't change.
		 *
		 * Note for future: If you are to reload bioset, prep-ed
		 * requests in the queue may refer to bio from the old bioset,
		 * so you must walk through the queue to unprep.
		 */
		if (!md->mempools) {
			md->mempools = t->mempools;
			t->mempools = NULL;
		}
	} else {
		/*
		 * The md may already have mempools that need changing.
		 * If so, reload bioset because front_pad may have changed
		 * because a different table was loaded.
		 */
		dm_free_md_mempools(md->mempools);
		md->mempools = t->mempools;
		t->mempools = NULL;
	}

	ret = dm_table_set_restrictions(t, md->queue, limits);
	if (ret) {
		old_map = ERR_PTR(ret);
		goto out;
	}

	old_map = rcu_dereference_protected(md->map, lockdep_is_held(&md->suspend_lock));
	rcu_assign_pointer(md->map, (void *)t);
	md->immutable_target_type = dm_table_get_immutable_target_type(t);

	if (old_map)
		dm_sync_table(md);
out:
	return old_map;
}

/*
 * Returns unbound table for the caller to free.
 */
static struct dm_table *__unbind(struct mapped_device *md)
{
	struct dm_table *map = rcu_dereference_protected(md->map, 1);

	if (!map)
		return NULL;

	dm_table_event_callback(map, NULL, NULL);
	RCU_INIT_POINTER(md->map, NULL);
	dm_sync_table(md);

	return map;
}

/*
 * Constructor for a new device.
 */
int dm_create(int minor, struct mapped_device **result)
{
	struct mapped_device *md;

	md = alloc_dev(minor);
	if (!md)
		return -ENXIO;

	dm_ima_reset_data(md);

	*result = md;
	return 0;
}

/*
 * Functions to manage md->type.
 * All are required to hold md->type_lock.
 */
void dm_lock_md_type(struct mapped_device *md)
{
	mutex_lock(&md->type_lock);
}

void dm_unlock_md_type(struct mapped_device *md)
{
	mutex_unlock(&md->type_lock);
}

void dm_set_md_type(struct mapped_device *md, enum dm_queue_mode type)
{
	BUG_ON(!mutex_is_locked(&md->type_lock));
	md->type = type;
}

enum dm_queue_mode dm_get_md_type(struct mapped_device *md)
{
	return md->type;
}

struct target_type *dm_get_immutable_target_type(struct mapped_device *md)
{
	return md->immutable_target_type;
}

/*
 * Setup the DM device's queue based on md's type
 */
int dm_setup_md_queue(struct mapped_device *md, struct dm_table *t)
{
	enum dm_queue_mode type = dm_table_get_type(t);
	struct queue_limits limits;
	struct table_device *td;
	int r;

	switch (type) {
	case DM_TYPE_REQUEST_BASED:
		md->disk->fops = &dm_rq_blk_dops;
		r = dm_mq_init_request_queue(md, t);
		if (r) {
			DMERR("Cannot initialize queue for request-based dm mapped device");
			return r;
		}
		break;
	case DM_TYPE_BIO_BASED:
	case DM_TYPE_DAX_BIO_BASED:
		break;
	case DM_TYPE_NONE:
		WARN_ON_ONCE(true);
		break;
	}

	r = dm_calculate_queue_limits(t, &limits);
	if (r) {
		DMERR("Cannot calculate initial queue limits");
		return r;
	}
	r = dm_table_set_restrictions(t, md->queue, &limits);
	if (r)
		return r;

	/*
	 * Hold lock to make sure add_disk() and del_gendisk() won't concurrent
	 * with open_table_device() and close_table_device().
	 */
	mutex_lock(&md->table_devices_lock);
	r = add_disk(md->disk);
	mutex_unlock(&md->table_devices_lock);
	if (r)
		return r;

	/*
	 * Register the holder relationship for devices added before the disk
	 * was live.
	 */
	list_for_each_entry(td, &md->table_devices, list) {
		r = bd_link_disk_holder(td->dm_dev.bdev, md->disk);
		if (r)
			goto out_undo_holders;
	}

	r = dm_sysfs_init(md);
	if (r)
		goto out_undo_holders;

	md->type = type;
	return 0;

out_undo_holders:
	list_for_each_entry_continue_reverse(td, &md->table_devices, list)
		bd_unlink_disk_holder(td->dm_dev.bdev, md->disk);
	mutex_lock(&md->table_devices_lock);
	del_gendisk(md->disk);
	mutex_unlock(&md->table_devices_lock);
	return r;
}

struct mapped_device *dm_get_md(dev_t dev)
{
	struct mapped_device *md;
	unsigned int minor = MINOR(dev);

	if (MAJOR(dev) != _major || minor >= (1 << MINORBITS))
		return NULL;

	spin_lock(&_minor_lock);

	md = idr_find(&_minor_idr, minor);
	if (!md || md == MINOR_ALLOCED || (MINOR(disk_devt(dm_disk(md))) != minor) ||
	    test_bit(DMF_FREEING, &md->flags) || dm_deleting_md(md)) {
		md = NULL;
		goto out;
	}
	dm_get(md);
out:
	spin_unlock(&_minor_lock);

	return md;
}
EXPORT_SYMBOL_GPL(dm_get_md);

void *dm_get_mdptr(struct mapped_device *md)
{
	return md->interface_ptr;
}

void dm_set_mdptr(struct mapped_device *md, void *ptr)
{
	md->interface_ptr = ptr;
}

void dm_get(struct mapped_device *md)
{
	atomic_inc(&md->holders);
	BUG_ON(test_bit(DMF_FREEING, &md->flags));
}

int dm_hold(struct mapped_device *md)
{
	spin_lock(&_minor_lock);
	if (test_bit(DMF_FREEING, &md->flags)) {
		spin_unlock(&_minor_lock);
		return -EBUSY;
	}
	dm_get(md);
	spin_unlock(&_minor_lock);
	return 0;
}
EXPORT_SYMBOL_GPL(dm_hold);

const char *dm_device_name(struct mapped_device *md)
{
	return md->name;
}
EXPORT_SYMBOL_GPL(dm_device_name);

static void __dm_destroy(struct mapped_device *md, bool wait)
{
	struct dm_table *map;
	int srcu_idx;

	might_sleep();

	spin_lock(&_minor_lock);
	idr_replace(&_minor_idr, MINOR_ALLOCED, MINOR(disk_devt(dm_disk(md))));
	set_bit(DMF_FREEING, &md->flags);
	spin_unlock(&_minor_lock);

	blk_mark_disk_dead(md->disk);

	/*
	 * Take suspend_lock so that presuspend and postsuspend methods
	 * do not race with internal suspend.
	 */
	mutex_lock(&md->suspend_lock);
	map = dm_get_live_table(md, &srcu_idx);
	if (!dm_suspended_md(md)) {
		dm_table_presuspend_targets(map);
		set_bit(DMF_SUSPENDED, &md->flags);
		set_bit(DMF_POST_SUSPENDING, &md->flags);
		dm_table_postsuspend_targets(map);
	}
	/* dm_put_live_table must be before fsleep, otherwise deadlock is possible */
	dm_put_live_table(md, srcu_idx);
	mutex_unlock(&md->suspend_lock);

	/*
	 * Rare, but there may be I/O requests still going to complete,
	 * for example.  Wait for all references to disappear.
	 * No one should increment the reference count of the mapped_device,
	 * after the mapped_device state becomes DMF_FREEING.
	 */
	if (wait)
		while (atomic_read(&md->holders))
			fsleep(1000);
	else if (atomic_read(&md->holders))
		DMWARN("%s: Forcibly removing mapped_device still in use! (%d users)",
		       dm_device_name(md), atomic_read(&md->holders));

	dm_table_destroy(__unbind(md));
	free_dev(md);
}

void dm_destroy(struct mapped_device *md)
{
	__dm_destroy(md, true);
}

void dm_destroy_immediate(struct mapped_device *md)
{
	__dm_destroy(md, false);
}

void dm_put(struct mapped_device *md)
{
	atomic_dec(&md->holders);
}
EXPORT_SYMBOL_GPL(dm_put);

static bool dm_in_flight_bios(struct mapped_device *md)
{
	int cpu;
	unsigned long sum = 0;

	for_each_possible_cpu(cpu)
		sum += *per_cpu_ptr(md->pending_io, cpu);

	return sum != 0;
}

static int dm_wait_for_bios_completion(struct mapped_device *md, unsigned int task_state)
{
	int r = 0;
	DEFINE_WAIT(wait);

	while (true) {
		prepare_to_wait(&md->wait, &wait, task_state);

		if (!dm_in_flight_bios(md))
			break;

		if (signal_pending_state(task_state, current)) {
			r = -EINTR;
			break;
		}

		io_schedule();
	}
	finish_wait(&md->wait, &wait);

	smp_rmb();

	return r;
}

static int dm_wait_for_completion(struct mapped_device *md, unsigned int task_state)
{
	int r = 0;

	if (!queue_is_mq(md->queue))
		return dm_wait_for_bios_completion(md, task_state);

	while (true) {
		if (!blk_mq_queue_inflight(md->queue))
			break;

		if (signal_pending_state(task_state, current)) {
			r = -EINTR;
			break;
		}

		fsleep(5000);
	}

	return r;
}

/*
 * Process the deferred bios
 */
static void dm_wq_work(struct work_struct *work)
{
	struct mapped_device *md = container_of(work, struct mapped_device, work);
	struct bio *bio;

	while (!test_bit(DMF_BLOCK_IO_FOR_SUSPEND, &md->flags)) {
		spin_lock_irq(&md->deferred_lock);
		bio = bio_list_pop(&md->deferred);
		spin_unlock_irq(&md->deferred_lock);

		if (!bio)
			break;

		submit_bio_noacct(bio);
		cond_resched();
	}
}

static void dm_queue_flush(struct mapped_device *md)
{
	clear_bit(DMF_BLOCK_IO_FOR_SUSPEND, &md->flags);
	smp_mb__after_atomic();
	queue_work(md->wq, &md->work);
}

/*
 * Swap in a new table, returning the old one for the caller to destroy.
 */
struct dm_table *dm_swap_table(struct mapped_device *md, struct dm_table *table)
{
	struct dm_table *live_map = NULL, *map = ERR_PTR(-EINVAL);
	struct queue_limits limits;
	int r;

	mutex_lock(&md->suspend_lock);

	/* device must be suspended */
	if (!dm_suspended_md(md))
		goto out;

	/*
	 * If the new table has no data devices, retain the existing limits.
	 * This helps multipath with queue_if_no_path if all paths disappear,
	 * then new I/O is queued based on these limits, and then some paths
	 * reappear.
	 */
	if (dm_table_has_no_data_devices(table)) {
		live_map = dm_get_live_table_fast(md);
		if (live_map)
			limits = md->queue->limits;
		dm_put_live_table_fast(md);
	}

	if (!live_map) {
		r = dm_calculate_queue_limits(table, &limits);
		if (r) {
			map = ERR_PTR(r);
			goto out;
		}
	}

	map = __bind(md, table, &limits);
	dm_issue_global_event();

out:
	mutex_unlock(&md->suspend_lock);
	return map;
}

/*
 * Functions to lock and unlock any filesystem running on the
 * device.
 */
static int lock_fs(struct mapped_device *md)
{
	int r;

	WARN_ON(test_bit(DMF_FROZEN, &md->flags));

	r = freeze_bdev(md->disk->part0);
	if (!r)
		set_bit(DMF_FROZEN, &md->flags);
	return r;
}

static void unlock_fs(struct mapped_device *md)
{
	if (!test_bit(DMF_FROZEN, &md->flags))
		return;
	thaw_bdev(md->disk->part0);
	clear_bit(DMF_FROZEN, &md->flags);
}

/*
 * @suspend_flags: DM_SUSPEND_LOCKFS_FLAG and/or DM_SUSPEND_NOFLUSH_FLAG
 * @task_state: e.g. TASK_INTERRUPTIBLE or TASK_UNINTERRUPTIBLE
 * @dmf_suspended_flag: DMF_SUSPENDED or DMF_SUSPENDED_INTERNALLY
 *
 * If __dm_suspend returns 0, the device is completely quiescent
 * now. There is no request-processing activity. All new requests
 * are being added to md->deferred list.
 */
static int __dm_suspend(struct mapped_device *md, struct dm_table *map,
			unsigned int suspend_flags, unsigned int task_state,
			int dmf_suspended_flag)
{
	bool do_lockfs = suspend_flags & DM_SUSPEND_LOCKFS_FLAG;
	bool noflush = suspend_flags & DM_SUSPEND_NOFLUSH_FLAG;
	int r;

	lockdep_assert_held(&md->suspend_lock);

	/*
	 * DMF_NOFLUSH_SUSPENDING must be set before presuspend.
	 * This flag is cleared before dm_suspend returns.
	 */
	if (noflush)
		set_bit(DMF_NOFLUSH_SUSPENDING, &md->flags);
	else
		DMDEBUG("%s: suspending with flush", dm_device_name(md));

	/*
	 * This gets reverted if there's an error later and the targets
	 * provide the .presuspend_undo hook.
	 */
	dm_table_presuspend_targets(map);

	/*
	 * Flush I/O to the device.
	 * Any I/O submitted after lock_fs() may not be flushed.
	 * noflush takes precedence over do_lockfs.
	 * (lock_fs() flushes I/Os and waits for them to complete.)
	 */
	if (!noflush && do_lockfs) {
		r = lock_fs(md);
		if (r) {
			dm_table_presuspend_undo_targets(map);
			return r;
		}
	}

	/*
	 * Here we must make sure that no processes are submitting requests
	 * to target drivers i.e. no one may be executing
	 * dm_split_and_process_bio from dm_submit_bio.
	 *
	 * To get all processes out of dm_split_and_process_bio in dm_submit_bio,
	 * we take the write lock. To prevent any process from reentering
	 * dm_split_and_process_bio from dm_submit_bio and quiesce the thread
	 * (dm_wq_work), we set DMF_BLOCK_IO_FOR_SUSPEND and call
	 * flush_workqueue(md->wq).
	 */
	set_bit(DMF_BLOCK_IO_FOR_SUSPEND, &md->flags);
	if (map)
		synchronize_srcu(&md->io_barrier);

	/*
	 * Stop md->queue before flushing md->wq in case request-based
	 * dm defers requests to md->wq from md->queue.
	 */
	if (dm_request_based(md))
		dm_stop_queue(md->queue);

	flush_workqueue(md->wq);

	/*
	 * At this point no more requests are entering target request routines.
	 * We call dm_wait_for_completion to wait for all existing requests
	 * to finish.
	 */
	r = dm_wait_for_completion(md, task_state);
	if (!r)
		set_bit(dmf_suspended_flag, &md->flags);

	if (noflush)
		clear_bit(DMF_NOFLUSH_SUSPENDING, &md->flags);
	if (map)
		synchronize_srcu(&md->io_barrier);

	/* were we interrupted ? */
	if (r < 0) {
		dm_queue_flush(md);

		if (dm_request_based(md))
			dm_start_queue(md->queue);

		unlock_fs(md);
		dm_table_presuspend_undo_targets(map);
		/* pushback list is already flushed, so skip flush */
	}

	return r;
}

/*
 * We need to be able to change a mapping table under a mounted
 * filesystem.  For example we might want to move some data in
 * the background.  Before the table can be swapped with
 * dm_bind_table, dm_suspend must be called to flush any in
 * flight bios and ensure that any further io gets deferred.
 */
/*
 * Suspend mechanism in request-based dm.
 *
 * 1. Flush all I/Os by lock_fs() if needed.
 * 2. Stop dispatching any I/O by stopping the request_queue.
 * 3. Wait for all in-flight I/Os to be completed or requeued.
 *
 * To abort suspend, start the request_queue.
 */
int dm_suspend(struct mapped_device *md, unsigned int suspend_flags)
{
	struct dm_table *map = NULL;
	int r = 0;

retry:
	mutex_lock_nested(&md->suspend_lock, SINGLE_DEPTH_NESTING);

	if (dm_suspended_md(md)) {
		r = -EINVAL;
		goto out_unlock;
	}

	if (dm_suspended_internally_md(md)) {
		/* already internally suspended, wait for internal resume */
		mutex_unlock(&md->suspend_lock);
		r = wait_on_bit(&md->flags, DMF_SUSPENDED_INTERNALLY, TASK_INTERRUPTIBLE);
		if (r)
			return r;
		goto retry;
	}

	map = rcu_dereference_protected(md->map, lockdep_is_held(&md->suspend_lock));
	if (!map) {
		/* avoid deadlock with fs/namespace.c:do_mount() */
		suspend_flags &= ~DM_SUSPEND_LOCKFS_FLAG;
	}

	r = __dm_suspend(md, map, suspend_flags, TASK_INTERRUPTIBLE, DMF_SUSPENDED);
	if (r)
		goto out_unlock;

	set_bit(DMF_POST_SUSPENDING, &md->flags);
	dm_table_postsuspend_targets(map);
	clear_bit(DMF_POST_SUSPENDING, &md->flags);

out_unlock:
	mutex_unlock(&md->suspend_lock);
	return r;
}

static int __dm_resume(struct mapped_device *md, struct dm_table *map)
{
	if (map) {
		int r = dm_table_resume_targets(map);

		if (r)
			return r;
	}

	dm_queue_flush(md);

	/*
	 * Flushing deferred I/Os must be done after targets are resumed
	 * so that mapping of targets can work correctly.
	 * Request-based dm is queueing the deferred I/Os in its request_queue.
	 */
	if (dm_request_based(md))
		dm_start_queue(md->queue);

	unlock_fs(md);

	return 0;
}

int dm_resume(struct mapped_device *md)
{
	int r;
	struct dm_table *map = NULL;

retry:
	r = -EINVAL;
	mutex_lock_nested(&md->suspend_lock, SINGLE_DEPTH_NESTING);

	if (!dm_suspended_md(md))
		goto out;

	if (dm_suspended_internally_md(md)) {
		/* already internally suspended, wait for internal resume */
		mutex_unlock(&md->suspend_lock);
		r = wait_on_bit(&md->flags, DMF_SUSPENDED_INTERNALLY, TASK_INTERRUPTIBLE);
		if (r)
			return r;
		goto retry;
	}

	map = rcu_dereference_protected(md->map, lockdep_is_held(&md->suspend_lock));
	if (!map || !dm_table_get_size(map))
		goto out;

	r = __dm_resume(md, map);
	if (r)
		goto out;

	clear_bit(DMF_SUSPENDED, &md->flags);
out:
	mutex_unlock(&md->suspend_lock);

	return r;
}

/*
 * Internal suspend/resume works like userspace-driven suspend. It waits
 * until all bios finish and prevents issuing new bios to the target drivers.
 * It may be used only from the kernel.
 */

static void __dm_internal_suspend(struct mapped_device *md, unsigned int suspend_flags)
{
	struct dm_table *map = NULL;

	lockdep_assert_held(&md->suspend_lock);

	if (md->internal_suspend_count++)
		return; /* nested internal suspend */

	if (dm_suspended_md(md)) {
		set_bit(DMF_SUSPENDED_INTERNALLY, &md->flags);
		return; /* nest suspend */
	}

	map = rcu_dereference_protected(md->map, lockdep_is_held(&md->suspend_lock));

	/*
	 * Using TASK_UNINTERRUPTIBLE because only NOFLUSH internal suspend is
	 * supported.  Properly supporting a TASK_INTERRUPTIBLE internal suspend
	 * would require changing .presuspend to return an error -- avoid this
	 * until there is a need for more elaborate variants of internal suspend.
	 */
	(void) __dm_suspend(md, map, suspend_flags, TASK_UNINTERRUPTIBLE,
			    DMF_SUSPENDED_INTERNALLY);

	set_bit(DMF_POST_SUSPENDING, &md->flags);
	dm_table_postsuspend_targets(map);
	clear_bit(DMF_POST_SUSPENDING, &md->flags);
}

static void __dm_internal_resume(struct mapped_device *md)
{
	BUG_ON(!md->internal_suspend_count);

	if (--md->internal_suspend_count)
		return; /* resume from nested internal suspend */

	if (dm_suspended_md(md))
		goto done; /* resume from nested suspend */

	/*
	 * NOTE: existing callers don't need to call dm_table_resume_targets
	 * (which may fail -- so best to avoid it for now by passing NULL map)
	 */
	(void) __dm_resume(md, NULL);

done:
	clear_bit(DMF_SUSPENDED_INTERNALLY, &md->flags);
	smp_mb__after_atomic();
	wake_up_bit(&md->flags, DMF_SUSPENDED_INTERNALLY);
}

void dm_internal_suspend_noflush(struct mapped_device *md)
{
	mutex_lock(&md->suspend_lock);
	__dm_internal_suspend(md, DM_SUSPEND_NOFLUSH_FLAG);
	mutex_unlock(&md->suspend_lock);
}
EXPORT_SYMBOL_GPL(dm_internal_suspend_noflush);

void dm_internal_resume(struct mapped_device *md)
{
	mutex_lock(&md->suspend_lock);
	__dm_internal_resume(md);
	mutex_unlock(&md->suspend_lock);
}
EXPORT_SYMBOL_GPL(dm_internal_resume);

/*
 * Fast variants of internal suspend/resume hold md->suspend_lock,
 * which prevents interaction with userspace-driven suspend.
 */

void dm_internal_suspend_fast(struct mapped_device *md)
{
	mutex_lock(&md->suspend_lock);
	if (dm_suspended_md(md) || dm_suspended_internally_md(md))
		return;

	set_bit(DMF_BLOCK_IO_FOR_SUSPEND, &md->flags);
	synchronize_srcu(&md->io_barrier);
	flush_workqueue(md->wq);
	dm_wait_for_completion(md, TASK_UNINTERRUPTIBLE);
}
EXPORT_SYMBOL_GPL(dm_internal_suspend_fast);

void dm_internal_resume_fast(struct mapped_device *md)
{
	if (dm_suspended_md(md) || dm_suspended_internally_md(md))
		goto done;

	dm_queue_flush(md);

done:
	mutex_unlock(&md->suspend_lock);
}
EXPORT_SYMBOL_GPL(dm_internal_resume_fast);

/*
 *---------------------------------------------------------------
 * Event notification.
 *---------------------------------------------------------------
 */
int dm_kobject_uevent(struct mapped_device *md, enum kobject_action action,
		      unsigned int cookie, bool need_resize_uevent)
{
	int r;
	unsigned int noio_flag;
	char udev_cookie[DM_COOKIE_LENGTH];
	char *envp[3] = { NULL, NULL, NULL };
	char **envpp = envp;
	if (cookie) {
		snprintf(udev_cookie, DM_COOKIE_LENGTH, "%s=%u",
			 DM_COOKIE_ENV_VAR_NAME, cookie);
		*envpp++ = udev_cookie;
	}
	if (need_resize_uevent) {
		*envpp++ = "RESIZE=1";
	}

	noio_flag = memalloc_noio_save();

	r = kobject_uevent_env(&disk_to_dev(md->disk)->kobj, action, envp);

	memalloc_noio_restore(noio_flag);

	return r;
}

uint32_t dm_next_uevent_seq(struct mapped_device *md)
{
	return atomic_add_return(1, &md->uevent_seq);
}

uint32_t dm_get_event_nr(struct mapped_device *md)
{
	return atomic_read(&md->event_nr);
}

int dm_wait_event(struct mapped_device *md, int event_nr)
{
	return wait_event_interruptible(md->eventq,
			(event_nr != atomic_read(&md->event_nr)));
}

void dm_uevent_add(struct mapped_device *md, struct list_head *elist)
{
	unsigned long flags;

	spin_lock_irqsave(&md->uevent_lock, flags);
	list_add(elist, &md->uevent_list);
	spin_unlock_irqrestore(&md->uevent_lock, flags);
}

/*
 * The gendisk is only valid as long as you have a reference
 * count on 'md'.
 */
struct gendisk *dm_disk(struct mapped_device *md)
{
	return md->disk;
}
EXPORT_SYMBOL_GPL(dm_disk);

struct kobject *dm_kobject(struct mapped_device *md)
{
	return &md->kobj_holder.kobj;
}

struct mapped_device *dm_get_from_kobject(struct kobject *kobj)
{
	struct mapped_device *md;

	md = container_of(kobj, struct mapped_device, kobj_holder.kobj);

	spin_lock(&_minor_lock);
	if (test_bit(DMF_FREEING, &md->flags) || dm_deleting_md(md)) {
		md = NULL;
		goto out;
	}
	dm_get(md);
out:
	spin_unlock(&_minor_lock);

	return md;
}

int dm_suspended_md(struct mapped_device *md)
{
	return test_bit(DMF_SUSPENDED, &md->flags);
}

static int dm_post_suspending_md(struct mapped_device *md)
{
	return test_bit(DMF_POST_SUSPENDING, &md->flags);
}

int dm_suspended_internally_md(struct mapped_device *md)
{
	return test_bit(DMF_SUSPENDED_INTERNALLY, &md->flags);
}

int dm_test_deferred_remove_flag(struct mapped_device *md)
{
	return test_bit(DMF_DEFERRED_REMOVE, &md->flags);
}

int dm_suspended(struct dm_target *ti)
{
	return dm_suspended_md(ti->table->md);
}
EXPORT_SYMBOL_GPL(dm_suspended);

int dm_post_suspending(struct dm_target *ti)
{
	return dm_post_suspending_md(ti->table->md);
}
EXPORT_SYMBOL_GPL(dm_post_suspending);

int dm_noflush_suspending(struct dm_target *ti)
{
	return __noflush_suspending(ti->table->md);
}
EXPORT_SYMBOL_GPL(dm_noflush_suspending);

void dm_free_md_mempools(struct dm_md_mempools *pools)
{
	if (!pools)
		return;

	bioset_exit(&pools->bs);
	bioset_exit(&pools->io_bs);

	kfree(pools);
}

struct dm_pr {
	u64	old_key;
	u64	new_key;
	u32	flags;
	bool	abort;
	bool	fail_early;
	int	ret;
	enum pr_type type;
};

static int dm_call_pr(struct block_device *bdev, iterate_devices_callout_fn fn,
		      struct dm_pr *pr)
{
	struct mapped_device *md = bdev->bd_disk->private_data;
	struct dm_table *table;
	struct dm_target *ti;
	int ret = -ENOTTY, srcu_idx;

	table = dm_get_live_table(md, &srcu_idx);
	if (!table || !dm_table_get_size(table))
		goto out;

	/* We only support devices that have a single target */
	if (table->num_targets != 1)
		goto out;
	ti = dm_table_get_target(table, 0);

	if (dm_suspended_md(md)) {
		ret = -EAGAIN;
		goto out;
	}

	ret = -EINVAL;
	if (!ti->type->iterate_devices)
		goto out;

	ti->type->iterate_devices(ti, fn, pr);
	ret = 0;
out:
	dm_put_live_table(md, srcu_idx);
	return ret;
}

/*
 * For register / unregister we need to manually call out to every path.
 */
static int __dm_pr_register(struct dm_target *ti, struct dm_dev *dev,
			    sector_t start, sector_t len, void *data)
{
	struct dm_pr *pr = data;
	const struct pr_ops *ops = dev->bdev->bd_disk->fops->pr_ops;
	int ret;

	if (!ops || !ops->pr_register) {
		pr->ret = -EOPNOTSUPP;
		return -1;
	}

	ret = ops->pr_register(dev->bdev, pr->old_key, pr->new_key, pr->flags);
	if (!ret)
		return 0;

	if (!pr->ret)
		pr->ret = ret;

	if (pr->fail_early)
		return -1;

	return 0;
}

static int dm_pr_register(struct block_device *bdev, u64 old_key, u64 new_key,
			  u32 flags)
{
	struct dm_pr pr = {
		.old_key	= old_key,
		.new_key	= new_key,
		.flags		= flags,
		.fail_early	= true,
		.ret		= 0,
	};
	int ret;

	ret = dm_call_pr(bdev, __dm_pr_register, &pr);
	if (ret) {
		/* Didn't even get to register a path */
		return ret;
	}

	if (!pr.ret)
		return 0;
	ret = pr.ret;

	if (!new_key)
		return ret;

	/* unregister all paths if we failed to register any path */
	pr.old_key = new_key;
	pr.new_key = 0;
	pr.flags = 0;
	pr.fail_early = false;
	(void) dm_call_pr(bdev, __dm_pr_register, &pr);
	return ret;
}


static int __dm_pr_reserve(struct dm_target *ti, struct dm_dev *dev,
			   sector_t start, sector_t len, void *data)
{
	struct dm_pr *pr = data;
	const struct pr_ops *ops = dev->bdev->bd_disk->fops->pr_ops;

	if (!ops || !ops->pr_reserve) {
		pr->ret = -EOPNOTSUPP;
		return -1;
	}

	pr->ret = ops->pr_reserve(dev->bdev, pr->old_key, pr->type, pr->flags);
	if (!pr->ret)
		return -1;

	return 0;
}

static int dm_pr_reserve(struct block_device *bdev, u64 key, enum pr_type type,
			 u32 flags)
{
	struct dm_pr pr = {
		.old_key	= key,
		.flags		= flags,
		.type		= type,
		.fail_early	= false,
		.ret		= 0,
	};
	int ret;

	ret = dm_call_pr(bdev, __dm_pr_reserve, &pr);
	if (ret)
		return ret;

	return pr.ret;
}

/*
 * If there is a non-All Registrants type of reservation, the release must be
 * sent down the holding path. For the cases where there is no reservation or
 * the path is not the holder the device will also return success, so we must
 * try each path to make sure we got the correct path.
 */
static int __dm_pr_release(struct dm_target *ti, struct dm_dev *dev,
			   sector_t start, sector_t len, void *data)
{
	struct dm_pr *pr = data;
	const struct pr_ops *ops = dev->bdev->bd_disk->fops->pr_ops;

	if (!ops || !ops->pr_release) {
		pr->ret = -EOPNOTSUPP;
		return -1;
	}

	pr->ret = ops->pr_release(dev->bdev, pr->old_key, pr->type);
	if (pr->ret)
		return -1;

	return 0;
}

static int dm_pr_release(struct block_device *bdev, u64 key, enum pr_type type)
{
	struct dm_pr pr = {
		.old_key	= key,
		.type		= type,
		.fail_early	= false,
	};
	int ret;

	ret = dm_call_pr(bdev, __dm_pr_release, &pr);
	if (ret)
		return ret;

	return pr.ret;
}

static int __dm_pr_preempt(struct dm_target *ti, struct dm_dev *dev,
			   sector_t start, sector_t len, void *data)
{
	struct dm_pr *pr = data;
	const struct pr_ops *ops = dev->bdev->bd_disk->fops->pr_ops;

	if (!ops || !ops->pr_preempt) {
		pr->ret = -EOPNOTSUPP;
		return -1;
	}

	pr->ret = ops->pr_preempt(dev->bdev, pr->old_key, pr->new_key, pr->type,
				  pr->abort);
	if (!pr->ret)
		return -1;

	return 0;
}

static int dm_pr_preempt(struct block_device *bdev, u64 old_key, u64 new_key,
			 enum pr_type type, bool abort)
{
	struct dm_pr pr = {
		.new_key	= new_key,
		.old_key	= old_key,
		.type		= type,
		.fail_early	= false,
	};
	int ret;

	ret = dm_call_pr(bdev, __dm_pr_preempt, &pr);
	if (ret)
		return ret;

	return pr.ret;
}

static int dm_pr_clear(struct block_device *bdev, u64 key)
{
	struct mapped_device *md = bdev->bd_disk->private_data;
	const struct pr_ops *ops;
	int r, srcu_idx;

	r = dm_prepare_ioctl(md, &srcu_idx, &bdev);
	if (r < 0)
		goto out;

	ops = bdev->bd_disk->fops->pr_ops;
	if (ops && ops->pr_clear)
		r = ops->pr_clear(bdev, key);
	else
		r = -EOPNOTSUPP;
out:
	dm_unprepare_ioctl(md, srcu_idx);
	return r;
}

static const struct pr_ops dm_pr_ops = {
	.pr_register	= dm_pr_register,
	.pr_reserve	= dm_pr_reserve,
	.pr_release	= dm_pr_release,
	.pr_preempt	= dm_pr_preempt,
	.pr_clear	= dm_pr_clear,
};

static const struct block_device_operations dm_blk_dops = {
	.submit_bio = dm_submit_bio,
	.poll_bio = dm_poll_bio,
	.open = dm_blk_open,
	.release = dm_blk_close,
	.ioctl = dm_blk_ioctl,
	.getgeo = dm_blk_getgeo,
	.report_zones = dm_blk_report_zones,
	.pr_ops = &dm_pr_ops,
	.owner = THIS_MODULE
};

static const struct block_device_operations dm_rq_blk_dops = {
	.open = dm_blk_open,
	.release = dm_blk_close,
	.ioctl = dm_blk_ioctl,
	.getgeo = dm_blk_getgeo,
	.pr_ops = &dm_pr_ops,
	.owner = THIS_MODULE
};

static const struct dax_operations dm_dax_ops = {
	.direct_access = dm_dax_direct_access,
	.zero_page_range = dm_dax_zero_page_range,
	.recovery_write = dm_dax_recovery_write,
};

/*
 * module hooks
 */
module_init(dm_init);
module_exit(dm_exit);

module_param(major, uint, 0);
MODULE_PARM_DESC(major, "The major number of the device mapper");

module_param(reserved_bio_based_ios, uint, 0644);
MODULE_PARM_DESC(reserved_bio_based_ios, "Reserved IOs in bio-based mempools");

module_param(dm_numa_node, int, 0644);
MODULE_PARM_DESC(dm_numa_node, "NUMA node for DM device memory allocations");

module_param(swap_bios, int, 0644);
MODULE_PARM_DESC(swap_bios, "Maximum allowed inflight swap IOs");

MODULE_DESCRIPTION(DM_NAME " driver");
MODULE_AUTHOR("Joe Thornber <dm-devel@redhat.com>");
MODULE_LICENSE("GPL");<|MERGE_RESOLUTION|>--- conflicted
+++ resolved
@@ -1172,12 +1172,8 @@
 }
 
 static sector_t __max_io_len(struct dm_target *ti, sector_t sector,
-<<<<<<< HEAD
-			     unsigned int max_granularity)
-=======
 			     unsigned int max_granularity,
 			     unsigned int max_sectors)
->>>>>>> 2d3c95f4
 {
 	sector_t target_offset = dm_target_offset(ti, sector);
 	sector_t len = max_io_len_target_boundary(ti, target_offset);
@@ -1191,21 +1187,13 @@
 	if (!max_granularity)
 		return len;
 	return min_t(sector_t, len,
-<<<<<<< HEAD
-		min(queue_max_sectors(ti->table->md->queue),
-=======
 		min(max_sectors ? : queue_max_sectors(ti->table->md->queue),
->>>>>>> 2d3c95f4
 		    blk_chunk_sectors_left(target_offset, max_granularity)));
 }
 
 static inline sector_t max_io_len(struct dm_target *ti, sector_t sector)
 {
-<<<<<<< HEAD
-	return __max_io_len(ti, sector, ti->max_io_len);
-=======
 	return __max_io_len(ti, sector, ti->max_io_len, 0);
->>>>>>> 2d3c95f4
 }
 
 int dm_set_target_max_io_len(struct dm_target *ti, sector_t len)
@@ -1594,21 +1582,13 @@
 
 static void __send_changing_extent_only(struct clone_info *ci, struct dm_target *ti,
 					unsigned int num_bios,
-<<<<<<< HEAD
-					unsigned int max_granularity)
-=======
 					unsigned int max_granularity,
 					unsigned int max_sectors)
->>>>>>> 2d3c95f4
 {
 	unsigned int len, bios;
 
 	len = min_t(sector_t, ci->sector_count,
-<<<<<<< HEAD
-		    __max_io_len(ti, ci->sector, max_granularity));
-=======
 		    __max_io_len(ti, ci->sector, max_granularity, max_sectors));
->>>>>>> 2d3c95f4
 
 	atomic_add(num_bios, &ci->io->io_count);
 	bios = __send_duplicate_bios(ci, ti, num_bios, &len);
@@ -1645,29 +1625,12 @@
 {
 	unsigned int num_bios = 0;
 	unsigned int max_granularity = 0;
-<<<<<<< HEAD
-=======
 	unsigned int max_sectors = 0;
->>>>>>> 2d3c95f4
 	struct queue_limits *limits = dm_get_queue_limits(ti->table->md);
 
 	switch (bio_op(ci->bio)) {
 	case REQ_OP_DISCARD:
 		num_bios = ti->num_discard_bios;
-<<<<<<< HEAD
-		if (ti->max_discard_granularity)
-			max_granularity = limits->max_discard_sectors;
-		break;
-	case REQ_OP_SECURE_ERASE:
-		num_bios = ti->num_secure_erase_bios;
-		if (ti->max_secure_erase_granularity)
-			max_granularity = limits->max_secure_erase_sectors;
-		break;
-	case REQ_OP_WRITE_ZEROES:
-		num_bios = ti->num_write_zeroes_bios;
-		if (ti->max_write_zeroes_granularity)
-			max_granularity = limits->max_write_zeroes_sectors;
-=======
 		max_sectors = limits->max_discard_sectors;
 		if (ti->max_discard_granularity)
 			max_granularity = max_sectors;
@@ -1683,7 +1646,6 @@
 		max_sectors = limits->max_write_zeroes_sectors;
 		if (ti->max_write_zeroes_granularity)
 			max_granularity = max_sectors;
->>>>>>> 2d3c95f4
 		break;
 	default:
 		break;
@@ -1698,12 +1660,8 @@
 	if (unlikely(!num_bios))
 		return BLK_STS_NOTSUPP;
 
-<<<<<<< HEAD
-	__send_changing_extent_only(ci, ti, num_bios, max_granularity);
-=======
 	__send_changing_extent_only(ci, ti, num_bios,
 				    max_granularity, max_sectors);
->>>>>>> 2d3c95f4
 	return BLK_STS_OK;
 }
 
