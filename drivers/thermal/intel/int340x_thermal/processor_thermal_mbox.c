--- conflicted
+++ resolved
@@ -24,11 +24,7 @@
 
 static DEFINE_MUTEX(mbox_lock);
 
-<<<<<<< HEAD
-static int send_mbox_cmd(struct pci_dev *pdev, u16 cmd_id, u32 cmd_data, u32 *cmd_resp)
-=======
 static int send_mbox_cmd(struct pci_dev *pdev, u16 cmd_id, u32 cmd_data, u64 *cmd_resp)
->>>>>>> df0cc57e
 {
 	struct proc_thermal_device *proc_priv;
 	u32 retries, data;
@@ -91,11 +87,7 @@
 	return ret;
 }
 
-<<<<<<< HEAD
-int processor_thermal_send_mbox_cmd(struct pci_dev *pdev, u16 cmd_id, u32 cmd_data, u32 *cmd_resp)
-=======
 int processor_thermal_send_mbox_cmd(struct pci_dev *pdev, u16 cmd_id, u32 cmd_data, u64 *cmd_resp)
->>>>>>> df0cc57e
 {
 	return send_mbox_cmd(pdev, cmd_id, cmd_data, cmd_resp);
 }
@@ -166,11 +158,7 @@
 				   char *buf)
 {
 	struct pci_dev *pdev = to_pci_dev(dev);
-<<<<<<< HEAD
-	u32 cmd_resp;
-=======
 	u64 cmd_resp;
->>>>>>> df0cc57e
 	int ret;
 
 	ret = send_mbox_cmd(pdev, MBOX_CMD_WORKLOAD_TYPE_READ, 0, &cmd_resp);
@@ -204,11 +192,7 @@
 
 int proc_thermal_mbox_add(struct pci_dev *pdev, struct proc_thermal_device *proc_priv)
 {
-<<<<<<< HEAD
-	u32 cmd_resp;
-=======
 	u64 cmd_resp;
->>>>>>> df0cc57e
 	int ret;
 
 	/* Check if there is a mailbox support, if fails return success */
