// SPDX-License-Identifier: GPL-2.0-only
/*
 * PolarFire SoC MSS/core complex clock control
 *
 * Copyright (C) 2020-2022 Microchip Technology Inc. All rights reserved.
 */
#include <linux/auxiliary_bus.h>
#include <linux/clk-provider.h>
#include <linux/io.h>
#include <linux/module.h>
#include <linux/platform_device.h>
#include <linux/slab.h>
#include <dt-bindings/clock/microchip,mpfs-clock.h>
#include <soc/microchip/mpfs.h>

/* address offset of control registers */
#define REG_MSSPLL_REF_CR	0x08u
#define REG_MSSPLL_POSTDIV_CR	0x10u
#define REG_MSSPLL_SSCG_2_CR	0x2Cu
#define REG_CLOCK_CONFIG_CR	0x08u
#define REG_RTC_CLOCK_CR	0x0Cu
#define REG_SUBBLK_CLOCK_CR	0x84u
#define REG_SUBBLK_RESET_CR	0x88u

#define MSSPLL_FBDIV_SHIFT	0x00u
#define MSSPLL_FBDIV_WIDTH	0x0Cu
#define MSSPLL_REFDIV_SHIFT	0x08u
#define MSSPLL_REFDIV_WIDTH	0x06u
#define MSSPLL_POSTDIV_SHIFT	0x08u
#define MSSPLL_POSTDIV_WIDTH	0x07u
#define MSSPLL_FIXED_DIV	4u

struct mpfs_clock_data {
	struct device *dev;
	void __iomem *base;
	void __iomem *msspll_base;
	struct clk_hw_onecell_data hw_data;
};

struct mpfs_msspll_hw_clock {
	void __iomem *base;
	unsigned int id;
	u32 reg_offset;
	u32 shift;
	u32 width;
	u32 flags;
	struct clk_hw hw;
	struct clk_init_data init;
};

#define to_mpfs_msspll_clk(_hw) container_of(_hw, struct mpfs_msspll_hw_clock, hw)

struct mpfs_cfg_hw_clock {
	struct clk_divider cfg;
	struct clk_init_data init;
	unsigned int id;
	u32 reg_offset;
};

struct mpfs_periph_hw_clock {
	struct clk_gate periph;
	unsigned int id;
};

/*
 * mpfs_clk_lock prevents anything else from writing to the
 * mpfs clk block while a software locked register is being written.
 */
static DEFINE_SPINLOCK(mpfs_clk_lock);

static const struct clk_parent_data mpfs_ext_ref[] = {
	{ .index = 0 },
};

static const struct clk_div_table mpfs_div_cpu_axi_table[] = {
	{ 0, 1 }, { 1, 2 }, { 2, 4 }, { 3, 8 },
	{ 0, 0 }
};

static const struct clk_div_table mpfs_div_ahb_table[] = {
	{ 1, 2 }, { 2, 4}, { 3, 8 },
	{ 0, 0 }
};

/*
 * The only two supported reference clock frequencies for the PolarFire SoC are
 * 100 and 125 MHz, as the rtc reference is required to be 1 MHz.
 * It therefore only needs to have divider table entries corresponding to
 * divide by 100 and 125.
 */
static const struct clk_div_table mpfs_div_rtcref_table[] = {
	{ 100, 100 }, { 125, 125 },
	{ 0, 0 }
};

static unsigned long mpfs_clk_msspll_recalc_rate(struct clk_hw *hw, unsigned long prate)
{
	struct mpfs_msspll_hw_clock *msspll_hw = to_mpfs_msspll_clk(hw);
	void __iomem *mult_addr = msspll_hw->base + msspll_hw->reg_offset;
	void __iomem *ref_div_addr = msspll_hw->base + REG_MSSPLL_REF_CR;
	void __iomem *postdiv_addr = msspll_hw->base + REG_MSSPLL_POSTDIV_CR;
	u32 mult, ref_div, postdiv;

	mult = readl_relaxed(mult_addr) >> MSSPLL_FBDIV_SHIFT;
	mult &= clk_div_mask(MSSPLL_FBDIV_WIDTH);
	ref_div = readl_relaxed(ref_div_addr) >> MSSPLL_REFDIV_SHIFT;
	ref_div &= clk_div_mask(MSSPLL_REFDIV_WIDTH);
	postdiv = readl_relaxed(postdiv_addr) >> MSSPLL_POSTDIV_SHIFT;
	postdiv &= clk_div_mask(MSSPLL_POSTDIV_WIDTH);

	return prate * mult / (ref_div * MSSPLL_FIXED_DIV * postdiv);
}

static long mpfs_clk_msspll_round_rate(struct clk_hw *hw, unsigned long rate, unsigned long *prate)
{
	struct mpfs_msspll_hw_clock *msspll_hw = to_mpfs_msspll_clk(hw);
	void __iomem *mult_addr = msspll_hw->base + msspll_hw->reg_offset;
	void __iomem *ref_div_addr = msspll_hw->base + REG_MSSPLL_REF_CR;
	u32 mult, ref_div;
	unsigned long rate_before_ctrl;

	mult = readl_relaxed(mult_addr) >> MSSPLL_FBDIV_SHIFT;
	mult &= clk_div_mask(MSSPLL_FBDIV_WIDTH);
	ref_div = readl_relaxed(ref_div_addr) >> MSSPLL_REFDIV_SHIFT;
	ref_div &= clk_div_mask(MSSPLL_REFDIV_WIDTH);

	rate_before_ctrl = rate * (ref_div * MSSPLL_FIXED_DIV) / mult;

	return divider_round_rate(hw, rate_before_ctrl, prate, NULL, MSSPLL_POSTDIV_WIDTH,
				  msspll_hw->flags);
}

static int mpfs_clk_msspll_set_rate(struct clk_hw *hw, unsigned long rate, unsigned long prate)
{
	struct mpfs_msspll_hw_clock *msspll_hw = to_mpfs_msspll_clk(hw);
	void __iomem *mult_addr = msspll_hw->base + msspll_hw->reg_offset;
	void __iomem *ref_div_addr = msspll_hw->base + REG_MSSPLL_REF_CR;
	void __iomem *postdiv_addr = msspll_hw->base + REG_MSSPLL_POSTDIV_CR;
	u32 mult, ref_div, postdiv;
	int divider_setting;
	unsigned long rate_before_ctrl, flags;

	mult = readl_relaxed(mult_addr) >> MSSPLL_FBDIV_SHIFT;
	mult &= clk_div_mask(MSSPLL_FBDIV_WIDTH);
	ref_div = readl_relaxed(ref_div_addr) >> MSSPLL_REFDIV_SHIFT;
	ref_div &= clk_div_mask(MSSPLL_REFDIV_WIDTH);

	rate_before_ctrl = rate * (ref_div * MSSPLL_FIXED_DIV) / mult;
	divider_setting = divider_get_val(rate_before_ctrl, prate, NULL, MSSPLL_POSTDIV_WIDTH,
					  msspll_hw->flags);

	if (divider_setting < 0)
		return divider_setting;

	spin_lock_irqsave(&mpfs_clk_lock, flags);

	postdiv = readl_relaxed(postdiv_addr);
	postdiv &= ~(clk_div_mask(MSSPLL_POSTDIV_WIDTH) << MSSPLL_POSTDIV_SHIFT);
	writel_relaxed(postdiv, postdiv_addr);

	spin_unlock_irqrestore(&mpfs_clk_lock, flags);

	return 0;
}

static const struct clk_ops mpfs_clk_msspll_ops = {
	.recalc_rate = mpfs_clk_msspll_recalc_rate,
	.round_rate = mpfs_clk_msspll_round_rate,
	.set_rate = mpfs_clk_msspll_set_rate,
};

#define CLK_PLL(_id, _name, _parent, _shift, _width, _flags, _offset) {			\
	.id = _id,									\
	.shift = _shift,								\
	.width = _width,								\
	.reg_offset = _offset,								\
	.flags = _flags,								\
	.hw.init = CLK_HW_INIT_PARENTS_DATA(_name, _parent, &mpfs_clk_msspll_ops, 0),	\
}

static struct mpfs_msspll_hw_clock mpfs_msspll_clks[] = {
	CLK_PLL(CLK_MSSPLL, "clk_msspll", mpfs_ext_ref, MSSPLL_FBDIV_SHIFT,
		MSSPLL_FBDIV_WIDTH, 0, REG_MSSPLL_SSCG_2_CR),
};

static int mpfs_clk_register_mssplls(struct device *dev, struct mpfs_msspll_hw_clock *msspll_hws,
				     unsigned int num_clks, struct mpfs_clock_data *data)
{
	unsigned int i;
	int ret;

	for (i = 0; i < num_clks; i++) {
		struct mpfs_msspll_hw_clock *msspll_hw = &msspll_hws[i];

		msspll_hw->base = data->msspll_base;
		ret = devm_clk_hw_register(dev, &msspll_hw->hw);
		if (ret)
			return dev_err_probe(dev, ret, "failed to register msspll id: %d\n",
					     CLK_MSSPLL);

		data->hw_data.hws[msspll_hw->id] = &msspll_hw->hw;
	}

	return 0;
}

/*
 * "CFG" clocks
 */

#define CLK_CFG(_id, _name, _parent, _shift, _width, _table, _flags, _offset) {		\
	.id = _id,									\
	.cfg.shift = _shift,								\
	.cfg.width = _width,								\
	.cfg.table = _table,								\
	.reg_offset = _offset,								\
	.cfg.flags = _flags,								\
	.cfg.hw.init = CLK_HW_INIT(_name, _parent, &clk_divider_ops, 0),		\
	.cfg.lock = &mpfs_clk_lock,							\
}

#define CLK_CPU_OFFSET		0u
#define CLK_AXI_OFFSET		1u
#define CLK_AHB_OFFSET		2u
#define CLK_RTCREF_OFFSET	3u

static struct mpfs_cfg_hw_clock mpfs_cfg_clks[] = {
	CLK_CFG(CLK_CPU, "clk_cpu", "clk_msspll", 0, 2, mpfs_div_cpu_axi_table, 0,
		REG_CLOCK_CONFIG_CR),
	CLK_CFG(CLK_AXI, "clk_axi", "clk_msspll", 2, 2, mpfs_div_cpu_axi_table, 0,
		REG_CLOCK_CONFIG_CR),
	CLK_CFG(CLK_AHB, "clk_ahb", "clk_msspll", 4, 2, mpfs_div_ahb_table, 0,
		REG_CLOCK_CONFIG_CR),
	{
		.id = CLK_RTCREF,
		.cfg.shift = 0,
		.cfg.width = 12,
		.cfg.table = mpfs_div_rtcref_table,
		.reg_offset = REG_RTC_CLOCK_CR,
		.cfg.flags = CLK_DIVIDER_ONE_BASED,
		.cfg.hw.init =
			CLK_HW_INIT_PARENTS_DATA("clk_rtcref", mpfs_ext_ref, &clk_divider_ops, 0),
	}
};

static int mpfs_clk_register_cfgs(struct device *dev, struct mpfs_cfg_hw_clock *cfg_hws,
				  unsigned int num_clks, struct mpfs_clock_data *data)
{
	unsigned int i, id;
	int ret;

	for (i = 0; i < num_clks; i++) {
		struct mpfs_cfg_hw_clock *cfg_hw = &cfg_hws[i];

		cfg_hw->cfg.reg = data->base + cfg_hw->reg_offset;
		ret = devm_clk_hw_register(dev, &cfg_hw->cfg.hw);
		if (ret)
			return dev_err_probe(dev, ret, "failed to register clock id: %d\n",
					     cfg_hw->id);

		id = cfg_hw->id;
		data->hw_data.hws[id] = &cfg_hw->cfg.hw;
	}

	return 0;
}

/*
 * peripheral clocks - devices connected to axi or ahb buses.
 */

#define CLK_PERIPH(_id, _name, _parent, _shift, _flags) {			\
	.id = _id,								\
	.periph.bit_idx = _shift,						\
	.periph.hw.init = CLK_HW_INIT_HW(_name, _parent, &clk_gate_ops,		\
				  _flags),					\
	.periph.lock = &mpfs_clk_lock,						\
}

<<<<<<< HEAD
#define PARENT_CLK(PARENT) (&mpfs_cfg_clks[CLK_##PARENT##_OFFSET].hw)
=======
#define PARENT_CLK(PARENT) (&mpfs_cfg_clks[CLK_##PARENT##_OFFSET].cfg.hw)
>>>>>>> 9abf2313

/*
 * Critical clocks:
 * - CLK_ENVM: reserved by hart software services (hss) superloop monitor/m mode interrupt
 *   trap handler
 * - CLK_MMUART0: reserved by the hss
 * - CLK_DDRC: provides clock to the ddr subsystem
 * - CLK_RTC: the onboard RTC's AHB bus clock must be kept running as the rtc will stop
 *   if the AHB interface clock is disabled
 * - CLK_FICx: these provide the processor side clocks to the "FIC" (Fabric InterConnect)
 *   clock domain crossers which provide the interface to the FPGA fabric. Disabling them
 *   causes the FPGA fabric to go into reset.
 * - CLK_ATHENA: The athena clock is FIC4, which is reserved for the Athena TeraFire.
 */

static struct mpfs_periph_hw_clock mpfs_periph_clks[] = {
	CLK_PERIPH(CLK_ENVM, "clk_periph_envm", PARENT_CLK(AHB), 0, CLK_IS_CRITICAL),
	CLK_PERIPH(CLK_MAC0, "clk_periph_mac0", PARENT_CLK(AHB), 1, 0),
	CLK_PERIPH(CLK_MAC1, "clk_periph_mac1", PARENT_CLK(AHB), 2, 0),
	CLK_PERIPH(CLK_MMC, "clk_periph_mmc", PARENT_CLK(AHB), 3, 0),
	CLK_PERIPH(CLK_TIMER, "clk_periph_timer", PARENT_CLK(RTCREF), 4, 0),
	CLK_PERIPH(CLK_MMUART0, "clk_periph_mmuart0", PARENT_CLK(AHB), 5, CLK_IS_CRITICAL),
	CLK_PERIPH(CLK_MMUART1, "clk_periph_mmuart1", PARENT_CLK(AHB), 6, 0),
	CLK_PERIPH(CLK_MMUART2, "clk_periph_mmuart2", PARENT_CLK(AHB), 7, 0),
	CLK_PERIPH(CLK_MMUART3, "clk_periph_mmuart3", PARENT_CLK(AHB), 8, 0),
	CLK_PERIPH(CLK_MMUART4, "clk_periph_mmuart4", PARENT_CLK(AHB), 9, 0),
	CLK_PERIPH(CLK_SPI0, "clk_periph_spi0", PARENT_CLK(AHB), 10, 0),
	CLK_PERIPH(CLK_SPI1, "clk_periph_spi1", PARENT_CLK(AHB), 11, 0),
	CLK_PERIPH(CLK_I2C0, "clk_periph_i2c0", PARENT_CLK(AHB), 12, 0),
	CLK_PERIPH(CLK_I2C1, "clk_periph_i2c1", PARENT_CLK(AHB), 13, 0),
	CLK_PERIPH(CLK_CAN0, "clk_periph_can0", PARENT_CLK(AHB), 14, 0),
	CLK_PERIPH(CLK_CAN1, "clk_periph_can1", PARENT_CLK(AHB), 15, 0),
	CLK_PERIPH(CLK_USB, "clk_periph_usb", PARENT_CLK(AHB), 16, 0),
	CLK_PERIPH(CLK_RTC, "clk_periph_rtc", PARENT_CLK(AHB), 18, CLK_IS_CRITICAL),
	CLK_PERIPH(CLK_QSPI, "clk_periph_qspi", PARENT_CLK(AHB), 19, 0),
	CLK_PERIPH(CLK_GPIO0, "clk_periph_gpio0", PARENT_CLK(AHB), 20, 0),
	CLK_PERIPH(CLK_GPIO1, "clk_periph_gpio1", PARENT_CLK(AHB), 21, 0),
	CLK_PERIPH(CLK_GPIO2, "clk_periph_gpio2", PARENT_CLK(AHB), 22, 0),
	CLK_PERIPH(CLK_DDRC, "clk_periph_ddrc", PARENT_CLK(AHB), 23, CLK_IS_CRITICAL),
	CLK_PERIPH(CLK_FIC0, "clk_periph_fic0", PARENT_CLK(AXI), 24, CLK_IS_CRITICAL),
	CLK_PERIPH(CLK_FIC1, "clk_periph_fic1", PARENT_CLK(AXI), 25, CLK_IS_CRITICAL),
	CLK_PERIPH(CLK_FIC2, "clk_periph_fic2", PARENT_CLK(AXI), 26, CLK_IS_CRITICAL),
	CLK_PERIPH(CLK_FIC3, "clk_periph_fic3", PARENT_CLK(AXI), 27, CLK_IS_CRITICAL),
	CLK_PERIPH(CLK_ATHENA, "clk_periph_athena", PARENT_CLK(AXI), 28, CLK_IS_CRITICAL),
	CLK_PERIPH(CLK_CFM, "clk_periph_cfm", PARENT_CLK(AHB), 29, 0),
};

static int mpfs_clk_register_periphs(struct device *dev, struct mpfs_periph_hw_clock *periph_hws,
				     int num_clks, struct mpfs_clock_data *data)
{
	unsigned int i, id;
	int ret;

	for (i = 0; i < num_clks; i++) {
		struct mpfs_periph_hw_clock *periph_hw = &periph_hws[i];

		periph_hw->periph.reg = data->base + REG_SUBBLK_CLOCK_CR;
		ret = devm_clk_hw_register(dev, &periph_hw->periph.hw);
		if (ret)
			return dev_err_probe(dev, ret, "failed to register clock id: %d\n",
					     periph_hw->id);

		id = periph_hws[i].id;
		data->hw_data.hws[id] = &periph_hw->periph.hw;
	}

	return 0;
}

/*
 * Peripheral clock resets
 */

#if IS_ENABLED(CONFIG_RESET_CONTROLLER)

u32 mpfs_reset_read(struct device *dev)
{
	struct mpfs_clock_data *clock_data = dev_get_drvdata(dev->parent);

	return readl_relaxed(clock_data->base + REG_SUBBLK_RESET_CR);
}
EXPORT_SYMBOL_NS_GPL(mpfs_reset_read, MCHP_CLK_MPFS);

void mpfs_reset_write(struct device *dev, u32 val)
{
	struct mpfs_clock_data *clock_data = dev_get_drvdata(dev->parent);

	writel_relaxed(val, clock_data->base + REG_SUBBLK_RESET_CR);
}
EXPORT_SYMBOL_NS_GPL(mpfs_reset_write, MCHP_CLK_MPFS);

static void mpfs_reset_unregister_adev(void *_adev)
{
	struct auxiliary_device *adev = _adev;

	auxiliary_device_delete(adev);
}

static void mpfs_reset_adev_release(struct device *dev)
{
	struct auxiliary_device *adev = to_auxiliary_dev(dev);

	auxiliary_device_uninit(adev);

	kfree(adev);
}

static struct auxiliary_device *mpfs_reset_adev_alloc(struct mpfs_clock_data *clk_data)
{
	struct auxiliary_device *adev;
	int ret;

	adev = kzalloc(sizeof(*adev), GFP_KERNEL);
	if (!adev)
		return ERR_PTR(-ENOMEM);

	adev->name = "reset-mpfs";
	adev->dev.parent = clk_data->dev;
	adev->dev.release = mpfs_reset_adev_release;
	adev->id = 666u;

	ret = auxiliary_device_init(adev);
	if (ret) {
		kfree(adev);
		return ERR_PTR(ret);
	}

	return adev;
}

static int mpfs_reset_controller_register(struct mpfs_clock_data *clk_data)
{
	struct auxiliary_device *adev;
	int ret;

	adev = mpfs_reset_adev_alloc(clk_data);
	if (IS_ERR(adev))
		return PTR_ERR(adev);

	ret = auxiliary_device_add(adev);
	if (ret) {
		auxiliary_device_uninit(adev);
		return ret;
	}

	return devm_add_action_or_reset(clk_data->dev, mpfs_reset_unregister_adev, adev);
}

#else /* !CONFIG_RESET_CONTROLLER */

static int mpfs_reset_controller_register(struct mpfs_clock_data *clk_data)
{
	return 0;
}

#endif /* !CONFIG_RESET_CONTROLLER */

static int mpfs_clk_probe(struct platform_device *pdev)
{
	struct device *dev = &pdev->dev;
	struct mpfs_clock_data *clk_data;
	unsigned int num_clks;
	int ret;

	/* CLK_RESERVED is not part of clock arrays, so add 1 */
	num_clks = ARRAY_SIZE(mpfs_msspll_clks) + ARRAY_SIZE(mpfs_cfg_clks)
		   + ARRAY_SIZE(mpfs_periph_clks) + 1;

	clk_data = devm_kzalloc(dev, struct_size(clk_data, hw_data.hws, num_clks), GFP_KERNEL);
	if (!clk_data)
		return -ENOMEM;

	clk_data->base = devm_platform_ioremap_resource(pdev, 0);
	if (IS_ERR(clk_data->base))
		return PTR_ERR(clk_data->base);

	clk_data->msspll_base = devm_platform_ioremap_resource(pdev, 1);
	if (IS_ERR(clk_data->msspll_base))
		return PTR_ERR(clk_data->msspll_base);

	clk_data->hw_data.num = num_clks;
	clk_data->dev = dev;
	dev_set_drvdata(dev, clk_data);

	ret = mpfs_clk_register_mssplls(dev, mpfs_msspll_clks, ARRAY_SIZE(mpfs_msspll_clks),
					clk_data);
	if (ret)
		return ret;

	ret = mpfs_clk_register_cfgs(dev, mpfs_cfg_clks, ARRAY_SIZE(mpfs_cfg_clks), clk_data);
	if (ret)
		return ret;

	ret = mpfs_clk_register_periphs(dev, mpfs_periph_clks, ARRAY_SIZE(mpfs_periph_clks),
					clk_data);
	if (ret)
		return ret;

	ret = devm_of_clk_add_hw_provider(dev, of_clk_hw_onecell_get, &clk_data->hw_data);
	if (ret)
		return ret;

	return mpfs_reset_controller_register(clk_data);
}

static const struct of_device_id mpfs_clk_of_match_table[] = {
	{ .compatible = "microchip,mpfs-clkcfg", },
	{}
};
MODULE_DEVICE_TABLE(of, mpfs_clk_of_match_table);

static struct platform_driver mpfs_clk_driver = {
	.probe = mpfs_clk_probe,
	.driver	= {
		.name = "microchip-mpfs-clkcfg",
		.of_match_table = mpfs_clk_of_match_table,
	},
};

static int __init clk_mpfs_init(void)
{
	return platform_driver_register(&mpfs_clk_driver);
}
core_initcall(clk_mpfs_init);

static void __exit clk_mpfs_exit(void)
{
	platform_driver_unregister(&mpfs_clk_driver);
}
module_exit(clk_mpfs_exit);

MODULE_DESCRIPTION("Microchip PolarFire SoC Clock Driver");
MODULE_AUTHOR("Padmarao Begari <padmarao.begari@microchip.com>");
MODULE_AUTHOR("Daire McNamara <daire.mcnamara@microchip.com>");
MODULE_AUTHOR("Conor Dooley <conor.dooley@microchip.com>");
MODULE_LICENSE("GPL");<|MERGE_RESOLUTION|>--- conflicted
+++ resolved
@@ -277,11 +277,7 @@
 	.periph.lock = &mpfs_clk_lock,						\
 }
 
-<<<<<<< HEAD
-#define PARENT_CLK(PARENT) (&mpfs_cfg_clks[CLK_##PARENT##_OFFSET].hw)
-=======
 #define PARENT_CLK(PARENT) (&mpfs_cfg_clks[CLK_##PARENT##_OFFSET].cfg.hw)
->>>>>>> 9abf2313
 
 /*
  * Critical clocks:
