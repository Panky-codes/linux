--- conflicted
+++ resolved
@@ -453,17 +453,10 @@
 
 	if (domain >= pi->num_domains)
 		return ERR_PTR(-EINVAL);
-<<<<<<< HEAD
 
 	return pi->dom_info + domain;
 }
 
-=======
-
-	return pi->dom_info + domain;
-}
-
->>>>>>> 5626b9a9
 static int __scmi_perf_limits_set(const struct scmi_protocol_handle *ph,
 				  struct perf_dom_info *dom, u32 max_perf,
 				  u32 min_perf)
@@ -480,7 +473,6 @@
 	}
 
 	return scmi_perf_msg_limits_set(ph, dom->id, max_perf, min_perf);
-<<<<<<< HEAD
 }
 
 static int scmi_perf_limits_set(const struct scmi_protocol_handle *ph,
@@ -519,46 +511,6 @@
 	return __scmi_perf_limits_set(ph, dom, max_perf, min_perf);
 }
 
-=======
-}
-
-static int scmi_perf_limits_set(const struct scmi_protocol_handle *ph,
-				u32 domain, u32 max_perf, u32 min_perf)
-{
-	struct scmi_perf_info *pi = ph->get_priv(ph);
-	struct perf_dom_info *dom;
-
-	dom = scmi_perf_domain_lookup(ph, domain);
-	if (IS_ERR(dom))
-		return PTR_ERR(dom);
-
-	if (PROTOCOL_REV_MAJOR(pi->version) >= 0x3 && !max_perf && !min_perf)
-		return -EINVAL;
-
-	if (dom->level_indexing_mode) {
-		struct scmi_opp *opp;
-
-		if (min_perf) {
-			opp = xa_load(&dom->opps_by_lvl, min_perf);
-			if (!opp)
-				return -EIO;
-
-			min_perf = opp->level_index;
-		}
-
-		if (max_perf) {
-			opp = xa_load(&dom->opps_by_lvl, max_perf);
-			if (!opp)
-				return -EIO;
-
-			max_perf = opp->level_index;
-		}
-	}
-
-	return __scmi_perf_limits_set(ph, dom, max_perf, min_perf);
-}
-
->>>>>>> 5626b9a9
 static int scmi_perf_msg_limits_get(const struct scmi_protocol_handle *ph,
 				    u32 domain, u32 *max_perf, u32 *min_perf)
 {
@@ -672,7 +624,6 @@
 	}
 
 	return scmi_perf_msg_level_set(ph, dom->id, level, poll);
-<<<<<<< HEAD
 }
 
 static int scmi_perf_level_set(const struct scmi_protocol_handle *ph,
@@ -697,32 +648,6 @@
 	return __scmi_perf_level_set(ph, dom, level, poll);
 }
 
-=======
-}
-
-static int scmi_perf_level_set(const struct scmi_protocol_handle *ph,
-			       u32 domain, u32 level, bool poll)
-{
-	struct perf_dom_info *dom;
-
-	dom = scmi_perf_domain_lookup(ph, domain);
-	if (IS_ERR(dom))
-		return PTR_ERR(dom);
-
-	if (dom->level_indexing_mode) {
-		struct scmi_opp *opp;
-
-		opp = xa_load(&dom->opps_by_lvl, level);
-		if (!opp)
-			return -EIO;
-
-		level = opp->level_index;
-	}
-
-	return __scmi_perf_level_set(ph, dom, level, poll);
-}
-
->>>>>>> 5626b9a9
 static int scmi_perf_msg_level_get(const struct scmi_protocol_handle *ph,
 				   u32 domain, u32 *level, bool poll)
 {
@@ -920,7 +845,6 @@
 	dom = scmi_perf_domain_lookup(ph, domain);
 	if (IS_ERR(dom))
 		return PTR_ERR(dom);
-<<<<<<< HEAD
 
 	if (!dom->level_indexing_mode) {
 		level = freq / dom->mult_factor;
@@ -931,18 +855,6 @@
 		if (!opp)
 			return -EIO;
 
-=======
-
-	if (!dom->level_indexing_mode) {
-		level = freq / dom->mult_factor;
-	} else {
-		struct scmi_opp *opp;
-
-		opp = LOOKUP_BY_FREQ(dom->opps_by_freq, freq / 1000);
-		if (!opp)
-			return -EIO;
-
->>>>>>> 5626b9a9
 		level = opp->level_index;
 	}
 
@@ -1193,11 +1105,6 @@
 	ret = devm_add_action_or_reset(ph->dev, scmi_perf_xa_destroy, pinfo);
 	if (ret)
 		return ret;
-<<<<<<< HEAD
-
-	pinfo->version = version;
-=======
->>>>>>> 5626b9a9
 
 	return ph->set_priv(ph, pinfo);
 }
