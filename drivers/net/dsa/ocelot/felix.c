--- conflicted
+++ resolved
@@ -42,8 +42,6 @@
 	}
 }
 
-<<<<<<< HEAD
-=======
 static int felix_cpu_port_for_master(struct dsa_switch *ds,
 				     struct net_device *master)
 {
@@ -63,7 +61,6 @@
 	return cpu_dp->index;
 }
 
->>>>>>> 7365df19
 /* Set up VCAP ES0 rules for pushing a tag_8021q VLAN towards the CPU such that
  * the tagger can perform RX source port identification.
  */
@@ -444,8 +441,6 @@
 	return BIT(ocelot->num_phys_ports);
 }
 
-<<<<<<< HEAD
-=======
 static int felix_tag_npi_change_master(struct dsa_switch *ds, int port,
 				       struct net_device *master,
 				       struct netlink_ext_ack *extack)
@@ -480,7 +475,6 @@
 	return 0;
 }
 
->>>>>>> 7365df19
 /* Alternatively to using the NPI functionality, that same hardware MAC
  * connected internally to the enetc or fman DSA master can be configured to
  * use the software-defined tag_8021q frame format. As far as the hardware is
@@ -492,10 +486,7 @@
 	.setup			= felix_tag_npi_setup,
 	.teardown		= felix_tag_npi_teardown,
 	.get_host_fwd_mask	= felix_tag_npi_get_host_fwd_mask,
-<<<<<<< HEAD
-=======
 	.change_master		= felix_tag_npi_change_master,
->>>>>>> 7365df19
 };
 
 static int felix_tag_8021q_setup(struct dsa_switch *ds)
@@ -507,22 +498,14 @@
 	err = dsa_tag_8021q_register(ds, htons(ETH_P_8021AD));
 	if (err)
 		return err;
-<<<<<<< HEAD
+
+	dsa_switch_for_each_cpu_port(dp, ds)
+		ocelot_port_setup_dsa_8021q_cpu(ocelot, dp->index);
 
 	dsa_switch_for_each_user_port(dp, ds)
 		ocelot_port_assign_dsa_8021q_cpu(ocelot, dp->index,
 						 dp->cpu_dp->index);
 
-=======
-
-	dsa_switch_for_each_cpu_port(dp, ds)
-		ocelot_port_setup_dsa_8021q_cpu(ocelot, dp->index);
-
-	dsa_switch_for_each_user_port(dp, ds)
-		ocelot_port_assign_dsa_8021q_cpu(ocelot, dp->index,
-						 dp->cpu_dp->index);
-
->>>>>>> 7365df19
 	dsa_switch_for_each_available_port(dp, ds)
 		/* This overwrites ocelot_init():
 		 * Do not forward BPDU frames to the CPU port module,
@@ -566,47 +549,6 @@
 
 	dsa_switch_for_each_user_port(dp, ds)
 		ocelot_port_unassign_dsa_8021q_cpu(ocelot, dp->index);
-<<<<<<< HEAD
-
-	dsa_tag_8021q_unregister(ds);
-}
-
-static unsigned long felix_tag_8021q_get_host_fwd_mask(struct dsa_switch *ds)
-{
-	return dsa_cpu_ports(ds);
-}
-
-static const struct felix_tag_proto_ops felix_tag_8021q_proto_ops = {
-	.setup			= felix_tag_8021q_setup,
-	.teardown		= felix_tag_8021q_teardown,
-	.get_host_fwd_mask	= felix_tag_8021q_get_host_fwd_mask,
-};
-
-static void felix_set_host_flood(struct dsa_switch *ds, unsigned long mask,
-				 bool uc, bool mc, bool bc)
-{
-	struct ocelot *ocelot = ds->priv;
-	unsigned long val;
-
-	val = uc ? mask : 0;
-	ocelot_rmw_rix(ocelot, val, mask, ANA_PGID_PGID, PGID_UC);
-
-	val = mc ? mask : 0;
-	ocelot_rmw_rix(ocelot, val, mask, ANA_PGID_PGID, PGID_MC);
-	ocelot_rmw_rix(ocelot, val, mask, ANA_PGID_PGID, PGID_MCIPV4);
-	ocelot_rmw_rix(ocelot, val, mask, ANA_PGID_PGID, PGID_MCIPV6);
-
-	val = bc ? mask : 0;
-	ocelot_rmw_rix(ocelot, val, mask, ANA_PGID_PGID, PGID_BC);
-}
-
-static void
-felix_migrate_host_flood(struct dsa_switch *ds,
-			 const struct felix_tag_proto_ops *proto_ops,
-			 const struct felix_tag_proto_ops *old_proto_ops)
-{
-	struct ocelot *ocelot = ds->priv;
-=======
 
 	dsa_switch_for_each_cpu_port(dp, ds)
 		ocelot_port_teardown_dsa_8021q_cpu(ocelot, dp->index);
@@ -663,7 +605,6 @@
 			 const struct felix_tag_proto_ops *old_proto_ops)
 {
 	struct ocelot *ocelot = ds->priv;
->>>>>>> 7365df19
 	struct felix *felix = ocelot_to_felix(ocelot);
 	unsigned long mask;
 
@@ -683,17 +624,10 @@
 {
 	struct ocelot *ocelot = ds->priv;
 	unsigned long from, to;
-<<<<<<< HEAD
 
 	if (!old_proto_ops)
 		return 0;
 
-=======
-
-	if (!old_proto_ops)
-		return 0;
-
->>>>>>> 7365df19
 	from = old_proto_ops->get_host_fwd_mask(ds);
 	to = proto_ops->get_host_fwd_mask(ds);
 
@@ -749,12 +683,9 @@
 	}
 
 	old_proto_ops = felix->tag_proto_ops;
-<<<<<<< HEAD
-=======
 
 	if (proto_ops == old_proto_ops)
 		return 0;
->>>>>>> 7365df19
 
 	err = proto_ops->setup(ds);
 	if (err)
@@ -763,17 +694,10 @@
 	err = felix_tag_proto_setup_shared(ds, proto_ops, old_proto_ops);
 	if (err)
 		goto setup_shared_failed;
-<<<<<<< HEAD
 
 	if (old_proto_ops)
 		old_proto_ops->teardown(ds);
 
-=======
-
-	if (old_proto_ops)
-		old_proto_ops->teardown(ds);
-
->>>>>>> 7365df19
 	felix->tag_proto_ops = proto_ops;
 	felix->tag_proto = proto;
 
@@ -817,8 +741,6 @@
 			     !!felix->host_flood_mc_mask, true);
 }
 
-<<<<<<< HEAD
-=======
 static int felix_port_change_master(struct dsa_switch *ds, int port,
 				    struct net_device *master,
 				    struct netlink_ext_ack *extack)
@@ -829,7 +751,6 @@
 	return felix->tag_proto_ops->change_master(ds, port, master, extack);
 }
 
->>>>>>> 7365df19
 static int felix_set_ageing_time(struct dsa_switch *ds,
 				 unsigned int ageing_time)
 {
@@ -2189,10 +2110,7 @@
 	.port_add_dscp_prio		= felix_port_add_dscp_prio,
 	.port_del_dscp_prio		= felix_port_del_dscp_prio,
 	.port_set_host_flood		= felix_port_set_host_flood,
-<<<<<<< HEAD
-=======
 	.port_change_master		= felix_port_change_master,
->>>>>>> 7365df19
 };
 
 struct net_device *felix_port_to_netdev(struct ocelot *ocelot, int port)
