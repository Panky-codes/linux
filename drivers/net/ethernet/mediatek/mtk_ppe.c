--- conflicted
+++ resolved
@@ -56,11 +56,7 @@
 
 static u32 mtk_eth_timestamp(struct mtk_eth *eth)
 {
-<<<<<<< HEAD
-	return mtk_r32(eth, 0x0010) & MTK_FOE_IB1_BIND_TIMESTAMP;
-=======
 	return mtk_r32(eth, 0x0010) & mtk_get_ib1_ts_mask(eth);
->>>>>>> 7365df19
 }
 
 static int mtk_ppe_wait_busy(struct mtk_ppe *ppe)
@@ -97,11 +93,7 @@
 	u32 hv1, hv2, hv3;
 	u32 hash;
 
-<<<<<<< HEAD
-	switch (FIELD_GET(MTK_FOE_IB1_PACKET_TYPE, e->ib1)) {
-=======
 	switch (mtk_get_ib1_pkt_type(eth, e->ib1)) {
->>>>>>> 7365df19
 		case MTK_PPE_PKT_TYPE_IPV4_ROUTE:
 		case MTK_PPE_PKT_TYPE_IPV4_HNAPT:
 			hv1 = e->ipv4.orig.ports;
@@ -144,9 +136,6 @@
 	if (type == MTK_PPE_PKT_TYPE_BRIDGE)
 		return &entry->bridge.l2;
 
-	if (type == MTK_PPE_PKT_TYPE_BRIDGE)
-		return &entry->bridge.l2;
-
 	if (type >= MTK_PPE_PKT_TYPE_IPV4_DSLITE)
 		return &entry->ipv6.l2;
 
@@ -157,9 +146,6 @@
 mtk_foe_entry_ib2(struct mtk_eth *eth, struct mtk_foe_entry *entry)
 {
 	int type = mtk_get_ib1_pkt_type(eth, entry->ib1);
-
-	if (type == MTK_PPE_PKT_TYPE_BRIDGE)
-		return &entry->bridge.ib2;
 
 	if (type == MTK_PPE_PKT_TYPE_BRIDGE)
 		return &entry->bridge.ib2;
@@ -386,22 +372,6 @@
 	return 0;
 }
 
-<<<<<<< HEAD
-int mtk_foe_entry_set_wdma(struct mtk_foe_entry *entry, int wdma_idx, int txq,
-			   int bss, int wcid)
-{
-	struct mtk_foe_mac_info *l2 = mtk_foe_entry_l2(entry);
-	u32 *ib2 = mtk_foe_entry_ib2(entry);
-
-	*ib2 &= ~MTK_FOE_IB2_PORT_MG;
-	*ib2 |= MTK_FOE_IB2_WDMA_WINFO;
-	if (wdma_idx)
-		*ib2 |= MTK_FOE_IB2_WDMA_DEVIDX;
-
-	l2->vlan2 = FIELD_PREP(MTK_FOE_VLAN2_WINFO_BSS, bss) |
-		    FIELD_PREP(MTK_FOE_VLAN2_WINFO_WCID, wcid) |
-		    FIELD_PREP(MTK_FOE_VLAN2_WINFO_RING, txq);
-=======
 int mtk_foe_entry_set_wdma(struct mtk_eth *eth, struct mtk_foe_entry *entry,
 			   int wdma_idx, int txq, int bss, int wcid)
 {
@@ -423,7 +393,6 @@
 			    FIELD_PREP(MTK_FOE_VLAN2_WINFO_WCID, wcid) |
 			    FIELD_PREP(MTK_FOE_VLAN2_WINFO_RING, txq);
 	}
->>>>>>> 7365df19
 
 	return 0;
 }
@@ -435,23 +404,15 @@
 }
 
 static bool
-<<<<<<< HEAD
-mtk_flow_entry_match(struct mtk_flow_entry *entry, struct mtk_foe_entry *data)
-=======
 mtk_flow_entry_match(struct mtk_eth *eth, struct mtk_flow_entry *entry,
 		     struct mtk_foe_entry *data)
->>>>>>> 7365df19
 {
 	int type, len;
 
 	if ((data->ib1 ^ entry->data.ib1) & MTK_FOE_IB1_UDP)
 		return false;
 
-<<<<<<< HEAD
-	type = FIELD_GET(MTK_FOE_IB1_PACKET_TYPE, entry->data.ib1);
-=======
 	type = mtk_get_ib1_pkt_type(eth, entry->data.ib1);
->>>>>>> 7365df19
 	if (type > MTK_PPE_PKT_TYPE_IPV4_DSLITE)
 		len = offsetof(struct mtk_foe_entry, ipv6._rsv);
 	else
@@ -478,16 +439,10 @@
 
 	hlist_del_init(&entry->list);
 	if (entry->hash != 0xffff) {
-<<<<<<< HEAD
-		ppe->foe_table[entry->hash].ib1 &= ~MTK_FOE_IB1_STATE;
-		ppe->foe_table[entry->hash].ib1 |= FIELD_PREP(MTK_FOE_IB1_STATE,
-							      MTK_FOE_STATE_BIND);
-=======
 		struct mtk_foe_entry *hwe = mtk_foe_get_entry(ppe, entry->hash);
 
 		hwe->ib1 &= ~MTK_FOE_IB1_STATE;
 		hwe->ib1 |= FIELD_PREP(MTK_FOE_IB1_STATE, MTK_FOE_STATE_INVALID);
->>>>>>> 7365df19
 		dma_wmb();
 	}
 	entry->hash = 0xffff;
@@ -500,24 +455,6 @@
 }
 
 static int __mtk_foe_entry_idle_time(struct mtk_ppe *ppe, u32 ib1)
-<<<<<<< HEAD
-{
-	u16 timestamp;
-	u16 now;
-
-	now = mtk_eth_timestamp(ppe->eth) & MTK_FOE_IB1_BIND_TIMESTAMP;
-	timestamp = ib1 & MTK_FOE_IB1_BIND_TIMESTAMP;
-
-	if (timestamp > now)
-		return MTK_FOE_IB1_BIND_TIMESTAMP + 1 - timestamp + now;
-	else
-		return now - timestamp;
-}
-
-static void
-mtk_flow_entry_update_l2(struct mtk_ppe *ppe, struct mtk_flow_entry *entry)
-{
-=======
 {
 	u32 ib1_ts_mask = mtk_get_ib1_ts_mask(ppe->eth);
 	u16 now = mtk_eth_timestamp(ppe->eth);
@@ -533,7 +470,6 @@
 mtk_flow_entry_update_l2(struct mtk_ppe *ppe, struct mtk_flow_entry *entry)
 {
 	u32 ib1_ts_mask = mtk_get_ib1_ts_mask(ppe->eth);
->>>>>>> 7365df19
 	struct mtk_flow_entry *cur;
 	struct mtk_foe_entry *hwe;
 	struct hlist_node *tmp;
@@ -544,11 +480,7 @@
 		int cur_idle;
 		u32 ib1;
 
-<<<<<<< HEAD
-		hwe = &ppe->foe_table[cur->hash];
-=======
 		hwe = mtk_foe_get_entry(ppe, cur->hash);
->>>>>>> 7365df19
 		ib1 = READ_ONCE(hwe->ib1);
 
 		if (FIELD_GET(MTK_FOE_IB1_STATE, ib1) != MTK_FOE_STATE_BIND) {
@@ -556,62 +488,6 @@
 			__mtk_foe_entry_clear(ppe, cur);
 			continue;
 		}
-<<<<<<< HEAD
-
-		cur_idle = __mtk_foe_entry_idle_time(ppe, ib1);
-		if (cur_idle >= idle)
-			continue;
-
-		idle = cur_idle;
-		entry->data.ib1 &= ~MTK_FOE_IB1_BIND_TIMESTAMP;
-		entry->data.ib1 |= hwe->ib1 & MTK_FOE_IB1_BIND_TIMESTAMP;
-	}
-}
-
-static void
-mtk_flow_entry_update(struct mtk_ppe *ppe, struct mtk_flow_entry *entry)
-{
-	struct mtk_foe_entry *hwe;
-	struct mtk_foe_entry foe;
-
-	spin_lock_bh(&ppe_lock);
-
-	if (entry->type == MTK_FLOW_TYPE_L2) {
-		mtk_flow_entry_update_l2(ppe, entry);
-		goto out;
-	}
-
-	if (entry->hash == 0xffff)
-		goto out;
-
-	hwe = &ppe->foe_table[entry->hash];
-	memcpy(&foe, hwe, sizeof(foe));
-	if (!mtk_flow_entry_match(entry, &foe)) {
-		entry->hash = 0xffff;
-		goto out;
-	}
-
-	entry->data.ib1 = foe.ib1;
-
-out:
-	spin_unlock_bh(&ppe_lock);
-}
-
-static void
-__mtk_foe_entry_commit(struct mtk_ppe *ppe, struct mtk_foe_entry *entry,
-		       u16 hash)
-{
-	struct mtk_foe_entry *hwe;
-	u16 timestamp;
-
-	timestamp = mtk_eth_timestamp(ppe->eth);
-	timestamp &= MTK_FOE_IB1_BIND_TIMESTAMP;
-	entry->ib1 &= ~MTK_FOE_IB1_BIND_TIMESTAMP;
-	entry->ib1 |= FIELD_PREP(MTK_FOE_IB1_BIND_TIMESTAMP, timestamp);
-
-	hwe = &ppe->foe_table[hash];
-	memcpy(&hwe->data, &entry->data, sizeof(hwe->data));
-=======
 
 		cur_idle = __mtk_foe_entry_idle_time(ppe, ib1);
 		if (cur_idle >= idle)
@@ -672,7 +548,6 @@
 
 	hwe = mtk_foe_get_entry(ppe, hash);
 	memcpy(&hwe->data, &entry->data, eth->soc->foe_entry_size - sizeof(hwe->ib1));
->>>>>>> 7365df19
 	wmb();
 	hwe->ib1 = entry->ib1;
 
@@ -699,28 +574,17 @@
 
 int mtk_foe_entry_commit(struct mtk_ppe *ppe, struct mtk_flow_entry *entry)
 {
-<<<<<<< HEAD
-	int type = FIELD_GET(MTK_FOE_IB1_PACKET_TYPE, entry->data.ib1);
-=======
 	const struct mtk_soc_data *soc = ppe->eth->soc;
 	int type = mtk_get_ib1_pkt_type(ppe->eth, entry->data.ib1);
->>>>>>> 7365df19
 	u32 hash;
 
 	if (type == MTK_PPE_PKT_TYPE_BRIDGE)
 		return mtk_foe_entry_commit_l2(ppe, entry);
 
-<<<<<<< HEAD
-	hash = mtk_ppe_hash_entry(&entry->data);
-	entry->hash = 0xffff;
-	spin_lock_bh(&ppe_lock);
-	hlist_add_head(&entry->list, &ppe->foe_flow[hash / 2]);
-=======
 	hash = mtk_ppe_hash_entry(ppe->eth, &entry->data);
 	entry->hash = 0xffff;
 	spin_lock_bh(&ppe_lock);
 	hlist_add_head(&entry->list, &ppe->foe_flow[hash / soc->hash_offset]);
->>>>>>> 7365df19
 	spin_unlock_bh(&ppe_lock);
 
 	return 0;
@@ -730,18 +594,11 @@
 mtk_foe_entry_commit_subflow(struct mtk_ppe *ppe, struct mtk_flow_entry *entry,
 			     u16 hash)
 {
-<<<<<<< HEAD
-	struct mtk_flow_entry *flow_info;
-	struct mtk_foe_entry foe, *hwe;
-	struct mtk_foe_mac_info *l2;
-	u32 ib1_mask = MTK_FOE_IB1_PACKET_TYPE | MTK_FOE_IB1_UDP;
-=======
 	const struct mtk_soc_data *soc = ppe->eth->soc;
 	struct mtk_flow_entry *flow_info;
 	struct mtk_foe_entry foe = {}, *hwe;
 	struct mtk_foe_mac_info *l2;
 	u32 ib1_mask = mtk_get_ib1_pkt_type_mask(ppe->eth) | MTK_FOE_IB1_UDP;
->>>>>>> 7365df19
 	int type;
 
 	flow_info = kzalloc(offsetof(struct mtk_flow_entry, l2_data.end),
@@ -752,20 +609,6 @@
 	flow_info->l2_data.base_flow = entry;
 	flow_info->type = MTK_FLOW_TYPE_L2_SUBFLOW;
 	flow_info->hash = hash;
-<<<<<<< HEAD
-	hlist_add_head(&flow_info->list, &ppe->foe_flow[hash / 2]);
-	hlist_add_head(&flow_info->l2_data.list, &entry->l2_flows);
-
-	hwe = &ppe->foe_table[hash];
-	memcpy(&foe, hwe, sizeof(foe));
-	foe.ib1 &= ib1_mask;
-	foe.ib1 |= entry->data.ib1 & ~ib1_mask;
-
-	l2 = mtk_foe_entry_l2(&foe);
-	memcpy(l2, &entry->data.bridge.l2, sizeof(*l2));
-
-	type = FIELD_GET(MTK_FOE_IB1_PACKET_TYPE, foe.ib1);
-=======
 	hlist_add_head(&flow_info->list,
 		       &ppe->foe_flow[hash / soc->hash_offset]);
 	hlist_add_head(&flow_info->l2_data.list, &entry->l2_flows);
@@ -779,22 +622,21 @@
 	memcpy(l2, &entry->data.bridge.l2, sizeof(*l2));
 
 	type = mtk_get_ib1_pkt_type(ppe->eth, foe.ib1);
->>>>>>> 7365df19
 	if (type == MTK_PPE_PKT_TYPE_IPV4_HNAPT)
 		memcpy(&foe.ipv4.new, &foe.ipv4.orig, sizeof(foe.ipv4.new));
 	else if (type >= MTK_PPE_PKT_TYPE_IPV6_ROUTE_3T && l2->etype == ETH_P_IP)
 		l2->etype = ETH_P_IPV6;
 
-<<<<<<< HEAD
-	*mtk_foe_entry_ib2(&foe) = entry->data.bridge.ib2;
+	*mtk_foe_entry_ib2(ppe->eth, &foe) = entry->data.bridge.ib2;
 
 	__mtk_foe_entry_commit(ppe, &foe, hash);
 }
 
 void __mtk_ppe_check_skb(struct mtk_ppe *ppe, struct sk_buff *skb, u16 hash)
 {
-	struct hlist_head *head = &ppe->foe_flow[hash / 2];
-	struct mtk_foe_entry *hwe = &ppe->foe_table[hash];
+	const struct mtk_soc_data *soc = ppe->eth->soc;
+	struct hlist_head *head = &ppe->foe_flow[hash / soc->hash_offset];
+	struct mtk_foe_entry *hwe = mtk_foe_get_entry(ppe, hash);
 	struct mtk_flow_entry *entry;
 	struct mtk_foe_bridge key = {};
 	struct hlist_node *n;
@@ -818,7 +660,7 @@
 			continue;
 		}
 
-		if (found || !mtk_flow_entry_match(entry, hwe)) {
+		if (found || !mtk_flow_entry_match(ppe->eth, entry, hwe)) {
 			if (entry->hash != 0xffff)
 				entry->hash = 0xffff;
 			continue;
@@ -875,102 +717,6 @@
 }
 
 struct mtk_ppe *mtk_ppe_init(struct mtk_eth *eth, void __iomem *base,
-		 int version)
-{
-	struct device *dev = eth->dev;
-	struct mtk_foe_entry *foe;
-	struct mtk_ppe *ppe;
-=======
-	*mtk_foe_entry_ib2(ppe->eth, &foe) = entry->data.bridge.ib2;
-
-	__mtk_foe_entry_commit(ppe, &foe, hash);
-}
-
-void __mtk_ppe_check_skb(struct mtk_ppe *ppe, struct sk_buff *skb, u16 hash)
-{
-	const struct mtk_soc_data *soc = ppe->eth->soc;
-	struct hlist_head *head = &ppe->foe_flow[hash / soc->hash_offset];
-	struct mtk_foe_entry *hwe = mtk_foe_get_entry(ppe, hash);
-	struct mtk_flow_entry *entry;
-	struct mtk_foe_bridge key = {};
-	struct hlist_node *n;
-	struct ethhdr *eh;
-	bool found = false;
-	u8 *tag;
-
-	spin_lock_bh(&ppe_lock);
-
-	if (FIELD_GET(MTK_FOE_IB1_STATE, hwe->ib1) == MTK_FOE_STATE_BIND)
-		goto out;
-
-	hlist_for_each_entry_safe(entry, n, head, list) {
-		if (entry->type == MTK_FLOW_TYPE_L2_SUBFLOW) {
-			if (unlikely(FIELD_GET(MTK_FOE_IB1_STATE, hwe->ib1) ==
-				     MTK_FOE_STATE_BIND))
-				continue;
-
-			entry->hash = 0xffff;
-			__mtk_foe_entry_clear(ppe, entry);
-			continue;
-		}
-
-		if (found || !mtk_flow_entry_match(ppe->eth, entry, hwe)) {
-			if (entry->hash != 0xffff)
-				entry->hash = 0xffff;
-			continue;
-		}
-
-		entry->hash = hash;
-		__mtk_foe_entry_commit(ppe, &entry->data, hash);
-		found = true;
-	}
-
-	if (found)
-		goto out;
-
-	eh = eth_hdr(skb);
-	ether_addr_copy(key.dest_mac, eh->h_dest);
-	ether_addr_copy(key.src_mac, eh->h_source);
-	tag = skb->data - 2;
-	key.vlan = 0;
-	switch (skb->protocol) {
-#if IS_ENABLED(CONFIG_NET_DSA)
-	case htons(ETH_P_XDSA):
-		if (!netdev_uses_dsa(skb->dev) ||
-		    skb->dev->dsa_ptr->tag_ops->proto != DSA_TAG_PROTO_MTK)
-			goto out;
-
-		tag += 4;
-		if (get_unaligned_be16(tag) != ETH_P_8021Q)
-			break;
-
-		fallthrough;
-#endif
-	case htons(ETH_P_8021Q):
-		key.vlan = get_unaligned_be16(tag + 2) & VLAN_VID_MASK;
-		break;
-	default:
-		break;
-	}
-
-	entry = rhashtable_lookup_fast(&ppe->l2_flows, &key, mtk_flow_l2_ht_params);
-	if (!entry)
-		goto out;
-
-	mtk_foe_entry_commit_subflow(ppe, entry, hash);
-
-out:
-	spin_unlock_bh(&ppe_lock);
-}
-
-int mtk_foe_entry_idle_time(struct mtk_ppe *ppe, struct mtk_flow_entry *entry)
-{
-	mtk_flow_entry_update(ppe, entry);
-
-	return __mtk_foe_entry_idle_time(ppe, entry->data.ib1);
-}
-
-struct mtk_ppe *mtk_ppe_init(struct mtk_eth *eth, void __iomem *base,
 			     int version, int index)
 {
 	const struct mtk_soc_data *soc = eth->soc;
@@ -978,7 +724,6 @@
 	struct mtk_ppe *ppe;
 	u32 foe_flow_size;
 	void *foe;
->>>>>>> 7365df19
 
 	ppe = devm_kzalloc(dev, sizeof(*ppe), GFP_KERNEL);
 	if (!ppe)
@@ -1008,11 +753,8 @@
 	if (!ppe->foe_flow)
 		return NULL;
 
-<<<<<<< HEAD
-=======
 	mtk_ppe_debugfs_init(ppe, index);
 
->>>>>>> 7365df19
 	return ppe;
 }
 
