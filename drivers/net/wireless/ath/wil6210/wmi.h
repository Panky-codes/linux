--- conflicted
+++ resolved
@@ -107,10 +107,7 @@
 	WMI_FW_CAPABILITY_TX_REQ_EXT			= 25,
 	WMI_FW_CAPABILITY_CHANNEL_4			= 26,
 	WMI_FW_CAPABILITY_IPA				= 27,
-<<<<<<< HEAD
-=======
 	WMI_FW_CAPABILITY_TEMPERATURE_ALL_RF		= 30,
->>>>>>> 4ff96fb5
 	WMI_FW_CAPABILITY_MAX,
 };
 
@@ -302,10 +299,7 @@
 	WMI_SET_VRING_PRIORITY_WEIGHT_CMDID		= 0xA10,
 	WMI_SET_VRING_PRIORITY_CMDID			= 0xA11,
 	WMI_RBUFCAP_CFG_CMDID				= 0xA12,
-<<<<<<< HEAD
-=======
 	WMI_TEMP_SENSE_ALL_CMDID			= 0xA13,
->>>>>>> 4ff96fb5
 	WMI_SET_MAC_ADDRESS_CMDID			= 0xF003,
 	WMI_ABORT_SCAN_CMDID				= 0xF007,
 	WMI_SET_PROMISCUOUS_MODE_CMDID			= 0xF041,
@@ -2114,10 +2108,7 @@
 	WMI_SET_VRING_PRIORITY_WEIGHT_EVENTID		= 0x1A10,
 	WMI_SET_VRING_PRIORITY_EVENTID			= 0x1A11,
 	WMI_RBUFCAP_CFG_EVENTID				= 0x1A12,
-<<<<<<< HEAD
-=======
 	WMI_TEMP_SENSE_ALL_DONE_EVENTID			= 0x1A13,
->>>>>>> 4ff96fb5
 	WMI_SET_CHANNEL_EVENTID				= 0x9000,
 	WMI_ASSOC_REQ_EVENTID				= 0x9001,
 	WMI_EAPOL_RX_EVENTID				= 0x9002,
@@ -4159,8 +4150,6 @@
 	u8 reserved[3];
 } __packed;
 
-<<<<<<< HEAD
-=======
 /* WMI_TEMP_SENSE_ALL_DONE_EVENTID
  * Measure MAC and all radio temperatures
  */
@@ -4182,5 +4171,4 @@
 	__le32 baseband_t1000;
 } __packed;
 
->>>>>>> 4ff96fb5
 #endif /* __WILOCITY_WMI_H__ */