--- conflicted
+++ resolved
@@ -302,11 +302,7 @@
 	rtwvif->trigger = false;
 }
 
-<<<<<<< HEAD
-static void ser_sta_deinit_addr_cam_iter(void *data, struct ieee80211_sta *sta)
-=======
 static void ser_sta_deinit_cam_iter(void *data, struct ieee80211_sta *sta)
->>>>>>> 7365df19
 {
 	struct rtw89_vif *rtwvif = (struct rtw89_vif *)data;
 	struct rtw89_dev *rtwdev = rtwvif->rtwdev;
@@ -316,29 +312,19 @@
 		rtw89_cam_deinit_addr_cam(rtwdev, &rtwsta->addr_cam);
 	if (sta->tdls)
 		rtw89_cam_deinit_bssid_cam(rtwdev, &rtwsta->bssid_cam);
-<<<<<<< HEAD
-=======
 
 	INIT_LIST_HEAD(&rtwsta->ba_cam_list);
->>>>>>> 7365df19
 }
 
 static void ser_deinit_cam(struct rtw89_dev *rtwdev, struct rtw89_vif *rtwvif)
 {
 	ieee80211_iterate_stations_atomic(rtwdev->hw,
-<<<<<<< HEAD
-					  ser_sta_deinit_addr_cam_iter,
-					  rtwvif);
-
-	rtw89_cam_deinit(rtwdev, rtwvif);
-=======
 					  ser_sta_deinit_cam_iter,
 					  rtwvif);
 
 	rtw89_cam_deinit(rtwdev, rtwvif);
 
 	bitmap_zero(rtwdev->cam_info.ba_cam_map, RTW89_MAX_BA_CAM_NUM);
->>>>>>> 7365df19
 }
 
 static void ser_reset_mac_binding(struct rtw89_dev *rtwdev)
@@ -410,10 +396,7 @@
 	switch (evt) {
 	case SER_EV_STATE_IN:
 		rtw89_hci_recovery_complete(rtwdev);
-<<<<<<< HEAD
-=======
 		clear_bit(RTW89_FLAG_CRASH_SIMULATING, rtwdev->flags);
->>>>>>> 7365df19
 		break;
 	case SER_EV_L1_RESET:
 		ser_state_goto(ser, SER_RESET_TRX_ST);
@@ -557,11 +540,7 @@
 				       const struct __fw_backtrace_entry *ent)
 {
 	struct __fw_backtrace_info *ptr = (struct __fw_backtrace_info *)buf;
-<<<<<<< HEAD
-	u32 fwbt_addr = ent->wcpu_addr - RTW89_WCPU_BASE_ADDR;
-=======
 	u32 fwbt_addr = ent->wcpu_addr & RTW89_WCPU_BASE_MASK;
->>>>>>> 7365df19
 	u32 fwbt_size = ent->size;
 	u32 fwbt_key = ent->key;
 	u32 i;
@@ -631,10 +610,7 @@
 
 	ser_reset_mac_binding(rtwdev);
 	rtw89_core_stop(rtwdev);
-<<<<<<< HEAD
-=======
 	rtw89_entity_init(rtwdev);
->>>>>>> 7365df19
 	INIT_LIST_HEAD(&rtwdev->rtwvifs_list);
 }
 
@@ -657,7 +633,6 @@
 		fallthrough;
 	case SER_EV_L2_RECFG_DONE:
 		ser_state_goto(ser, SER_IDLE_ST);
-		clear_bit(RTW89_FLAG_RESTART_TRIGGER, rtwdev->flags);
 		break;
 
 	case SER_EV_STATE_OUT:
