--- conflicted
+++ resolved
@@ -2692,11 +2692,7 @@
 
 	lq_sta = mvm_sta;
 
-<<<<<<< HEAD
-	spin_lock(&lq_sta->pers.lock);
-=======
 	spin_lock_bh(&lq_sta->pers.lock);
->>>>>>> 2d3c95f4
 	iwl_mvm_hwrate_to_tx_rate_v1(lq_sta->last_rate_n_flags,
 				     info->band, &info->control.rates[0]);
 	info->control.rates[0].count = 1;
@@ -2711,11 +2707,7 @@
 		iwl_mvm_hwrate_to_tx_rate_v1(last_ucode_rate, info->band,
 					     &txrc->reported_rate);
 	}
-<<<<<<< HEAD
-	spin_unlock(&lq_sta->pers.lock);
-=======
 	spin_unlock_bh(&lq_sta->pers.lock);
->>>>>>> 2d3c95f4
 }
 
 static void *rs_drv_alloc_sta(void *mvm_rate, struct ieee80211_sta *sta,
@@ -3272,19 +3264,11 @@
 	/* If it's locked we are in middle of init flow
 	 * just wait for next tx status to update the lq_sta data
 	 */
-<<<<<<< HEAD
-	if (!spin_trylock(&mvmsta->deflink.lq_sta.rs_drv.pers.lock))
-		return;
-
-	__iwl_mvm_rs_tx_status(mvm, sta, tid, info, ndp);
-	spin_unlock(&mvmsta->deflink.lq_sta.rs_drv.pers.lock);
-=======
 	if (!spin_trylock_bh(&mvmsta->deflink.lq_sta.rs_drv.pers.lock))
 		return;
 
 	__iwl_mvm_rs_tx_status(mvm, sta, tid, info, ndp);
 	spin_unlock_bh(&mvmsta->deflink.lq_sta.rs_drv.pers.lock);
->>>>>>> 2d3c95f4
 }
 
 #ifdef CONFIG_MAC80211_DEBUGFS
@@ -4133,15 +4117,9 @@
 	} else {
 		struct iwl_mvm_sta *mvmsta = iwl_mvm_sta_from_mac80211(sta);
 
-<<<<<<< HEAD
-		spin_lock(&mvmsta->deflink.lq_sta.rs_drv.pers.lock);
-		rs_drv_rate_init(mvm, sta, band);
-		spin_unlock(&mvmsta->deflink.lq_sta.rs_drv.pers.lock);
-=======
 		spin_lock_bh(&mvmsta->deflink.lq_sta.rs_drv.pers.lock);
 		rs_drv_rate_init(mvm, sta, band);
 		spin_unlock_bh(&mvmsta->deflink.lq_sta.rs_drv.pers.lock);
->>>>>>> 2d3c95f4
 	}
 }
 
