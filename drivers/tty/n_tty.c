// SPDX-License-Identifier: GPL-1.0+
/*
 * n_tty.c --- implements the N_TTY line discipline.
 *
 * This code used to be in tty_io.c, but things are getting hairy
 * enough that it made sense to split things off.  (The N_TTY
 * processing has changed so much that it's hardly recognizable,
 * anyway...)
 *
 * Note that the open routine for N_TTY is guaranteed never to return
 * an error.  This is because Linux will fall back to setting a line
 * to N_TTY if it can not switch to any other line discipline.
 *
 * Written by Theodore Ts'o, Copyright 1994.
 *
 * This file also contains code originally written by Linus Torvalds,
 * Copyright 1991, 1992, 1993, and by Julian Cowley, Copyright 1994.
 *
 * Reduced memory usage for older ARM systems  - Russell King.
 *
 * 2000/01/20   Fixed SMP locking on put_tty_queue using bits of
 *		the patch by Andrew J. Kroll <ag784@freenet.buffalo.edu>
 *		who actually finally proved there really was a race.
 *
 * 2002/03/18   Implemented n_tty_wakeup to send SIGIO POLL_OUTs to
 *		waiting writing processes-Sapan Bhatia <sapan@corewars.org>.
 *		Also fixed a bug in BLOCKING mode where n_tty_write returns
 *		EAGAIN
 */

#include <linux/types.h>
#include <linux/major.h>
#include <linux/errno.h>
#include <linux/signal.h>
#include <linux/fcntl.h>
#include <linux/sched.h>
#include <linux/interrupt.h>
#include <linux/tty.h>
#include <linux/timer.h>
#include <linux/ctype.h>
#include <linux/mm.h>
#include <linux/string.h>
#include <linux/slab.h>
#include <linux/poll.h>
#include <linux/bitops.h>
#include <linux/audit.h>
#include <linux/file.h>
#include <linux/uaccess.h>
#include <linux/module.h>
#include <linux/ratelimit.h>
#include <linux/vmalloc.h>
#include "tty.h"

/*
 * Until this number of characters is queued in the xmit buffer, select will
 * return "we have room for writes".
 */
#define WAKEUP_CHARS 256

/*
 * This defines the low- and high-watermarks for throttling and
 * unthrottling the TTY driver.  These watermarks are used for
 * controlling the space in the read buffer.
 */
#define TTY_THRESHOLD_THROTTLE		128 /* now based on remaining room */
#define TTY_THRESHOLD_UNTHROTTLE	128

/*
 * Special byte codes used in the echo buffer to represent operations
 * or special handling of characters.  Bytes in the echo buffer that
 * are not part of such special blocks are treated as normal character
 * codes.
 */
#define ECHO_OP_START 0xff
#define ECHO_OP_MOVE_BACK_COL 0x80
#define ECHO_OP_SET_CANON_COL 0x81
#define ECHO_OP_ERASE_TAB 0x82

#define ECHO_COMMIT_WATERMARK	256
#define ECHO_BLOCK		256
#define ECHO_DISCARD_WATERMARK	N_TTY_BUF_SIZE - (ECHO_BLOCK + 32)


#undef N_TTY_TRACE
#ifdef N_TTY_TRACE
# define n_tty_trace(f, args...)	trace_printk(f, ##args)
#else
# define n_tty_trace(f, args...)	no_printk(f, ##args)
#endif

struct n_tty_data {
	/* producer-published */
	size_t read_head;
	size_t commit_head;
	size_t canon_head;
	size_t echo_head;
	size_t echo_commit;
	size_t echo_mark;
	DECLARE_BITMAP(char_map, 256);

	/* private to n_tty_receive_overrun (single-threaded) */
	unsigned long overrun_time;
	int num_overrun;

	/* non-atomic */
	bool no_room;

	/* must hold exclusive termios_rwsem to reset these */
	unsigned char lnext:1, erasing:1, raw:1, real_raw:1, icanon:1;
	unsigned char push:1;

	/* shared by producer and consumer */
	char read_buf[N_TTY_BUF_SIZE];
	DECLARE_BITMAP(read_flags, N_TTY_BUF_SIZE);
	unsigned char echo_buf[N_TTY_BUF_SIZE];

	/* consumer-published */
	size_t read_tail;
	size_t line_start;

	/* # of chars looked ahead (to find software flow control chars) */
	size_t lookahead_count;

	/* protected by output lock */
	unsigned int column;
	unsigned int canon_column;
	size_t echo_tail;

	struct mutex atomic_read_lock;
	struct mutex output_lock;
};

#define MASK(x) ((x) & (N_TTY_BUF_SIZE - 1))

static inline size_t read_cnt(struct n_tty_data *ldata)
{
	return ldata->read_head - ldata->read_tail;
}

static inline unsigned char read_buf(struct n_tty_data *ldata, size_t i)
{
	return ldata->read_buf[i & (N_TTY_BUF_SIZE - 1)];
}

static inline unsigned char *read_buf_addr(struct n_tty_data *ldata, size_t i)
{
	return &ldata->read_buf[i & (N_TTY_BUF_SIZE - 1)];
}

static inline unsigned char echo_buf(struct n_tty_data *ldata, size_t i)
{
	smp_rmb(); /* Matches smp_wmb() in add_echo_byte(). */
	return ldata->echo_buf[i & (N_TTY_BUF_SIZE - 1)];
}

static inline unsigned char *echo_buf_addr(struct n_tty_data *ldata, size_t i)
{
	return &ldata->echo_buf[i & (N_TTY_BUF_SIZE - 1)];
}

/* If we are not echoing the data, perhaps this is a secret so erase it */
static void zero_buffer(struct tty_struct *tty, u8 *buffer, int size)
{
	bool icanon = !!L_ICANON(tty);
	bool no_echo = !L_ECHO(tty);

	if (icanon && no_echo)
		memset(buffer, 0x00, size);
}

static void tty_copy(struct tty_struct *tty, void *to, size_t tail, size_t n)
{
	struct n_tty_data *ldata = tty->disc_data;
	size_t size = N_TTY_BUF_SIZE - tail;
	void *from = read_buf_addr(ldata, tail);

	if (n > size) {
		tty_audit_add_data(tty, from, size);
		memcpy(to, from, size);
		zero_buffer(tty, from, size);
		to += size;
		n -= size;
		from = ldata->read_buf;
	}

	tty_audit_add_data(tty, from, n);
	memcpy(to, from, n);
	zero_buffer(tty, from, n);
}

/**
 * n_tty_kick_worker - start input worker (if required)
 * @tty: terminal
 *
 * Re-schedules the flip buffer work if it may have stopped.
 *
 * Locking:
 *  * Caller holds exclusive %termios_rwsem, or
 *  * n_tty_read()/consumer path:
 *	holds non-exclusive %termios_rwsem
 */
static void n_tty_kick_worker(struct tty_struct *tty)
{
	struct n_tty_data *ldata = tty->disc_data;

	/* Did the input worker stop? Restart it */
	if (unlikely(ldata->no_room)) {
		ldata->no_room = 0;

		WARN_RATELIMIT(tty->port->itty == NULL,
				"scheduling with invalid itty\n");
		/* see if ldisc has been killed - if so, this means that
		 * even though the ldisc has been halted and ->buf.work
		 * cancelled, ->buf.work is about to be rescheduled
		 */
		WARN_RATELIMIT(test_bit(TTY_LDISC_HALTED, &tty->flags),
			       "scheduling buffer work for halted ldisc\n");
		tty_buffer_restart_work(tty->port);
	}
}

static ssize_t chars_in_buffer(struct tty_struct *tty)
{
	struct n_tty_data *ldata = tty->disc_data;
	ssize_t n = 0;

	if (!ldata->icanon)
		n = ldata->commit_head - ldata->read_tail;
	else
		n = ldata->canon_head - ldata->read_tail;
	return n;
}

/**
 * n_tty_write_wakeup	-	asynchronous I/O notifier
 * @tty: tty device
 *
 * Required for the ptys, serial driver etc. since processes that attach
 * themselves to the master and rely on ASYNC IO must be woken up.
 */
static void n_tty_write_wakeup(struct tty_struct *tty)
{
	clear_bit(TTY_DO_WRITE_WAKEUP, &tty->flags);
	kill_fasync(&tty->fasync, SIGIO, POLL_OUT);
}

static void n_tty_check_throttle(struct tty_struct *tty)
{
	struct n_tty_data *ldata = tty->disc_data;

	/*
	 * Check the remaining room for the input canonicalization
	 * mode.  We don't want to throttle the driver if we're in
	 * canonical mode and don't have a newline yet!
	 */
	if (ldata->icanon && ldata->canon_head == ldata->read_tail)
		return;

	while (1) {
		int throttled;
		tty_set_flow_change(tty, TTY_THROTTLE_SAFE);
		if (N_TTY_BUF_SIZE - read_cnt(ldata) >= TTY_THRESHOLD_THROTTLE)
			break;
		throttled = tty_throttle_safe(tty);
		if (!throttled)
			break;
	}
	__tty_set_flow_change(tty, 0);
}

static void n_tty_check_unthrottle(struct tty_struct *tty)
{
	if (tty->driver->type == TTY_DRIVER_TYPE_PTY) {
		if (chars_in_buffer(tty) > TTY_THRESHOLD_UNTHROTTLE)
			return;
		n_tty_kick_worker(tty);
		tty_wakeup(tty->link);
		return;
	}

	/* If there is enough space in the read buffer now, let the
	 * low-level driver know. We use chars_in_buffer() to
	 * check the buffer, as it now knows about canonical mode.
	 * Otherwise, if the driver is throttled and the line is
	 * longer than TTY_THRESHOLD_UNTHROTTLE in canonical mode,
	 * we won't get any more characters.
	 */

	while (1) {
		int unthrottled;
		tty_set_flow_change(tty, TTY_UNTHROTTLE_SAFE);
		if (chars_in_buffer(tty) > TTY_THRESHOLD_UNTHROTTLE)
			break;
		n_tty_kick_worker(tty);
		unthrottled = tty_unthrottle_safe(tty);
		if (!unthrottled)
			break;
	}
	__tty_set_flow_change(tty, 0);
}

/**
 * put_tty_queue		-	add character to tty
 * @c: character
 * @ldata: n_tty data
 *
 * Add a character to the tty read_buf queue.
 *
 * Locking:
 *  * n_tty_receive_buf()/producer path:
 *	caller holds non-exclusive %termios_rwsem
 */
static inline void put_tty_queue(unsigned char c, struct n_tty_data *ldata)
{
	*read_buf_addr(ldata, ldata->read_head) = c;
	ldata->read_head++;
}

/**
 * reset_buffer_flags	-	reset buffer state
 * @ldata: line disc data to reset
 *
 * Reset the read buffer counters and clear the flags. Called from
 * n_tty_open() and n_tty_flush_buffer().
 *
 * Locking:
 *  * caller holds exclusive %termios_rwsem, or
 *  * (locking is not required)
 */
static void reset_buffer_flags(struct n_tty_data *ldata)
{
	ldata->read_head = ldata->canon_head = ldata->read_tail = 0;
	ldata->commit_head = 0;
	ldata->line_start = 0;

	ldata->erasing = 0;
	bitmap_zero(ldata->read_flags, N_TTY_BUF_SIZE);
	ldata->push = 0;

	ldata->lookahead_count = 0;
}

static void n_tty_packet_mode_flush(struct tty_struct *tty)
{
	unsigned long flags;

	if (tty->link->ctrl.packet) {
		spin_lock_irqsave(&tty->ctrl.lock, flags);
		tty->ctrl.pktstatus |= TIOCPKT_FLUSHREAD;
		spin_unlock_irqrestore(&tty->ctrl.lock, flags);
		wake_up_interruptible(&tty->link->read_wait);
	}
}

/**
 * n_tty_flush_buffer	-	clean input queue
 * @tty: terminal device
 *
 * Flush the input buffer. Called when the tty layer wants the buffer flushed
 * (eg at hangup) or when the %N_TTY line discipline internally has to clean
 * the pending queue (for example some signals).
 *
 * Holds %termios_rwsem to exclude producer/consumer while buffer indices are
 * reset.
 *
 * Locking: %ctrl.lock, exclusive %termios_rwsem
 */
static void n_tty_flush_buffer(struct tty_struct *tty)
{
	down_write(&tty->termios_rwsem);
	reset_buffer_flags(tty->disc_data);
	n_tty_kick_worker(tty);

	if (tty->link)
		n_tty_packet_mode_flush(tty);
	up_write(&tty->termios_rwsem);
}

/**
 * is_utf8_continuation	-	utf8 multibyte check
 * @c: byte to check
 *
 * Returns: true if the utf8 character @c is a multibyte continuation
 * character. We use this to correctly compute the on-screen size of the
 * character when printing.
 */
static inline int is_utf8_continuation(unsigned char c)
{
	return (c & 0xc0) == 0x80;
}

/**
 * is_continuation	-	multibyte check
 * @c: byte to check
 * @tty: terminal device
 *
 * Returns: true if the utf8 character @c is a multibyte continuation character
 * and the terminal is in unicode mode.
 */
static inline int is_continuation(unsigned char c, struct tty_struct *tty)
{
	return I_IUTF8(tty) && is_utf8_continuation(c);
}

/**
 * do_output_char	-	output one character
 * @c: character (or partial unicode symbol)
 * @tty: terminal device
 * @space: space available in tty driver write buffer
 *
 * This is a helper function that handles one output character (including
 * special characters like TAB, CR, LF, etc.), doing OPOST processing and
 * putting the results in the tty driver's write buffer.
 *
 * Note that Linux currently ignores TABDLY, CRDLY, VTDLY, FFDLY and NLDLY.
 * They simply aren't relevant in the world today. If you ever need them, add
 * them here.
 *
 * Returns: the number of bytes of buffer space used or -1 if no space left.
 *
 * Locking: should be called under the %output_lock to protect the column state
 * and space left in the buffer.
 */
static int do_output_char(unsigned char c, struct tty_struct *tty, int space)
{
	struct n_tty_data *ldata = tty->disc_data;
	int	spaces;

	if (!space)
		return -1;

	switch (c) {
	case '\n':
		if (O_ONLRET(tty))
			ldata->column = 0;
		if (O_ONLCR(tty)) {
			if (space < 2)
				return -1;
			ldata->canon_column = ldata->column = 0;
			tty->ops->write(tty, "\r\n", 2);
			return 2;
		}
		ldata->canon_column = ldata->column;
		break;
	case '\r':
		if (O_ONOCR(tty) && ldata->column == 0)
			return 0;
		if (O_OCRNL(tty)) {
			c = '\n';
			if (O_ONLRET(tty))
				ldata->canon_column = ldata->column = 0;
			break;
		}
		ldata->canon_column = ldata->column = 0;
		break;
	case '\t':
		spaces = 8 - (ldata->column & 7);
		if (O_TABDLY(tty) == XTABS) {
			if (space < spaces)
				return -1;
			ldata->column += spaces;
			tty->ops->write(tty, "        ", spaces);
			return spaces;
		}
		ldata->column += spaces;
		break;
	case '\b':
		if (ldata->column > 0)
			ldata->column--;
		break;
	default:
		if (!iscntrl(c)) {
			if (O_OLCUC(tty))
				c = toupper(c);
			if (!is_continuation(c, tty))
				ldata->column++;
		}
		break;
	}

	tty_put_char(tty, c);
	return 1;
}

/**
 * process_output	-	output post processor
 * @c: character (or partial unicode symbol)
 * @tty: terminal device
 *
 * Output one character with OPOST processing.
 *
 * Returns: -1 when the output device is full and the character must be
 * retried.
 *
 * Locking: %output_lock to protect column state and space left (also, this is
 *called from n_tty_write() under the tty layer write lock).
 */
static int process_output(unsigned char c, struct tty_struct *tty)
{
	struct n_tty_data *ldata = tty->disc_data;
	int	space, retval;

	mutex_lock(&ldata->output_lock);

	space = tty_write_room(tty);
	retval = do_output_char(c, tty, space);

	mutex_unlock(&ldata->output_lock);
	if (retval < 0)
		return -1;
	else
		return 0;
}

/**
 * process_output_block	-	block post processor
 * @tty: terminal device
 * @buf: character buffer
 * @nr: number of bytes to output
 *
 * Output a block of characters with OPOST processing.
 *
 * This path is used to speed up block console writes, among other things when
 * processing blocks of output data. It handles only the simple cases normally
 * found and helps to generate blocks of symbols for the console driver and
 * thus improve performance.
 *
 * Returns: the number of characters output.
 *
 * Locking: %output_lock to protect column state and space left (also, this is
 * called from n_tty_write() under the tty layer write lock).
 */
static ssize_t process_output_block(struct tty_struct *tty,
				    const unsigned char *buf, unsigned int nr)
{
	struct n_tty_data *ldata = tty->disc_data;
	int	space;
	int	i;
	const unsigned char *cp;

	mutex_lock(&ldata->output_lock);

	space = tty_write_room(tty);
	if (space <= 0) {
		mutex_unlock(&ldata->output_lock);
		return space;
	}
	if (nr > space)
		nr = space;

	for (i = 0, cp = buf; i < nr; i++, cp++) {
		unsigned char c = *cp;

		switch (c) {
		case '\n':
			if (O_ONLRET(tty))
				ldata->column = 0;
			if (O_ONLCR(tty))
				goto break_out;
			ldata->canon_column = ldata->column;
			break;
		case '\r':
			if (O_ONOCR(tty) && ldata->column == 0)
				goto break_out;
			if (O_OCRNL(tty))
				goto break_out;
			ldata->canon_column = ldata->column = 0;
			break;
		case '\t':
			goto break_out;
		case '\b':
			if (ldata->column > 0)
				ldata->column--;
			break;
		default:
			if (!iscntrl(c)) {
				if (O_OLCUC(tty))
					goto break_out;
				if (!is_continuation(c, tty))
					ldata->column++;
			}
			break;
		}
	}
break_out:
	i = tty->ops->write(tty, buf, i);

	mutex_unlock(&ldata->output_lock);
	return i;
}

/**
 * __process_echoes	-	write pending echo characters
 * @tty: terminal device
 *
 * Write previously buffered echo (and other ldisc-generated) characters to the
 * tty.
 *
 * Characters generated by the ldisc (including echoes) need to be buffered
 * because the driver's write buffer can fill during heavy program output.
 * Echoing straight to the driver will often fail under these conditions,
 * causing lost characters and resulting mismatches of ldisc state information.
 *
 * Since the ldisc state must represent the characters actually sent to the
 * driver at the time of the write, operations like certain changes in column
 * state are also saved in the buffer and executed here.
 *
 * A circular fifo buffer is used so that the most recent characters are
 * prioritized. Also, when control characters are echoed with a prefixed "^",
 * the pair is treated atomically and thus not separated.
 *
 * Locking: callers must hold %output_lock.
 */
static size_t __process_echoes(struct tty_struct *tty)
{
	struct n_tty_data *ldata = tty->disc_data;
	int	space, old_space;
	size_t tail;
	unsigned char c;

	old_space = space = tty_write_room(tty);

	tail = ldata->echo_tail;
	while (MASK(ldata->echo_commit) != MASK(tail)) {
		c = echo_buf(ldata, tail);
		if (c == ECHO_OP_START) {
			unsigned char op;
			int no_space_left = 0;

			/*
			 * Since add_echo_byte() is called without holding
			 * output_lock, we might see only portion of multi-byte
			 * operation.
			 */
			if (MASK(ldata->echo_commit) == MASK(tail + 1))
				goto not_yet_stored;
			/*
			 * If the buffer byte is the start of a multi-byte
			 * operation, get the next byte, which is either the
			 * op code or a control character value.
			 */
			op = echo_buf(ldata, tail + 1);

			switch (op) {
			case ECHO_OP_ERASE_TAB: {
				unsigned int num_chars, num_bs;

				if (MASK(ldata->echo_commit) == MASK(tail + 2))
					goto not_yet_stored;
				num_chars = echo_buf(ldata, tail + 2);

				/*
				 * Determine how many columns to go back
				 * in order to erase the tab.
				 * This depends on the number of columns
				 * used by other characters within the tab
				 * area.  If this (modulo 8) count is from
				 * the start of input rather than from a
				 * previous tab, we offset by canon column.
				 * Otherwise, tab spacing is normal.
				 */
				if (!(num_chars & 0x80))
					num_chars += ldata->canon_column;
				num_bs = 8 - (num_chars & 7);

				if (num_bs > space) {
					no_space_left = 1;
					break;
				}
				space -= num_bs;
				while (num_bs--) {
					tty_put_char(tty, '\b');
					if (ldata->column > 0)
						ldata->column--;
				}
				tail += 3;
				break;
			}
			case ECHO_OP_SET_CANON_COL:
				ldata->canon_column = ldata->column;
				tail += 2;
				break;

			case ECHO_OP_MOVE_BACK_COL:
				if (ldata->column > 0)
					ldata->column--;
				tail += 2;
				break;

			case ECHO_OP_START:
				/* This is an escaped echo op start code */
				if (!space) {
					no_space_left = 1;
					break;
				}
				tty_put_char(tty, ECHO_OP_START);
				ldata->column++;
				space--;
				tail += 2;
				break;

			default:
				/*
				 * If the op is not a special byte code,
				 * it is a ctrl char tagged to be echoed
				 * as "^X" (where X is the letter
				 * representing the control char).
				 * Note that we must ensure there is
				 * enough space for the whole ctrl pair.
				 *
				 */
				if (space < 2) {
					no_space_left = 1;
					break;
				}
				tty_put_char(tty, '^');
				tty_put_char(tty, op ^ 0100);
				ldata->column += 2;
				space -= 2;
				tail += 2;
			}

			if (no_space_left)
				break;
		} else {
			if (O_OPOST(tty)) {
				int retval = do_output_char(c, tty, space);
				if (retval < 0)
					break;
				space -= retval;
			} else {
				if (!space)
					break;
				tty_put_char(tty, c);
				space -= 1;
			}
			tail += 1;
		}
	}

	/* If the echo buffer is nearly full (so that the possibility exists
	 * of echo overrun before the next commit), then discard enough
	 * data at the tail to prevent a subsequent overrun */
	while (ldata->echo_commit > tail &&
	       ldata->echo_commit - tail >= ECHO_DISCARD_WATERMARK) {
		if (echo_buf(ldata, tail) == ECHO_OP_START) {
			if (echo_buf(ldata, tail + 1) == ECHO_OP_ERASE_TAB)
				tail += 3;
			else
				tail += 2;
		} else
			tail++;
	}

 not_yet_stored:
	ldata->echo_tail = tail;
	return old_space - space;
}

static void commit_echoes(struct tty_struct *tty)
{
	struct n_tty_data *ldata = tty->disc_data;
	size_t nr, old, echoed;
	size_t head;

	mutex_lock(&ldata->output_lock);
	head = ldata->echo_head;
	ldata->echo_mark = head;
	old = ldata->echo_commit - ldata->echo_tail;

	/* Process committed echoes if the accumulated # of bytes
	 * is over the threshold (and try again each time another
	 * block is accumulated) */
	nr = head - ldata->echo_tail;
	if (nr < ECHO_COMMIT_WATERMARK ||
	    (nr % ECHO_BLOCK > old % ECHO_BLOCK)) {
		mutex_unlock(&ldata->output_lock);
		return;
	}

	ldata->echo_commit = head;
	echoed = __process_echoes(tty);
	mutex_unlock(&ldata->output_lock);

	if (echoed && tty->ops->flush_chars)
		tty->ops->flush_chars(tty);
}

static void process_echoes(struct tty_struct *tty)
{
	struct n_tty_data *ldata = tty->disc_data;
	size_t echoed;

	if (ldata->echo_mark == ldata->echo_tail)
		return;

	mutex_lock(&ldata->output_lock);
	ldata->echo_commit = ldata->echo_mark;
	echoed = __process_echoes(tty);
	mutex_unlock(&ldata->output_lock);

	if (echoed && tty->ops->flush_chars)
		tty->ops->flush_chars(tty);
}

/* NB: echo_mark and echo_head should be equivalent here */
static void flush_echoes(struct tty_struct *tty)
{
	struct n_tty_data *ldata = tty->disc_data;

	if ((!L_ECHO(tty) && !L_ECHONL(tty)) ||
	    ldata->echo_commit == ldata->echo_head)
		return;

	mutex_lock(&ldata->output_lock);
	ldata->echo_commit = ldata->echo_head;
	__process_echoes(tty);
	mutex_unlock(&ldata->output_lock);
}

/**
 * add_echo_byte	-	add a byte to the echo buffer
 * @c: unicode byte to echo
 * @ldata: n_tty data
 *
 * Add a character or operation byte to the echo buffer.
 */
static inline void add_echo_byte(unsigned char c, struct n_tty_data *ldata)
{
	*echo_buf_addr(ldata, ldata->echo_head) = c;
	smp_wmb(); /* Matches smp_rmb() in echo_buf(). */
	ldata->echo_head++;
}

/**
 * echo_move_back_col	-	add operation to move back a column
 * @ldata: n_tty data
 *
 * Add an operation to the echo buffer to move back one column.
 */
static void echo_move_back_col(struct n_tty_data *ldata)
{
	add_echo_byte(ECHO_OP_START, ldata);
	add_echo_byte(ECHO_OP_MOVE_BACK_COL, ldata);
}

/**
 * echo_set_canon_col	-	add operation to set the canon column
 * @ldata: n_tty data
 *
 * Add an operation to the echo buffer to set the canon column to the current
 * column.
 */
static void echo_set_canon_col(struct n_tty_data *ldata)
{
	add_echo_byte(ECHO_OP_START, ldata);
	add_echo_byte(ECHO_OP_SET_CANON_COL, ldata);
}

/**
 * echo_erase_tab	-	add operation to erase a tab
 * @num_chars: number of character columns already used
 * @after_tab: true if num_chars starts after a previous tab
 * @ldata: n_tty data
 *
 * Add an operation to the echo buffer to erase a tab.
 *
 * Called by the eraser function, which knows how many character columns have
 * been used since either a previous tab or the start of input. This
 * information will be used later, along with canon column (if applicable), to
 * go back the correct number of columns.
 */
static void echo_erase_tab(unsigned int num_chars, int after_tab,
			   struct n_tty_data *ldata)
{
	add_echo_byte(ECHO_OP_START, ldata);
	add_echo_byte(ECHO_OP_ERASE_TAB, ldata);

	/* We only need to know this modulo 8 (tab spacing) */
	num_chars &= 7;

	/* Set the high bit as a flag if num_chars is after a previous tab */
	if (after_tab)
		num_chars |= 0x80;

	add_echo_byte(num_chars, ldata);
}

/**
 * echo_char_raw	-	echo a character raw
 * @c: unicode byte to echo
 * @ldata: line disc data
 *
 * Echo user input back onto the screen. This must be called only when
 * L_ECHO(tty) is true. Called from the &tty_driver.receive_buf() path.
 *
 * This variant does not treat control characters specially.
 */
static void echo_char_raw(unsigned char c, struct n_tty_data *ldata)
{
	if (c == ECHO_OP_START) {
		add_echo_byte(ECHO_OP_START, ldata);
		add_echo_byte(ECHO_OP_START, ldata);
	} else {
		add_echo_byte(c, ldata);
	}
}

/**
 * echo_char		-	echo a character
 * @c: unicode byte to echo
 * @tty: terminal device
 *
 * Echo user input back onto the screen. This must be called only when
 * L_ECHO(tty) is true. Called from the &tty_driver.receive_buf() path.
 *
 * This variant tags control characters to be echoed as "^X" (where X is the
 * letter representing the control char).
 */
static void echo_char(unsigned char c, struct tty_struct *tty)
{
	struct n_tty_data *ldata = tty->disc_data;

	if (c == ECHO_OP_START) {
		add_echo_byte(ECHO_OP_START, ldata);
		add_echo_byte(ECHO_OP_START, ldata);
	} else {
		if (L_ECHOCTL(tty) && iscntrl(c) && c != '\t')
			add_echo_byte(ECHO_OP_START, ldata);
		add_echo_byte(c, ldata);
	}
}

/**
 * finish_erasing	-	complete erase
 * @ldata: n_tty data
 */
static inline void finish_erasing(struct n_tty_data *ldata)
{
	if (ldata->erasing) {
		echo_char_raw('/', ldata);
		ldata->erasing = 0;
	}
}

/**
 * eraser		-	handle erase function
 * @c: character input
 * @tty: terminal device
 *
 * Perform erase and necessary output when an erase character is present in the
 * stream from the driver layer. Handles the complexities of UTF-8 multibyte
 * symbols.
 *
 * Locking: n_tty_receive_buf()/producer path:
 *	caller holds non-exclusive %termios_rwsem
 */
static void eraser(unsigned char c, struct tty_struct *tty)
{
	struct n_tty_data *ldata = tty->disc_data;
	enum { ERASE, WERASE, KILL } kill_type;
	size_t head;
	size_t cnt;
	int seen_alnums;

	if (ldata->read_head == ldata->canon_head) {
		/* process_output('\a', tty); */ /* what do you think? */
		return;
	}
	if (c == ERASE_CHAR(tty))
		kill_type = ERASE;
	else if (c == WERASE_CHAR(tty))
		kill_type = WERASE;
	else {
		if (!L_ECHO(tty)) {
			ldata->read_head = ldata->canon_head;
			return;
		}
		if (!L_ECHOK(tty) || !L_ECHOKE(tty) || !L_ECHOE(tty)) {
			ldata->read_head = ldata->canon_head;
			finish_erasing(ldata);
			echo_char(KILL_CHAR(tty), tty);
			/* Add a newline if ECHOK is on and ECHOKE is off. */
			if (L_ECHOK(tty))
				echo_char_raw('\n', ldata);
			return;
		}
		kill_type = KILL;
	}

	seen_alnums = 0;
	while (MASK(ldata->read_head) != MASK(ldata->canon_head)) {
		head = ldata->read_head;

		/* erase a single possibly multibyte character */
		do {
			head--;
			c = read_buf(ldata, head);
		} while (is_continuation(c, tty) &&
			 MASK(head) != MASK(ldata->canon_head));

		/* do not partially erase */
		if (is_continuation(c, tty))
			break;

		if (kill_type == WERASE) {
			/* Equivalent to BSD's ALTWERASE. */
			if (isalnum(c) || c == '_')
				seen_alnums++;
			else if (seen_alnums)
				break;
		}
		cnt = ldata->read_head - head;
		ldata->read_head = head;
		if (L_ECHO(tty)) {
			if (L_ECHOPRT(tty)) {
				if (!ldata->erasing) {
					echo_char_raw('\\', ldata);
					ldata->erasing = 1;
				}
				/* if cnt > 1, output a multi-byte character */
				echo_char(c, tty);
				while (--cnt > 0) {
					head++;
					echo_char_raw(read_buf(ldata, head), ldata);
					echo_move_back_col(ldata);
				}
			} else if (kill_type == ERASE && !L_ECHOE(tty)) {
				echo_char(ERASE_CHAR(tty), tty);
			} else if (c == '\t') {
				unsigned int num_chars = 0;
				int after_tab = 0;
				size_t tail = ldata->read_head;

				/*
				 * Count the columns used for characters
				 * since the start of input or after a
				 * previous tab.
				 * This info is used to go back the correct
				 * number of columns.
				 */
				while (MASK(tail) != MASK(ldata->canon_head)) {
					tail--;
					c = read_buf(ldata, tail);
					if (c == '\t') {
						after_tab = 1;
						break;
					} else if (iscntrl(c)) {
						if (L_ECHOCTL(tty))
							num_chars += 2;
					} else if (!is_continuation(c, tty)) {
						num_chars++;
					}
				}
				echo_erase_tab(num_chars, after_tab, ldata);
			} else {
				if (iscntrl(c) && L_ECHOCTL(tty)) {
					echo_char_raw('\b', ldata);
					echo_char_raw(' ', ldata);
					echo_char_raw('\b', ldata);
				}
				if (!iscntrl(c) || L_ECHOCTL(tty)) {
					echo_char_raw('\b', ldata);
					echo_char_raw(' ', ldata);
					echo_char_raw('\b', ldata);
				}
			}
		}
		if (kill_type == ERASE)
			break;
	}
	if (ldata->read_head == ldata->canon_head && L_ECHO(tty))
		finish_erasing(ldata);
}


static void __isig(int sig, struct tty_struct *tty)
{
	struct pid *tty_pgrp = tty_get_pgrp(tty);
	if (tty_pgrp) {
		kill_pgrp(tty_pgrp, sig, 1);
		put_pid(tty_pgrp);
	}
}

/**
 * isig			-	handle the ISIG optio
 * @sig: signal
 * @tty: terminal
 *
 * Called when a signal is being sent due to terminal input. Called from the
 * &tty_driver.receive_buf() path, so serialized.
 *
 * Performs input and output flush if !NOFLSH. In this context, the echo
 * buffer is 'output'. The signal is processed first to alert any current
 * readers or writers to discontinue and exit their i/o loops.
 *
 * Locking: %ctrl.lock
 */
static void isig(int sig, struct tty_struct *tty)
{
	struct n_tty_data *ldata = tty->disc_data;

	if (L_NOFLSH(tty)) {
		/* signal only */
		__isig(sig, tty);

	} else { /* signal and flush */
		up_read(&tty->termios_rwsem);
		down_write(&tty->termios_rwsem);

		__isig(sig, tty);

		/* clear echo buffer */
		mutex_lock(&ldata->output_lock);
		ldata->echo_head = ldata->echo_tail = 0;
		ldata->echo_mark = ldata->echo_commit = 0;
		mutex_unlock(&ldata->output_lock);

		/* clear output buffer */
		tty_driver_flush_buffer(tty);

		/* clear input buffer */
		reset_buffer_flags(tty->disc_data);

		/* notify pty master of flush */
		if (tty->link)
			n_tty_packet_mode_flush(tty);

		up_write(&tty->termios_rwsem);
		down_read(&tty->termios_rwsem);
	}
}

/**
 * n_tty_receive_break	-	handle break
 * @tty: terminal
 *
 * An RS232 break event has been hit in the incoming bitstream. This can cause
 * a variety of events depending upon the termios settings.
 *
 * Locking: n_tty_receive_buf()/producer path:
 *	caller holds non-exclusive termios_rwsem
 *
 * Note: may get exclusive %termios_rwsem if flushing input buffer
 */
static void n_tty_receive_break(struct tty_struct *tty)
{
	struct n_tty_data *ldata = tty->disc_data;

	if (I_IGNBRK(tty))
		return;
	if (I_BRKINT(tty)) {
		isig(SIGINT, tty);
		return;
	}
	if (I_PARMRK(tty)) {
		put_tty_queue('\377', ldata);
		put_tty_queue('\0', ldata);
	}
	put_tty_queue('\0', ldata);
}

/**
 * n_tty_receive_overrun	-	handle overrun reporting
 * @tty: terminal
 *
 * Data arrived faster than we could process it. While the tty driver has
 * flagged this the bits that were missed are gone forever.
 *
 * Called from the receive_buf path so single threaded. Does not need locking
 * as num_overrun and overrun_time are function private.
 */
static void n_tty_receive_overrun(struct tty_struct *tty)
{
	struct n_tty_data *ldata = tty->disc_data;

	ldata->num_overrun++;
	if (time_after(jiffies, ldata->overrun_time + HZ) ||
			time_after(ldata->overrun_time, jiffies)) {
		tty_warn(tty, "%d input overrun(s)\n", ldata->num_overrun);
		ldata->overrun_time = jiffies;
		ldata->num_overrun = 0;
	}
}

/**
 * n_tty_receive_parity_error	-	error notifier
 * @tty: terminal device
 * @c: character
 *
 * Process a parity error and queue the right data to indicate the error case
 * if necessary.
 *
 * Locking: n_tty_receive_buf()/producer path:
 * 	caller holds non-exclusive %termios_rwsem
 */
static void n_tty_receive_parity_error(struct tty_struct *tty, unsigned char c)
{
	struct n_tty_data *ldata = tty->disc_data;

	if (I_INPCK(tty)) {
		if (I_IGNPAR(tty))
			return;
		if (I_PARMRK(tty)) {
			put_tty_queue('\377', ldata);
			put_tty_queue('\0', ldata);
			put_tty_queue(c, ldata);
		} else
			put_tty_queue('\0', ldata);
	} else
		put_tty_queue(c, ldata);
}

static void
n_tty_receive_signal_char(struct tty_struct *tty, int signal, unsigned char c)
{
	isig(signal, tty);
	if (I_IXON(tty))
		start_tty(tty);
	if (L_ECHO(tty)) {
		echo_char(c, tty);
		commit_echoes(tty);
	} else
		process_echoes(tty);
}

static bool n_tty_is_char_flow_ctrl(struct tty_struct *tty, unsigned char c)
<<<<<<< HEAD
{
	return c == START_CHAR(tty) || c == STOP_CHAR(tty);
}

/* Returns true if c is consumed as flow-control character */
static bool n_tty_receive_char_flow_ctrl(struct tty_struct *tty, unsigned char c)
{
	if (!n_tty_is_char_flow_ctrl(tty, c))
		return false;

	if (c == START_CHAR(tty)) {
		start_tty(tty);
		process_echoes(tty);
		return true;
	}

	/* STOP_CHAR */
	stop_tty(tty);
	return true;
}

static void n_tty_receive_char_special(struct tty_struct *tty, unsigned char c)
=======
>>>>>>> 7365df19
{
	return c == START_CHAR(tty) || c == STOP_CHAR(tty);
}

<<<<<<< HEAD
	if (I_IXON(tty) && n_tty_receive_char_flow_ctrl(tty, c))
		return;
=======
/**
 * n_tty_receive_char_flow_ctrl - receive flow control chars
 * @tty: terminal device
 * @c: character
 * @lookahead_done: lookahead has processed this character already
 *
 * Receive and process flow control character actions.
 *
 * In case lookahead for flow control chars already handled the character in
 * advance to the normal receive, the actions are skipped during normal
 * receive.
 *
 * Returns true if @c is consumed as flow-control character, the character
 * must not be treated as normal character.
 */
static bool n_tty_receive_char_flow_ctrl(struct tty_struct *tty, unsigned char c,
					 bool lookahead_done)
{
	if (!n_tty_is_char_flow_ctrl(tty, c))
		return false;

	if (lookahead_done)
		return true;

	if (c == START_CHAR(tty)) {
		start_tty(tty);
		process_echoes(tty);
		return true;
	}
>>>>>>> 7365df19

	/* STOP_CHAR */
	stop_tty(tty);
	return true;
}

static void n_tty_receive_char_special(struct tty_struct *tty, unsigned char c,
				       bool lookahead_done)
{
	struct n_tty_data *ldata = tty->disc_data;

	if (I_IXON(tty) && n_tty_receive_char_flow_ctrl(tty, c, lookahead_done))
		return;

	if (L_ISIG(tty)) {
		if (c == INTR_CHAR(tty)) {
			n_tty_receive_signal_char(tty, SIGINT, c);
			return;
		} else if (c == QUIT_CHAR(tty)) {
			n_tty_receive_signal_char(tty, SIGQUIT, c);
			return;
		} else if (c == SUSP_CHAR(tty)) {
			n_tty_receive_signal_char(tty, SIGTSTP, c);
			return;
		}
	}

	if (tty->flow.stopped && !tty->flow.tco_stopped && I_IXON(tty) && I_IXANY(tty)) {
		start_tty(tty);
		process_echoes(tty);
	}

	if (c == '\r') {
		if (I_IGNCR(tty))
			return;
		if (I_ICRNL(tty))
			c = '\n';
	} else if (c == '\n' && I_INLCR(tty))
		c = '\r';

	if (ldata->icanon) {
		if (c == ERASE_CHAR(tty) || c == KILL_CHAR(tty) ||
		    (c == WERASE_CHAR(tty) && L_IEXTEN(tty))) {
			eraser(c, tty);
			commit_echoes(tty);
			return;
		}
		if (c == LNEXT_CHAR(tty) && L_IEXTEN(tty)) {
			ldata->lnext = 1;
			if (L_ECHO(tty)) {
				finish_erasing(ldata);
				if (L_ECHOCTL(tty)) {
					echo_char_raw('^', ldata);
					echo_char_raw('\b', ldata);
					commit_echoes(tty);
				}
			}
			return;
		}
		if (c == REPRINT_CHAR(tty) && L_ECHO(tty) && L_IEXTEN(tty)) {
			size_t tail = ldata->canon_head;

			finish_erasing(ldata);
			echo_char(c, tty);
			echo_char_raw('\n', ldata);
			while (MASK(tail) != MASK(ldata->read_head)) {
				echo_char(read_buf(ldata, tail), tty);
				tail++;
			}
			commit_echoes(tty);
			return;
		}
		if (c == '\n') {
			if (L_ECHO(tty) || L_ECHONL(tty)) {
				echo_char_raw('\n', ldata);
				commit_echoes(tty);
			}
			goto handle_newline;
		}
		if (c == EOF_CHAR(tty)) {
			c = __DISABLED_CHAR;
			goto handle_newline;
		}
		if ((c == EOL_CHAR(tty)) ||
		    (c == EOL2_CHAR(tty) && L_IEXTEN(tty))) {
			/*
			 * XXX are EOL_CHAR and EOL2_CHAR echoed?!?
			 */
			if (L_ECHO(tty)) {
				/* Record the column of first canon char. */
				if (ldata->canon_head == ldata->read_head)
					echo_set_canon_col(ldata);
				echo_char(c, tty);
				commit_echoes(tty);
			}
			/*
			 * XXX does PARMRK doubling happen for
			 * EOL_CHAR and EOL2_CHAR?
			 */
			if (c == (unsigned char) '\377' && I_PARMRK(tty))
				put_tty_queue(c, ldata);

handle_newline:
			set_bit(ldata->read_head & (N_TTY_BUF_SIZE - 1), ldata->read_flags);
			put_tty_queue(c, ldata);
			smp_store_release(&ldata->canon_head, ldata->read_head);
			kill_fasync(&tty->fasync, SIGIO, POLL_IN);
			wake_up_interruptible_poll(&tty->read_wait, EPOLLIN | EPOLLRDNORM);
			return;
		}
	}

	if (L_ECHO(tty)) {
		finish_erasing(ldata);
		if (c == '\n')
			echo_char_raw('\n', ldata);
		else {
			/* Record the column of first canon char. */
			if (ldata->canon_head == ldata->read_head)
				echo_set_canon_col(ldata);
			echo_char(c, tty);
		}
		commit_echoes(tty);
	}

	/* PARMRK doubling check */
	if (c == (unsigned char) '\377' && I_PARMRK(tty))
		put_tty_queue(c, ldata);

	put_tty_queue(c, ldata);
}

/**
 * n_tty_receive_char	-	perform processing
 * @tty: terminal device
 * @c: character
 *
 * Process an individual character of input received from the driver.  This is
 * serialized with respect to itself by the rules for the driver above.
 *
 * Locking: n_tty_receive_buf()/producer path:
 *	caller holds non-exclusive %termios_rwsem
 *	publishes canon_head if canonical mode is active
 */
static void n_tty_receive_char(struct tty_struct *tty, unsigned char c)
{
	struct n_tty_data *ldata = tty->disc_data;

	if (tty->flow.stopped && !tty->flow.tco_stopped && I_IXON(tty) && I_IXANY(tty)) {
		start_tty(tty);
		process_echoes(tty);
	}
	if (L_ECHO(tty)) {
		finish_erasing(ldata);
		/* Record the column of first canon char. */
		if (ldata->canon_head == ldata->read_head)
			echo_set_canon_col(ldata);
		echo_char(c, tty);
		commit_echoes(tty);
	}
	/* PARMRK doubling check */
	if (c == (unsigned char) '\377' && I_PARMRK(tty))
		put_tty_queue(c, ldata);
	put_tty_queue(c, ldata);
}

static void n_tty_receive_char_closing(struct tty_struct *tty, unsigned char c,
				       bool lookahead_done)
{
	if (I_ISTRIP(tty))
		c &= 0x7f;
	if (I_IUCLC(tty) && L_IEXTEN(tty))
		c = tolower(c);

	if (I_IXON(tty)) {
		if (!n_tty_receive_char_flow_ctrl(tty, c, lookahead_done) &&
		    tty->flow.stopped && !tty->flow.tco_stopped && I_IXANY(tty) &&
		    c != INTR_CHAR(tty) && c != QUIT_CHAR(tty) &&
		    c != SUSP_CHAR(tty)) {
			start_tty(tty);
			process_echoes(tty);
		}
	}
}

static void
n_tty_receive_char_flagged(struct tty_struct *tty, unsigned char c, char flag)
{
	switch (flag) {
	case TTY_BREAK:
		n_tty_receive_break(tty);
		break;
	case TTY_PARITY:
	case TTY_FRAME:
		n_tty_receive_parity_error(tty, c);
		break;
	case TTY_OVERRUN:
		n_tty_receive_overrun(tty);
		break;
	default:
		tty_err(tty, "unknown flag %d\n", flag);
		break;
	}
}

static void
n_tty_receive_char_lnext(struct tty_struct *tty, unsigned char c, char flag)
{
	struct n_tty_data *ldata = tty->disc_data;

	ldata->lnext = 0;
	if (likely(flag == TTY_NORMAL)) {
		if (I_ISTRIP(tty))
			c &= 0x7f;
		if (I_IUCLC(tty) && L_IEXTEN(tty))
			c = tolower(c);
		n_tty_receive_char(tty, c);
	} else
		n_tty_receive_char_flagged(tty, c, flag);
}

/* Caller must ensure count > 0 */
static void n_tty_lookahead_flow_ctrl(struct tty_struct *tty, const unsigned char *cp,
				      const unsigned char *fp, unsigned int count)
{
	struct n_tty_data *ldata = tty->disc_data;
	unsigned char flag = TTY_NORMAL;

	ldata->lookahead_count += count;

	if (!I_IXON(tty))
		return;

	while (count--) {
		if (fp)
			flag = *fp++;
		if (likely(flag == TTY_NORMAL))
			n_tty_receive_char_flow_ctrl(tty, *cp, false);
		cp++;
	}
}

static void
n_tty_receive_buf_real_raw(struct tty_struct *tty, const unsigned char *cp,
			   const char *fp, int count)
{
	struct n_tty_data *ldata = tty->disc_data;
	size_t n, head;

	head = ldata->read_head & (N_TTY_BUF_SIZE - 1);
	n = min_t(size_t, count, N_TTY_BUF_SIZE - head);
	memcpy(read_buf_addr(ldata, head), cp, n);
	ldata->read_head += n;
	cp += n;
	count -= n;

	head = ldata->read_head & (N_TTY_BUF_SIZE - 1);
	n = min_t(size_t, count, N_TTY_BUF_SIZE - head);
	memcpy(read_buf_addr(ldata, head), cp, n);
	ldata->read_head += n;
}

static void
n_tty_receive_buf_raw(struct tty_struct *tty, const unsigned char *cp,
		      const char *fp, int count)
{
	struct n_tty_data *ldata = tty->disc_data;
	char flag = TTY_NORMAL;

	while (count--) {
		if (fp)
			flag = *fp++;
		if (likely(flag == TTY_NORMAL))
			put_tty_queue(*cp++, ldata);
		else
			n_tty_receive_char_flagged(tty, *cp++, flag);
	}
}

static void
n_tty_receive_buf_closing(struct tty_struct *tty, const unsigned char *cp,
			  const char *fp, int count, bool lookahead_done)
{
	char flag = TTY_NORMAL;

	while (count--) {
		if (fp)
			flag = *fp++;
		if (likely(flag == TTY_NORMAL))
			n_tty_receive_char_closing(tty, *cp++, lookahead_done);
	}
}

static void n_tty_receive_buf_standard(struct tty_struct *tty,
		const unsigned char *cp, const char *fp, int count, bool lookahead_done)
{
	struct n_tty_data *ldata = tty->disc_data;
	char flag = TTY_NORMAL;

	while (count--) {
		unsigned char c = *cp++;

		if (fp)
			flag = *fp++;

		if (ldata->lnext) {
			n_tty_receive_char_lnext(tty, c, flag);
			continue;
		}

		if (unlikely(flag != TTY_NORMAL)) {
			n_tty_receive_char_flagged(tty, c, flag);
			continue;
		}

		if (I_ISTRIP(tty))
			c &= 0x7f;
		if (I_IUCLC(tty) && L_IEXTEN(tty))
			c = tolower(c);
		if (L_EXTPROC(tty)) {
			put_tty_queue(c, ldata);
			continue;
		}

		if (test_bit(c, ldata->char_map))
			n_tty_receive_char_special(tty, c, lookahead_done);
		else
			n_tty_receive_char(tty, c);
	}
}

static void __receive_buf(struct tty_struct *tty, const unsigned char *cp,
			  const char *fp, int count)
{
	struct n_tty_data *ldata = tty->disc_data;
	bool preops = I_ISTRIP(tty) || (I_IUCLC(tty) && L_IEXTEN(tty));
	size_t la_count = min_t(size_t, ldata->lookahead_count, count);

	if (ldata->real_raw)
		n_tty_receive_buf_real_raw(tty, cp, fp, count);
	else if (ldata->raw || (L_EXTPROC(tty) && !preops))
		n_tty_receive_buf_raw(tty, cp, fp, count);
	else if (tty->closing && !L_EXTPROC(tty)) {
		if (la_count > 0)
			n_tty_receive_buf_closing(tty, cp, fp, la_count, true);
		if (count > la_count)
			n_tty_receive_buf_closing(tty, cp, fp, count - la_count, false);
	} else {
		if (la_count > 0)
			n_tty_receive_buf_standard(tty, cp, fp, la_count, true);
		if (count > la_count)
			n_tty_receive_buf_standard(tty, cp, fp, count - la_count, false);

		flush_echoes(tty);
		if (tty->ops->flush_chars)
			tty->ops->flush_chars(tty);
	}

	ldata->lookahead_count -= la_count;

	if (ldata->icanon && !L_EXTPROC(tty))
		return;

	/* publish read_head to consumer */
	smp_store_release(&ldata->commit_head, ldata->read_head);

	if (read_cnt(ldata)) {
		kill_fasync(&tty->fasync, SIGIO, POLL_IN);
		wake_up_interruptible_poll(&tty->read_wait, EPOLLIN | EPOLLRDNORM);
	}
}

/**
 * n_tty_receive_buf_common	-	process input
 * @tty: device to receive input
 * @cp: input chars
 * @fp: flags for each char (if %NULL, all chars are %TTY_NORMAL)
 * @count: number of input chars in @cp
 * @flow: enable flow control
 *
 * Called by the terminal driver when a block of characters has been received.
 * This function must be called from soft contexts not from interrupt context.
 * The driver is responsible for making calls one at a time and in order (or
 * using flush_to_ldisc()).
 *
 * Returns: the # of input chars from @cp which were processed.
 *
 * In canonical mode, the maximum line length is 4096 chars (including the line
 * termination char); lines longer than 4096 chars are truncated. After 4095
 * chars, input data is still processed but not stored. Overflow processing
 * ensures the tty can always receive more input until at least one line can be
 * read.
 *
 * In non-canonical mode, the read buffer will only accept 4095 chars; this
 * provides the necessary space for a newline char if the input mode is
 * switched to canonical.
 *
 * Note it is possible for the read buffer to _contain_ 4096 chars in
 * non-canonical mode: the read buffer could already contain the maximum canon
 * line of 4096 chars when the mode is switched to non-canonical.
 *
 * Locking: n_tty_receive_buf()/producer path:
 *	claims non-exclusive %termios_rwsem
 *	publishes commit_head or canon_head
 */
static int
n_tty_receive_buf_common(struct tty_struct *tty, const unsigned char *cp,
			 const char *fp, int count, int flow)
{
	struct n_tty_data *ldata = tty->disc_data;
	int room, n, rcvd = 0, overflow;

	down_read(&tty->termios_rwsem);

	do {
		/*
		 * When PARMRK is set, each input char may take up to 3 chars
		 * in the read buf; reduce the buffer space avail by 3x
		 *
		 * If we are doing input canonicalization, and there are no
		 * pending newlines, let characters through without limit, so
		 * that erase characters will be handled.  Other excess
		 * characters will be beeped.
		 *
		 * paired with store in *_copy_from_read_buf() -- guarantees
		 * the consumer has loaded the data in read_buf up to the new
		 * read_tail (so this producer will not overwrite unread data)
		 */
		size_t tail = smp_load_acquire(&ldata->read_tail);

		room = N_TTY_BUF_SIZE - (ldata->read_head - tail);
		if (I_PARMRK(tty))
			room = (room + 2) / 3;
		room--;
		if (room <= 0) {
			overflow = ldata->icanon && ldata->canon_head == tail;
			if (overflow && room < 0)
				ldata->read_head--;
			room = overflow;
			ldata->no_room = flow && !room;
		} else
			overflow = 0;

		n = min(count, room);
		if (!n)
			break;

		/* ignore parity errors if handling overflow */
		if (!overflow || !fp || *fp != TTY_PARITY)
			__receive_buf(tty, cp, fp, n);

		cp += n;
		if (fp)
			fp += n;
		count -= n;
		rcvd += n;
	} while (!test_bit(TTY_LDISC_CHANGING, &tty->flags));

	tty->receive_room = room;

	/* Unthrottle if handling overflow on pty */
	if (tty->driver->type == TTY_DRIVER_TYPE_PTY) {
		if (overflow) {
			tty_set_flow_change(tty, TTY_UNTHROTTLE_SAFE);
			tty_unthrottle_safe(tty);
			__tty_set_flow_change(tty, 0);
		}
	} else
		n_tty_check_throttle(tty);

	up_read(&tty->termios_rwsem);

	return rcvd;
}

static void n_tty_receive_buf(struct tty_struct *tty, const unsigned char *cp,
			      const char *fp, int count)
{
	n_tty_receive_buf_common(tty, cp, fp, count, 0);
}

static int n_tty_receive_buf2(struct tty_struct *tty, const unsigned char *cp,
			      const char *fp, int count)
{
	return n_tty_receive_buf_common(tty, cp, fp, count, 1);
}

/**
 * n_tty_set_termios	-	termios data changed
 * @tty: terminal
 * @old: previous data
 *
 * Called by the tty layer when the user changes termios flags so that the line
 * discipline can plan ahead. This function cannot sleep and is protected from
 * re-entry by the tty layer. The user is guaranteed that this function will
 * not be re-entered or in progress when the ldisc is closed.
 *
 * Locking: Caller holds @tty->termios_rwsem
 */
static void n_tty_set_termios(struct tty_struct *tty, const struct ktermios *old)
{
	struct n_tty_data *ldata = tty->disc_data;

	if (!old || (old->c_lflag ^ tty->termios.c_lflag) & (ICANON | EXTPROC)) {
		bitmap_zero(ldata->read_flags, N_TTY_BUF_SIZE);
		ldata->line_start = ldata->read_tail;
		if (!L_ICANON(tty) || !read_cnt(ldata)) {
			ldata->canon_head = ldata->read_tail;
			ldata->push = 0;
		} else {
			set_bit((ldata->read_head - 1) & (N_TTY_BUF_SIZE - 1),
				ldata->read_flags);
			ldata->canon_head = ldata->read_head;
			ldata->push = 1;
		}
		ldata->commit_head = ldata->read_head;
		ldata->erasing = 0;
		ldata->lnext = 0;
	}

	ldata->icanon = (L_ICANON(tty) != 0);

	if (I_ISTRIP(tty) || I_IUCLC(tty) || I_IGNCR(tty) ||
	    I_ICRNL(tty) || I_INLCR(tty) || L_ICANON(tty) ||
	    I_IXON(tty) || L_ISIG(tty) || L_ECHO(tty) ||
	    I_PARMRK(tty)) {
		bitmap_zero(ldata->char_map, 256);

		if (I_IGNCR(tty) || I_ICRNL(tty))
			set_bit('\r', ldata->char_map);
		if (I_INLCR(tty))
			set_bit('\n', ldata->char_map);

		if (L_ICANON(tty)) {
			set_bit(ERASE_CHAR(tty), ldata->char_map);
			set_bit(KILL_CHAR(tty), ldata->char_map);
			set_bit(EOF_CHAR(tty), ldata->char_map);
			set_bit('\n', ldata->char_map);
			set_bit(EOL_CHAR(tty), ldata->char_map);
			if (L_IEXTEN(tty)) {
				set_bit(WERASE_CHAR(tty), ldata->char_map);
				set_bit(LNEXT_CHAR(tty), ldata->char_map);
				set_bit(EOL2_CHAR(tty), ldata->char_map);
				if (L_ECHO(tty))
					set_bit(REPRINT_CHAR(tty),
						ldata->char_map);
			}
		}
		if (I_IXON(tty)) {
			set_bit(START_CHAR(tty), ldata->char_map);
			set_bit(STOP_CHAR(tty), ldata->char_map);
		}
		if (L_ISIG(tty)) {
			set_bit(INTR_CHAR(tty), ldata->char_map);
			set_bit(QUIT_CHAR(tty), ldata->char_map);
			set_bit(SUSP_CHAR(tty), ldata->char_map);
		}
		clear_bit(__DISABLED_CHAR, ldata->char_map);
		ldata->raw = 0;
		ldata->real_raw = 0;
	} else {
		ldata->raw = 1;
		if ((I_IGNBRK(tty) || (!I_BRKINT(tty) && !I_PARMRK(tty))) &&
		    (I_IGNPAR(tty) || !I_INPCK(tty)) &&
		    (tty->driver->flags & TTY_DRIVER_REAL_RAW))
			ldata->real_raw = 1;
		else
			ldata->real_raw = 0;
	}
	/*
	 * Fix tty hang when I_IXON(tty) is cleared, but the tty
	 * been stopped by STOP_CHAR(tty) before it.
	 */
	if (!I_IXON(tty) && old && (old->c_iflag & IXON) && !tty->flow.tco_stopped) {
		start_tty(tty);
		process_echoes(tty);
	}

	/* The termios change make the tty ready for I/O */
	wake_up_interruptible(&tty->write_wait);
	wake_up_interruptible(&tty->read_wait);
}

/**
 * n_tty_close		-	close the ldisc for this tty
 * @tty: device
 *
 * Called from the terminal layer when this line discipline is being shut down,
 * either because of a close or becsuse of a discipline change. The function
 * will not be called while other ldisc methods are in progress.
 */
static void n_tty_close(struct tty_struct *tty)
{
	struct n_tty_data *ldata = tty->disc_data;

	if (tty->link)
		n_tty_packet_mode_flush(tty);

	down_write(&tty->termios_rwsem);
	vfree(ldata);
	tty->disc_data = NULL;
	up_write(&tty->termios_rwsem);
}

/**
 * n_tty_open		-	open an ldisc
 * @tty: terminal to open
 *
 * Called when this line discipline is being attached to the terminal device.
 * Can sleep. Called serialized so that no other events will occur in parallel.
 * No further open will occur until a close.
 */
static int n_tty_open(struct tty_struct *tty)
{
	struct n_tty_data *ldata;

	/* Currently a malloc failure here can panic */
	ldata = vzalloc(sizeof(*ldata));
	if (!ldata)
		return -ENOMEM;

	ldata->overrun_time = jiffies;
	mutex_init(&ldata->atomic_read_lock);
	mutex_init(&ldata->output_lock);

	tty->disc_data = ldata;
	tty->closing = 0;
	/* indicate buffer work may resume */
	clear_bit(TTY_LDISC_HALTED, &tty->flags);
	n_tty_set_termios(tty, NULL);
	tty_unthrottle(tty);
	return 0;
}

static inline int input_available_p(struct tty_struct *tty, int poll)
{
	struct n_tty_data *ldata = tty->disc_data;
	int amt = poll && !TIME_CHAR(tty) && MIN_CHAR(tty) ? MIN_CHAR(tty) : 1;

	if (ldata->icanon && !L_EXTPROC(tty))
		return ldata->canon_head != ldata->read_tail;
	else
		return ldata->commit_head - ldata->read_tail >= amt;
}

/**
 * copy_from_read_buf	-	copy read data directly
 * @tty: terminal device
 * @kbp: data
 * @nr: size of data
 *
 * Helper function to speed up n_tty_read(). It is only called when %ICANON is
 * off; it copies characters straight from the tty queue.
 *
 * Returns: true if it successfully copied data, but there is still more data
 * to be had.
 *
 * Locking:
 *  * called under the @ldata->atomic_read_lock sem
 *  * n_tty_read()/consumer path:
 *		caller holds non-exclusive %termios_rwsem;
 *		read_tail published
 */
static bool copy_from_read_buf(struct tty_struct *tty,
				      unsigned char **kbp,
				      size_t *nr)

{
	struct n_tty_data *ldata = tty->disc_data;
	size_t n;
	bool is_eof;
	size_t head = smp_load_acquire(&ldata->commit_head);
	size_t tail = ldata->read_tail & (N_TTY_BUF_SIZE - 1);

	n = min(head - ldata->read_tail, N_TTY_BUF_SIZE - tail);
	n = min(*nr, n);
	if (n) {
		unsigned char *from = read_buf_addr(ldata, tail);
		memcpy(*kbp, from, n);
		is_eof = n == 1 && *from == EOF_CHAR(tty);
		tty_audit_add_data(tty, from, n);
		zero_buffer(tty, from, n);
		smp_store_release(&ldata->read_tail, ldata->read_tail + n);
		/* Turn single EOF into zero-length read */
		if (L_EXTPROC(tty) && ldata->icanon && is_eof &&
		    (head == ldata->read_tail))
			return false;
		*kbp += n;
		*nr -= n;

		/* If we have more to copy, let the caller know */
		return head != ldata->read_tail;
	}
	return false;
}

/**
 * canon_copy_from_read_buf	-	copy read data in canonical mode
 * @tty: terminal device
 * @kbp: data
 * @nr: size of data
 *
 * Helper function for n_tty_read(). It is only called when %ICANON is on; it
 * copies one line of input up to and including the line-delimiting character
 * into the result buffer.
 *
 * Note: When termios is changed from non-canonical to canonical mode and the
 * read buffer contains data, n_tty_set_termios() simulates an EOF push (as if
 * C-d were input) _without_ the %DISABLED_CHAR in the buffer. This causes data
 * already processed as input to be immediately available as input although a
 * newline has not been received.
 *
 * Locking:
 *  * called under the %atomic_read_lock mutex
 *  * n_tty_read()/consumer path:
 *	caller holds non-exclusive %termios_rwsem;
 *	read_tail published
 */
static bool canon_copy_from_read_buf(struct tty_struct *tty,
				     unsigned char **kbp,
				     size_t *nr)
{
	struct n_tty_data *ldata = tty->disc_data;
	size_t n, size, more, c;
	size_t eol;
	size_t tail, canon_head;
	int found = 0;

	/* N.B. avoid overrun if nr == 0 */
	if (!*nr)
		return false;

	canon_head = smp_load_acquire(&ldata->canon_head);
	n = min(*nr, canon_head - ldata->read_tail);

	tail = ldata->read_tail & (N_TTY_BUF_SIZE - 1);
	size = min_t(size_t, tail + n, N_TTY_BUF_SIZE);

	n_tty_trace("%s: nr:%zu tail:%zu n:%zu size:%zu\n",
		    __func__, *nr, tail, n, size);

	eol = find_next_bit(ldata->read_flags, size, tail);
	more = n - (size - tail);
	if (eol == N_TTY_BUF_SIZE && more) {
		/* scan wrapped without finding set bit */
		eol = find_first_bit(ldata->read_flags, more);
		found = eol != more;
	} else
		found = eol != size;

	n = eol - tail;
	if (n > N_TTY_BUF_SIZE)
		n += N_TTY_BUF_SIZE;
	c = n + found;

	if (!found || read_buf(ldata, eol) != __DISABLED_CHAR)
		n = c;

	n_tty_trace("%s: eol:%zu found:%d n:%zu c:%zu tail:%zu more:%zu\n",
		    __func__, eol, found, n, c, tail, more);

	tty_copy(tty, *kbp, tail, n);
	*kbp += n;
	*nr -= n;

	if (found)
		clear_bit(eol, ldata->read_flags);
	smp_store_release(&ldata->read_tail, ldata->read_tail + c);

	if (found) {
		if (!ldata->push)
			ldata->line_start = ldata->read_tail;
		else
			ldata->push = 0;
		tty_audit_push();
		return false;
	}

	/* No EOL found - do a continuation retry if there is more data */
	return ldata->read_tail != canon_head;
}

/*
 * If we finished a read at the exact location of an
 * EOF (special EOL character that's a __DISABLED_CHAR)
 * in the stream, silently eat the EOF.
 */
static void canon_skip_eof(struct tty_struct *tty)
{
	struct n_tty_data *ldata = tty->disc_data;
	size_t tail, canon_head;

	canon_head = smp_load_acquire(&ldata->canon_head);
	tail = ldata->read_tail;

	// No data?
	if (tail == canon_head)
		return;

	// See if the tail position is EOF in the circular buffer
	tail &= (N_TTY_BUF_SIZE - 1);
	if (!test_bit(tail, ldata->read_flags))
		return;
	if (read_buf(ldata, tail) != __DISABLED_CHAR)
		return;

	// Clear the EOL bit, skip the EOF char.
	clear_bit(tail, ldata->read_flags);
	smp_store_release(&ldata->read_tail, ldata->read_tail + 1);
}

/**
 * job_control		-	check job control
 * @tty: tty
 * @file: file handle
 *
 * Perform job control management checks on this @file/@tty descriptor and if
 * appropriate send any needed signals and return a negative error code if
 * action should be taken.
 *
 * Locking:
 *  * redirected write test is safe
 *  * current->signal->tty check is safe
 *  * ctrl.lock to safely reference @tty->ctrl.pgrp
 */
static int job_control(struct tty_struct *tty, struct file *file)
{
	/* Job control check -- must be done at start and after
	   every sleep (POSIX.1 7.1.1.4). */
	/* NOTE: not yet done after every sleep pending a thorough
	   check of the logic of this change. -- jlc */
	/* don't stop on /dev/console */
	if (file->f_op->write_iter == redirected_tty_write)
		return 0;

	return __tty_check_change(tty, SIGTTIN);
}


/**
 * n_tty_read		-	read function for tty
 * @tty: tty device
 * @file: file object
 * @kbuf: kernelspace buffer pointer
 * @nr: size of I/O
 * @cookie: if non-%NULL, this is a continuation read
 * @offset: where to continue reading from (unused in n_tty)
 *
 * Perform reads for the line discipline. We are guaranteed that the line
 * discipline will not be closed under us but we may get multiple parallel
 * readers and must handle this ourselves. We may also get a hangup. Always
 * called in user context, may sleep.
 *
 * This code must be sure never to sleep through a hangup.
 *
 * Locking: n_tty_read()/consumer path:
 *	claims non-exclusive termios_rwsem;
 *	publishes read_tail
 */
static ssize_t n_tty_read(struct tty_struct *tty, struct file *file,
			  unsigned char *kbuf, size_t nr,
			  void **cookie, unsigned long offset)
{
	struct n_tty_data *ldata = tty->disc_data;
	unsigned char *kb = kbuf;
	DEFINE_WAIT_FUNC(wait, woken_wake_function);
	int c;
	int minimum, time;
	ssize_t retval = 0;
	long timeout;
	bool packet;
	size_t tail;

	/*
	 * Is this a continuation of a read started earler?
	 *
	 * If so, we still hold the atomic_read_lock and the
	 * termios_rwsem, and can just continue to copy data.
	 */
	if (*cookie) {
		if (ldata->icanon && !L_EXTPROC(tty)) {
			/*
			 * If we have filled the user buffer, see
			 * if we should skip an EOF character before
			 * releasing the lock and returning done.
			 */
			if (!nr)
				canon_skip_eof(tty);
			else if (canon_copy_from_read_buf(tty, &kb, &nr))
				return kb - kbuf;
		} else {
			if (copy_from_read_buf(tty, &kb, &nr))
				return kb - kbuf;
		}

		/* No more data - release locks and stop retries */
		n_tty_kick_worker(tty);
		n_tty_check_unthrottle(tty);
		up_read(&tty->termios_rwsem);
		mutex_unlock(&ldata->atomic_read_lock);
		*cookie = NULL;
		return kb - kbuf;
	}

	c = job_control(tty, file);
	if (c < 0)
		return c;

	/*
	 *	Internal serialization of reads.
	 */
	if (file->f_flags & O_NONBLOCK) {
		if (!mutex_trylock(&ldata->atomic_read_lock))
			return -EAGAIN;
	} else {
		if (mutex_lock_interruptible(&ldata->atomic_read_lock))
			return -ERESTARTSYS;
	}

	down_read(&tty->termios_rwsem);

	minimum = time = 0;
	timeout = MAX_SCHEDULE_TIMEOUT;
	if (!ldata->icanon) {
		minimum = MIN_CHAR(tty);
		if (minimum) {
			time = (HZ / 10) * TIME_CHAR(tty);
		} else {
			timeout = (HZ / 10) * TIME_CHAR(tty);
			minimum = 1;
		}
	}

	packet = tty->ctrl.packet;
	tail = ldata->read_tail;

	add_wait_queue(&tty->read_wait, &wait);
	while (nr) {
		/* First test for status change. */
		if (packet && tty->link->ctrl.pktstatus) {
			unsigned char cs;
			if (kb != kbuf)
				break;
			spin_lock_irq(&tty->link->ctrl.lock);
			cs = tty->link->ctrl.pktstatus;
			tty->link->ctrl.pktstatus = 0;
			spin_unlock_irq(&tty->link->ctrl.lock);
			*kb++ = cs;
			nr--;
			break;
		}

		if (!input_available_p(tty, 0)) {
			up_read(&tty->termios_rwsem);
			tty_buffer_flush_work(tty->port);
			down_read(&tty->termios_rwsem);
			if (!input_available_p(tty, 0)) {
				if (test_bit(TTY_OTHER_CLOSED, &tty->flags)) {
					retval = -EIO;
					break;
				}
				if (tty_hung_up_p(file))
					break;
				/*
				 * Abort readers for ttys which never actually
				 * get hung up.  See __tty_hangup().
				 */
				if (test_bit(TTY_HUPPING, &tty->flags))
					break;
				if (!timeout)
					break;
				if (tty_io_nonblock(tty, file)) {
					retval = -EAGAIN;
					break;
				}
				if (signal_pending(current)) {
					retval = -ERESTARTSYS;
					break;
				}
				up_read(&tty->termios_rwsem);

				timeout = wait_woken(&wait, TASK_INTERRUPTIBLE,
						timeout);

				down_read(&tty->termios_rwsem);
				continue;
			}
		}

		if (ldata->icanon && !L_EXTPROC(tty)) {
			if (canon_copy_from_read_buf(tty, &kb, &nr))
				goto more_to_be_read;
		} else {
			/* Deal with packet mode. */
			if (packet && kb == kbuf) {
				*kb++ = TIOCPKT_DATA;
				nr--;
			}

			/*
			 * Copy data, and if there is more to be had
			 * and we have nothing more to wait for, then
			 * let's mark us for retries.
			 *
			 * NOTE! We return here with both the termios_sem
			 * and atomic_read_lock still held, the retries
			 * will release them when done.
			 */
			if (copy_from_read_buf(tty, &kb, &nr) && kb - kbuf >= minimum) {
more_to_be_read:
				remove_wait_queue(&tty->read_wait, &wait);
				*cookie = cookie;
				return kb - kbuf;
			}
		}

		n_tty_check_unthrottle(tty);

		if (kb - kbuf >= minimum)
			break;
		if (time)
			timeout = time;
	}
	if (tail != ldata->read_tail)
		n_tty_kick_worker(tty);
	up_read(&tty->termios_rwsem);

	remove_wait_queue(&tty->read_wait, &wait);
	mutex_unlock(&ldata->atomic_read_lock);

	if (kb - kbuf)
		retval = kb - kbuf;

	return retval;
}

/**
 * n_tty_write		-	write function for tty
 * @tty: tty device
 * @file: file object
 * @buf: userspace buffer pointer
 * @nr: size of I/O
 *
 * Write function of the terminal device. This is serialized with respect to
 * other write callers but not to termios changes, reads and other such events.
 * Since the receive code will echo characters, thus calling driver write
 * methods, the %output_lock is used in the output processing functions called
 * here as well as in the echo processing function to protect the column state
 * and space left in the buffer.
 *
 * This code must be sure never to sleep through a hangup.
 *
 * Locking: output_lock to protect column state and space left
 *	 (note that the process_output*() functions take this lock themselves)
 */

static ssize_t n_tty_write(struct tty_struct *tty, struct file *file,
			   const unsigned char *buf, size_t nr)
{
	const unsigned char *b = buf;
	DEFINE_WAIT_FUNC(wait, woken_wake_function);
	int c;
	ssize_t retval = 0;

	/* Job control check -- must be done at start (POSIX.1 7.1.1.4). */
	if (L_TOSTOP(tty) && file->f_op->write_iter != redirected_tty_write) {
		retval = tty_check_change(tty);
		if (retval)
			return retval;
	}

	down_read(&tty->termios_rwsem);

	/* Write out any echoed characters that are still pending */
	process_echoes(tty);

	add_wait_queue(&tty->write_wait, &wait);
	while (1) {
		if (signal_pending(current)) {
			retval = -ERESTARTSYS;
			break;
		}
		if (tty_hung_up_p(file) || (tty->link && !tty->link->count)) {
			retval = -EIO;
			break;
		}
		if (O_OPOST(tty)) {
			while (nr > 0) {
				ssize_t num = process_output_block(tty, b, nr);
				if (num < 0) {
					if (num == -EAGAIN)
						break;
					retval = num;
					goto break_out;
				}
				b += num;
				nr -= num;
				if (nr == 0)
					break;
				c = *b;
				if (process_output(c, tty) < 0)
					break;
				b++; nr--;
			}
			if (tty->ops->flush_chars)
				tty->ops->flush_chars(tty);
		} else {
			struct n_tty_data *ldata = tty->disc_data;

			while (nr > 0) {
				mutex_lock(&ldata->output_lock);
				c = tty->ops->write(tty, b, nr);
				mutex_unlock(&ldata->output_lock);
				if (c < 0) {
					retval = c;
					goto break_out;
				}
				if (!c)
					break;
				b += c;
				nr -= c;
			}
		}
		if (!nr)
			break;
		if (tty_io_nonblock(tty, file)) {
			retval = -EAGAIN;
			break;
		}
		up_read(&tty->termios_rwsem);

		wait_woken(&wait, TASK_INTERRUPTIBLE, MAX_SCHEDULE_TIMEOUT);

		down_read(&tty->termios_rwsem);
	}
break_out:
	remove_wait_queue(&tty->write_wait, &wait);
	if (nr && tty->fasync)
		set_bit(TTY_DO_WRITE_WAKEUP, &tty->flags);
	up_read(&tty->termios_rwsem);
	return (b - buf) ? b - buf : retval;
}

/**
 * n_tty_poll		-	poll method for N_TTY
 * @tty: terminal device
 * @file: file accessing it
 * @wait: poll table
 *
 * Called when the line discipline is asked to poll() for data or for special
 * events. This code is not serialized with respect to other events save
 * open/close.
 *
 * This code must be sure never to sleep through a hangup.
 *
 * Locking: called without the kernel lock held -- fine.
 */
static __poll_t n_tty_poll(struct tty_struct *tty, struct file *file,
							poll_table *wait)
{
	__poll_t mask = 0;

	poll_wait(file, &tty->read_wait, wait);
	poll_wait(file, &tty->write_wait, wait);
	if (input_available_p(tty, 1))
		mask |= EPOLLIN | EPOLLRDNORM;
	else {
		tty_buffer_flush_work(tty->port);
		if (input_available_p(tty, 1))
			mask |= EPOLLIN | EPOLLRDNORM;
	}
	if (tty->ctrl.packet && tty->link->ctrl.pktstatus)
		mask |= EPOLLPRI | EPOLLIN | EPOLLRDNORM;
	if (test_bit(TTY_OTHER_CLOSED, &tty->flags))
		mask |= EPOLLHUP;
	if (tty_hung_up_p(file))
		mask |= EPOLLHUP;
	if (tty->ops->write && !tty_is_writelocked(tty) &&
			tty_chars_in_buffer(tty) < WAKEUP_CHARS &&
			tty_write_room(tty) > 0)
		mask |= EPOLLOUT | EPOLLWRNORM;
	return mask;
}

static unsigned long inq_canon(struct n_tty_data *ldata)
{
	size_t nr, head, tail;

	if (ldata->canon_head == ldata->read_tail)
		return 0;
	head = ldata->canon_head;
	tail = ldata->read_tail;
	nr = head - tail;
	/* Skip EOF-chars.. */
	while (MASK(head) != MASK(tail)) {
		if (test_bit(tail & (N_TTY_BUF_SIZE - 1), ldata->read_flags) &&
		    read_buf(ldata, tail) == __DISABLED_CHAR)
			nr--;
		tail++;
	}
	return nr;
}

static int n_tty_ioctl(struct tty_struct *tty, unsigned int cmd,
		       unsigned long arg)
{
	struct n_tty_data *ldata = tty->disc_data;
	int retval;

	switch (cmd) {
	case TIOCOUTQ:
		return put_user(tty_chars_in_buffer(tty), (int __user *) arg);
	case TIOCINQ:
		down_write(&tty->termios_rwsem);
		if (L_ICANON(tty) && !L_EXTPROC(tty))
			retval = inq_canon(ldata);
		else
			retval = read_cnt(ldata);
		up_write(&tty->termios_rwsem);
		return put_user(retval, (unsigned int __user *) arg);
	default:
		return n_tty_ioctl_helper(tty, cmd, arg);
	}
}

static struct tty_ldisc_ops n_tty_ops = {
	.owner		 = THIS_MODULE,
	.num		 = N_TTY,
	.name            = "n_tty",
	.open            = n_tty_open,
	.close           = n_tty_close,
	.flush_buffer    = n_tty_flush_buffer,
	.read            = n_tty_read,
	.write           = n_tty_write,
	.ioctl           = n_tty_ioctl,
	.set_termios     = n_tty_set_termios,
	.poll            = n_tty_poll,
	.receive_buf     = n_tty_receive_buf,
	.write_wakeup    = n_tty_write_wakeup,
	.receive_buf2	 = n_tty_receive_buf2,
	.lookahead_buf	 = n_tty_lookahead_flow_ctrl,
};

/**
 *	n_tty_inherit_ops	-	inherit N_TTY methods
 *	@ops: struct tty_ldisc_ops where to save N_TTY methods
 *
 *	Enables a 'subclass' line discipline to 'inherit' N_TTY methods.
 */

void n_tty_inherit_ops(struct tty_ldisc_ops *ops)
{
	*ops = n_tty_ops;
	ops->owner = NULL;
}
EXPORT_SYMBOL_GPL(n_tty_inherit_ops);

void __init n_tty_init(void)
{
	tty_register_ldisc(&n_tty_ops);
}<|MERGE_RESOLUTION|>--- conflicted
+++ resolved
@@ -1226,69 +1226,39 @@
 }
 
 static bool n_tty_is_char_flow_ctrl(struct tty_struct *tty, unsigned char c)
-<<<<<<< HEAD
 {
 	return c == START_CHAR(tty) || c == STOP_CHAR(tty);
 }
 
-/* Returns true if c is consumed as flow-control character */
-static bool n_tty_receive_char_flow_ctrl(struct tty_struct *tty, unsigned char c)
+/**
+ * n_tty_receive_char_flow_ctrl - receive flow control chars
+ * @tty: terminal device
+ * @c: character
+ * @lookahead_done: lookahead has processed this character already
+ *
+ * Receive and process flow control character actions.
+ *
+ * In case lookahead for flow control chars already handled the character in
+ * advance to the normal receive, the actions are skipped during normal
+ * receive.
+ *
+ * Returns true if @c is consumed as flow-control character, the character
+ * must not be treated as normal character.
+ */
+static bool n_tty_receive_char_flow_ctrl(struct tty_struct *tty, unsigned char c,
+					 bool lookahead_done)
 {
 	if (!n_tty_is_char_flow_ctrl(tty, c))
 		return false;
+
+	if (lookahead_done)
+		return true;
 
 	if (c == START_CHAR(tty)) {
 		start_tty(tty);
 		process_echoes(tty);
 		return true;
 	}
-
-	/* STOP_CHAR */
-	stop_tty(tty);
-	return true;
-}
-
-static void n_tty_receive_char_special(struct tty_struct *tty, unsigned char c)
-=======
->>>>>>> 7365df19
-{
-	return c == START_CHAR(tty) || c == STOP_CHAR(tty);
-}
-
-<<<<<<< HEAD
-	if (I_IXON(tty) && n_tty_receive_char_flow_ctrl(tty, c))
-		return;
-=======
-/**
- * n_tty_receive_char_flow_ctrl - receive flow control chars
- * @tty: terminal device
- * @c: character
- * @lookahead_done: lookahead has processed this character already
- *
- * Receive and process flow control character actions.
- *
- * In case lookahead for flow control chars already handled the character in
- * advance to the normal receive, the actions are skipped during normal
- * receive.
- *
- * Returns true if @c is consumed as flow-control character, the character
- * must not be treated as normal character.
- */
-static bool n_tty_receive_char_flow_ctrl(struct tty_struct *tty, unsigned char c,
-					 bool lookahead_done)
-{
-	if (!n_tty_is_char_flow_ctrl(tty, c))
-		return false;
-
-	if (lookahead_done)
-		return true;
-
-	if (c == START_CHAR(tty)) {
-		start_tty(tty);
-		process_echoes(tty);
-		return true;
-	}
->>>>>>> 7365df19
 
 	/* STOP_CHAR */
 	stop_tty(tty);
