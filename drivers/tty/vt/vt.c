// SPDX-License-Identifier: GPL-2.0
/*
 *  Copyright (C) 1991, 1992  Linus Torvalds
 */

/*
 * Hopefully this will be a rather complete VT102 implementation.
 *
 * Beeping thanks to John T Kohl.
 *
 * Virtual Consoles, Screen Blanking, Screen Dumping, Color, Graphics
 *   Chars, and VT100 enhancements by Peter MacDonald.
 *
 * Copy and paste function by Andrew Haylett,
 *   some enhancements by Alessandro Rubini.
 *
 * Code to check for different video-cards mostly by Galen Hunt,
 * <g-hunt@ee.utah.edu>
 *
 * Rudimentary ISO 10646/Unicode/UTF-8 character set support by
 * Markus Kuhn, <mskuhn@immd4.informatik.uni-erlangen.de>.
 *
 * Dynamic allocation of consoles, aeb@cwi.nl, May 1994
 * Resizing of consoles, aeb, 940926
 *
 * Code for xterm like mouse click reporting by Peter Orbaek 20-Jul-94
 * <poe@daimi.aau.dk>
 *
 * User-defined bell sound, new setterm control sequences and printk
 * redirection by Martin Mares <mj@k332.feld.cvut.cz> 19-Nov-95
 *
 * APM screenblank bug fixed Takashi Manabe <manabe@roy.dsl.tutics.tut.jp>
 *
 * Merge with the abstract console driver by Geert Uytterhoeven
 * <geert@linux-m68k.org>, Jan 1997.
 *
 *   Original m68k console driver modifications by
 *
 *     - Arno Griffioen <arno@usn.nl>
 *     - David Carter <carter@cs.bris.ac.uk>
 * 
 *   The abstract console driver provides a generic interface for a text
 *   console. It supports VGA text mode, frame buffer based graphical consoles
 *   and special graphics processors that are only accessible through some
 *   registers (e.g. a TMS340x0 GSP).
 *
 *   The interface to the hardware is specified using a special structure
 *   (struct consw) which contains function pointers to console operations
 *   (see <linux/console.h> for more information).
 *
 * Support for changeable cursor shape
 * by Pavel Machek <pavel@atrey.karlin.mff.cuni.cz>, August 1997
 *
 * Ported to i386 and con_scrolldelta fixed
 * by Emmanuel Marty <core@ggi-project.org>, April 1998
 *
 * Resurrected character buffers in videoram plus lots of other trickery
 * by Martin Mares <mj@atrey.karlin.mff.cuni.cz>, July 1998
 *
 * Removed old-style timers, introduced console_timer, made timer
 * deletion SMP-safe.  17Jun00, Andrew Morton
 *
 * Removed console_lock, enabled interrupts across all console operations
 * 13 March 2001, Andrew Morton
 *
 * Fixed UTF-8 mode so alternate charset modes always work according
 * to control sequences interpreted in do_con_trol function
 * preserving backward VT100 semigraphics compatibility,
 * malformed UTF sequences represented as sequences of replacement glyphs,
 * original codes or '?' as a last resort if replacement glyph is undefined
 * by Adam Tla/lka <atlka@pg.gda.pl>, Aug 2006
 */

#include <linux/module.h>
#include <linux/types.h>
#include <linux/sched/signal.h>
#include <linux/tty.h>
#include <linux/tty_flip.h>
#include <linux/kernel.h>
#include <linux/string.h>
#include <linux/errno.h>
#include <linux/kd.h>
#include <linux/slab.h>
#include <linux/vmalloc.h>
#include <linux/major.h>
#include <linux/mm.h>
#include <linux/console.h>
#include <linux/init.h>
#include <linux/mutex.h>
#include <linux/vt_kern.h>
#include <linux/selection.h>
#include <linux/tiocl.h>
#include <linux/kbd_kern.h>
#include <linux/consolemap.h>
#include <linux/timer.h>
#include <linux/interrupt.h>
#include <linux/workqueue.h>
#include <linux/pm.h>
#include <linux/font.h>
#include <linux/bitops.h>
#include <linux/notifier.h>
#include <linux/device.h>
#include <linux/io.h>
#include <linux/uaccess.h>
#include <linux/kdb.h>
#include <linux/ctype.h>
#include <linux/bsearch.h>
#include <linux/gcd.h>

#define MAX_NR_CON_DRIVER 16

#define CON_DRIVER_FLAG_MODULE 1
#define CON_DRIVER_FLAG_INIT   2
#define CON_DRIVER_FLAG_ATTR   4
#define CON_DRIVER_FLAG_ZOMBIE 8

struct con_driver {
	const struct consw *con;
	const char *desc;
	struct device *dev;
	int node;
	int first;
	int last;
	int flag;
};

static struct con_driver registered_con_driver[MAX_NR_CON_DRIVER];
const struct consw *conswitchp;

/*
 * Here is the default bell parameters: 750HZ, 1/8th of a second
 */
#define DEFAULT_BELL_PITCH	750
#define DEFAULT_BELL_DURATION	(HZ/8)
#define DEFAULT_CURSOR_BLINK_MS	200

struct vc vc_cons [MAX_NR_CONSOLES];

#ifndef VT_SINGLE_DRIVER
static const struct consw *con_driver_map[MAX_NR_CONSOLES];
#endif

static int con_open(struct tty_struct *, struct file *);
static void vc_init(struct vc_data *vc, unsigned int rows,
		    unsigned int cols, int do_clear);
static void gotoxy(struct vc_data *vc, int new_x, int new_y);
static void save_cur(struct vc_data *vc);
static void reset_terminal(struct vc_data *vc, int do_clear);
static void con_flush_chars(struct tty_struct *tty);
static int set_vesa_blanking(char __user *p);
static void set_cursor(struct vc_data *vc);
static void hide_cursor(struct vc_data *vc);
static void console_callback(struct work_struct *ignored);
static void con_driver_unregister_callback(struct work_struct *ignored);
static void blank_screen_t(struct timer_list *unused);
static void set_palette(struct vc_data *vc);
static void unblank_screen(void);

#define vt_get_kmsg_redirect() vt_kmsg_redirect(-1)

int default_utf8 = true;
module_param(default_utf8, int, S_IRUGO | S_IWUSR);
int global_cursor_default = -1;
module_param(global_cursor_default, int, S_IRUGO | S_IWUSR);

static int cur_default = CUR_UNDERLINE;
module_param(cur_default, int, S_IRUGO | S_IWUSR);

/*
 * ignore_poke: don't unblank the screen when things are typed.  This is
 * mainly for the privacy of braille terminal users.
 */
static int ignore_poke;

int do_poke_blanked_console;
int console_blanked;

static int vesa_blank_mode; /* 0:none 1:suspendV 2:suspendH 3:powerdown */
static int vesa_off_interval;
static int blankinterval;
core_param(consoleblank, blankinterval, int, 0444);

static DECLARE_WORK(console_work, console_callback);
static DECLARE_WORK(con_driver_unregister_work, con_driver_unregister_callback);

/*
 * fg_console is the current virtual console,
 * last_console is the last used one,
 * want_console is the console we want to switch to,
 * saved_* variants are for save/restore around kernel debugger enter/leave
 */
int fg_console;
int last_console;
int want_console = -1;
static int saved_fg_console;
static int saved_last_console;
static int saved_want_console;
static int saved_vc_mode;
static int saved_console_blanked;

/*
 * For each existing display, we have a pointer to console currently visible
 * on that display, allowing consoles other than fg_console to be refreshed
 * appropriately. Unless the low-level driver supplies its own display_fg
 * variable, we use this one for the "master display".
 */
static struct vc_data *master_display_fg;

/*
 * Unfortunately, we need to delay tty echo when we're currently writing to the
 * console since the code is (and always was) not re-entrant, so we schedule
 * all flip requests to process context with schedule-task() and run it from
 * console_callback().
 */

/*
 * For the same reason, we defer scrollback to the console callback.
 */
static int scrollback_delta;

/*
 * Hook so that the power management routines can (un)blank
 * the console on our behalf.
 */
int (*console_blank_hook)(int);

static DEFINE_TIMER(console_timer, blank_screen_t);
static int blank_state;
static int blank_timer_expired;
enum {
	blank_off = 0,
	blank_normal_wait,
	blank_vesa_wait,
};

/*
 * /sys/class/tty/tty0/
 *
 * the attribute 'active' contains the name of the current vc
 * console and it supports poll() to detect vc switches
 */
static struct device *tty0dev;

/*
 * Notifier list for console events.
 */
static ATOMIC_NOTIFIER_HEAD(vt_notifier_list);

int register_vt_notifier(struct notifier_block *nb)
{
	return atomic_notifier_chain_register(&vt_notifier_list, nb);
}
EXPORT_SYMBOL_GPL(register_vt_notifier);

int unregister_vt_notifier(struct notifier_block *nb)
{
	return atomic_notifier_chain_unregister(&vt_notifier_list, nb);
}
EXPORT_SYMBOL_GPL(unregister_vt_notifier);

static void notify_write(struct vc_data *vc, unsigned int unicode)
{
	struct vt_notifier_param param = { .vc = vc, .c = unicode };
	atomic_notifier_call_chain(&vt_notifier_list, VT_WRITE, &param);
}

static void notify_update(struct vc_data *vc)
{
	struct vt_notifier_param param = { .vc = vc };
	atomic_notifier_call_chain(&vt_notifier_list, VT_UPDATE, &param);
}
/*
 *	Low-Level Functions
 */

static inline bool con_is_fg(const struct vc_data *vc)
{
	return vc->vc_num == fg_console;
}

static inline bool con_should_update(const struct vc_data *vc)
{
	return con_is_visible(vc) && !console_blanked;
}

static inline unsigned short *screenpos(const struct vc_data *vc, int offset,
		bool viewed)
{
	unsigned short *p;
	
	if (!viewed)
		p = (unsigned short *)(vc->vc_origin + offset);
	else if (!vc->vc_sw->con_screen_pos)
		p = (unsigned short *)(vc->vc_visible_origin + offset);
	else
		p = vc->vc_sw->con_screen_pos(vc, offset);
	return p;
}

/* Called  from the keyboard irq path.. */
static inline void scrolldelta(int lines)
{
	/* FIXME */
	/* scrolldelta needs some kind of consistency lock, but the BKL was
	   and still is not protecting versus the scheduled back end */
	scrollback_delta += lines;
	schedule_console_callback();
}

void schedule_console_callback(void)
{
	schedule_work(&console_work);
}

/*
 * Code to manage unicode-based screen buffers
 */

/*
 * Our screen buffer is preceded by an array of line pointers so that
 * scrolling only implies some pointer shuffling.
 */

static u32 **vc_uniscr_alloc(unsigned int cols, unsigned int rows)
{
	u32 **uni_lines;
	void *p;
	unsigned int memsize, i, col_size = cols * sizeof(**uni_lines);

	/* allocate everything in one go */
	memsize = col_size * rows;
	memsize += rows * sizeof(*uni_lines);
	uni_lines = vzalloc(memsize);
	if (!uni_lines)
		return NULL;

	/* initial line pointers */
	p = uni_lines + rows;
	for (i = 0; i < rows; i++) {
		uni_lines[i] = p;
		p += col_size;
	}

	return uni_lines;
}

static void vc_uniscr_free(u32 **uni_lines)
{
	vfree(uni_lines);
}

static void vc_uniscr_set(struct vc_data *vc, u32 **new_uni_lines)
{
	vc_uniscr_free(vc->vc_uni_lines);
	vc->vc_uni_lines = new_uni_lines;
}

static void vc_uniscr_putc(struct vc_data *vc, u32 uc)
{
	if (vc->vc_uni_lines)
		vc->vc_uni_lines[vc->state.y][vc->state.x] = uc;
}

static void vc_uniscr_insert(struct vc_data *vc, unsigned int nr)
{
	if (vc->vc_uni_lines) {
		u32 *ln = vc->vc_uni_lines[vc->state.y];
		unsigned int x = vc->state.x, cols = vc->vc_cols;

		memmove(&ln[x + nr], &ln[x], (cols - x - nr) * sizeof(*ln));
		memset32(&ln[x], ' ', nr);
	}
}

static void vc_uniscr_delete(struct vc_data *vc, unsigned int nr)
{
	if (vc->vc_uni_lines) {
		u32 *ln = vc->vc_uni_lines[vc->state.y];
		unsigned int x = vc->state.x, cols = vc->vc_cols;

		memcpy(&ln[x], &ln[x + nr], (cols - x - nr) * sizeof(*ln));
		memset32(&ln[cols - nr], ' ', nr);
	}
}

static void vc_uniscr_clear_line(struct vc_data *vc, unsigned int x,
				 unsigned int nr)
{
	if (vc->vc_uni_lines)
		memset32(&vc->vc_uni_lines[vc->state.y][x], ' ', nr);
}

static void vc_uniscr_clear_lines(struct vc_data *vc, unsigned int y,
				  unsigned int nr)
{
	if (vc->vc_uni_lines)
		while (nr--)
			memset32(vc->vc_uni_lines[y++], ' ', vc->vc_cols);
}

/* juggling array rotation algorithm (complexity O(N), size complexity O(1)) */
static void juggle_array(u32 **array, unsigned int size, unsigned int nr)
{
	unsigned int gcd_idx;

	for (gcd_idx = 0; gcd_idx < gcd(nr, size); gcd_idx++) {
		u32 *gcd_idx_val = array[gcd_idx];
		unsigned int dst_idx = gcd_idx;

		while (1) {
			unsigned int src_idx = (dst_idx + nr) % size;
			if (src_idx == gcd_idx)
				break;

			array[dst_idx] = array[src_idx];
			dst_idx = src_idx;
		}

		array[dst_idx] = gcd_idx_val;
	}
}

static void vc_uniscr_scroll(struct vc_data *vc, unsigned int top,
			     unsigned int bottom, enum con_scroll dir,
			     unsigned int nr)
{
	u32 **uni_lines = vc->vc_uni_lines;
	unsigned int size = bottom - top;

	if (!uni_lines)
		return;

	if (dir == SM_DOWN) {
		juggle_array(&uni_lines[top], size, size - nr);
		vc_uniscr_clear_lines(vc, top, nr);
	} else {
		juggle_array(&uni_lines[top], size, nr);
		vc_uniscr_clear_lines(vc, bottom - nr, nr);
	}
}

static void vc_uniscr_copy_area(u32 **dst_lines,
				unsigned int dst_cols,
				unsigned int dst_rows,
				u32 **src_lines,
				unsigned int src_cols,
				unsigned int src_top_row,
				unsigned int src_bot_row)
{
	unsigned int dst_row = 0;

	if (!dst_lines)
		return;

	while (src_top_row < src_bot_row) {
		u32 *src_line = src_lines[src_top_row];
		u32 *dst_line = dst_lines[dst_row];

		memcpy(dst_line, src_line, src_cols * sizeof(*src_line));
		if (dst_cols - src_cols)
			memset32(dst_line + src_cols, ' ', dst_cols - src_cols);
		src_top_row++;
		dst_row++;
	}
	while (dst_row < dst_rows) {
		u32 *dst_line = dst_lines[dst_row];

		memset32(dst_line, ' ', dst_cols);
		dst_row++;
	}
}

/*
 * Called from vcs_read() to make sure unicode screen retrieval is possible.
 * This will initialize the unicode screen buffer if not already done.
 * This returns 0 if OK, or a negative error code otherwise.
 * In particular, -ENODATA is returned if the console is not in UTF-8 mode.
 */
int vc_uniscr_check(struct vc_data *vc)
{
	u32 **uni_lines;
	unsigned short *p;
	int x, y, mask;

	WARN_CONSOLE_UNLOCKED();

	if (!vc->vc_utf)
		return -ENODATA;

	if (vc->vc_uni_lines)
		return 0;

	uni_lines = vc_uniscr_alloc(vc->vc_cols, vc->vc_rows);
	if (!uni_lines)
		return -ENOMEM;

	/*
	 * Let's populate it initially with (imperfect) reverse translation.
	 * This is the next best thing we can do short of having it enabled
	 * from the start even when no users rely on this functionality. True
	 * unicode content will be available after a complete screen refresh.
	 */
	p = (unsigned short *)vc->vc_origin;
	mask = vc->vc_hi_font_mask | 0xff;
	for (y = 0; y < vc->vc_rows; y++) {
		u32 *line = uni_lines[y];
		for (x = 0; x < vc->vc_cols; x++) {
			u16 glyph = scr_readw(p++) & mask;
			line[x] = inverse_translate(vc, glyph, true);
		}
	}

	vc->vc_uni_lines = uni_lines;

	return 0;
}

/*
 * Called from vcs_read() to get the unicode data from the screen.
 * This must be preceded by a successful call to vc_uniscr_check() once
 * the console lock has been taken.
 */
void vc_uniscr_copy_line(const struct vc_data *vc, void *dest, bool viewed,
			 unsigned int row, unsigned int col, unsigned int nr)
{
	u32 **uni_lines = vc->vc_uni_lines;
	int offset = row * vc->vc_size_row + col * 2;
	unsigned long pos;

	if (WARN_ON_ONCE(!uni_lines))
		return;

	pos = (unsigned long)screenpos(vc, offset, viewed);
	if (pos >= vc->vc_origin && pos < vc->vc_scr_end) {
		/*
		 * Desired position falls in the main screen buffer.
		 * However the actual row/col might be different if
		 * scrollback is active.
		 */
		row = (pos - vc->vc_origin) / vc->vc_size_row;
		col = ((pos - vc->vc_origin) % vc->vc_size_row) / 2;
		memcpy(dest, &uni_lines[row][col], nr * sizeof(u32));
	} else {
		/*
		 * Scrollback is active. For now let's simply backtranslate
		 * the screen glyphs until the unicode screen buffer does
		 * synchronize with console display drivers for a scrollback
		 * buffer of its own.
		 */
		u16 *p = (u16 *)pos;
		int mask = vc->vc_hi_font_mask | 0xff;
		u32 *uni_buf = dest;
		while (nr--) {
			u16 glyph = scr_readw(p++) & mask;
			*uni_buf++ = inverse_translate(vc, glyph, true);
		}
	}
}

static void con_scroll(struct vc_data *vc, unsigned int top,
		       unsigned int bottom, enum con_scroll dir,
		       unsigned int nr)
{
	unsigned int rows = bottom - top;
	u16 *clear, *dst, *src;

	if (top + nr >= bottom)
		nr = rows - 1;
	if (bottom > vc->vc_rows || top >= bottom || nr < 1)
		return;

	vc_uniscr_scroll(vc, top, bottom, dir, nr);
	if (con_is_visible(vc) &&
			vc->vc_sw->con_scroll(vc, top, bottom, dir, nr))
		return;

	src = clear = (u16 *)(vc->vc_origin + vc->vc_size_row * top);
	dst = (u16 *)(vc->vc_origin + vc->vc_size_row * (top + nr));

	if (dir == SM_UP) {
		clear = src + (rows - nr) * vc->vc_cols;
		swap(src, dst);
	}
	scr_memmovew(dst, src, (rows - nr) * vc->vc_size_row);
	scr_memsetw(clear, vc->vc_video_erase_char, vc->vc_size_row * nr);
}

static void do_update_region(struct vc_data *vc, unsigned long start, int count)
{
	unsigned int xx, yy, offset;
	u16 *p;

	p = (u16 *) start;
	if (!vc->vc_sw->con_getxy) {
		offset = (start - vc->vc_origin) / 2;
		xx = offset % vc->vc_cols;
		yy = offset / vc->vc_cols;
	} else {
		int nxx, nyy;
		start = vc->vc_sw->con_getxy(vc, start, &nxx, &nyy);
		xx = nxx; yy = nyy;
	}
	for(;;) {
		u16 attrib = scr_readw(p) & 0xff00;
		int startx = xx;
		u16 *q = p;
		while (xx < vc->vc_cols && count) {
			if (attrib != (scr_readw(p) & 0xff00)) {
				if (p > q)
					vc->vc_sw->con_putcs(vc, q, p-q, yy, startx);
				startx = xx;
				q = p;
				attrib = scr_readw(p) & 0xff00;
			}
			p++;
			xx++;
			count--;
		}
		if (p > q)
			vc->vc_sw->con_putcs(vc, q, p-q, yy, startx);
		if (!count)
			break;
		xx = 0;
		yy++;
		if (vc->vc_sw->con_getxy) {
			p = (u16 *)start;
			start = vc->vc_sw->con_getxy(vc, start, NULL, NULL);
		}
	}
}

void update_region(struct vc_data *vc, unsigned long start, int count)
{
	WARN_CONSOLE_UNLOCKED();

	if (con_should_update(vc)) {
		hide_cursor(vc);
		do_update_region(vc, start, count);
		set_cursor(vc);
	}
}

/* Structure of attributes is hardware-dependent */

static u8 build_attr(struct vc_data *vc, u8 _color,
		enum vc_intensity _intensity, bool _blink, bool _underline,
		bool _reverse, bool _italic)
{
	if (vc->vc_sw->con_build_attr)
		return vc->vc_sw->con_build_attr(vc, _color, _intensity,
		       _blink, _underline, _reverse, _italic);

/*
 * ++roman: I completely changed the attribute format for monochrome
 * mode (!can_do_color). The formerly used MDA (monochrome display
 * adapter) format didn't allow the combination of certain effects.
 * Now the attribute is just a bit vector:
 *  Bit 0..1: intensity (0..2)
 *  Bit 2   : underline
 *  Bit 3   : reverse
 *  Bit 7   : blink
 */
	{
	u8 a = _color;
	if (!vc->vc_can_do_color)
		return _intensity |
		       (_italic    << 1) |
		       (_underline << 2) |
		       (_reverse   << 3) |
		       (_blink     << 7);
	if (_italic)
		a = (a & 0xF0) | vc->vc_itcolor;
	else if (_underline)
		a = (a & 0xf0) | vc->vc_ulcolor;
	else if (_intensity == VCI_HALF_BRIGHT)
		a = (a & 0xf0) | vc->vc_halfcolor;
	if (_reverse)
		a = (a & 0x88) | (((a >> 4) | (a << 4)) & 0x77);
	if (_blink)
		a ^= 0x80;
	if (_intensity == VCI_BOLD)
		a ^= 0x08;
	if (vc->vc_hi_font_mask == 0x100)
		a <<= 1;
	return a;
	}
}

static void update_attr(struct vc_data *vc)
{
	vc->vc_attr = build_attr(vc, vc->state.color, vc->state.intensity,
	              vc->state.blink, vc->state.underline,
	              vc->state.reverse ^ vc->vc_decscnm, vc->state.italic);
	vc->vc_video_erase_char = ' ' | (build_attr(vc, vc->state.color,
				VCI_NORMAL, vc->state.blink, false,
				vc->vc_decscnm, false) << 8);
}

/* Note: inverting the screen twice should revert to the original state */
void invert_screen(struct vc_data *vc, int offset, int count, bool viewed)
{
	unsigned short *p;

	WARN_CONSOLE_UNLOCKED();

	count /= 2;
	p = screenpos(vc, offset, viewed);
	if (vc->vc_sw->con_invert_region) {
		vc->vc_sw->con_invert_region(vc, p, count);
	} else {
		u16 *q = p;
		int cnt = count;
		u16 a;

		if (!vc->vc_can_do_color) {
			while (cnt--) {
			    a = scr_readw(q);
			    a ^= 0x0800;
			    scr_writew(a, q);
			    q++;
			}
		} else if (vc->vc_hi_font_mask == 0x100) {
			while (cnt--) {
				a = scr_readw(q);
				a = (a & 0x11ff) |
				   ((a & 0xe000) >> 4) |
				   ((a & 0x0e00) << 4);
				scr_writew(a, q);
				q++;
			}
		} else {
			while (cnt--) {
				a = scr_readw(q);
				a = (a & 0x88ff) |
				   ((a & 0x7000) >> 4) |
				   ((a & 0x0700) << 4);
				scr_writew(a, q);
				q++;
			}
		}
	}

	if (con_should_update(vc))
		do_update_region(vc, (unsigned long) p, count);
	notify_update(vc);
}

/* used by selection: complement pointer position */
void complement_pos(struct vc_data *vc, int offset)
{
	static int old_offset = -1;
	static unsigned short old;
	static unsigned short oldx, oldy;

	WARN_CONSOLE_UNLOCKED();

	if (old_offset != -1 && old_offset >= 0 &&
	    old_offset < vc->vc_screenbuf_size) {
		scr_writew(old, screenpos(vc, old_offset, true));
		if (con_should_update(vc))
			vc->vc_sw->con_putc(vc, old, oldy, oldx);
		notify_update(vc);
	}

	old_offset = offset;

	if (offset != -1 && offset >= 0 &&
	    offset < vc->vc_screenbuf_size) {
		unsigned short new;
		unsigned short *p;
		p = screenpos(vc, offset, true);
		old = scr_readw(p);
		new = old ^ vc->vc_complement_mask;
		scr_writew(new, p);
		if (con_should_update(vc)) {
			oldx = (offset >> 1) % vc->vc_cols;
			oldy = (offset >> 1) / vc->vc_cols;
			vc->vc_sw->con_putc(vc, new, oldy, oldx);
		}
		notify_update(vc);
	}
}

static void insert_char(struct vc_data *vc, unsigned int nr)
{
	unsigned short *p = (unsigned short *) vc->vc_pos;

	vc_uniscr_insert(vc, nr);
	scr_memmovew(p + nr, p, (vc->vc_cols - vc->state.x - nr) * 2);
	scr_memsetw(p, vc->vc_video_erase_char, nr * 2);
	vc->vc_need_wrap = 0;
	if (con_should_update(vc))
		do_update_region(vc, (unsigned long) p,
			vc->vc_cols - vc->state.x);
}

static void delete_char(struct vc_data *vc, unsigned int nr)
{
	unsigned short *p = (unsigned short *) vc->vc_pos;

	vc_uniscr_delete(vc, nr);
	scr_memmovew(p, p + nr, (vc->vc_cols - vc->state.x - nr) * 2);
	scr_memsetw(p + vc->vc_cols - vc->state.x - nr, vc->vc_video_erase_char,
			nr * 2);
	vc->vc_need_wrap = 0;
	if (con_should_update(vc))
		do_update_region(vc, (unsigned long) p,
			vc->vc_cols - vc->state.x);
}

static int softcursor_original = -1;

static void add_softcursor(struct vc_data *vc)
{
	int i = scr_readw((u16 *) vc->vc_pos);
	u32 type = vc->vc_cursor_type;

	if (!(type & CUR_SW))
		return;
	if (softcursor_original != -1)
		return;
	softcursor_original = i;
	i |= CUR_SET(type);
	i ^= CUR_CHANGE(type);
	if ((type & CUR_ALWAYS_BG) &&
			(softcursor_original & CUR_BG) == (i & CUR_BG))
		i ^= CUR_BG;
	if ((type & CUR_INVERT_FG_BG) && (i & CUR_FG) == ((i & CUR_BG) >> 4))
		i ^= CUR_FG;
	scr_writew(i, (u16 *)vc->vc_pos);
	if (con_should_update(vc))
		vc->vc_sw->con_putc(vc, i, vc->state.y, vc->state.x);
}

static void hide_softcursor(struct vc_data *vc)
{
	if (softcursor_original != -1) {
		scr_writew(softcursor_original, (u16 *)vc->vc_pos);
		if (con_should_update(vc))
			vc->vc_sw->con_putc(vc, softcursor_original,
					vc->state.y, vc->state.x);
		softcursor_original = -1;
	}
}

static void hide_cursor(struct vc_data *vc)
{
	if (vc_is_sel(vc))
		clear_selection();

	vc->vc_sw->con_cursor(vc, CM_ERASE);
	hide_softcursor(vc);
}

static void set_cursor(struct vc_data *vc)
{
	if (!con_is_fg(vc) || console_blanked || vc->vc_mode == KD_GRAPHICS)
		return;
	if (vc->vc_deccm) {
		if (vc_is_sel(vc))
			clear_selection();
		add_softcursor(vc);
		if (CUR_SIZE(vc->vc_cursor_type) != CUR_NONE)
			vc->vc_sw->con_cursor(vc, CM_DRAW);
	} else
		hide_cursor(vc);
}

static void set_origin(struct vc_data *vc)
{
	WARN_CONSOLE_UNLOCKED();

	if (!con_is_visible(vc) ||
	    !vc->vc_sw->con_set_origin ||
	    !vc->vc_sw->con_set_origin(vc))
		vc->vc_origin = (unsigned long)vc->vc_screenbuf;
	vc->vc_visible_origin = vc->vc_origin;
	vc->vc_scr_end = vc->vc_origin + vc->vc_screenbuf_size;
	vc->vc_pos = vc->vc_origin + vc->vc_size_row * vc->state.y +
		2 * vc->state.x;
}

static void save_screen(struct vc_data *vc)
{
	WARN_CONSOLE_UNLOCKED();

	if (vc->vc_sw->con_save_screen)
		vc->vc_sw->con_save_screen(vc);
}

static void flush_scrollback(struct vc_data *vc)
{
	WARN_CONSOLE_UNLOCKED();

	set_origin(vc);
	if (vc->vc_sw->con_flush_scrollback) {
		vc->vc_sw->con_flush_scrollback(vc);
	} else if (con_is_visible(vc)) {
		/*
		 * When no con_flush_scrollback method is provided then the
		 * legacy way for flushing the scrollback buffer is to use
		 * a side effect of the con_switch method. We do it only on
		 * the foreground console as background consoles have no
		 * scrollback buffers in that case and we obviously don't
		 * want to switch to them.
		 */
		hide_cursor(vc);
		vc->vc_sw->con_switch(vc);
		set_cursor(vc);
	}
}

/*
 *	Redrawing of screen
 */

void clear_buffer_attributes(struct vc_data *vc)
{
	unsigned short *p = (unsigned short *)vc->vc_origin;
	int count = vc->vc_screenbuf_size / 2;
	int mask = vc->vc_hi_font_mask | 0xff;

	for (; count > 0; count--, p++) {
		scr_writew((scr_readw(p)&mask) | (vc->vc_video_erase_char & ~mask), p);
	}
}

void redraw_screen(struct vc_data *vc, int is_switch)
{
	int redraw = 0;

	WARN_CONSOLE_UNLOCKED();

	if (!vc) {
		/* strange ... */
		/* printk("redraw_screen: tty %d not allocated ??\n", new_console+1); */
		return;
	}

	if (is_switch) {
		struct vc_data *old_vc = vc_cons[fg_console].d;
		if (old_vc == vc)
			return;
		if (!con_is_visible(vc))
			redraw = 1;
		*vc->vc_display_fg = vc;
		fg_console = vc->vc_num;
		hide_cursor(old_vc);
		if (!con_is_visible(old_vc)) {
			save_screen(old_vc);
			set_origin(old_vc);
		}
		if (tty0dev)
			sysfs_notify(&tty0dev->kobj, NULL, "active");
	} else {
		hide_cursor(vc);
		redraw = 1;
	}

	if (redraw) {
		int update;
		int old_was_color = vc->vc_can_do_color;

		set_origin(vc);
		update = vc->vc_sw->con_switch(vc);
		set_palette(vc);
		/*
		 * If console changed from mono<->color, the best we can do
		 * is to clear the buffer attributes. As it currently stands,
		 * rebuilding new attributes from the old buffer is not doable
		 * without overly complex code.
		 */
		if (old_was_color != vc->vc_can_do_color) {
			update_attr(vc);
			clear_buffer_attributes(vc);
		}

		if (update && vc->vc_mode != KD_GRAPHICS)
			do_update_region(vc, vc->vc_origin, vc->vc_screenbuf_size / 2);
	}
	set_cursor(vc);
	if (is_switch) {
		vt_set_leds_compute_shiftstate();
		notify_update(vc);
	}
}

/*
 *	Allocation, freeing and resizing of VTs.
 */

int vc_cons_allocated(unsigned int i)
{
	return (i < MAX_NR_CONSOLES && vc_cons[i].d);
}

static void visual_init(struct vc_data *vc, int num, int init)
{
	/* ++Geert: vc->vc_sw->con_init determines console size */
	if (vc->vc_sw)
		module_put(vc->vc_sw->owner);
	vc->vc_sw = conswitchp;
#ifndef VT_SINGLE_DRIVER
	if (con_driver_map[num])
		vc->vc_sw = con_driver_map[num];
#endif
	__module_get(vc->vc_sw->owner);
	vc->vc_num = num;
	vc->vc_display_fg = &master_display_fg;
	if (vc->uni_pagedict_loc)
		con_free_unimap(vc);
	vc->uni_pagedict_loc = &vc->uni_pagedict;
	vc->uni_pagedict = NULL;
	vc->vc_hi_font_mask = 0;
	vc->vc_complement_mask = 0;
	vc->vc_can_do_color = 0;
	vc->vc_cur_blink_ms = DEFAULT_CURSOR_BLINK_MS;
	vc->vc_sw->con_init(vc, init);
	if (!vc->vc_complement_mask)
		vc->vc_complement_mask = vc->vc_can_do_color ? 0x7700 : 0x0800;
	vc->vc_s_complement_mask = vc->vc_complement_mask;
	vc->vc_size_row = vc->vc_cols << 1;
	vc->vc_screenbuf_size = vc->vc_rows * vc->vc_size_row;
}


static void visual_deinit(struct vc_data *vc)
{
	vc->vc_sw->con_deinit(vc);
	module_put(vc->vc_sw->owner);
}

static void vc_port_destruct(struct tty_port *port)
{
	struct vc_data *vc = container_of(port, struct vc_data, port);

	kfree(vc);
}

static const struct tty_port_operations vc_port_ops = {
	.destruct = vc_port_destruct,
};

/*
 * Change # of rows and columns (0 means unchanged/the size of fg_console)
 * [this is to be used together with some user program
 * like resize that changes the hardware videomode]
 */
#define VC_MAXCOL (32767)
#define VC_MAXROW (32767)

int vc_allocate(unsigned int currcons)	/* return 0 on success */
{
	struct vt_notifier_param param;
	struct vc_data *vc;
	int err;

	WARN_CONSOLE_UNLOCKED();

	if (currcons >= MAX_NR_CONSOLES)
		return -ENXIO;

	if (vc_cons[currcons].d)
		return 0;

	/* due to the granularity of kmalloc, we waste some memory here */
	/* the alloc is done in two steps, to optimize the common situation
	   of a 25x80 console (structsize=216, screenbuf_size=4000) */
	/* although the numbers above are not valid since long ago, the
	   point is still up-to-date and the comment still has its value
	   even if only as a historical artifact.  --mj, July 1998 */
	param.vc = vc = kzalloc(sizeof(struct vc_data), GFP_KERNEL);
	if (!vc)
		return -ENOMEM;

	vc_cons[currcons].d = vc;
	tty_port_init(&vc->port);
	vc->port.ops = &vc_port_ops;
	INIT_WORK(&vc_cons[currcons].SAK_work, vc_SAK);

	visual_init(vc, currcons, 1);

	if (!*vc->uni_pagedict_loc)
		con_set_default_unimap(vc);

	err = -EINVAL;
	if (vc->vc_cols > VC_MAXCOL || vc->vc_rows > VC_MAXROW ||
	    vc->vc_screenbuf_size > KMALLOC_MAX_SIZE || !vc->vc_screenbuf_size)
		goto err_free;
	err = -ENOMEM;
	vc->vc_screenbuf = kzalloc(vc->vc_screenbuf_size, GFP_KERNEL);
	if (!vc->vc_screenbuf)
		goto err_free;

	/* If no drivers have overridden us and the user didn't pass a
	   boot option, default to displaying the cursor */
	if (global_cursor_default == -1)
		global_cursor_default = 1;

	vc_init(vc, vc->vc_rows, vc->vc_cols, 1);
	vcs_make_sysfs(currcons);
	atomic_notifier_call_chain(&vt_notifier_list, VT_ALLOCATE, &param);

	return 0;
err_free:
	visual_deinit(vc);
	kfree(vc);
	vc_cons[currcons].d = NULL;
	return err;
}

static inline int resize_screen(struct vc_data *vc, int width, int height,
				int user)
{
	/* Resizes the resolution of the display adapater */
	int err = 0;

	if (vc->vc_sw->con_resize)
		err = vc->vc_sw->con_resize(vc, width, height, user);

	return err;
}

/**
 *	vc_do_resize	-	resizing method for the tty
 *	@tty: tty being resized
 *	@vc: virtual console private data
 *	@cols: columns
 *	@lines: lines
 *
 *	Resize a virtual console, clipping according to the actual constraints.
 *	If the caller passes a tty structure then update the termios winsize
 *	information and perform any necessary signal handling.
 *
 *	Caller must hold the console semaphore. Takes the termios rwsem and
 *	ctrl.lock of the tty IFF a tty is passed.
 */

static int vc_do_resize(struct tty_struct *tty, struct vc_data *vc,
				unsigned int cols, unsigned int lines)
{
	unsigned long old_origin, new_origin, new_scr_end, rlth, rrem, err = 0;
	unsigned long end;
	unsigned int old_rows, old_row_size, first_copied_row;
	unsigned int new_cols, new_rows, new_row_size, new_screen_size;
	unsigned int user;
	unsigned short *oldscreen, *newscreen;
	u32 **new_uniscr = NULL;

	WARN_CONSOLE_UNLOCKED();

	if (!vc)
		return -ENXIO;

	user = vc->vc_resize_user;
	vc->vc_resize_user = 0;

	if (cols > VC_MAXCOL || lines > VC_MAXROW)
		return -EINVAL;

	new_cols = (cols ? cols : vc->vc_cols);
	new_rows = (lines ? lines : vc->vc_rows);
	new_row_size = new_cols << 1;
	new_screen_size = new_row_size * new_rows;

	if (new_cols == vc->vc_cols && new_rows == vc->vc_rows) {
		/*
		 * This function is being called here to cover the case
		 * where the userspace calls the FBIOPUT_VSCREENINFO twice,
		 * passing the same fb_var_screeninfo containing the fields
		 * yres/xres equal to a number non-multiple of vc_font.height
		 * and yres_virtual/xres_virtual equal to number lesser than the
		 * vc_font.height and yres/xres.
		 * In the second call, the struct fb_var_screeninfo isn't
		 * being modified by the underlying driver because of the
		 * if above, and this causes the fbcon_display->vrows to become
		 * negative and it eventually leads to out-of-bound
		 * access by the imageblit function.
		 * To give the correct values to the struct and to not have
		 * to deal with possible errors from the code below, we call
		 * the resize_screen here as well.
		 */
		return resize_screen(vc, new_cols, new_rows, user);
	}

	if (new_screen_size > KMALLOC_MAX_SIZE || !new_screen_size)
		return -EINVAL;
	newscreen = kzalloc(new_screen_size, GFP_USER);
	if (!newscreen)
		return -ENOMEM;

	if (vc->vc_uni_lines) {
		new_uniscr = vc_uniscr_alloc(new_cols, new_rows);
		if (!new_uniscr) {
			kfree(newscreen);
			return -ENOMEM;
		}
	}

	if (vc_is_sel(vc))
		clear_selection();

	old_rows = vc->vc_rows;
	old_row_size = vc->vc_size_row;

	err = resize_screen(vc, new_cols, new_rows, user);
	if (err) {
		kfree(newscreen);
		vc_uniscr_free(new_uniscr);
		return err;
	}

	vc->vc_rows = new_rows;
	vc->vc_cols = new_cols;
	vc->vc_size_row = new_row_size;
	vc->vc_screenbuf_size = new_screen_size;

	rlth = min(old_row_size, new_row_size);
	rrem = new_row_size - rlth;
	old_origin = vc->vc_origin;
	new_origin = (long) newscreen;
	new_scr_end = new_origin + new_screen_size;

	if (vc->state.y > new_rows) {
		if (old_rows - vc->state.y < new_rows) {
			/*
			 * Cursor near the bottom, copy contents from the
			 * bottom of buffer
			 */
			first_copied_row = (old_rows - new_rows);
		} else {
			/*
			 * Cursor is in no man's land, copy 1/2 screenful
			 * from the top and bottom of cursor position
			 */
			first_copied_row = (vc->state.y - new_rows/2);
		}
		old_origin += first_copied_row * old_row_size;
	} else
		first_copied_row = 0;
	end = old_origin + old_row_size * min(old_rows, new_rows);

	vc_uniscr_copy_area(new_uniscr, new_cols, new_rows,
			    vc->vc_uni_lines, rlth/2, first_copied_row,
			    min(old_rows, new_rows));
	vc_uniscr_set(vc, new_uniscr);

	update_attr(vc);

	while (old_origin < end) {
		scr_memcpyw((unsigned short *) new_origin,
			    (unsigned short *) old_origin, rlth);
		if (rrem)
			scr_memsetw((void *)(new_origin + rlth),
				    vc->vc_video_erase_char, rrem);
		old_origin += old_row_size;
		new_origin += new_row_size;
	}
	if (new_scr_end > new_origin)
		scr_memsetw((void *)new_origin, vc->vc_video_erase_char,
			    new_scr_end - new_origin);
	oldscreen = vc->vc_screenbuf;
	vc->vc_screenbuf = newscreen;
	vc->vc_screenbuf_size = new_screen_size;
	set_origin(vc);
	kfree(oldscreen);

	/* do part of a reset_terminal() */
	vc->vc_top = 0;
	vc->vc_bottom = vc->vc_rows;
	gotoxy(vc, vc->state.x, vc->state.y);
	save_cur(vc);

	if (tty) {
		/* Rewrite the requested winsize data with the actual
		   resulting sizes */
		struct winsize ws;
		memset(&ws, 0, sizeof(ws));
		ws.ws_row = vc->vc_rows;
		ws.ws_col = vc->vc_cols;
		ws.ws_ypixel = vc->vc_scan_lines;
		tty_do_resize(tty, &ws);
	}

	if (con_is_visible(vc))
		update_screen(vc);
	vt_event_post(VT_EVENT_RESIZE, vc->vc_num, vc->vc_num);
	notify_update(vc);
	return err;
}

/**
 *	vc_resize		-	resize a VT
 *	@vc: virtual console
 *	@cols: columns
 *	@rows: rows
 *
 *	Resize a virtual console as seen from the console end of things. We
 *	use the common vc_do_resize methods to update the structures. The
 *	caller must hold the console sem to protect console internals and
 *	vc->port.tty
 */

int vc_resize(struct vc_data *vc, unsigned int cols, unsigned int rows)
{
	return vc_do_resize(vc->port.tty, vc, cols, rows);
}

/**
 *	vt_resize		-	resize a VT
 *	@tty: tty to resize
 *	@ws: winsize attributes
 *
 *	Resize a virtual terminal. This is called by the tty layer as we
 *	register our own handler for resizing. The mutual helper does all
 *	the actual work.
 *
 *	Takes the console sem and the called methods then take the tty
 *	termios_rwsem and the tty ctrl.lock in that order.
 */
static int vt_resize(struct tty_struct *tty, struct winsize *ws)
{
	struct vc_data *vc = tty->driver_data;
	int ret;

	console_lock();
	ret = vc_do_resize(tty, vc, ws->ws_col, ws->ws_row);
	console_unlock();
	return ret;
}

struct vc_data *vc_deallocate(unsigned int currcons)
{
	struct vc_data *vc = NULL;

	WARN_CONSOLE_UNLOCKED();

	if (vc_cons_allocated(currcons)) {
		struct vt_notifier_param param;

		param.vc = vc = vc_cons[currcons].d;
		atomic_notifier_call_chain(&vt_notifier_list, VT_DEALLOCATE, &param);
		vcs_remove_sysfs(currcons);
		visual_deinit(vc);
		con_free_unimap(vc);
		put_pid(vc->vt_pid);
		vc_uniscr_set(vc, NULL);
		kfree(vc->vc_screenbuf);
		vc_cons[currcons].d = NULL;
	}
	return vc;
}

/*
 *	VT102 emulator
 */

enum { EPecma = 0, EPdec, EPeq, EPgt, EPlt};

#define set_kbd(vc, x)	vt_set_kbd_mode_bit((vc)->vc_num, (x))
#define clr_kbd(vc, x)	vt_clr_kbd_mode_bit((vc)->vc_num, (x))
#define is_kbd(vc, x)	vt_get_kbd_mode_bit((vc)->vc_num, (x))

#define decarm		VC_REPEAT
#define decckm		VC_CKMODE
#define kbdapplic	VC_APPLIC
#define lnm		VC_CRLF

const unsigned char color_table[] = { 0, 4, 2, 6, 1, 5, 3, 7,
				       8,12,10,14, 9,13,11,15 };

/* the default colour table, for VGA+ colour systems */
unsigned char default_red[] = {
	0x00, 0xaa, 0x00, 0xaa, 0x00, 0xaa, 0x00, 0xaa,
	0x55, 0xff, 0x55, 0xff, 0x55, 0xff, 0x55, 0xff
};
module_param_array(default_red, byte, NULL, S_IRUGO | S_IWUSR);

unsigned char default_grn[] = {
	0x00, 0x00, 0xaa, 0x55, 0x00, 0x00, 0xaa, 0xaa,
	0x55, 0x55, 0xff, 0xff, 0x55, 0x55, 0xff, 0xff
};
module_param_array(default_grn, byte, NULL, S_IRUGO | S_IWUSR);

unsigned char default_blu[] = {
	0x00, 0x00, 0x00, 0x00, 0xaa, 0xaa, 0xaa, 0xaa,
	0x55, 0x55, 0x55, 0x55, 0xff, 0xff, 0xff, 0xff
};
module_param_array(default_blu, byte, NULL, S_IRUGO | S_IWUSR);

/*
 * gotoxy() must verify all boundaries, because the arguments
 * might also be negative. If the given position is out of
 * bounds, the cursor is placed at the nearest margin.
 */
static void gotoxy(struct vc_data *vc, int new_x, int new_y)
{
	int min_y, max_y;

	if (new_x < 0)
		vc->state.x = 0;
	else {
		if (new_x >= vc->vc_cols)
			vc->state.x = vc->vc_cols - 1;
		else
			vc->state.x = new_x;
	}

 	if (vc->vc_decom) {
		min_y = vc->vc_top;
		max_y = vc->vc_bottom;
	} else {
		min_y = 0;
		max_y = vc->vc_rows;
	}
	if (new_y < min_y)
		vc->state.y = min_y;
	else if (new_y >= max_y)
		vc->state.y = max_y - 1;
	else
		vc->state.y = new_y;
	vc->vc_pos = vc->vc_origin + vc->state.y * vc->vc_size_row +
		(vc->state.x << 1);
	vc->vc_need_wrap = 0;
}

/* for absolute user moves, when decom is set */
static void gotoxay(struct vc_data *vc, int new_x, int new_y)
{
	gotoxy(vc, new_x, vc->vc_decom ? (vc->vc_top + new_y) : new_y);
}

void scrollback(struct vc_data *vc)
{
	scrolldelta(-(vc->vc_rows / 2));
}

void scrollfront(struct vc_data *vc, int lines)
{
	if (!lines)
		lines = vc->vc_rows / 2;
	scrolldelta(lines);
}

static void lf(struct vc_data *vc)
{
    	/* don't scroll if above bottom of scrolling region, or
	 * if below scrolling region
	 */
	if (vc->state.y + 1 == vc->vc_bottom)
		con_scroll(vc, vc->vc_top, vc->vc_bottom, SM_UP, 1);
	else if (vc->state.y < vc->vc_rows - 1) {
		vc->state.y++;
		vc->vc_pos += vc->vc_size_row;
	}
	vc->vc_need_wrap = 0;
	notify_write(vc, '\n');
}

static void ri(struct vc_data *vc)
{
    	/* don't scroll if below top of scrolling region, or
	 * if above scrolling region
	 */
	if (vc->state.y == vc->vc_top)
		con_scroll(vc, vc->vc_top, vc->vc_bottom, SM_DOWN, 1);
	else if (vc->state.y > 0) {
		vc->state.y--;
		vc->vc_pos -= vc->vc_size_row;
	}
	vc->vc_need_wrap = 0;
}

static inline void cr(struct vc_data *vc)
{
	vc->vc_pos -= vc->state.x << 1;
	vc->vc_need_wrap = vc->state.x = 0;
	notify_write(vc, '\r');
}

static inline void bs(struct vc_data *vc)
{
	if (vc->state.x) {
		vc->vc_pos -= 2;
		vc->state.x--;
		vc->vc_need_wrap = 0;
		notify_write(vc, '\b');
	}
}

static inline void del(struct vc_data *vc)
{
	/* ignored */
}

static void csi_J(struct vc_data *vc, int vpar)
{
	unsigned int count;
	unsigned short * start;

	switch (vpar) {
		case 0:	/* erase from cursor to end of display */
			vc_uniscr_clear_line(vc, vc->state.x,
					     vc->vc_cols - vc->state.x);
			vc_uniscr_clear_lines(vc, vc->state.y + 1,
					      vc->vc_rows - vc->state.y - 1);
			count = (vc->vc_scr_end - vc->vc_pos) >> 1;
			start = (unsigned short *)vc->vc_pos;
			break;
		case 1:	/* erase from start to cursor */
			vc_uniscr_clear_line(vc, 0, vc->state.x + 1);
			vc_uniscr_clear_lines(vc, 0, vc->state.y);
			count = ((vc->vc_pos - vc->vc_origin) >> 1) + 1;
			start = (unsigned short *)vc->vc_origin;
			break;
		case 3: /* include scrollback */
			flush_scrollback(vc);
			fallthrough;
		case 2: /* erase whole display */
			vc_uniscr_clear_lines(vc, 0, vc->vc_rows);
			count = vc->vc_cols * vc->vc_rows;
			start = (unsigned short *)vc->vc_origin;
			break;
		default:
			return;
	}
	scr_memsetw(start, vc->vc_video_erase_char, 2 * count);
	if (con_should_update(vc))
		do_update_region(vc, (unsigned long) start, count);
	vc->vc_need_wrap = 0;
}

static void csi_K(struct vc_data *vc, int vpar)
{
	unsigned int count;
	unsigned short *start = (unsigned short *)vc->vc_pos;
	int offset;

	switch (vpar) {
		case 0:	/* erase from cursor to end of line */
			offset = 0;
			count = vc->vc_cols - vc->state.x;
			break;
		case 1:	/* erase from start of line to cursor */
			offset = -vc->state.x;
			count = vc->state.x + 1;
			break;
		case 2: /* erase whole line */
			offset = -vc->state.x;
			count = vc->vc_cols;
			break;
		default:
			return;
	}
	vc_uniscr_clear_line(vc, vc->state.x + offset, count);
	scr_memsetw(start + offset, vc->vc_video_erase_char, 2 * count);
	vc->vc_need_wrap = 0;
	if (con_should_update(vc))
		do_update_region(vc, (unsigned long)(start + offset), count);
}

/* erase the following vpar positions */
static void csi_X(struct vc_data *vc, unsigned int vpar)
{					  /* not vt100? */
	unsigned int count;

	if (!vpar)
		vpar++;

	count = min(vpar, vc->vc_cols - vc->state.x);

	vc_uniscr_clear_line(vc, vc->state.x, count);
	scr_memsetw((unsigned short *)vc->vc_pos, vc->vc_video_erase_char, 2 * count);
	if (con_should_update(vc))
		vc->vc_sw->con_clear(vc, vc->state.y, vc->state.x, 1, count);
	vc->vc_need_wrap = 0;
}

static void default_attr(struct vc_data *vc)
{
	vc->state.intensity = VCI_NORMAL;
	vc->state.italic = false;
	vc->state.underline = false;
	vc->state.reverse = false;
	vc->state.blink = false;
	vc->state.color = vc->vc_def_color;
}

struct rgb { u8 r; u8 g; u8 b; };

static void rgb_from_256(int i, struct rgb *c)
{
	if (i < 8) {            /* Standard colours. */
		c->r = i&1 ? 0xaa : 0x00;
		c->g = i&2 ? 0xaa : 0x00;
		c->b = i&4 ? 0xaa : 0x00;
	} else if (i < 16) {
		c->r = i&1 ? 0xff : 0x55;
		c->g = i&2 ? 0xff : 0x55;
		c->b = i&4 ? 0xff : 0x55;
	} else if (i < 232) {   /* 6x6x6 colour cube. */
		c->r = (i - 16) / 36 * 85 / 2;
		c->g = (i - 16) / 6 % 6 * 85 / 2;
		c->b = (i - 16) % 6 * 85 / 2;
	} else                  /* Grayscale ramp. */
		c->r = c->g = c->b = i * 10 - 2312;
}

static void rgb_foreground(struct vc_data *vc, const struct rgb *c)
{
	u8 hue = 0, max = max3(c->r, c->g, c->b);

	if (c->r > max / 2)
		hue |= 4;
	if (c->g > max / 2)
		hue |= 2;
	if (c->b > max / 2)
		hue |= 1;

	if (hue == 7 && max <= 0x55) {
		hue = 0;
		vc->state.intensity = VCI_BOLD;
	} else if (max > 0xaa)
		vc->state.intensity = VCI_BOLD;
	else
		vc->state.intensity = VCI_NORMAL;

	vc->state.color = (vc->state.color & 0xf0) | hue;
}

static void rgb_background(struct vc_data *vc, const struct rgb *c)
{
	/* For backgrounds, err on the dark side. */
	vc->state.color = (vc->state.color & 0x0f)
		| (c->r&0x80) >> 1 | (c->g&0x80) >> 2 | (c->b&0x80) >> 3;
}

/*
 * ITU T.416 Higher colour modes. They break the usual properties of SGR codes
 * and thus need to be detected and ignored by hand. That standard also
 * wants : rather than ; as separators but sequences containing : are currently
 * completely ignored by the parser.
 *
 * Subcommands 3 (CMY) and 4 (CMYK) are so insane there's no point in
 * supporting them.
 */
static int vc_t416_color(struct vc_data *vc, int i,
		void(*set_color)(struct vc_data *vc, const struct rgb *c))
{
	struct rgb c;

	i++;
	if (i > vc->vc_npar)
		return i;

	if (vc->vc_par[i] == 5 && i + 1 <= vc->vc_npar) {
		/* 256 colours */
		i++;
		rgb_from_256(vc->vc_par[i], &c);
	} else if (vc->vc_par[i] == 2 && i + 3 <= vc->vc_npar) {
		/* 24 bit */
		c.r = vc->vc_par[i + 1];
		c.g = vc->vc_par[i + 2];
		c.b = vc->vc_par[i + 3];
		i += 3;
	} else
		return i;

	set_color(vc, &c);

	return i;
}

/* console_lock is held */
static void csi_m(struct vc_data *vc)
{
	int i;

	for (i = 0; i <= vc->vc_npar; i++)
		switch (vc->vc_par[i]) {
		case 0:	/* all attributes off */
			default_attr(vc);
			break;
		case 1:
			vc->state.intensity = VCI_BOLD;
			break;
		case 2:
			vc->state.intensity = VCI_HALF_BRIGHT;
			break;
		case 3:
			vc->state.italic = true;
			break;
		case 21:
			/*
			 * No console drivers support double underline, so
			 * convert it to a single underline.
			 */
		case 4:
			vc->state.underline = true;
			break;
		case 5:
			vc->state.blink = true;
			break;
		case 7:
			vc->state.reverse = true;
			break;
		case 10: /* ANSI X3.64-1979 (SCO-ish?)
			  * Select primary font, don't display control chars if
			  * defined, don't set bit 8 on output.
			  */
			vc->vc_translate = set_translate(vc->state.Gx_charset[vc->state.charset], vc);
			vc->vc_disp_ctrl = 0;
			vc->vc_toggle_meta = 0;
			break;
		case 11: /* ANSI X3.64-1979 (SCO-ish?)
			  * Select first alternate font, lets chars < 32 be
			  * displayed as ROM chars.
			  */
			vc->vc_translate = set_translate(IBMPC_MAP, vc);
			vc->vc_disp_ctrl = 1;
			vc->vc_toggle_meta = 0;
			break;
		case 12: /* ANSI X3.64-1979 (SCO-ish?)
			  * Select second alternate font, toggle high bit
			  * before displaying as ROM char.
			  */
			vc->vc_translate = set_translate(IBMPC_MAP, vc);
			vc->vc_disp_ctrl = 1;
			vc->vc_toggle_meta = 1;
			break;
		case 22:
			vc->state.intensity = VCI_NORMAL;
			break;
		case 23:
			vc->state.italic = false;
			break;
		case 24:
			vc->state.underline = false;
			break;
		case 25:
			vc->state.blink = false;
			break;
		case 27:
			vc->state.reverse = false;
			break;
		case 38:
			i = vc_t416_color(vc, i, rgb_foreground);
			break;
		case 48:
			i = vc_t416_color(vc, i, rgb_background);
			break;
		case 39:
			vc->state.color = (vc->vc_def_color & 0x0f) |
				(vc->state.color & 0xf0);
			break;
		case 49:
			vc->state.color = (vc->vc_def_color & 0xf0) |
				(vc->state.color & 0x0f);
			break;
		default:
			if (vc->vc_par[i] >= 90 && vc->vc_par[i] <= 107) {
				if (vc->vc_par[i] < 100)
					vc->state.intensity = VCI_BOLD;
				vc->vc_par[i] -= 60;
			}
			if (vc->vc_par[i] >= 30 && vc->vc_par[i] <= 37)
				vc->state.color = color_table[vc->vc_par[i] - 30]
					| (vc->state.color & 0xf0);
			else if (vc->vc_par[i] >= 40 && vc->vc_par[i] <= 47)
				vc->state.color = (color_table[vc->vc_par[i] - 40] << 4)
					| (vc->state.color & 0x0f);
			break;
		}
	update_attr(vc);
}

static void respond_string(const char *p, size_t len, struct tty_port *port)
{
	tty_insert_flip_string(port, p, len);
	tty_flip_buffer_push(port);
}

static void cursor_report(struct vc_data *vc, struct tty_struct *tty)
{
	char buf[40];
	int len;

	len = sprintf(buf, "\033[%d;%dR", vc->state.y +
			(vc->vc_decom ? vc->vc_top + 1 : 1),
			vc->state.x + 1);
	respond_string(buf, len, tty->port);
}

static inline void status_report(struct tty_struct *tty)
{
	static const char teminal_ok[] = "\033[0n";

	respond_string(teminal_ok, strlen(teminal_ok), tty->port);
}

static inline void respond_ID(struct tty_struct *tty)
{
	/* terminal answer to an ESC-Z or csi0c query. */
	static const char vt102_id[] = "\033[?6c";

	respond_string(vt102_id, strlen(vt102_id), tty->port);
}

void mouse_report(struct tty_struct *tty, int butt, int mrx, int mry)
{
	char buf[8];
	int len;

	len = sprintf(buf, "\033[M%c%c%c", (char)(' ' + butt),
			(char)('!' + mrx), (char)('!' + mry));
	respond_string(buf, len, tty->port);
}

/* invoked via ioctl(TIOCLINUX) and through set_selection_user */
int mouse_reporting(void)
{
	return vc_cons[fg_console].d->vc_report_mouse;
}

/* console_lock is held */
static void set_mode(struct vc_data *vc, int on_off)
{
	int i;

	for (i = 0; i <= vc->vc_npar; i++)
		if (vc->vc_priv == EPdec) {
			switch(vc->vc_par[i]) {	/* DEC private modes set/reset */
			case 1:			/* Cursor keys send ^[Ox/^[[x */
				if (on_off)
					set_kbd(vc, decckm);
				else
					clr_kbd(vc, decckm);
				break;
			case 3:	/* 80/132 mode switch unimplemented */
#if 0
				vc_resize(deccolm ? 132 : 80, vc->vc_rows);
				/* this alone does not suffice; some user mode
				   utility has to change the hardware regs */
#endif
				break;
			case 5:			/* Inverted screen on/off */
				if (vc->vc_decscnm != on_off) {
					vc->vc_decscnm = on_off;
					invert_screen(vc, 0,
							vc->vc_screenbuf_size,
							false);
					update_attr(vc);
				}
				break;
			case 6:			/* Origin relative/absolute */
				vc->vc_decom = on_off;
				gotoxay(vc, 0, 0);
				break;
			case 7:			/* Autowrap on/off */
				vc->vc_decawm = on_off;
				break;
			case 8:			/* Autorepeat on/off */
				if (on_off)
					set_kbd(vc, decarm);
				else
					clr_kbd(vc, decarm);
				break;
			case 9:
				vc->vc_report_mouse = on_off ? 1 : 0;
				break;
			case 25:		/* Cursor on/off */
				vc->vc_deccm = on_off;
				break;
			case 1000:
				vc->vc_report_mouse = on_off ? 2 : 0;
				break;
			}
		} else {
			switch(vc->vc_par[i]) {	/* ANSI modes set/reset */
			case 3:			/* Monitor (display ctrls) */
				vc->vc_disp_ctrl = on_off;
				break;
			case 4:			/* Insert Mode on/off */
				vc->vc_decim = on_off;
				break;
			case 20:		/* Lf, Enter == CrLf/Lf */
				if (on_off)
					set_kbd(vc, lnm);
				else
					clr_kbd(vc, lnm);
				break;
			}
		}
}

/* console_lock is held */
static void setterm_command(struct vc_data *vc)
{
	switch (vc->vc_par[0]) {
	case 1:	/* set color for underline mode */
		if (vc->vc_can_do_color && vc->vc_par[1] < 16) {
			vc->vc_ulcolor = color_table[vc->vc_par[1]];
			if (vc->state.underline)
				update_attr(vc);
		}
		break;
	case 2:	/* set color for half intensity mode */
		if (vc->vc_can_do_color && vc->vc_par[1] < 16) {
			vc->vc_halfcolor = color_table[vc->vc_par[1]];
			if (vc->state.intensity == VCI_HALF_BRIGHT)
				update_attr(vc);
		}
		break;
	case 8:	/* store colors as defaults */
		vc->vc_def_color = vc->vc_attr;
		if (vc->vc_hi_font_mask == 0x100)
			vc->vc_def_color >>= 1;
		default_attr(vc);
		update_attr(vc);
		break;
	case 9:	/* set blanking interval */
		blankinterval = min(vc->vc_par[1], 60U) * 60;
		poke_blanked_console();
		break;
	case 10: /* set bell frequency in Hz */
		if (vc->vc_npar >= 1)
			vc->vc_bell_pitch = vc->vc_par[1];
		else
			vc->vc_bell_pitch = DEFAULT_BELL_PITCH;
		break;
	case 11: /* set bell duration in msec */
		if (vc->vc_npar >= 1)
			vc->vc_bell_duration = (vc->vc_par[1] < 2000) ?
				msecs_to_jiffies(vc->vc_par[1]) : 0;
		else
			vc->vc_bell_duration = DEFAULT_BELL_DURATION;
		break;
	case 12: /* bring specified console to the front */
		if (vc->vc_par[1] >= 1 && vc_cons_allocated(vc->vc_par[1] - 1))
			set_console(vc->vc_par[1] - 1);
		break;
	case 13: /* unblank the screen */
		poke_blanked_console();
		break;
	case 14: /* set vesa powerdown interval */
		vesa_off_interval = min(vc->vc_par[1], 60U) * 60 * HZ;
		break;
	case 15: /* activate the previous console */
		set_console(last_console);
		break;
	case 16: /* set cursor blink duration in msec */
		if (vc->vc_npar >= 1 && vc->vc_par[1] >= 50 &&
				vc->vc_par[1] <= USHRT_MAX)
			vc->vc_cur_blink_ms = vc->vc_par[1];
		else
			vc->vc_cur_blink_ms = DEFAULT_CURSOR_BLINK_MS;
		break;
	}
}

/* console_lock is held */
static void csi_at(struct vc_data *vc, unsigned int nr)
{
	if (nr > vc->vc_cols - vc->state.x)
		nr = vc->vc_cols - vc->state.x;
	else if (!nr)
		nr = 1;
	insert_char(vc, nr);
}

/* console_lock is held */
static void csi_L(struct vc_data *vc, unsigned int nr)
{
	if (nr > vc->vc_rows - vc->state.y)
		nr = vc->vc_rows - vc->state.y;
	else if (!nr)
		nr = 1;
	con_scroll(vc, vc->state.y, vc->vc_bottom, SM_DOWN, nr);
	vc->vc_need_wrap = 0;
}

/* console_lock is held */
static void csi_P(struct vc_data *vc, unsigned int nr)
{
	if (nr > vc->vc_cols - vc->state.x)
		nr = vc->vc_cols - vc->state.x;
	else if (!nr)
		nr = 1;
	delete_char(vc, nr);
}

/* console_lock is held */
static void csi_M(struct vc_data *vc, unsigned int nr)
{
	if (nr > vc->vc_rows - vc->state.y)
		nr = vc->vc_rows - vc->state.y;
	else if (!nr)
		nr=1;
	con_scroll(vc, vc->state.y, vc->vc_bottom, SM_UP, nr);
	vc->vc_need_wrap = 0;
}

/* console_lock is held (except via vc_init->reset_terminal */
static void save_cur(struct vc_data *vc)
{
	memcpy(&vc->saved_state, &vc->state, sizeof(vc->state));
}

/* console_lock is held */
static void restore_cur(struct vc_data *vc)
{
	memcpy(&vc->state, &vc->saved_state, sizeof(vc->state));

	gotoxy(vc, vc->state.x, vc->state.y);
	vc->vc_translate = set_translate(vc->state.Gx_charset[vc->state.charset],
			vc);
	update_attr(vc);
	vc->vc_need_wrap = 0;
}

enum { ESnormal, ESesc, ESsquare, ESgetpars, ESfunckey,
	EShash, ESsetG0, ESsetG1, ESpercent, EScsiignore, ESnonstd,
	ESpalette, ESosc, ESapc, ESpm, ESdcs };

/* console_lock is held (except via vc_init()) */
static void reset_terminal(struct vc_data *vc, int do_clear)
{
	unsigned int i;

	vc->vc_top		= 0;
	vc->vc_bottom		= vc->vc_rows;
	vc->vc_state		= ESnormal;
	vc->vc_priv		= EPecma;
	vc->vc_translate	= set_translate(LAT1_MAP, vc);
	vc->state.Gx_charset[0]	= LAT1_MAP;
	vc->state.Gx_charset[1]	= GRAF_MAP;
	vc->state.charset	= 0;
	vc->vc_need_wrap	= 0;
	vc->vc_report_mouse	= 0;
	vc->vc_utf              = default_utf8;
	vc->vc_utf_count	= 0;

	vc->vc_disp_ctrl	= 0;
	vc->vc_toggle_meta	= 0;

	vc->vc_decscnm		= 0;
	vc->vc_decom		= 0;
	vc->vc_decawm		= 1;
	vc->vc_deccm		= global_cursor_default;
	vc->vc_decim		= 0;

	vt_reset_keyboard(vc->vc_num);

	vc->vc_cursor_type = cur_default;
	vc->vc_complement_mask = vc->vc_s_complement_mask;

	default_attr(vc);
	update_attr(vc);

	bitmap_zero(vc->vc_tab_stop, VC_TABSTOPS_COUNT);
	for (i = 0; i < VC_TABSTOPS_COUNT; i += 8)
		set_bit(i, vc->vc_tab_stop);

	vc->vc_bell_pitch = DEFAULT_BELL_PITCH;
	vc->vc_bell_duration = DEFAULT_BELL_DURATION;
	vc->vc_cur_blink_ms = DEFAULT_CURSOR_BLINK_MS;

	gotoxy(vc, 0, 0);
	save_cur(vc);
	if (do_clear)
	    csi_J(vc, 2);
}

static void vc_setGx(struct vc_data *vc, unsigned int which, int c)
{
	unsigned char *charset = &vc->state.Gx_charset[which];

	switch (c) {
	case '0':
		*charset = GRAF_MAP;
		break;
	case 'B':
		*charset = LAT1_MAP;
		break;
	case 'U':
		*charset = IBMPC_MAP;
		break;
	case 'K':
		*charset = USER_MAP;
		break;
	}

	if (vc->state.charset == which)
		vc->vc_translate = set_translate(*charset, vc);
}

/* is this state an ANSI control string? */
static bool ansi_control_string(unsigned int state)
{
	if (state == ESosc || state == ESapc || state == ESpm || state == ESdcs)
		return true;
	return false;
}

/* console_lock is held */
static void do_con_trol(struct tty_struct *tty, struct vc_data *vc, int c)
{
	/*
	 *  Control characters can be used in the _middle_
	 *  of an escape sequence, aside from ANSI control strings.
	 */
	if (ansi_control_string(vc->vc_state) && c >= 8 && c <= 13)
		return;
	switch (c) {
	case 0:
		return;
	case 7:
		if (ansi_control_string(vc->vc_state))
			vc->vc_state = ESnormal;
		else if (vc->vc_bell_duration)
			kd_mksound(vc->vc_bell_pitch, vc->vc_bell_duration);
		return;
	case 8:
		bs(vc);
		return;
	case 9:
		vc->vc_pos -= (vc->state.x << 1);

		vc->state.x = find_next_bit(vc->vc_tab_stop,
				min(vc->vc_cols - 1, VC_TABSTOPS_COUNT),
				vc->state.x + 1);
		if (vc->state.x >= VC_TABSTOPS_COUNT)
			vc->state.x = vc->vc_cols - 1;

		vc->vc_pos += (vc->state.x << 1);
		notify_write(vc, '\t');
		return;
	case 10: case 11: case 12:
		lf(vc);
		if (!is_kbd(vc, lnm))
			return;
		fallthrough;
	case 13:
		cr(vc);
		return;
	case 14:
		vc->state.charset = 1;
		vc->vc_translate = set_translate(vc->state.Gx_charset[1], vc);
		vc->vc_disp_ctrl = 1;
		return;
	case 15:
		vc->state.charset = 0;
		vc->vc_translate = set_translate(vc->state.Gx_charset[0], vc);
		vc->vc_disp_ctrl = 0;
		return;
	case 24: case 26:
		vc->vc_state = ESnormal;
		return;
	case 27:
		vc->vc_state = ESesc;
		return;
	case 127:
		del(vc);
		return;
	case 128+27:
		vc->vc_state = ESsquare;
		return;
	}
	switch(vc->vc_state) {
	case ESesc:
		vc->vc_state = ESnormal;
		switch (c) {
		case '[':
			vc->vc_state = ESsquare;
			return;
		case ']':
			vc->vc_state = ESnonstd;
			return;
		case '_':
			vc->vc_state = ESapc;
			return;
		case '^':
			vc->vc_state = ESpm;
			return;
		case '%':
			vc->vc_state = ESpercent;
			return;
		case 'E':
			cr(vc);
			lf(vc);
			return;
		case 'M':
			ri(vc);
			return;
		case 'D':
			lf(vc);
			return;
		case 'H':
			if (vc->state.x < VC_TABSTOPS_COUNT)
				set_bit(vc->state.x, vc->vc_tab_stop);
			return;
		case 'P':
			vc->vc_state = ESdcs;
			return;
		case 'Z':
			respond_ID(tty);
			return;
		case '7':
			save_cur(vc);
			return;
		case '8':
			restore_cur(vc);
			return;
		case '(':
			vc->vc_state = ESsetG0;
			return;
		case ')':
			vc->vc_state = ESsetG1;
			return;
		case '#':
			vc->vc_state = EShash;
			return;
		case 'c':
			reset_terminal(vc, 1);
			return;
		case '>':  /* Numeric keypad */
			clr_kbd(vc, kbdapplic);
			return;
		case '=':  /* Appl. keypad */
			set_kbd(vc, kbdapplic);
			return;
		}
		return;
	case ESnonstd:
		if (c=='P') {   /* palette escape sequence */
			for (vc->vc_npar = 0; vc->vc_npar < NPAR; vc->vc_npar++)
				vc->vc_par[vc->vc_npar] = 0;
			vc->vc_npar = 0;
			vc->vc_state = ESpalette;
			return;
		} else if (c=='R') {   /* reset palette */
			reset_palette(vc);
			vc->vc_state = ESnormal;
		} else if (c>='0' && c<='9')
			vc->vc_state = ESosc;
		else
			vc->vc_state = ESnormal;
		return;
	case ESpalette:
		if (isxdigit(c)) {
			vc->vc_par[vc->vc_npar++] = hex_to_bin(c);
			if (vc->vc_npar == 7) {
				int i = vc->vc_par[0] * 3, j = 1;
				vc->vc_palette[i] = 16 * vc->vc_par[j++];
				vc->vc_palette[i++] += vc->vc_par[j++];
				vc->vc_palette[i] = 16 * vc->vc_par[j++];
				vc->vc_palette[i++] += vc->vc_par[j++];
				vc->vc_palette[i] = 16 * vc->vc_par[j++];
				vc->vc_palette[i] += vc->vc_par[j];
				set_palette(vc);
				vc->vc_state = ESnormal;
			}
		} else
			vc->vc_state = ESnormal;
		return;
	case ESsquare:
		for (vc->vc_npar = 0; vc->vc_npar < NPAR; vc->vc_npar++)
			vc->vc_par[vc->vc_npar] = 0;
		vc->vc_npar = 0;
		vc->vc_state = ESgetpars;
		if (c == '[') { /* Function key */
			vc->vc_state=ESfunckey;
			return;
		}
		switch (c) {
		case '?':
			vc->vc_priv = EPdec;
			return;
		case '>':
			vc->vc_priv = EPgt;
			return;
		case '=':
			vc->vc_priv = EPeq;
			return;
		case '<':
			vc->vc_priv = EPlt;
			return;
		}
		vc->vc_priv = EPecma;
		fallthrough;
	case ESgetpars:
		if (c == ';' && vc->vc_npar < NPAR - 1) {
			vc->vc_npar++;
			return;
		} else if (c>='0' && c<='9') {
			vc->vc_par[vc->vc_npar] *= 10;
			vc->vc_par[vc->vc_npar] += c - '0';
			return;
		}
		if (c >= 0x20 && c <= 0x3f) { /* 0x2x, 0x3a and 0x3c - 0x3f */
			vc->vc_state = EScsiignore;
			return;
		}
		vc->vc_state = ESnormal;
		switch(c) {
		case 'h':
			if (vc->vc_priv <= EPdec)
				set_mode(vc, 1);
			return;
		case 'l':
			if (vc->vc_priv <= EPdec)
				set_mode(vc, 0);
			return;
		case 'c':
			if (vc->vc_priv == EPdec) {
				if (vc->vc_par[0])
					vc->vc_cursor_type =
						CUR_MAKE(vc->vc_par[0],
							 vc->vc_par[1],
							 vc->vc_par[2]);
				else
					vc->vc_cursor_type = cur_default;
				return;
			}
			break;
		case 'm':
			if (vc->vc_priv == EPdec) {
				clear_selection();
				if (vc->vc_par[0])
					vc->vc_complement_mask = vc->vc_par[0] << 8 | vc->vc_par[1];
				else
					vc->vc_complement_mask = vc->vc_s_complement_mask;
				return;
			}
			break;
		case 'n':
			if (vc->vc_priv == EPecma) {
				if (vc->vc_par[0] == 5)
					status_report(tty);
				else if (vc->vc_par[0] == 6)
					cursor_report(vc, tty);
			}
			return;
		}
		if (vc->vc_priv != EPecma) {
			vc->vc_priv = EPecma;
			return;
		}
		switch(c) {
		case 'G': case '`':
			if (vc->vc_par[0])
				vc->vc_par[0]--;
			gotoxy(vc, vc->vc_par[0], vc->state.y);
			return;
		case 'A':
			if (!vc->vc_par[0])
				vc->vc_par[0]++;
			gotoxy(vc, vc->state.x, vc->state.y - vc->vc_par[0]);
			return;
		case 'B': case 'e':
			if (!vc->vc_par[0])
				vc->vc_par[0]++;
			gotoxy(vc, vc->state.x, vc->state.y + vc->vc_par[0]);
			return;
		case 'C': case 'a':
			if (!vc->vc_par[0])
				vc->vc_par[0]++;
			gotoxy(vc, vc->state.x + vc->vc_par[0], vc->state.y);
			return;
		case 'D':
			if (!vc->vc_par[0])
				vc->vc_par[0]++;
			gotoxy(vc, vc->state.x - vc->vc_par[0], vc->state.y);
			return;
		case 'E':
			if (!vc->vc_par[0])
				vc->vc_par[0]++;
			gotoxy(vc, 0, vc->state.y + vc->vc_par[0]);
			return;
		case 'F':
			if (!vc->vc_par[0])
				vc->vc_par[0]++;
			gotoxy(vc, 0, vc->state.y - vc->vc_par[0]);
			return;
		case 'd':
			if (vc->vc_par[0])
				vc->vc_par[0]--;
			gotoxay(vc, vc->state.x ,vc->vc_par[0]);
			return;
		case 'H': case 'f':
			if (vc->vc_par[0])
				vc->vc_par[0]--;
			if (vc->vc_par[1])
				vc->vc_par[1]--;
			gotoxay(vc, vc->vc_par[1], vc->vc_par[0]);
			return;
		case 'J':
			csi_J(vc, vc->vc_par[0]);
			return;
		case 'K':
			csi_K(vc, vc->vc_par[0]);
			return;
		case 'L':
			csi_L(vc, vc->vc_par[0]);
			return;
		case 'M':
			csi_M(vc, vc->vc_par[0]);
			return;
		case 'P':
			csi_P(vc, vc->vc_par[0]);
			return;
		case 'c':
			if (!vc->vc_par[0])
				respond_ID(tty);
			return;
		case 'g':
			if (!vc->vc_par[0] && vc->state.x < VC_TABSTOPS_COUNT)
				set_bit(vc->state.x, vc->vc_tab_stop);
			else if (vc->vc_par[0] == 3)
				bitmap_zero(vc->vc_tab_stop, VC_TABSTOPS_COUNT);
			return;
		case 'm':
			csi_m(vc);
			return;
		case 'q': /* DECLL - but only 3 leds */
			/* map 0,1,2,3 to 0,1,2,4 */
			if (vc->vc_par[0] < 4)
				vt_set_led_state(vc->vc_num,
					    (vc->vc_par[0] < 3) ? vc->vc_par[0] : 4);
			return;
		case 'r':
			if (!vc->vc_par[0])
				vc->vc_par[0]++;
			if (!vc->vc_par[1])
				vc->vc_par[1] = vc->vc_rows;
			/* Minimum allowed region is 2 lines */
			if (vc->vc_par[0] < vc->vc_par[1] &&
			    vc->vc_par[1] <= vc->vc_rows) {
				vc->vc_top = vc->vc_par[0] - 1;
				vc->vc_bottom = vc->vc_par[1];
				gotoxay(vc, 0, 0);
			}
			return;
		case 's':
			save_cur(vc);
			return;
		case 'u':
			restore_cur(vc);
			return;
		case 'X':
			csi_X(vc, vc->vc_par[0]);
			return;
		case '@':
			csi_at(vc, vc->vc_par[0]);
			return;
		case ']': /* setterm functions */
			setterm_command(vc);
			return;
		}
		return;
	case EScsiignore:
		if (c >= 20 && c <= 0x3f)
			return;
		vc->vc_state = ESnormal;
		return;
	case ESpercent:
		vc->vc_state = ESnormal;
		switch (c) {
		case '@':  /* defined in ISO 2022 */
			vc->vc_utf = 0;
			return;
		case 'G':  /* prelim official escape code */
		case '8':  /* retained for compatibility */
			vc->vc_utf = 1;
			return;
		}
		return;
	case ESfunckey:
		vc->vc_state = ESnormal;
		return;
	case EShash:
		vc->vc_state = ESnormal;
		if (c == '8') {
			/* DEC screen alignment test. kludge :-) */
			vc->vc_video_erase_char =
				(vc->vc_video_erase_char & 0xff00) | 'E';
			csi_J(vc, 2);
			vc->vc_video_erase_char =
				(vc->vc_video_erase_char & 0xff00) | ' ';
			do_update_region(vc, vc->vc_origin, vc->vc_screenbuf_size / 2);
		}
		return;
	case ESsetG0:
		vc_setGx(vc, 0, c);
		vc->vc_state = ESnormal;
		return;
	case ESsetG1:
		vc_setGx(vc, 1, c);
		vc->vc_state = ESnormal;
		return;
	case ESapc:
		return;
	case ESosc:
		return;
	case ESpm:
		return;
	case ESdcs:
		return;
	default:
		vc->vc_state = ESnormal;
	}
}

/* is_double_width() is based on the wcwidth() implementation by
 * Markus Kuhn -- 2007-05-26 (Unicode 5.0)
 * Latest version: https://www.cl.cam.ac.uk/~mgk25/ucs/wcwidth.c
 */
struct interval {
	uint32_t first;
	uint32_t last;
};

static int ucs_cmp(const void *key, const void *elt)
{
	uint32_t ucs = *(uint32_t *)key;
	struct interval e = *(struct interval *) elt;

	if (ucs > e.last)
		return 1;
	else if (ucs < e.first)
		return -1;
	return 0;
}

static int is_double_width(uint32_t ucs)
{
	static const struct interval double_width[] = {
		{ 0x1100, 0x115F }, { 0x2329, 0x232A }, { 0x2E80, 0x303E },
		{ 0x3040, 0xA4CF }, { 0xAC00, 0xD7A3 }, { 0xF900, 0xFAFF },
		{ 0xFE10, 0xFE19 }, { 0xFE30, 0xFE6F }, { 0xFF00, 0xFF60 },
		{ 0xFFE0, 0xFFE6 }, { 0x20000, 0x2FFFD }, { 0x30000, 0x3FFFD }
	};
	if (ucs < double_width[0].first ||
	    ucs > double_width[ARRAY_SIZE(double_width) - 1].last)
		return 0;

	return bsearch(&ucs, double_width, ARRAY_SIZE(double_width),
			sizeof(struct interval), ucs_cmp) != NULL;
}

struct vc_draw_region {
	unsigned long from, to;
	int x;
};

static void con_flush(struct vc_data *vc, struct vc_draw_region *draw)
{
	if (draw->x < 0)
		return;

	vc->vc_sw->con_putcs(vc, (u16 *)draw->from,
			(u16 *)draw->to - (u16 *)draw->from, vc->state.y,
			draw->x);
	draw->x = -1;
}

static inline int vc_translate_ascii(const struct vc_data *vc, int c)
{
	if (IS_ENABLED(CONFIG_CONSOLE_TRANSLATIONS)) {
		if (vc->vc_toggle_meta)
			c |= 0x80;

		return vc->vc_translate[c];
	}

	return c;
}


/**
 * vc_sanitize_unicode -- Replace invalid Unicode code points with U+FFFD
 * @c: the received character, or U+FFFD for invalid sequences.
 */
static inline int vc_sanitize_unicode(const int c)
{
	if ((c >= 0xd800 && c <= 0xdfff) || c == 0xfffe || c == 0xffff)
		return 0xfffd;

	return c;
}

/**
 * vc_translate_unicode -- Combine UTF-8 into Unicode in @vc_utf_char
 * @vc: virtual console
 * @c: character to translate
 * @rescan: we return true if we need more (continuation) data
 *
 * @vc_utf_char is the being-constructed unicode character.
 * @vc_utf_count is the number of continuation bytes still expected to arrive.
 * @vc_npar is the number of continuation bytes arrived so far.
 */
static int vc_translate_unicode(struct vc_data *vc, int c, bool *rescan)
{
	static const u32 utf8_length_changes[] = {
		0x0000007f, 0x000007ff, 0x0000ffff,
		0x001fffff, 0x03ffffff, 0x7fffffff
	};

	/* Continuation byte received */
	if ((c & 0xc0) == 0x80) {
		/* Unexpected continuation byte? */
		if (!vc->vc_utf_count)
			return 0xfffd;

		vc->vc_utf_char = (vc->vc_utf_char << 6) | (c & 0x3f);
		vc->vc_npar++;
		if (--vc->vc_utf_count)
			goto need_more_bytes;

		/* Got a whole character */
		c = vc->vc_utf_char;
		/* Reject overlong sequences */
		if (c <= utf8_length_changes[vc->vc_npar - 1] ||
				c > utf8_length_changes[vc->vc_npar])
			return 0xfffd;

		return vc_sanitize_unicode(c);
	}

	/* Single ASCII byte or first byte of a sequence received */
	if (vc->vc_utf_count) {
		/* Continuation byte expected */
		*rescan = true;
		vc->vc_utf_count = 0;
		return 0xfffd;
	}

	/* Nothing to do if an ASCII byte was received */
	if (c <= 0x7f)
		return c;

	/* First byte of a multibyte sequence received */
	vc->vc_npar = 0;
	if ((c & 0xe0) == 0xc0) {
		vc->vc_utf_count = 1;
		vc->vc_utf_char = (c & 0x1f);
	} else if ((c & 0xf0) == 0xe0) {
		vc->vc_utf_count = 2;
		vc->vc_utf_char = (c & 0x0f);
	} else if ((c & 0xf8) == 0xf0) {
		vc->vc_utf_count = 3;
		vc->vc_utf_char = (c & 0x07);
	} else if ((c & 0xfc) == 0xf8) {
		vc->vc_utf_count = 4;
		vc->vc_utf_char = (c & 0x03);
	} else if ((c & 0xfe) == 0xfc) {
		vc->vc_utf_count = 5;
		vc->vc_utf_char = (c & 0x01);
	} else {
		/* 254 and 255 are invalid */
		return 0xfffd;
	}

need_more_bytes:
	return -1;
}

static int vc_translate(struct vc_data *vc, int *c, bool *rescan)
{
	/* Do no translation at all in control states */
	if (vc->vc_state != ESnormal)
		return *c;

	if (vc->vc_utf && !vc->vc_disp_ctrl)
		return *c = vc_translate_unicode(vc, *c, rescan);

	/* no utf or alternate charset mode */
	return vc_translate_ascii(vc, *c);
}

static inline unsigned char vc_invert_attr(const struct vc_data *vc)
{
	if (!vc->vc_can_do_color)
		return vc->vc_attr ^ 0x08;

	if (vc->vc_hi_font_mask == 0x100)
		return   (vc->vc_attr & 0x11) |
			((vc->vc_attr & 0xe0) >> 4) |
			((vc->vc_attr & 0x0e) << 4);

	return   (vc->vc_attr & 0x88) |
		((vc->vc_attr & 0x70) >> 4) |
		((vc->vc_attr & 0x07) << 4);
}

static bool vc_is_control(struct vc_data *vc, int tc, int c)
{
	/*
	 * A bitmap for codes <32. A bit of 1 indicates that the code
	 * corresponding to that bit number invokes some special action (such
	 * as cursor movement) and should not be displayed as a glyph unless
	 * the disp_ctrl mode is explicitly enabled.
	 */
	static const u32 CTRL_ACTION = 0x0d00ff81;
	/* Cannot be overridden by disp_ctrl */
	static const u32 CTRL_ALWAYS = 0x0800f501;

	if (vc->vc_state != ESnormal)
		return true;

	if (!tc)
		return true;

	/*
	 * If the original code was a control character we only allow a glyph
	 * to be displayed if the code is not normally used (such as for cursor
	 * movement) or if the disp_ctrl mode has been explicitly enabled.
	 * Certain characters (as given by the CTRL_ALWAYS bitmap) are always
	 * displayed as control characters, as the console would be pretty
	 * useless without them; to display an arbitrary font position use the
	 * direct-to-font zone in UTF-8 mode.
	 */
	if (c < 32) {
		if (vc->vc_disp_ctrl)
			return CTRL_ALWAYS & BIT(c);
		else
			return vc->vc_utf || (CTRL_ACTION & BIT(c));
	}

	if (c == 127 && !vc->vc_disp_ctrl)
		return true;

	if (c == 128 + 27)
		return true;

	return false;
}

static int vc_con_write_normal(struct vc_data *vc, int tc, int c,
		struct vc_draw_region *draw)
{
	int next_c;
	unsigned char vc_attr = vc->vc_attr;
	u16 himask = vc->vc_hi_font_mask, charmask = himask ? 0x1ff : 0xff;
	u8 width = 1;
	bool inverse = false;

	if (vc->vc_utf && !vc->vc_disp_ctrl) {
		if (is_double_width(c))
			width = 2;
	}

	/* Now try to find out how to display it */
	tc = conv_uni_to_pc(vc, tc);
	if (tc & ~charmask) {
		if (tc == -1 || tc == -2)
			return -1; /* nothing to display */

		/* Glyph not found */
		if ((!vc->vc_utf || vc->vc_disp_ctrl || c < 128) &&
				!(c & ~charmask)) {
			/*
			 * In legacy mode use the glyph we get by a 1:1
			 * mapping.
			 * This would make absolutely no sense with Unicode in
			 * mind, but do this for ASCII characters since a font
			 * may lack Unicode mapping info and we don't want to
			 * end up with having question marks only.
			 */
			tc = c;
		} else {
			/*
			 * Display U+FFFD. If it's not found, display an inverse
			 * question mark.
			 */
			tc = conv_uni_to_pc(vc, 0xfffd);
			if (tc < 0) {
				inverse = true;
				tc = conv_uni_to_pc(vc, '?');
				if (tc < 0)
					tc = '?';

				vc_attr = vc_invert_attr(vc);
				con_flush(vc, draw);
			}
		}
	}

	next_c = c;
	while (1) {
		if (vc->vc_need_wrap || vc->vc_decim)
			con_flush(vc, draw);
		if (vc->vc_need_wrap) {
			cr(vc);
			lf(vc);
		}
		if (vc->vc_decim)
			insert_char(vc, 1);
		vc_uniscr_putc(vc, next_c);

		if (himask)
			tc = ((tc & 0x100) ? himask : 0) |
			      (tc &  0xff);
		tc |= (vc_attr << 8) & ~himask;

		scr_writew(tc, (u16 *)vc->vc_pos);

		if (con_should_update(vc) && draw->x < 0) {
			draw->x = vc->state.x;
			draw->from = vc->vc_pos;
		}
		if (vc->state.x == vc->vc_cols - 1) {
			vc->vc_need_wrap = vc->vc_decawm;
			draw->to = vc->vc_pos + 2;
		} else {
			vc->state.x++;
			draw->to = (vc->vc_pos += 2);
		}

		if (!--width)
			break;

		/* A space is printed in the second column */
		tc = conv_uni_to_pc(vc, ' ');
		if (tc < 0)
			tc = ' ';
		next_c = ' ';
	}
	notify_write(vc, c);

	if (inverse)
		con_flush(vc, draw);

	return 0;
}

/* acquires console_lock */
static int do_con_write(struct tty_struct *tty, const unsigned char *buf, int count)
{
	struct vc_draw_region draw = {
		.x = -1,
	};
	int c, tc, n = 0;
	unsigned int currcons;
	struct vc_data *vc;
	struct vt_notifier_param param;
	bool rescan;

	if (in_interrupt())
		return count;

	console_lock();
	vc = tty->driver_data;
	if (vc == NULL) {
		pr_err("vt: argh, driver_data is NULL !\n");
		console_unlock();
		return 0;
	}

	currcons = vc->vc_num;
	if (!vc_cons_allocated(currcons)) {
		/* could this happen? */
		pr_warn_once("con_write: tty %d not allocated\n", currcons+1);
		console_unlock();
		return 0;
	}


	/* undraw cursor first */
	if (con_is_fg(vc))
		hide_cursor(vc);

	param.vc = vc;

	while (!tty->flow.stopped && count) {
		int orig = *buf;
		buf++;
		n++;
		count--;
rescan_last_byte:
		c = orig;
		rescan = false;

		tc = vc_translate(vc, &c, &rescan);
		if (tc == -1)
			continue;

		param.c = tc;
		if (atomic_notifier_call_chain(&vt_notifier_list, VT_PREWRITE,
					&param) == NOTIFY_STOP)
			continue;

		if (vc_is_control(vc, tc, c)) {
			con_flush(vc, &draw);
			do_con_trol(tty, vc, orig);
			continue;
		}

		if (vc_con_write_normal(vc, tc, c, &draw) < 0)
			continue;

		if (rescan)
			goto rescan_last_byte;
	}
	con_flush(vc, &draw);
	console_conditional_schedule();
	notify_update(vc);
	console_unlock();
	return n;
}

/*
 * This is the console switching callback.
 *
 * Doing console switching in a process context allows
 * us to do the switches asynchronously (needed when we want
 * to switch due to a keyboard interrupt).  Synchronization
 * with other console code and prevention of re-entrancy is
 * ensured with console_lock.
 */
static void console_callback(struct work_struct *ignored)
{
	console_lock();

	if (want_console >= 0) {
		if (want_console != fg_console &&
		    vc_cons_allocated(want_console)) {
			hide_cursor(vc_cons[fg_console].d);
			change_console(vc_cons[want_console].d);
			/* we only changed when the console had already
			   been allocated - a new console is not created
			   in an interrupt routine */
		}
		want_console = -1;
	}
	if (do_poke_blanked_console) { /* do not unblank for a LED change */
		do_poke_blanked_console = 0;
		poke_blanked_console();
	}
	if (scrollback_delta) {
		struct vc_data *vc = vc_cons[fg_console].d;
		clear_selection();
		if (vc->vc_mode == KD_TEXT && vc->vc_sw->con_scrolldelta)
			vc->vc_sw->con_scrolldelta(vc, scrollback_delta);
		scrollback_delta = 0;
	}
	if (blank_timer_expired) {
		do_blank_screen(0);
		blank_timer_expired = 0;
	}
	notify_update(vc_cons[fg_console].d);

	console_unlock();
}

int set_console(int nr)
{
	struct vc_data *vc = vc_cons[fg_console].d;

	if (!vc_cons_allocated(nr) || vt_dont_switch ||
		(vc->vt_mode.mode == VT_AUTO && vc->vc_mode == KD_GRAPHICS)) {

		/*
		 * Console switch will fail in console_callback() or
		 * change_console() so there is no point scheduling
		 * the callback
		 *
		 * Existing set_console() users don't check the return
		 * value so this shouldn't break anything
		 */
		return -EINVAL;
	}

	want_console = nr;
	schedule_console_callback();

	return 0;
}

struct tty_driver *console_driver;

#ifdef CONFIG_VT_CONSOLE

/**
 * vt_kmsg_redirect() - Sets/gets the kernel message console
 * @new:	The new virtual terminal number or -1 if the console should stay
 * 		unchanged
 *
 * By default, the kernel messages are always printed on the current virtual
 * console. However, the user may modify that default with the
 * TIOCL_SETKMSGREDIRECT ioctl call.
 *
 * This function sets the kernel message console to be @new. It returns the old
 * virtual console number. The virtual terminal number 0 (both as parameter and
 * return value) means no redirection (i.e. always printed on the currently
 * active console).
 *
 * The parameter -1 means that only the current console is returned, but the
 * value is not modified. You may use the macro vt_get_kmsg_redirect() in that
 * case to make the code more understandable.
 *
 * When the kernel is compiled without CONFIG_VT_CONSOLE, this function ignores
 * the parameter and always returns 0.
 */
int vt_kmsg_redirect(int new)
{
	static int kmsg_con;

	if (new != -1)
		return xchg(&kmsg_con, new);
	else
		return kmsg_con;
}

/*
 *	Console on virtual terminal
 *
 * The console must be locked when we get here.
 */

static void vt_console_print(struct console *co, const char *b, unsigned count)
{
	struct vc_data *vc = vc_cons[fg_console].d;
	unsigned char c;
	static DEFINE_SPINLOCK(printing_lock);
	const ushort *start;
	ushort start_x, cnt;
	int kmsg_console;

	WARN_CONSOLE_UNLOCKED();

	/* this protects against concurrent oops only */
	if (!spin_trylock(&printing_lock))
		return;

	kmsg_console = vt_get_kmsg_redirect();
	if (kmsg_console && vc_cons_allocated(kmsg_console - 1))
		vc = vc_cons[kmsg_console - 1].d;

	if (!vc_cons_allocated(fg_console)) {
		/* impossible */
		/* printk("vt_console_print: tty %d not allocated ??\n", currcons+1); */
		goto quit;
	}

	if (vc->vc_mode != KD_TEXT)
		goto quit;

	/* undraw cursor first */
	if (con_is_fg(vc))
		hide_cursor(vc);

	start = (ushort *)vc->vc_pos;
	start_x = vc->state.x;
	cnt = 0;
	while (count--) {
		c = *b++;
		if (c == 10 || c == 13 || c == 8 || vc->vc_need_wrap) {
			if (cnt && con_is_visible(vc))
				vc->vc_sw->con_putcs(vc, start, cnt, vc->state.y, start_x);
			cnt = 0;
			if (c == 8) {		/* backspace */
				bs(vc);
				start = (ushort *)vc->vc_pos;
				start_x = vc->state.x;
				continue;
			}
			if (c != 13)
				lf(vc);
			cr(vc);
			start = (ushort *)vc->vc_pos;
			start_x = vc->state.x;
			if (c == 10 || c == 13)
				continue;
		}
		vc_uniscr_putc(vc, c);
		scr_writew((vc->vc_attr << 8) + c, (unsigned short *)vc->vc_pos);
		notify_write(vc, c);
		cnt++;
		if (vc->state.x == vc->vc_cols - 1) {
			vc->vc_need_wrap = 1;
		} else {
			vc->vc_pos += 2;
			vc->state.x++;
		}
	}
	if (cnt && con_is_visible(vc))
		vc->vc_sw->con_putcs(vc, start, cnt, vc->state.y, start_x);
	set_cursor(vc);
	notify_update(vc);

quit:
	spin_unlock(&printing_lock);
}

static struct tty_driver *vt_console_device(struct console *c, int *index)
{
	*index = c->index ? c->index-1 : fg_console;
	return console_driver;
}

static int vt_console_setup(struct console *co, char *options)
{
	return co->index >= MAX_NR_CONSOLES ? -EINVAL : 0;
}

static struct console vt_console_driver = {
	.name		= "tty",
	.setup		= vt_console_setup,
	.write		= vt_console_print,
	.device		= vt_console_device,
	.unblank	= unblank_screen,
	.flags		= CON_PRINTBUFFER,
	.index		= -1,
};
#endif

/*
 *	Handling of Linux-specific VC ioctls
 */

/*
 * Generally a bit racy with respect to console_lock();.
 *
 * There are some functions which don't need it.
 *
 * There are some functions which can sleep for arbitrary periods
 * (paste_selection) but we don't need the lock there anyway.
 *
 * set_selection_user has locking, and definitely needs it
 */

int tioclinux(struct tty_struct *tty, unsigned long arg)
{
	char type, data;
	char __user *p = (char __user *)arg;
	int lines;
	int ret;

	if (current->signal->tty != tty && !capable(CAP_SYS_ADMIN))
		return -EPERM;
	if (get_user(type, p))
		return -EFAULT;
	ret = 0;

	switch (type)
	{
		case TIOCL_SETSEL:
			ret = set_selection_user((struct tiocl_selection
						 __user *)(p+1), tty);
			break;
		case TIOCL_PASTESEL:
			ret = paste_selection(tty);
			break;
		case TIOCL_UNBLANKSCREEN:
			console_lock();
			unblank_screen();
			console_unlock();
			break;
		case TIOCL_SELLOADLUT:
			console_lock();
			ret = sel_loadlut(p);
			console_unlock();
			break;
		case TIOCL_GETSHIFTSTATE:

	/*
	 * Make it possible to react to Shift+Mousebutton.
	 * Note that 'shift_state' is an undocumented
	 * kernel-internal variable; programs not closely
	 * related to the kernel should not use this.
	 */
			data = vt_get_shift_state();
			ret = put_user(data, p);
			break;
		case TIOCL_GETMOUSEREPORTING:
			console_lock();	/* May be overkill */
			data = mouse_reporting();
			console_unlock();
			ret = put_user(data, p);
			break;
		case TIOCL_SETVESABLANK:
			console_lock();
			ret = set_vesa_blanking(p);
			console_unlock();
			break;
		case TIOCL_GETKMSGREDIRECT:
			data = vt_get_kmsg_redirect();
			ret = put_user(data, p);
			break;
		case TIOCL_SETKMSGREDIRECT:
			if (!capable(CAP_SYS_ADMIN)) {
				ret = -EPERM;
			} else {
				if (get_user(data, p+1))
					ret = -EFAULT;
				else
					vt_kmsg_redirect(data);
			}
			break;
		case TIOCL_GETFGCONSOLE:
			/* No locking needed as this is a transiently
			   correct return anyway if the caller hasn't
			   disabled switching */
			ret = fg_console;
			break;
		case TIOCL_SCROLLCONSOLE:
			if (get_user(lines, (s32 __user *)(p+4))) {
				ret = -EFAULT;
			} else {
				/* Need the console lock here. Note that lots
				   of other calls need fixing before the lock
				   is actually useful ! */
				console_lock();
				scrollfront(vc_cons[fg_console].d, lines);
				console_unlock();
				ret = 0;
			}
			break;
		case TIOCL_BLANKSCREEN:	/* until explicitly unblanked, not only poked */
			console_lock();
			ignore_poke = 1;
			do_blank_screen(0);
			console_unlock();
			break;
		case TIOCL_BLANKEDSCREEN:
			ret = console_blanked;
			break;
		default:
			ret = -EINVAL;
			break;
	}
	return ret;
}

/*
 * /dev/ttyN handling
 */

static int con_write(struct tty_struct *tty, const unsigned char *buf, int count)
{
	int	retval;

	retval = do_con_write(tty, buf, count);
	con_flush_chars(tty);

	return retval;
}

static int con_put_char(struct tty_struct *tty, unsigned char ch)
{
	return do_con_write(tty, &ch, 1);
}

static unsigned int con_write_room(struct tty_struct *tty)
{
	if (tty->flow.stopped)
		return 0;
	return 32768;		/* No limit, really; we're not buffering */
}

/*
 * con_throttle and con_unthrottle are only used for
 * paste_selection(), which has to stuff in a large number of
 * characters...
 */
static void con_throttle(struct tty_struct *tty)
{
}

static void con_unthrottle(struct tty_struct *tty)
{
	struct vc_data *vc = tty->driver_data;

	wake_up_interruptible(&vc->paste_wait);
}

/*
 * Turn the Scroll-Lock LED on when the tty is stopped
 */
static void con_stop(struct tty_struct *tty)
{
	int console_num;
	if (!tty)
		return;
	console_num = tty->index;
	if (!vc_cons_allocated(console_num))
		return;
	vt_kbd_con_stop(console_num);
}

/*
 * Turn the Scroll-Lock LED off when the console is started
 */
static void con_start(struct tty_struct *tty)
{
	int console_num;
	if (!tty)
		return;
	console_num = tty->index;
	if (!vc_cons_allocated(console_num))
		return;
	vt_kbd_con_start(console_num);
}

static void con_flush_chars(struct tty_struct *tty)
{
	struct vc_data *vc;

	if (in_interrupt())	/* from flush_to_ldisc */
		return;

	/* if we race with con_close(), vt may be null */
	console_lock();
	vc = tty->driver_data;
	if (vc)
		set_cursor(vc);
	console_unlock();
}

/*
 * Allocate the console screen memory.
 */
static int con_install(struct tty_driver *driver, struct tty_struct *tty)
{
	unsigned int currcons = tty->index;
	struct vc_data *vc;
	int ret;

	console_lock();
	ret = vc_allocate(currcons);
	if (ret)
		goto unlock;

	vc = vc_cons[currcons].d;

	/* Still being freed */
	if (vc->port.tty) {
		ret = -ERESTARTSYS;
		goto unlock;
	}

	ret = tty_port_install(&vc->port, driver, tty);
	if (ret)
		goto unlock;

	tty->driver_data = vc;
	vc->port.tty = tty;
	tty_port_get(&vc->port);

	if (!tty->winsize.ws_row && !tty->winsize.ws_col) {
		tty->winsize.ws_row = vc_cons[currcons].d->vc_rows;
		tty->winsize.ws_col = vc_cons[currcons].d->vc_cols;
	}
	if (vc->vc_utf)
		tty->termios.c_iflag |= IUTF8;
	else
		tty->termios.c_iflag &= ~IUTF8;
unlock:
	console_unlock();
	return ret;
}

static int con_open(struct tty_struct *tty, struct file *filp)
{
	/* everything done in install */
	return 0;
}


static void con_close(struct tty_struct *tty, struct file *filp)
{
	/* Nothing to do - we defer to shutdown */
}

static void con_shutdown(struct tty_struct *tty)
{
	struct vc_data *vc = tty->driver_data;
	BUG_ON(vc == NULL);
	console_lock();
	vc->port.tty = NULL;
	console_unlock();
}

static void con_cleanup(struct tty_struct *tty)
{
	struct vc_data *vc = tty->driver_data;

	tty_port_put(&vc->port);
}

static int default_color           = 7; /* white */
static int default_italic_color    = 2; // green (ASCII)
static int default_underline_color = 3; // cyan (ASCII)
module_param_named(color, default_color, int, S_IRUGO | S_IWUSR);
module_param_named(italic, default_italic_color, int, S_IRUGO | S_IWUSR);
module_param_named(underline, default_underline_color, int, S_IRUGO | S_IWUSR);

static void vc_init(struct vc_data *vc, unsigned int rows,
		    unsigned int cols, int do_clear)
{
	int j, k ;

	vc->vc_cols = cols;
	vc->vc_rows = rows;
	vc->vc_size_row = cols << 1;
	vc->vc_screenbuf_size = vc->vc_rows * vc->vc_size_row;

	set_origin(vc);
	vc->vc_pos = vc->vc_origin;
	reset_vc(vc);
	for (j=k=0; j<16; j++) {
		vc->vc_palette[k++] = default_red[j] ;
		vc->vc_palette[k++] = default_grn[j] ;
		vc->vc_palette[k++] = default_blu[j] ;
	}
	vc->vc_def_color       = default_color;
	vc->vc_ulcolor         = default_underline_color;
	vc->vc_itcolor         = default_italic_color;
	vc->vc_halfcolor       = 0x08;   /* grey */
	init_waitqueue_head(&vc->paste_wait);
	reset_terminal(vc, do_clear);
}

/*
 * This routine initializes console interrupts, and does nothing
 * else. If you want the screen to clear, call tty_write with
 * the appropriate escape-sequence.
 */

static int __init con_init(void)
{
	const char *display_desc = NULL;
	struct vc_data *vc;
	unsigned int currcons = 0, i;

	console_lock();

	if (!conswitchp)
		conswitchp = &dummy_con;
	display_desc = conswitchp->con_startup();
	if (!display_desc) {
		fg_console = 0;
		console_unlock();
		return 0;
	}

	for (i = 0; i < MAX_NR_CON_DRIVER; i++) {
		struct con_driver *con_driver = &registered_con_driver[i];

		if (con_driver->con == NULL) {
			con_driver->con = conswitchp;
			con_driver->desc = display_desc;
			con_driver->flag = CON_DRIVER_FLAG_INIT;
			con_driver->first = 0;
			con_driver->last = MAX_NR_CONSOLES - 1;
			break;
		}
	}

	for (i = 0; i < MAX_NR_CONSOLES; i++)
		con_driver_map[i] = conswitchp;

	if (blankinterval) {
		blank_state = blank_normal_wait;
		mod_timer(&console_timer, jiffies + (blankinterval * HZ));
	}

	for (currcons = 0; currcons < MIN_NR_CONSOLES; currcons++) {
		vc_cons[currcons].d = vc = kzalloc(sizeof(struct vc_data), GFP_NOWAIT);
		INIT_WORK(&vc_cons[currcons].SAK_work, vc_SAK);
		tty_port_init(&vc->port);
		visual_init(vc, currcons, 1);
		/* Assuming vc->vc_{cols,rows,screenbuf_size} are sane here. */
		vc->vc_screenbuf = kzalloc(vc->vc_screenbuf_size, GFP_NOWAIT);
		vc_init(vc, vc->vc_rows, vc->vc_cols,
			currcons || !vc->vc_sw->con_save_screen);
	}
	currcons = fg_console = 0;
	master_display_fg = vc = vc_cons[currcons].d;
	set_origin(vc);
	save_screen(vc);
	gotoxy(vc, vc->state.x, vc->state.y);
	csi_J(vc, 0);
	update_screen(vc);
	pr_info("Console: %s %s %dx%d\n",
		vc->vc_can_do_color ? "colour" : "mono",
		display_desc, vc->vc_cols, vc->vc_rows);

	console_unlock();

#ifdef CONFIG_VT_CONSOLE
	register_console(&vt_console_driver);
#endif
	return 0;
}
console_initcall(con_init);

static const struct tty_operations con_ops = {
	.install = con_install,
	.open = con_open,
	.close = con_close,
	.write = con_write,
	.write_room = con_write_room,
	.put_char = con_put_char,
	.flush_chars = con_flush_chars,
	.ioctl = vt_ioctl,
#ifdef CONFIG_COMPAT
	.compat_ioctl = vt_compat_ioctl,
#endif
	.stop = con_stop,
	.start = con_start,
	.throttle = con_throttle,
	.unthrottle = con_unthrottle,
	.resize = vt_resize,
	.shutdown = con_shutdown,
	.cleanup = con_cleanup,
};

static struct cdev vc0_cdev;

static ssize_t show_tty_active(struct device *dev,
				struct device_attribute *attr, char *buf)
{
	return sprintf(buf, "tty%d\n", fg_console + 1);
}
static DEVICE_ATTR(active, S_IRUGO, show_tty_active, NULL);

static struct attribute *vt_dev_attrs[] = {
	&dev_attr_active.attr,
	NULL
};

ATTRIBUTE_GROUPS(vt_dev);

int __init vty_init(const struct file_operations *console_fops)
{
	cdev_init(&vc0_cdev, console_fops);
	if (cdev_add(&vc0_cdev, MKDEV(TTY_MAJOR, 0), 1) ||
	    register_chrdev_region(MKDEV(TTY_MAJOR, 0), 1, "/dev/vc/0") < 0)
		panic("Couldn't register /dev/tty0 driver\n");
	tty0dev = device_create_with_groups(tty_class, NULL,
					    MKDEV(TTY_MAJOR, 0), NULL,
					    vt_dev_groups, "tty0");
	if (IS_ERR(tty0dev))
		tty0dev = NULL;

	vcs_init();

	console_driver = tty_alloc_driver(MAX_NR_CONSOLES, TTY_DRIVER_REAL_RAW |
			TTY_DRIVER_RESET_TERMIOS);
	if (IS_ERR(console_driver))
		panic("Couldn't allocate console driver\n");

	console_driver->name = "tty";
	console_driver->name_base = 1;
	console_driver->major = TTY_MAJOR;
	console_driver->minor_start = 1;
	console_driver->type = TTY_DRIVER_TYPE_CONSOLE;
	console_driver->init_termios = tty_std_termios;
	if (default_utf8)
		console_driver->init_termios.c_iflag |= IUTF8;
	tty_set_operations(console_driver, &con_ops);
	if (tty_register_driver(console_driver))
		panic("Couldn't register console driver\n");
	kbd_init();
	console_map_init();
#ifdef CONFIG_MDA_CONSOLE
	mda_console_init();
#endif
	return 0;
}

#ifndef VT_SINGLE_DRIVER

static struct class *vtconsole_class;

static int do_bind_con_driver(const struct consw *csw, int first, int last,
			   int deflt)
{
	struct module *owner = csw->owner;
	const char *desc = NULL;
	struct con_driver *con_driver;
	int i, j = -1, k = -1, retval = -ENODEV;

	if (!try_module_get(owner))
		return -ENODEV;

	WARN_CONSOLE_UNLOCKED();

	/* check if driver is registered */
	for (i = 0; i < MAX_NR_CON_DRIVER; i++) {
		con_driver = &registered_con_driver[i];

		if (con_driver->con == csw) {
			desc = con_driver->desc;
			retval = 0;
			break;
		}
	}

	if (retval)
		goto err;

	if (!(con_driver->flag & CON_DRIVER_FLAG_INIT)) {
		csw->con_startup();
		con_driver->flag |= CON_DRIVER_FLAG_INIT;
	}

	if (deflt) {
		if (conswitchp)
			module_put(conswitchp->owner);

		__module_get(owner);
		conswitchp = csw;
	}

	first = max(first, con_driver->first);
	last = min(last, con_driver->last);

	for (i = first; i <= last; i++) {
		int old_was_color;
		struct vc_data *vc = vc_cons[i].d;

		if (con_driver_map[i])
			module_put(con_driver_map[i]->owner);
		__module_get(owner);
		con_driver_map[i] = csw;

		if (!vc || !vc->vc_sw)
			continue;

		j = i;

		if (con_is_visible(vc)) {
			k = i;
			save_screen(vc);
		}

		old_was_color = vc->vc_can_do_color;
		vc->vc_sw->con_deinit(vc);
		vc->vc_origin = (unsigned long)vc->vc_screenbuf;
		visual_init(vc, i, 0);
		set_origin(vc);
		update_attr(vc);

		/* If the console changed between mono <-> color, then
		 * the attributes in the screenbuf will be wrong.  The
		 * following resets all attributes to something sane.
		 */
		if (old_was_color != vc->vc_can_do_color)
			clear_buffer_attributes(vc);
	}

	pr_info("Console: switching ");
	if (!deflt)
		pr_cont("consoles %d-%d ", first + 1, last + 1);
	if (j >= 0) {
		struct vc_data *vc = vc_cons[j].d;

		pr_cont("to %s %s %dx%d\n",
			vc->vc_can_do_color ? "colour" : "mono",
			desc, vc->vc_cols, vc->vc_rows);

		if (k >= 0) {
			vc = vc_cons[k].d;
			update_screen(vc);
		}
	} else {
		pr_cont("to %s\n", desc);
	}

	retval = 0;
err:
	module_put(owner);
	return retval;
};


#ifdef CONFIG_VT_HW_CONSOLE_BINDING
int do_unbind_con_driver(const struct consw *csw, int first, int last, int deflt)
{
	struct module *owner = csw->owner;
	const struct consw *defcsw = NULL;
	struct con_driver *con_driver = NULL, *con_back = NULL;
	int i, retval = -ENODEV;

	if (!try_module_get(owner))
		return -ENODEV;

	WARN_CONSOLE_UNLOCKED();

	/* check if driver is registered and if it is unbindable */
	for (i = 0; i < MAX_NR_CON_DRIVER; i++) {
		con_driver = &registered_con_driver[i];

		if (con_driver->con == csw &&
		    con_driver->flag & CON_DRIVER_FLAG_MODULE) {
			retval = 0;
			break;
		}
	}

	if (retval)
		goto err;

	retval = -ENODEV;

	/* check if backup driver exists */
	for (i = 0; i < MAX_NR_CON_DRIVER; i++) {
		con_back = &registered_con_driver[i];

		if (con_back->con && con_back->con != csw) {
			defcsw = con_back->con;
			retval = 0;
			break;
		}
	}

	if (retval)
		goto err;

	if (!con_is_bound(csw))
		goto err;

	first = max(first, con_driver->first);
	last = min(last, con_driver->last);

	for (i = first; i <= last; i++) {
		if (con_driver_map[i] == csw) {
			module_put(csw->owner);
			con_driver_map[i] = NULL;
		}
	}

	if (!con_is_bound(defcsw)) {
		const struct consw *defconsw = conswitchp;

		defcsw->con_startup();
		con_back->flag |= CON_DRIVER_FLAG_INIT;
		/*
		 * vgacon may change the default driver to point
		 * to dummycon, we restore it here...
		 */
		conswitchp = defconsw;
	}

	if (!con_is_bound(csw))
		con_driver->flag &= ~CON_DRIVER_FLAG_INIT;

	/* ignore return value, binding should not fail */
	do_bind_con_driver(defcsw, first, last, deflt);
err:
	module_put(owner);
	return retval;

}
EXPORT_SYMBOL_GPL(do_unbind_con_driver);

static int vt_bind(struct con_driver *con)
{
	const struct consw *defcsw = NULL, *csw = NULL;
	int i, more = 1, first = -1, last = -1, deflt = 0;

 	if (!con->con || !(con->flag & CON_DRIVER_FLAG_MODULE))
		goto err;

	csw = con->con;

	for (i = 0; i < MAX_NR_CON_DRIVER; i++) {
		struct con_driver *con = &registered_con_driver[i];

		if (con->con && !(con->flag & CON_DRIVER_FLAG_MODULE)) {
			defcsw = con->con;
			break;
		}
	}

	if (!defcsw)
		goto err;

	while (more) {
		more = 0;

		for (i = con->first; i <= con->last; i++) {
			if (con_driver_map[i] == defcsw) {
				if (first == -1)
					first = i;
				last = i;
				more = 1;
			} else if (first != -1)
				break;
		}

		if (first == 0 && last == MAX_NR_CONSOLES -1)
			deflt = 1;

		if (first != -1)
			do_bind_con_driver(csw, first, last, deflt);

		first = -1;
		last = -1;
		deflt = 0;
	}

err:
	return 0;
}

static int vt_unbind(struct con_driver *con)
{
	const struct consw *csw = NULL;
	int i, more = 1, first = -1, last = -1, deflt = 0;
	int ret;

 	if (!con->con || !(con->flag & CON_DRIVER_FLAG_MODULE))
		goto err;

	csw = con->con;

	while (more) {
		more = 0;

		for (i = con->first; i <= con->last; i++) {
			if (con_driver_map[i] == csw) {
				if (first == -1)
					first = i;
				last = i;
				more = 1;
			} else if (first != -1)
				break;
		}

		if (first == 0 && last == MAX_NR_CONSOLES -1)
			deflt = 1;

		if (first != -1) {
			ret = do_unbind_con_driver(csw, first, last, deflt);
			if (ret != 0)
				return ret;
		}

		first = -1;
		last = -1;
		deflt = 0;
	}

err:
	return 0;
}
#else
static inline int vt_bind(struct con_driver *con)
{
	return 0;
}
static inline int vt_unbind(struct con_driver *con)
{
	return 0;
}
#endif /* CONFIG_VT_HW_CONSOLE_BINDING */

static ssize_t store_bind(struct device *dev, struct device_attribute *attr,
			  const char *buf, size_t count)
{
	struct con_driver *con = dev_get_drvdata(dev);
	int bind = simple_strtoul(buf, NULL, 0);

	console_lock();

	if (bind)
		vt_bind(con);
	else
		vt_unbind(con);

	console_unlock();

	return count;
}

static ssize_t show_bind(struct device *dev, struct device_attribute *attr,
			 char *buf)
{
	struct con_driver *con = dev_get_drvdata(dev);
	int bind;

	console_lock();
	bind = con_is_bound(con->con);
	console_unlock();

	return sysfs_emit(buf, "%i\n", bind);
}

static ssize_t show_name(struct device *dev, struct device_attribute *attr,
			 char *buf)
{
	struct con_driver *con = dev_get_drvdata(dev);

	return sysfs_emit(buf, "%s %s\n",
			(con->flag & CON_DRIVER_FLAG_MODULE) ? "(M)" : "(S)",
			 con->desc);

}

static DEVICE_ATTR(bind, S_IRUGO|S_IWUSR, show_bind, store_bind);
static DEVICE_ATTR(name, S_IRUGO, show_name, NULL);

static struct attribute *con_dev_attrs[] = {
	&dev_attr_bind.attr,
	&dev_attr_name.attr,
	NULL
};

ATTRIBUTE_GROUPS(con_dev);

static int vtconsole_init_device(struct con_driver *con)
{
	con->flag |= CON_DRIVER_FLAG_ATTR;
	return 0;
}

static void vtconsole_deinit_device(struct con_driver *con)
{
	con->flag &= ~CON_DRIVER_FLAG_ATTR;
}

/**
 * con_is_bound - checks if driver is bound to the console
 * @csw: console driver
 *
 * RETURNS: zero if unbound, nonzero if bound
 *
 * Drivers can call this and if zero, they should release
 * all resources allocated on con_startup()
 */
int con_is_bound(const struct consw *csw)
{
	int i, bound = 0;

	WARN_CONSOLE_UNLOCKED();

	for (i = 0; i < MAX_NR_CONSOLES; i++) {
		if (con_driver_map[i] == csw) {
			bound = 1;
			break;
		}
	}

	return bound;
}
EXPORT_SYMBOL(con_is_bound);

/**
 * con_is_visible - checks whether the current console is visible
 * @vc: virtual console
 *
 * RETURNS: zero if not visible, nonzero if visible
 */
bool con_is_visible(const struct vc_data *vc)
{
	WARN_CONSOLE_UNLOCKED();

	return *vc->vc_display_fg == vc;
}
EXPORT_SYMBOL(con_is_visible);

/**
 * con_debug_enter - prepare the console for the kernel debugger
 * @vc: virtual console
 *
 * Called when the console is taken over by the kernel debugger, this
 * function needs to save the current console state, then put the console
 * into a state suitable for the kernel debugger.
 *
 * RETURNS:
 * Zero on success, nonzero if a failure occurred when trying to prepare
 * the console for the debugger.
 */
int con_debug_enter(struct vc_data *vc)
{
	int ret = 0;

	saved_fg_console = fg_console;
	saved_last_console = last_console;
	saved_want_console = want_console;
	saved_vc_mode = vc->vc_mode;
	saved_console_blanked = console_blanked;
	vc->vc_mode = KD_TEXT;
	console_blanked = 0;
	if (vc->vc_sw->con_debug_enter)
		ret = vc->vc_sw->con_debug_enter(vc);
#ifdef CONFIG_KGDB_KDB
	/* Set the initial LINES variable if it is not already set */
	if (vc->vc_rows < 999) {
		int linecount;
		char lns[4];
		const char *setargs[3] = {
			"set",
			"LINES",
			lns,
		};
		if (kdbgetintenv(setargs[0], &linecount)) {
			snprintf(lns, 4, "%i", vc->vc_rows);
			kdb_set(2, setargs);
		}
	}
	if (vc->vc_cols < 999) {
		int colcount;
		char cols[4];
		const char *setargs[3] = {
			"set",
			"COLUMNS",
			cols,
		};
		if (kdbgetintenv(setargs[0], &colcount)) {
			snprintf(cols, 4, "%i", vc->vc_cols);
			kdb_set(2, setargs);
		}
	}
#endif /* CONFIG_KGDB_KDB */
	return ret;
}
EXPORT_SYMBOL_GPL(con_debug_enter);

/**
 * con_debug_leave - restore console state
 *
 * Restore the console state to what it was before the kernel debugger
 * was invoked.
 *
 * RETURNS:
 * Zero on success, nonzero if a failure occurred when trying to restore
 * the console.
 */
int con_debug_leave(void)
{
	struct vc_data *vc;
	int ret = 0;

	fg_console = saved_fg_console;
	last_console = saved_last_console;
	want_console = saved_want_console;
	console_blanked = saved_console_blanked;
	vc_cons[fg_console].d->vc_mode = saved_vc_mode;

	vc = vc_cons[fg_console].d;
	if (vc->vc_sw->con_debug_leave)
		ret = vc->vc_sw->con_debug_leave(vc);
	return ret;
}
EXPORT_SYMBOL_GPL(con_debug_leave);

static int do_register_con_driver(const struct consw *csw, int first, int last)
{
	struct module *owner = csw->owner;
	struct con_driver *con_driver;
	const char *desc;
	int i, retval;

	WARN_CONSOLE_UNLOCKED();

	if (!try_module_get(owner))
		return -ENODEV;

	for (i = 0; i < MAX_NR_CON_DRIVER; i++) {
		con_driver = &registered_con_driver[i];

		/* already registered */
		if (con_driver->con == csw) {
			retval = -EBUSY;
			goto err;
		}
	}

	desc = csw->con_startup();
	if (!desc) {
		retval = -ENODEV;
		goto err;
	}

	retval = -EINVAL;

	for (i = 0; i < MAX_NR_CON_DRIVER; i++) {
		con_driver = &registered_con_driver[i];

		if (con_driver->con == NULL &&
		    !(con_driver->flag & CON_DRIVER_FLAG_ZOMBIE)) {
			con_driver->con = csw;
			con_driver->desc = desc;
			con_driver->node = i;
			con_driver->flag = CON_DRIVER_FLAG_MODULE |
			                   CON_DRIVER_FLAG_INIT;
			con_driver->first = first;
			con_driver->last = last;
			retval = 0;
			break;
		}
	}

	if (retval)
		goto err;

	con_driver->dev =
		device_create_with_groups(vtconsole_class, NULL,
					  MKDEV(0, con_driver->node),
					  con_driver, con_dev_groups,
					  "vtcon%i", con_driver->node);
	if (IS_ERR(con_driver->dev)) {
		pr_warn("Unable to create device for %s; errno = %ld\n",
			con_driver->desc, PTR_ERR(con_driver->dev));
		con_driver->dev = NULL;
	} else {
		vtconsole_init_device(con_driver);
	}

err:
	module_put(owner);
	return retval;
}


/**
 * do_unregister_con_driver - unregister console driver from console layer
 * @csw: console driver
 *
 * DESCRIPTION: All drivers that registers to the console layer must
 * call this function upon exit, or if the console driver is in a state
 * where it won't be able to handle console services, such as the
 * framebuffer console without loaded framebuffer drivers.
 *
 * The driver must unbind first prior to unregistration.
 */
int do_unregister_con_driver(const struct consw *csw)
{
	int i;

	/* cannot unregister a bound driver */
	if (con_is_bound(csw))
		return -EBUSY;

	if (csw == conswitchp)
		return -EINVAL;

	for (i = 0; i < MAX_NR_CON_DRIVER; i++) {
		struct con_driver *con_driver = &registered_con_driver[i];

		if (con_driver->con == csw) {
			/*
			 * Defer the removal of the sysfs entries since that
			 * will acquire the kernfs s_active lock and we can't
			 * acquire this lock while holding the console lock:
			 * the unbind sysfs entry imposes already the opposite
			 * order. Reset con already here to prevent any later
			 * lookup to succeed and mark this slot as zombie, so
			 * it won't get reused until we complete the removal
			 * in the deferred work.
			 */
			con_driver->con = NULL;
			con_driver->flag = CON_DRIVER_FLAG_ZOMBIE;
			schedule_work(&con_driver_unregister_work);

			return 0;
		}
	}

	return -ENODEV;
}
EXPORT_SYMBOL_GPL(do_unregister_con_driver);

static void con_driver_unregister_callback(struct work_struct *ignored)
{
	int i;

	console_lock();

	for (i = 0; i < MAX_NR_CON_DRIVER; i++) {
		struct con_driver *con_driver = &registered_con_driver[i];

		if (!(con_driver->flag & CON_DRIVER_FLAG_ZOMBIE))
			continue;

		console_unlock();

		vtconsole_deinit_device(con_driver);
		device_destroy(vtconsole_class, MKDEV(0, con_driver->node));

		console_lock();

		if (WARN_ON_ONCE(con_driver->con))
			con_driver->con = NULL;
		con_driver->desc = NULL;
		con_driver->dev = NULL;
		con_driver->node = 0;
		WARN_ON_ONCE(con_driver->flag != CON_DRIVER_FLAG_ZOMBIE);
		con_driver->flag = 0;
		con_driver->first = 0;
		con_driver->last = 0;
	}

	console_unlock();
}

/*
 *	If we support more console drivers, this function is used
 *	when a driver wants to take over some existing consoles
 *	and become default driver for newly opened ones.
 *
 *	do_take_over_console is basically a register followed by bind
 */
int do_take_over_console(const struct consw *csw, int first, int last, int deflt)
{
	int err;

	err = do_register_con_driver(csw, first, last);
	/*
	 * If we get an busy error we still want to bind the console driver
	 * and return success, as we may have unbound the console driver
	 * but not unregistered it.
	 */
	if (err == -EBUSY)
		err = 0;
	if (!err)
		do_bind_con_driver(csw, first, last, deflt);

	return err;
}
EXPORT_SYMBOL_GPL(do_take_over_console);


/*
 * give_up_console is a wrapper to unregister_con_driver. It will only
 * work if driver is fully unbound.
 */
void give_up_console(const struct consw *csw)
{
	console_lock();
	do_unregister_con_driver(csw);
	console_unlock();
}

static int __init vtconsole_class_init(void)
{
	int i;

	vtconsole_class = class_create(THIS_MODULE, "vtconsole");
	if (IS_ERR(vtconsole_class)) {
		pr_warn("Unable to create vt console class; errno = %ld\n",
			PTR_ERR(vtconsole_class));
		vtconsole_class = NULL;
	}

	/* Add system drivers to sysfs */
	for (i = 0; i < MAX_NR_CON_DRIVER; i++) {
		struct con_driver *con = &registered_con_driver[i];

		if (con->con && !con->dev) {
			con->dev =
				device_create_with_groups(vtconsole_class, NULL,
							  MKDEV(0, con->node),
							  con, con_dev_groups,
							  "vtcon%i", con->node);

			if (IS_ERR(con->dev)) {
				pr_warn("Unable to create device for %s; errno = %ld\n",
					con->desc, PTR_ERR(con->dev));
				con->dev = NULL;
			} else {
				vtconsole_init_device(con);
			}
		}
	}

	return 0;
}
postcore_initcall(vtconsole_class_init);

#endif

/*
 *	Screen blanking
 */

static int set_vesa_blanking(char __user *p)
{
	unsigned int mode;

	if (get_user(mode, p + 1))
		return -EFAULT;

	vesa_blank_mode = (mode < 4) ? mode : 0;
	return 0;
}

void do_blank_screen(int entering_gfx)
{
	struct vc_data *vc = vc_cons[fg_console].d;
	int i;

	might_sleep();

	WARN_CONSOLE_UNLOCKED();

	if (console_blanked) {
		if (blank_state == blank_vesa_wait) {
			blank_state = blank_off;
			vc->vc_sw->con_blank(vc, vesa_blank_mode + 1, 0);
		}
		return;
	}

	/* entering graphics mode? */
	if (entering_gfx) {
		hide_cursor(vc);
		save_screen(vc);
		vc->vc_sw->con_blank(vc, -1, 1);
		console_blanked = fg_console + 1;
		blank_state = blank_off;
		set_origin(vc);
		return;
	}

	blank_state = blank_off;

	/* don't blank graphics */
	if (vc->vc_mode != KD_TEXT) {
		console_blanked = fg_console + 1;
		return;
	}

	hide_cursor(vc);
	del_timer_sync(&console_timer);
	blank_timer_expired = 0;

	save_screen(vc);
	/* In case we need to reset origin, blanking hook returns 1 */
	i = vc->vc_sw->con_blank(vc, vesa_off_interval ? 1 : (vesa_blank_mode + 1), 0);
	console_blanked = fg_console + 1;
	if (i)
		set_origin(vc);

	if (console_blank_hook && console_blank_hook(1))
		return;

	if (vesa_off_interval && vesa_blank_mode) {
		blank_state = blank_vesa_wait;
		mod_timer(&console_timer, jiffies + vesa_off_interval);
	}
	vt_event_post(VT_EVENT_BLANK, vc->vc_num, vc->vc_num);
}
EXPORT_SYMBOL(do_blank_screen);

/*
 * Called by timer as well as from vt_console_driver
 */
void do_unblank_screen(int leaving_gfx)
{
	struct vc_data *vc;

	/* This should now always be called from a "sane" (read: can schedule)
	 * context for the sake of the low level drivers, except in the special
	 * case of oops_in_progress
	 */
	if (!oops_in_progress)
		might_sleep();

	WARN_CONSOLE_UNLOCKED();

	ignore_poke = 0;
	if (!console_blanked)
		return;
	if (!vc_cons_allocated(fg_console)) {
		/* impossible */
		pr_warn("unblank_screen: tty %d not allocated ??\n",
			fg_console + 1);
		return;
	}
	vc = vc_cons[fg_console].d;
	if (vc->vc_mode != KD_TEXT)
		return; /* but leave console_blanked != 0 */

	if (blankinterval) {
		mod_timer(&console_timer, jiffies + (blankinterval * HZ));
		blank_state = blank_normal_wait;
	}

	console_blanked = 0;
	if (vc->vc_sw->con_blank(vc, 0, leaving_gfx))
		/* Low-level driver cannot restore -> do it ourselves */
		update_screen(vc);
	if (console_blank_hook)
		console_blank_hook(0);
	set_palette(vc);
	set_cursor(vc);
	vt_event_post(VT_EVENT_UNBLANK, vc->vc_num, vc->vc_num);
}
EXPORT_SYMBOL(do_unblank_screen);

/*
 * This is called by the outside world to cause a forced unblank, mostly for
 * oopses. Currently, I just call do_unblank_screen(0), but we could eventually
 * call it with 1 as an argument and so force a mode restore... that may kill
 * X or at least garbage the screen but would also make the Oops visible...
 */
static void unblank_screen(void)
{
	do_unblank_screen(0);
}

/*
 * We defer the timer blanking to work queue so it can take the console mutex
 * (console operations can still happen at irq time, but only from printk which
 * has the console mutex. Not perfect yet, but better than no locking
 */
static void blank_screen_t(struct timer_list *unused)
{
	blank_timer_expired = 1;
	schedule_work(&console_work);
}

void poke_blanked_console(void)
{
	WARN_CONSOLE_UNLOCKED();

	/* Add this so we quickly catch whoever might call us in a non
	 * safe context. Nowadays, unblank_screen() isn't to be called in
	 * atomic contexts and is allowed to schedule (with the special case
	 * of oops_in_progress, but that isn't of any concern for this
	 * function. --BenH.
	 */
	might_sleep();

	/* This isn't perfectly race free, but a race here would be mostly harmless,
	 * at worst, we'll do a spurious blank and it's unlikely
	 */
	del_timer(&console_timer);
	blank_timer_expired = 0;

	if (ignore_poke || !vc_cons[fg_console].d || vc_cons[fg_console].d->vc_mode == KD_GRAPHICS)
		return;
	if (console_blanked)
		unblank_screen();
	else if (blankinterval) {
		mod_timer(&console_timer, jiffies + (blankinterval * HZ));
		blank_state = blank_normal_wait;
	}
}

/*
 *	Palettes
 */

static void set_palette(struct vc_data *vc)
{
	WARN_CONSOLE_UNLOCKED();

	if (vc->vc_mode != KD_GRAPHICS && vc->vc_sw->con_set_palette)
		vc->vc_sw->con_set_palette(vc, color_table);
}

/*
 * Load palette into the DAC registers. arg points to a colour
 * map, 3 bytes per colour, 16 colours, range from 0 to 255.
 */

int con_set_cmap(unsigned char __user *arg)
{
	int i, j, k;
	unsigned char colormap[3*16];

	if (copy_from_user(colormap, arg, sizeof(colormap)))
		return -EFAULT;

	console_lock();
	for (i = k = 0; i < 16; i++) {
		default_red[i] = colormap[k++];
		default_grn[i] = colormap[k++];
		default_blu[i] = colormap[k++];
	}
	for (i = 0; i < MAX_NR_CONSOLES; i++) {
		if (!vc_cons_allocated(i))
			continue;
		for (j = k = 0; j < 16; j++) {
			vc_cons[i].d->vc_palette[k++] = default_red[j];
			vc_cons[i].d->vc_palette[k++] = default_grn[j];
			vc_cons[i].d->vc_palette[k++] = default_blu[j];
		}
		set_palette(vc_cons[i].d);
	}
	console_unlock();

	return 0;
}

int con_get_cmap(unsigned char __user *arg)
{
	int i, k;
	unsigned char colormap[3*16];

	console_lock();
	for (i = k = 0; i < 16; i++) {
		colormap[k++] = default_red[i];
		colormap[k++] = default_grn[i];
		colormap[k++] = default_blu[i];
	}
	console_unlock();

	if (copy_to_user(arg, colormap, sizeof(colormap)))
		return -EFAULT;

	return 0;
}

void reset_palette(struct vc_data *vc)
{
	int j, k;
	for (j=k=0; j<16; j++) {
		vc->vc_palette[k++] = default_red[j];
		vc->vc_palette[k++] = default_grn[j];
		vc->vc_palette[k++] = default_blu[j];
	}
	set_palette(vc);
}

/*
 *  Font switching
 *
 *  Currently we only support fonts up to 128 pixels wide, at a maximum height
 *  of 128 pixels. Userspace fontdata may have to be stored with 32 bytes
 *  (shorts/ints, depending on width) reserved for each character which is
 *  kinda wasty, but this is done in order to maintain compatibility with the
 *  EGA/VGA fonts. It is up to the actual low-level console-driver convert data
 *  into its favorite format (maybe we should add a `fontoffset' field to the
 *  `display' structure so we won't have to convert the fontdata all the time.
 *  /Jes
 */

#define max_font_width	64
#define max_font_height	128
#define max_font_glyphs	512
#define max_font_size	(max_font_glyphs*max_font_width*max_font_height)

static int con_font_get(struct vc_data *vc, struct console_font_op *op)
{
	struct console_font font;
	int rc = -EINVAL;
	int c;
	unsigned int vpitch = op->op == KD_FONT_OP_GET_TALL ? op->height : 32;
<<<<<<< HEAD
=======

	if (vpitch > max_font_height)
		return -EINVAL;
>>>>>>> 8455cbb2

	if (op->data) {
		font.data = kvmalloc(max_font_size, GFP_KERNEL);
		if (!font.data)
			return -ENOMEM;
	} else
		font.data = NULL;

	console_lock();
	if (vc->vc_mode != KD_TEXT)
		rc = -EINVAL;
	else if (vc->vc_sw->con_font_get)
		rc = vc->vc_sw->con_font_get(vc, &font, vpitch);
	else
		rc = -ENOSYS;
	console_unlock();

	if (rc)
		goto out;

	c = (font.width+7)/8 * vpitch * font.charcount;

	if (op->data && font.charcount > op->charcount)
		rc = -ENOSPC;
	if (font.width > op->width || font.height > op->height)
		rc = -ENOSPC;
	if (rc)
		goto out;

	op->height = font.height;
	op->width = font.width;
	op->charcount = font.charcount;

	if (op->data && copy_to_user(op->data, font.data, c))
		rc = -EFAULT;

out:
	kvfree(font.data);
	return rc;
}

static int con_font_set(struct vc_data *vc, struct console_font_op *op)
{
	struct console_font font;
	int rc = -EINVAL;
	int size;
	unsigned int vpitch = op->op == KD_FONT_OP_SET_TALL ? op->height : 32;

	if (vc->vc_mode != KD_TEXT)
		return -EINVAL;
	if (!op->data)
		return -EINVAL;
	if (op->charcount > max_font_glyphs)
		return -EINVAL;
	if (op->width <= 0 || op->width > max_font_width || !op->height ||
	    op->height > max_font_height)
		return -EINVAL;
	if (vpitch < op->height)
		return -EINVAL;
	size = (op->width+7)/8 * vpitch * op->charcount;
	if (size > max_font_size)
		return -ENOSPC;

	font.data = memdup_user(op->data, size);
	if (IS_ERR(font.data))
		return PTR_ERR(font.data);

	font.charcount = op->charcount;
	font.width = op->width;
	font.height = op->height;

	console_lock();
	if (vc->vc_mode != KD_TEXT)
		rc = -EINVAL;
	else if (vc->vc_sw->con_font_set) {
		if (vc_is_sel(vc))
			clear_selection();
		rc = vc->vc_sw->con_font_set(vc, &font, vpitch, op->flags);
	} else
		rc = -ENOSYS;
	console_unlock();
	kfree(font.data);
	return rc;
}

static int con_font_default(struct vc_data *vc, struct console_font_op *op)
{
	struct console_font font = {.width = op->width, .height = op->height};
	char name[MAX_FONT_NAME];
	char *s = name;
	int rc;


	if (!op->data)
		s = NULL;
	else if (strncpy_from_user(name, op->data, MAX_FONT_NAME - 1) < 0)
		return -EFAULT;
	else
		name[MAX_FONT_NAME - 1] = 0;

	console_lock();
	if (vc->vc_mode != KD_TEXT) {
		console_unlock();
		return -EINVAL;
	}
	if (vc->vc_sw->con_font_default) {
		if (vc_is_sel(vc))
			clear_selection();
		rc = vc->vc_sw->con_font_default(vc, &font, s);
	} else
		rc = -ENOSYS;
	console_unlock();
	if (!rc) {
		op->width = font.width;
		op->height = font.height;
	}
	return rc;
}

int con_font_op(struct vc_data *vc, struct console_font_op *op)
{
	switch (op->op) {
	case KD_FONT_OP_SET:
	case KD_FONT_OP_SET_TALL:
		return con_font_set(vc, op);
	case KD_FONT_OP_GET:
	case KD_FONT_OP_GET_TALL:
		return con_font_get(vc, op);
	case KD_FONT_OP_SET_DEFAULT:
		return con_font_default(vc, op);
	case KD_FONT_OP_COPY:
		/* was buggy and never really used */
		return -EINVAL;
	}
	return -ENOSYS;
}

/*
 *	Interface exported to selection and vcs.
 */

/* used by selection */
u16 screen_glyph(const struct vc_data *vc, int offset)
{
	u16 w = scr_readw(screenpos(vc, offset, true));
	u16 c = w & 0xff;

	if (w & vc->vc_hi_font_mask)
		c |= 0x100;
	return c;
}
EXPORT_SYMBOL_GPL(screen_glyph);

u32 screen_glyph_unicode(const struct vc_data *vc, int n)
{
	u32 **uni_lines = vc->vc_uni_lines;

	if (uni_lines)
		return uni_lines[n / vc->vc_cols][n % vc->vc_cols];

	return inverse_translate(vc, screen_glyph(vc, n * 2), true);
}
EXPORT_SYMBOL_GPL(screen_glyph_unicode);

/* used by vcs - note the word offset */
unsigned short *screen_pos(const struct vc_data *vc, int w_offset, bool viewed)
{
	return screenpos(vc, 2 * w_offset, viewed);
}
EXPORT_SYMBOL_GPL(screen_pos);

void getconsxy(const struct vc_data *vc, unsigned char xy[static 2])
{
	/* clamp values if they don't fit */
	xy[0] = min(vc->state.x, 0xFFu);
	xy[1] = min(vc->state.y, 0xFFu);
}

void putconsxy(struct vc_data *vc, unsigned char xy[static const 2])
{
	hide_cursor(vc);
	gotoxy(vc, xy[0], xy[1]);
	set_cursor(vc);
}

u16 vcs_scr_readw(const struct vc_data *vc, const u16 *org)
{
	if ((unsigned long)org == vc->vc_pos && softcursor_original != -1)
		return softcursor_original;
	return scr_readw(org);
}

void vcs_scr_writew(struct vc_data *vc, u16 val, u16 *org)
{
	scr_writew(val, org);
	if ((unsigned long)org == vc->vc_pos) {
		softcursor_original = -1;
		add_softcursor(vc);
	}
}

void vcs_scr_updated(struct vc_data *vc)
{
	notify_update(vc);
}

void vc_scrolldelta_helper(struct vc_data *c, int lines,
		unsigned int rolled_over, void *base, unsigned int size)
{
	unsigned long ubase = (unsigned long)base;
	ptrdiff_t scr_end = (void *)c->vc_scr_end - base;
	ptrdiff_t vorigin = (void *)c->vc_visible_origin - base;
	ptrdiff_t origin = (void *)c->vc_origin - base;
	int margin = c->vc_size_row * 4;
	int from, wrap, from_off, avail;

	/* Turn scrollback off */
	if (!lines) {
		c->vc_visible_origin = c->vc_origin;
		return;
	}

	/* Do we have already enough to allow jumping from 0 to the end? */
	if (rolled_over > scr_end + margin) {
		from = scr_end;
		wrap = rolled_over + c->vc_size_row;
	} else {
		from = 0;
		wrap = size;
	}

	from_off = (vorigin - from + wrap) % wrap + lines * c->vc_size_row;
	avail = (origin - from + wrap) % wrap;

	/* Only a little piece would be left? Show all incl. the piece! */
	if (avail < 2 * margin)
		margin = 0;
	if (from_off < margin)
		from_off = 0;
	if (from_off > avail - margin)
		from_off = avail;

	c->vc_visible_origin = ubase + (from + from_off) % wrap;
}
EXPORT_SYMBOL_GPL(vc_scrolldelta_helper);

/*
 *	Visible symbols for modules
 */

EXPORT_SYMBOL(color_table);
EXPORT_SYMBOL(default_red);
EXPORT_SYMBOL(default_grn);
EXPORT_SYMBOL(default_blu);
EXPORT_SYMBOL(update_region);
EXPORT_SYMBOL(redraw_screen);
EXPORT_SYMBOL(vc_resize);
EXPORT_SYMBOL(fg_console);
EXPORT_SYMBOL(console_blank_hook);
EXPORT_SYMBOL(console_blanked);
EXPORT_SYMBOL(vc_cons);
EXPORT_SYMBOL(global_cursor_default);
#ifndef VT_SINGLE_DRIVER
EXPORT_SYMBOL(give_up_console);
#endif<|MERGE_RESOLUTION|>--- conflicted
+++ resolved
@@ -4544,12 +4544,9 @@
 	int rc = -EINVAL;
 	int c;
 	unsigned int vpitch = op->op == KD_FONT_OP_GET_TALL ? op->height : 32;
-<<<<<<< HEAD
-=======
 
 	if (vpitch > max_font_height)
 		return -EINVAL;
->>>>>>> 8455cbb2
 
 	if (op->data) {
 		font.data = kvmalloc(max_font_size, GFP_KERNEL);
