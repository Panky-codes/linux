// SPDX-License-Identifier: GPL-2.0-only
/*
 * AFE4404 Heart Rate Monitors and Low-Cost Pulse Oximeters
 *
 * Copyright (C) 2015-2016 Texas Instruments Incorporated - https://www.ti.com/
 *	Andrew F. Davis <afd@ti.com>
 */

#include <linux/device.h>
#include <linux/err.h>
#include <linux/interrupt.h>
#include <linux/i2c.h>
#include <linux/kernel.h>
#include <linux/module.h>
#include <linux/regmap.h>
#include <linux/sysfs.h>
#include <linux/regulator/consumer.h>

#include <linux/iio/iio.h>
#include <linux/iio/sysfs.h>
#include <linux/iio/buffer.h>
#include <linux/iio/trigger.h>
#include <linux/iio/triggered_buffer.h>
#include <linux/iio/trigger_consumer.h>

#include "afe440x.h"

#define AFE4404_DRIVER_NAME		"afe4404"

/* AFE4404 registers */
#define AFE4404_TIA_GAIN_SEP		0x20
#define AFE4404_TIA_GAIN		0x21
#define AFE4404_PROG_TG_STC		0x34
#define AFE4404_PROG_TG_ENDC		0x35
#define AFE4404_LED3LEDSTC		0x36
#define AFE4404_LED3LEDENDC		0x37
#define AFE4404_CLKDIV_PRF		0x39
#define AFE4404_OFFDAC			0x3a
#define AFE4404_DEC			0x3d
#define AFE4404_AVG_LED2_ALED2VAL	0x3f
#define AFE4404_AVG_LED1_ALED1VAL	0x40

/* AFE4404 CONTROL2 register fields */
#define AFE440X_CONTROL2_OSC_ENABLE	BIT(9)

enum afe4404_fields {
	/* Gains */
	F_TIA_GAIN_SEP, F_TIA_CF_SEP,
	F_TIA_GAIN, TIA_CF,

	/* LED Current */
	F_ILED1, F_ILED2, F_ILED3,

	/* Offset DAC */
	F_OFFDAC_AMB2, F_OFFDAC_LED1, F_OFFDAC_AMB1, F_OFFDAC_LED2,

	/* sentinel */
	F_MAX_FIELDS
};

static const struct reg_field afe4404_reg_fields[] = {
	/* Gains */
	[F_TIA_GAIN_SEP]	= REG_FIELD(AFE4404_TIA_GAIN_SEP, 0, 2),
	[F_TIA_CF_SEP]		= REG_FIELD(AFE4404_TIA_GAIN_SEP, 3, 5),
	[F_TIA_GAIN]		= REG_FIELD(AFE4404_TIA_GAIN, 0, 2),
	[TIA_CF]		= REG_FIELD(AFE4404_TIA_GAIN, 3, 5),
	/* LED Current */
	[F_ILED1]		= REG_FIELD(AFE440X_LEDCNTRL, 0, 5),
	[F_ILED2]		= REG_FIELD(AFE440X_LEDCNTRL, 6, 11),
	[F_ILED3]		= REG_FIELD(AFE440X_LEDCNTRL, 12, 17),
	/* Offset DAC */
	[F_OFFDAC_AMB2]		= REG_FIELD(AFE4404_OFFDAC, 0, 4),
	[F_OFFDAC_LED1]		= REG_FIELD(AFE4404_OFFDAC, 5, 9),
	[F_OFFDAC_AMB1]		= REG_FIELD(AFE4404_OFFDAC, 10, 14),
	[F_OFFDAC_LED2]		= REG_FIELD(AFE4404_OFFDAC, 15, 19),
};

/**
 * struct afe4404_data - AFE4404 device instance data
 * @dev: Device structure
 * @regmap: Register map of the device
 * @fields: Register fields of the device
 * @regulator: Pointer to the regulator for the IC
 * @trig: IIO trigger for this device
 * @irq: ADC_RDY line interrupt number
 * @buffer: Used to construct a scan to push to the iio buffer.
 */
struct afe4404_data {
	struct device *dev;
	struct regmap *regmap;
	struct regmap_field *fields[F_MAX_FIELDS];
	struct regulator *regulator;
	struct iio_trigger *trig;
	int irq;
	s32 buffer[10] __aligned(8);
};

enum afe4404_chan_id {
	LED2 = 1,
	ALED2,
	LED1,
	ALED1,
	LED2_ALED2,
	LED1_ALED1,
};

static const unsigned int afe4404_channel_values[] = {
	[LED2] = AFE440X_LED2VAL,
	[ALED2] = AFE440X_ALED2VAL,
	[LED1] = AFE440X_LED1VAL,
	[ALED1] = AFE440X_ALED1VAL,
	[LED2_ALED2] = AFE440X_LED2_ALED2VAL,
	[LED1_ALED1] = AFE440X_LED1_ALED1VAL,
};

static const unsigned int afe4404_channel_leds[] = {
	[LED2] = F_ILED2,
	[ALED2] = F_ILED3,
	[LED1] = F_ILED1,
};

static const unsigned int afe4404_channel_offdacs[] = {
	[LED2] = F_OFFDAC_LED2,
	[ALED2] = F_OFFDAC_AMB2,
	[LED1] = F_OFFDAC_LED1,
	[ALED1] = F_OFFDAC_AMB1,
};

static const struct iio_chan_spec afe4404_channels[] = {
	/* ADC values */
	AFE440X_INTENSITY_CHAN(LED2, BIT(IIO_CHAN_INFO_OFFSET)),
	AFE440X_INTENSITY_CHAN(ALED2, BIT(IIO_CHAN_INFO_OFFSET)),
	AFE440X_INTENSITY_CHAN(LED1, BIT(IIO_CHAN_INFO_OFFSET)),
	AFE440X_INTENSITY_CHAN(ALED1, BIT(IIO_CHAN_INFO_OFFSET)),
	AFE440X_INTENSITY_CHAN(LED2_ALED2, 0),
	AFE440X_INTENSITY_CHAN(LED1_ALED1, 0),
	/* LED current */
	AFE440X_CURRENT_CHAN(LED2),
	AFE440X_CURRENT_CHAN(ALED2),
	AFE440X_CURRENT_CHAN(LED1),
};

static const struct afe440x_val_table afe4404_res_table[] = {
	{ .integer = 500000, .fract = 0 },
	{ .integer = 250000, .fract = 0 },
	{ .integer = 100000, .fract = 0 },
	{ .integer = 50000, .fract = 0 },
	{ .integer = 25000, .fract = 0 },
	{ .integer = 10000, .fract = 0 },
	{ .integer = 1000000, .fract = 0 },
	{ .integer = 2000000, .fract = 0 },
};
AFE440X_TABLE_ATTR(in_intensity_resistance_available, afe4404_res_table);

static const struct afe440x_val_table afe4404_cap_table[] = {
	{ .integer = 0, .fract = 5000 },
	{ .integer = 0, .fract = 2500 },
	{ .integer = 0, .fract = 10000 },
	{ .integer = 0, .fract = 7500 },
	{ .integer = 0, .fract = 20000 },
	{ .integer = 0, .fract = 17500 },
	{ .integer = 0, .fract = 25000 },
	{ .integer = 0, .fract = 22500 },
};
AFE440X_TABLE_ATTR(in_intensity_capacitance_available, afe4404_cap_table);

static ssize_t afe440x_show_register(struct device *dev,
				     struct device_attribute *attr,
				     char *buf)
{
	struct iio_dev *indio_dev = dev_to_iio_dev(dev);
	struct afe4404_data *afe = iio_priv(indio_dev);
	struct afe440x_attr *afe440x_attr = to_afe440x_attr(attr);
	unsigned int reg_val;
	int vals[2];
	int ret;

	ret = regmap_field_read(afe->fields[afe440x_attr->field], &reg_val);
	if (ret)
		return ret;

	if (reg_val >= afe440x_attr->table_size)
		return -EINVAL;

	vals[0] = afe440x_attr->val_table[reg_val].integer;
	vals[1] = afe440x_attr->val_table[reg_val].fract;

	return iio_format_value(buf, IIO_VAL_INT_PLUS_MICRO, 2, vals);
}

static ssize_t afe440x_store_register(struct device *dev,
				      struct device_attribute *attr,
				      const char *buf, size_t count)
{
	struct iio_dev *indio_dev = dev_to_iio_dev(dev);
	struct afe4404_data *afe = iio_priv(indio_dev);
	struct afe440x_attr *afe440x_attr = to_afe440x_attr(attr);
	int val, integer, fract, ret;

	ret = iio_str_to_fixpoint(buf, 100000, &integer, &fract);
	if (ret)
		return ret;

	for (val = 0; val < afe440x_attr->table_size; val++)
		if (afe440x_attr->val_table[val].integer == integer &&
		    afe440x_attr->val_table[val].fract == fract)
			break;
	if (val == afe440x_attr->table_size)
		return -EINVAL;

	ret = regmap_field_write(afe->fields[afe440x_attr->field], val);
	if (ret)
		return ret;

	return count;
}

static AFE440X_ATTR(in_intensity1_resistance, F_TIA_GAIN_SEP, afe4404_res_table);
static AFE440X_ATTR(in_intensity1_capacitance, F_TIA_CF_SEP, afe4404_cap_table);

static AFE440X_ATTR(in_intensity2_resistance, F_TIA_GAIN_SEP, afe4404_res_table);
static AFE440X_ATTR(in_intensity2_capacitance, F_TIA_CF_SEP, afe4404_cap_table);

static AFE440X_ATTR(in_intensity3_resistance, F_TIA_GAIN, afe4404_res_table);
static AFE440X_ATTR(in_intensity3_capacitance, TIA_CF, afe4404_cap_table);

static AFE440X_ATTR(in_intensity4_resistance, F_TIA_GAIN, afe4404_res_table);
static AFE440X_ATTR(in_intensity4_capacitance, TIA_CF, afe4404_cap_table);

static struct attribute *afe440x_attributes[] = {
	&dev_attr_in_intensity_resistance_available.attr,
	&dev_attr_in_intensity_capacitance_available.attr,
	&afe440x_attr_in_intensity1_resistance.dev_attr.attr,
	&afe440x_attr_in_intensity1_capacitance.dev_attr.attr,
	&afe440x_attr_in_intensity2_resistance.dev_attr.attr,
	&afe440x_attr_in_intensity2_capacitance.dev_attr.attr,
	&afe440x_attr_in_intensity3_resistance.dev_attr.attr,
	&afe440x_attr_in_intensity3_capacitance.dev_attr.attr,
	&afe440x_attr_in_intensity4_resistance.dev_attr.attr,
	&afe440x_attr_in_intensity4_capacitance.dev_attr.attr,
	NULL
};

static const struct attribute_group afe440x_attribute_group = {
	.attrs = afe440x_attributes
};

static int afe4404_read_raw(struct iio_dev *indio_dev,
			    struct iio_chan_spec const *chan,
			    int *val, int *val2, long mask)
{
	struct afe4404_data *afe = iio_priv(indio_dev);
	unsigned int value_reg = afe4404_channel_values[chan->address];
	unsigned int led_field = afe4404_channel_leds[chan->address];
	unsigned int offdac_field = afe4404_channel_offdacs[chan->address];
	int ret;

	switch (chan->type) {
	case IIO_INTENSITY:
		switch (mask) {
		case IIO_CHAN_INFO_RAW:
			ret = regmap_read(afe->regmap, value_reg, val);
			if (ret)
				return ret;
			return IIO_VAL_INT;
		case IIO_CHAN_INFO_OFFSET:
			ret = regmap_field_read(afe->fields[offdac_field], val);
			if (ret)
				return ret;
			return IIO_VAL_INT;
		}
		break;
	case IIO_CURRENT:
		switch (mask) {
		case IIO_CHAN_INFO_RAW:
			ret = regmap_field_read(afe->fields[led_field], val);
			if (ret)
				return ret;
			return IIO_VAL_INT;
		case IIO_CHAN_INFO_SCALE:
			*val = 0;
			*val2 = 800000;
			return IIO_VAL_INT_PLUS_MICRO;
		}
		break;
	default:
		break;
	}

	return -EINVAL;
}

static int afe4404_write_raw(struct iio_dev *indio_dev,
			     struct iio_chan_spec const *chan,
			     int val, int val2, long mask)
{
	struct afe4404_data *afe = iio_priv(indio_dev);
	unsigned int led_field = afe4404_channel_leds[chan->address];
	unsigned int offdac_field = afe4404_channel_offdacs[chan->address];

	switch (chan->type) {
	case IIO_INTENSITY:
		switch (mask) {
		case IIO_CHAN_INFO_OFFSET:
			return regmap_field_write(afe->fields[offdac_field], val);
		}
		break;
	case IIO_CURRENT:
		switch (mask) {
		case IIO_CHAN_INFO_RAW:
			return regmap_field_write(afe->fields[led_field], val);
		}
		break;
	default:
		break;
	}

	return -EINVAL;
}

static const struct iio_info afe4404_iio_info = {
	.attrs = &afe440x_attribute_group,
	.read_raw = afe4404_read_raw,
	.write_raw = afe4404_write_raw,
};

static irqreturn_t afe4404_trigger_handler(int irq, void *private)
{
	struct iio_poll_func *pf = private;
	struct iio_dev *indio_dev = pf->indio_dev;
	struct afe4404_data *afe = iio_priv(indio_dev);
	int ret, bit, i = 0;

	for_each_set_bit(bit, indio_dev->active_scan_mask,
			 indio_dev->masklength) {
		ret = regmap_read(afe->regmap, afe4404_channel_values[bit],
				  &afe->buffer[i++]);
		if (ret)
			goto err;
	}

	iio_push_to_buffers_with_timestamp(indio_dev, afe->buffer,
					   pf->timestamp);
err:
	iio_trigger_notify_done(indio_dev->trig);

	return IRQ_HANDLED;
}

/* Default timings from data-sheet */
#define AFE4404_TIMING_PAIRS			\
	{ AFE440X_PRPCOUNT,	39999	},	\
	{ AFE440X_LED2LEDSTC,	0	},	\
	{ AFE440X_LED2LEDENDC,	398	},	\
	{ AFE440X_LED2STC,	80	},	\
	{ AFE440X_LED2ENDC,	398	},	\
	{ AFE440X_ADCRSTSTCT0,	5600	},	\
	{ AFE440X_ADCRSTENDCT0,	5606	},	\
	{ AFE440X_LED2CONVST,	5607	},	\
	{ AFE440X_LED2CONVEND,	6066	},	\
	{ AFE4404_LED3LEDSTC,	400	},	\
	{ AFE4404_LED3LEDENDC,	798	},	\
	{ AFE440X_ALED2STC,	480	},	\
	{ AFE440X_ALED2ENDC,	798	},	\
	{ AFE440X_ADCRSTSTCT1,	6068	},	\
	{ AFE440X_ADCRSTENDCT1,	6074	},	\
	{ AFE440X_ALED2CONVST,	6075	},	\
	{ AFE440X_ALED2CONVEND,	6534	},	\
	{ AFE440X_LED1LEDSTC,	800	},	\
	{ AFE440X_LED1LEDENDC,	1198	},	\
	{ AFE440X_LED1STC,	880	},	\
	{ AFE440X_LED1ENDC,	1198	},	\
	{ AFE440X_ADCRSTSTCT2,	6536	},	\
	{ AFE440X_ADCRSTENDCT2,	6542	},	\
	{ AFE440X_LED1CONVST,	6543	},	\
	{ AFE440X_LED1CONVEND,	7003	},	\
	{ AFE440X_ALED1STC,	1280	},	\
	{ AFE440X_ALED1ENDC,	1598	},	\
	{ AFE440X_ADCRSTSTCT3,	7005	},	\
	{ AFE440X_ADCRSTENDCT3,	7011	},	\
	{ AFE440X_ALED1CONVST,	7012	},	\
	{ AFE440X_ALED1CONVEND,	7471	},	\
	{ AFE440X_PDNCYCLESTC,	7671	},	\
	{ AFE440X_PDNCYCLEENDC,	39199	}

static const struct reg_sequence afe4404_reg_sequences[] = {
	AFE4404_TIMING_PAIRS,
	{ AFE440X_CONTROL1, AFE440X_CONTROL1_TIMEREN },
	{ AFE4404_TIA_GAIN_SEP, AFE440X_TIAGAIN_ENSEPGAIN },
	{ AFE440X_CONTROL2, AFE440X_CONTROL2_OSC_ENABLE	},
};

static const struct regmap_range afe4404_yes_ranges[] = {
	regmap_reg_range(AFE440X_LED2VAL, AFE440X_LED1_ALED1VAL),
	regmap_reg_range(AFE4404_AVG_LED2_ALED2VAL, AFE4404_AVG_LED1_ALED1VAL),
};

static const struct regmap_access_table afe4404_volatile_table = {
	.yes_ranges = afe4404_yes_ranges,
	.n_yes_ranges = ARRAY_SIZE(afe4404_yes_ranges),
};

static const struct regmap_config afe4404_regmap_config = {
	.reg_bits = 8,
	.val_bits = 24,

	.max_register = AFE4404_AVG_LED1_ALED1VAL,
	.cache_type = REGCACHE_RBTREE,
	.volatile_table = &afe4404_volatile_table,
};

static const struct of_device_id afe4404_of_match[] = {
	{ .compatible = "ti,afe4404", },
	{ /* sentinel */ }
};
MODULE_DEVICE_TABLE(of, afe4404_of_match);

static int afe4404_suspend(struct device *dev)
{
	struct iio_dev *indio_dev = i2c_get_clientdata(to_i2c_client(dev));
	struct afe4404_data *afe = iio_priv(indio_dev);
	int ret;

	ret = regmap_update_bits(afe->regmap, AFE440X_CONTROL2,
				 AFE440X_CONTROL2_PDN_AFE,
				 AFE440X_CONTROL2_PDN_AFE);
	if (ret)
		return ret;

	ret = regulator_disable(afe->regulator);
	if (ret) {
		dev_err(dev, "Unable to disable regulator\n");
		return ret;
	}

	return 0;
}

static int afe4404_resume(struct device *dev)
{
	struct iio_dev *indio_dev = i2c_get_clientdata(to_i2c_client(dev));
	struct afe4404_data *afe = iio_priv(indio_dev);
	int ret;

	ret = regulator_enable(afe->regulator);
	if (ret) {
		dev_err(dev, "Unable to enable regulator\n");
		return ret;
	}

	ret = regmap_update_bits(afe->regmap, AFE440X_CONTROL2,
				 AFE440X_CONTROL2_PDN_AFE, 0);
	if (ret)
		return ret;

	return 0;
}

static DEFINE_SIMPLE_DEV_PM_OPS(afe4404_pm_ops, afe4404_suspend,
				afe4404_resume);

static int afe4404_probe(struct i2c_client *client,
			 const struct i2c_device_id *id)
{
	struct iio_dev *indio_dev;
	struct afe4404_data *afe;
	int i, ret;

	indio_dev = devm_iio_device_alloc(&client->dev, sizeof(*afe));
	if (!indio_dev)
		return -ENOMEM;

	afe = iio_priv(indio_dev);
	i2c_set_clientdata(client, indio_dev);

	afe->dev = &client->dev;
	afe->irq = client->irq;

	afe->regmap = devm_regmap_init_i2c(client, &afe4404_regmap_config);
	if (IS_ERR(afe->regmap)) {
		dev_err(afe->dev, "Unable to allocate register map\n");
		return PTR_ERR(afe->regmap);
	}

	for (i = 0; i < F_MAX_FIELDS; i++) {
		afe->fields[i] = devm_regmap_field_alloc(afe->dev, afe->regmap,
							 afe4404_reg_fields[i]);
		if (IS_ERR(afe->fields[i])) {
			dev_err(afe->dev, "Unable to allocate regmap fields\n");
			return PTR_ERR(afe->fields[i]);
		}
	}

	afe->regulator = devm_regulator_get(afe->dev, "tx_sup");
	if (IS_ERR(afe->regulator))
		return dev_err_probe(afe->dev, PTR_ERR(afe->regulator),
				     "Unable to get regulator\n");

	ret = regulator_enable(afe->regulator);
	if (ret) {
		dev_err(afe->dev, "Unable to enable regulator\n");
		return ret;
	}

	ret = regmap_write(afe->regmap, AFE440X_CONTROL0,
			   AFE440X_CONTROL0_SW_RESET);
	if (ret) {
		dev_err(afe->dev, "Unable to reset device\n");
		goto disable_reg;
	}

	ret = regmap_multi_reg_write(afe->regmap, afe4404_reg_sequences,
				     ARRAY_SIZE(afe4404_reg_sequences));
	if (ret) {
		dev_err(afe->dev, "Unable to set register defaults\n");
		goto disable_reg;
	}

	indio_dev->modes = INDIO_DIRECT_MODE;
	indio_dev->channels = afe4404_channels;
	indio_dev->num_channels = ARRAY_SIZE(afe4404_channels);
	indio_dev->name = AFE4404_DRIVER_NAME;
	indio_dev->info = &afe4404_iio_info;

	if (afe->irq > 0) {
		afe->trig = devm_iio_trigger_alloc(afe->dev,
						   "%s-dev%d",
						   indio_dev->name,
						   iio_device_id(indio_dev));
		if (!afe->trig) {
			dev_err(afe->dev, "Unable to allocate IIO trigger\n");
			ret = -ENOMEM;
			goto disable_reg;
		}

		iio_trigger_set_drvdata(afe->trig, indio_dev);

		ret = iio_trigger_register(afe->trig);
		if (ret) {
			dev_err(afe->dev, "Unable to register IIO trigger\n");
			goto disable_reg;
		}

		ret = devm_request_threaded_irq(afe->dev, afe->irq,
						iio_trigger_generic_data_rdy_poll,
						NULL, IRQF_ONESHOT,
						AFE4404_DRIVER_NAME,
						afe->trig);
		if (ret) {
			dev_err(afe->dev, "Unable to request IRQ\n");
			goto disable_reg;
		}
	}

	ret = iio_triggered_buffer_setup(indio_dev, &iio_pollfunc_store_time,
					 afe4404_trigger_handler, NULL);
	if (ret) {
		dev_err(afe->dev, "Unable to setup buffer\n");
		goto unregister_trigger;
	}

	ret = iio_device_register(indio_dev);
	if (ret) {
		dev_err(afe->dev, "Unable to register IIO device\n");
		goto unregister_triggered_buffer;
	}

	return 0;

unregister_triggered_buffer:
	iio_triggered_buffer_cleanup(indio_dev);
unregister_trigger:
	if (afe->irq > 0)
		iio_trigger_unregister(afe->trig);
disable_reg:
	regulator_disable(afe->regulator);

	return ret;
}

static void afe4404_remove(struct i2c_client *client)
{
	struct iio_dev *indio_dev = i2c_get_clientdata(client);
	struct afe4404_data *afe = iio_priv(indio_dev);
	int ret;

	iio_device_unregister(indio_dev);

	iio_triggered_buffer_cleanup(indio_dev);

	if (afe->irq > 0)
		iio_trigger_unregister(afe->trig);

	ret = regulator_disable(afe->regulator);
	if (ret)
		dev_err(afe->dev, "Unable to disable regulator\n");
<<<<<<< HEAD

	return 0;
=======
>>>>>>> 7365df19
}

static const struct i2c_device_id afe4404_ids[] = {
	{ "afe4404", 0 },
	{ /* sentinel */ }
};
MODULE_DEVICE_TABLE(i2c, afe4404_ids);

static struct i2c_driver afe4404_i2c_driver = {
	.driver = {
		.name = AFE4404_DRIVER_NAME,
		.of_match_table = afe4404_of_match,
		.pm = pm_sleep_ptr(&afe4404_pm_ops),
	},
	.probe = afe4404_probe,
	.remove = afe4404_remove,
	.id_table = afe4404_ids,
};
module_i2c_driver(afe4404_i2c_driver);

MODULE_AUTHOR("Andrew F. Davis <afd@ti.com>");
MODULE_DESCRIPTION("TI AFE4404 Heart Rate Monitor and Pulse Oximeter AFE");
MODULE_LICENSE("GPL v2");<|MERGE_RESOLUTION|>--- conflicted
+++ resolved
@@ -594,11 +594,6 @@
 	ret = regulator_disable(afe->regulator);
 	if (ret)
 		dev_err(afe->dev, "Unable to disable regulator\n");
-<<<<<<< HEAD
-
-	return 0;
-=======
->>>>>>> 7365df19
 }
 
 static const struct i2c_device_id afe4404_ids[] = {
