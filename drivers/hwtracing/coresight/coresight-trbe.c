--- conflicted
+++ resolved
@@ -1254,7 +1254,18 @@
 	if (!desc.name)
 		goto cpu_clear;
 
-	desc.pdata = coresight_get_platform_data(dev);
+	/*
+	 * TRBE coresight devices do not need regular connections
+	 * information, as the paths get built between all percpu
+	 * source and their respective percpu sink devices. Though
+	 * coresight_register() expect device connections via the
+	 * platform_data, which TRBE devices do not have. As they
+	 * are not real ACPI devices, coresight_get_platform_data()
+	 * ends up failing. Instead let's allocate a dummy zeroed
+	 * coresight_platform_data structure and assign that back
+	 * into the device for that purpose.
+	 */
+	desc.pdata = devm_kzalloc(dev, sizeof(*desc.pdata), GFP_KERNEL);
 	if (IS_ERR(desc.pdata))
 		goto cpu_clear;
 
@@ -1498,24 +1509,6 @@
 	if (!drvdata)
 		return -ENOMEM;
 
-<<<<<<< HEAD
-	/*
-	 * TRBE coresight devices do not need regular connections
-	 * information, as the paths get built between all percpu
-	 * source and their respective percpu sink devices. Though
-	 * coresight_register() expect device connections via the
-	 * platform_data, which TRBE devices do not have. As they
-	 * are not real ACPI devices, coresight_get_platform_data()
-	 * ends up failing. Instead let's allocate a dummy zeroed
-	 * coresight_platform_data structure and assign that back
-	 * into the device for that purpose.
-	 */
-	pdata = devm_kzalloc(dev, sizeof(*pdata), GFP_KERNEL);
-	if (!pdata)
-		return -ENOMEM;
-
-=======
->>>>>>> c0a232f1
 	dev_set_drvdata(dev, drvdata);
 	drvdata->pdev = pdev;
 	ret = arm_trbe_probe_irq(pdev, drvdata);
