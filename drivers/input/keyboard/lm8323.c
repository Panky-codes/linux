// SPDX-License-Identifier: GPL-2.0-only
/*
 * drivers/i2c/chips/lm8323.c
 *
 * Copyright (C) 2007-2009 Nokia Corporation
 *
 * Written by Daniel Stone <daniel.stone@nokia.com>
 *            Timo O. Karjalainen <timo.o.karjalainen@nokia.com>
 *
 * Updated by Felipe Balbi <felipe.balbi@nokia.com>
 */

#include <linux/module.h>
#include <linux/i2c.h>
#include <linux/interrupt.h>
#include <linux/sched.h>
#include <linux/mutex.h>
#include <linux/delay.h>
#include <linux/input.h>
#include <linux/leds.h>
#include <linux/platform_data/lm8323.h>
#include <linux/pm.h>
#include <linux/slab.h>

/* Commands to send to the chip. */
#define LM8323_CMD_READ_ID		0x80 /* Read chip ID. */
#define LM8323_CMD_WRITE_CFG		0x81 /* Set configuration item. */
#define LM8323_CMD_READ_INT		0x82 /* Get interrupt status. */
#define LM8323_CMD_RESET		0x83 /* Reset, same as external one */
#define LM8323_CMD_WRITE_PORT_SEL	0x85 /* Set GPIO in/out. */
#define LM8323_CMD_WRITE_PORT_STATE	0x86 /* Set GPIO pullup. */
#define LM8323_CMD_READ_PORT_SEL	0x87 /* Get GPIO in/out. */
#define LM8323_CMD_READ_PORT_STATE	0x88 /* Get GPIO pullup. */
#define LM8323_CMD_READ_FIFO		0x89 /* Read byte from FIFO. */
#define LM8323_CMD_RPT_READ_FIFO	0x8a /* Read FIFO (no increment). */
#define LM8323_CMD_SET_ACTIVE		0x8b /* Set active time. */
#define LM8323_CMD_READ_ERR		0x8c /* Get error status. */
#define LM8323_CMD_READ_ROTATOR		0x8e /* Read rotator status. */
#define LM8323_CMD_SET_DEBOUNCE		0x8f /* Set debouncing time. */
#define LM8323_CMD_SET_KEY_SIZE		0x90 /* Set keypad size. */
#define LM8323_CMD_READ_KEY_SIZE	0x91 /* Get keypad size. */
#define LM8323_CMD_READ_CFG		0x92 /* Get configuration item. */
#define LM8323_CMD_WRITE_CLOCK		0x93 /* Set clock config. */
#define LM8323_CMD_READ_CLOCK		0x94 /* Get clock config. */
#define LM8323_CMD_PWM_WRITE		0x95 /* Write PWM script. */
#define LM8323_CMD_START_PWM		0x96 /* Start PWM engine. */
#define LM8323_CMD_STOP_PWM		0x97 /* Stop PWM engine. */

/* Interrupt status. */
#define INT_KEYPAD			0x01 /* Key event. */
#define INT_ROTATOR			0x02 /* Rotator event. */
#define INT_ERROR			0x08 /* Error: use CMD_READ_ERR. */
#define INT_NOINIT			0x10 /* Lost configuration. */
#define INT_PWM1			0x20 /* PWM1 stopped. */
#define INT_PWM2			0x40 /* PWM2 stopped. */
#define INT_PWM3			0x80 /* PWM3 stopped. */

/* Errors (signalled by INT_ERROR, read with CMD_READ_ERR). */
#define ERR_BADPAR			0x01 /* Bad parameter. */
#define ERR_CMDUNK			0x02 /* Unknown command. */
#define ERR_KEYOVR			0x04 /* Too many keys pressed. */
#define ERR_FIFOOVER			0x40 /* FIFO overflow. */

/* Configuration keys (CMD_{WRITE,READ}_CFG). */
#define CFG_MUX1SEL			0x01 /* Select MUX1_OUT input. */
#define CFG_MUX1EN			0x02 /* Enable MUX1_OUT. */
#define CFG_MUX2SEL			0x04 /* Select MUX2_OUT input. */
#define CFG_MUX2EN			0x08 /* Enable MUX2_OUT. */
#define CFG_PSIZE			0x20 /* Package size (must be 0). */
#define CFG_ROTEN			0x40 /* Enable rotator. */

/* Clock settings (CMD_{WRITE,READ}_CLOCK). */
#define CLK_RCPWM_INTERNAL		0x00
#define CLK_RCPWM_EXTERNAL		0x03
#define CLK_SLOWCLKEN			0x08 /* Enable 32.768kHz clock. */
#define CLK_SLOWCLKOUT			0x40 /* Enable slow pulse output. */

/* The possible addresses corresponding to CONFIG1 and CONFIG2 pin wirings. */
#define LM8323_I2C_ADDR00		(0x84 >> 1)	/* 1000 010x */
#define LM8323_I2C_ADDR01		(0x86 >> 1)	/* 1000 011x */
#define LM8323_I2C_ADDR10		(0x88 >> 1)	/* 1000 100x */
#define LM8323_I2C_ADDR11		(0x8A >> 1)	/* 1000 101x */

/* Key event fifo length */
#define LM8323_FIFO_LEN			15

/* Commands for PWM engine; feed in with PWM_WRITE. */
/* Load ramp counter from duty cycle field (range 0 - 0xff). */
#define PWM_SET(v)			(0x4000 | ((v) & 0xff))
/* Go to start of script. */
#define PWM_GOTOSTART			0x0000
/*
 * Stop engine (generates interrupt).  If reset is 1, clear the program
 * counter, else leave it.
 */
#define PWM_END(reset)			(0xc000 | (!!(reset) << 11))
/*
 * Ramp.  If s is 1, divide clock by 512, else divide clock by 16.
 * Take t clock scales (up to 63) per step, for n steps (up to 126).
 * If u is set, ramp up, else ramp down.
 */
#define PWM_RAMP(s, t, n, u)		((!!(s) << 14) | ((t) & 0x3f) << 8 | \
					 ((n) & 0x7f) | ((u) ? 0 : 0x80))
/*
 * Loop (i.e. jump back to pos) for a given number of iterations (up to 63).
 * If cnt is zero, execute until PWM_END is encountered.
 */
#define PWM_LOOP(cnt, pos)		(0xa000 | (((cnt) & 0x3f) << 7) | \
					 ((pos) & 0x3f))
/*
 * Wait for trigger.  Argument is a mask of channels, shifted by the channel
 * number, e.g. 0xa for channels 3 and 1.  Note that channels are numbered
 * from 1, not 0.
 */
#define PWM_WAIT_TRIG(chans)		(0xe000 | (((chans) & 0x7) << 6))
/* Send trigger.  Argument is same as PWM_WAIT_TRIG. */
#define PWM_SEND_TRIG(chans)		(0xe000 | ((chans) & 0x7))

struct lm8323_pwm {
	int			id;
	int			fade_time;
	int			brightness;
	int			desired_brightness;
	bool			enabled;
	bool			running;
	/* pwm lock */
	struct mutex		lock;
	struct work_struct	work;
	struct led_classdev	cdev;
	struct lm8323_chip	*chip;
};

struct lm8323_chip {
	/* device lock */
	struct mutex		lock;
	struct i2c_client	*client;
	struct input_dev	*idev;
	bool			kp_enabled;
	bool			pm_suspend;
	unsigned		keys_down;
	char			phys[32];
	unsigned short		keymap[LM8323_KEYMAP_SIZE];
	int			size_x;
	int			size_y;
	int			debounce_time;
	int			active_time;
	struct lm8323_pwm	pwm[LM8323_NUM_PWMS];
};

#define client_to_lm8323(c)	container_of(c, struct lm8323_chip, client)
#define dev_to_lm8323(d)	container_of(d, struct lm8323_chip, client->dev)
#define cdev_to_pwm(c)		container_of(c, struct lm8323_pwm, cdev)
#define work_to_pwm(w)		container_of(w, struct lm8323_pwm, work)

#define LM8323_MAX_DATA 8

/*
 * To write, we just access the chip's address in write mode, and dump the
 * command and data out on the bus.  The command byte and data are taken as
 * sequential u8s out of varargs, to a maximum of LM8323_MAX_DATA.
 */
static int lm8323_write(struct lm8323_chip *lm, int len, ...)
{
	int ret, i;
	va_list ap;
	u8 data[LM8323_MAX_DATA];

	va_start(ap, len);

	if (unlikely(len > LM8323_MAX_DATA)) {
		dev_err(&lm->client->dev, "tried to send %d bytes\n", len);
		va_end(ap);
		return 0;
	}

	for (i = 0; i < len; i++)
		data[i] = va_arg(ap, int);

	va_end(ap);

	/*
	 * If the host is asleep while we send the data, we can get a NACK
	 * back while it wakes up, so try again, once.
	 */
	ret = i2c_master_send(lm->client, data, len);
	if (unlikely(ret == -EREMOTEIO))
		ret = i2c_master_send(lm->client, data, len);
	if (unlikely(ret != len))
		dev_err(&lm->client->dev, "sent %d bytes of %d total\n",
			len, ret);

	return ret;
}

/*
 * To read, we first send the command byte to the chip and end the transaction,
 * then access the chip in read mode, at which point it will send the data.
 */
static int lm8323_read(struct lm8323_chip *lm, u8 cmd, u8 *buf, int len)
{
	int ret;

	/*
	 * If the host is asleep while we send the byte, we can get a NACK
	 * back while it wakes up, so try again, once.
	 */
	ret = i2c_master_send(lm->client, &cmd, 1);
	if (unlikely(ret == -EREMOTEIO))
		ret = i2c_master_send(lm->client, &cmd, 1);
	if (unlikely(ret != 1)) {
		dev_err(&lm->client->dev, "sending read cmd 0x%02x failed\n",
			cmd);
		return 0;
	}

	ret = i2c_master_recv(lm->client, buf, len);
	if (unlikely(ret != len))
		dev_err(&lm->client->dev, "wanted %d bytes, got %d\n",
			len, ret);

	return ret;
}

/*
 * Set the chip active time (idle time before it enters halt).
 */
static void lm8323_set_active_time(struct lm8323_chip *lm, int time)
{
	lm8323_write(lm, 2, LM8323_CMD_SET_ACTIVE, time >> 2);
}

/*
 * The signals are AT-style: the low 7 bits are the keycode, and the top
 * bit indicates the state (1 for down, 0 for up).
 */
static inline u8 lm8323_whichkey(u8 event)
{
	return event & 0x7f;
}

static inline int lm8323_ispress(u8 event)
{
	return (event & 0x80) ? 1 : 0;
}

static void process_keys(struct lm8323_chip *lm)
{
	u8 event;
	u8 key_fifo[LM8323_FIFO_LEN + 1];
	int old_keys_down = lm->keys_down;
	int ret;
	int i = 0;

	/*
	 * Read all key events from the FIFO at once. Next READ_FIFO clears the
	 * FIFO even if we didn't read all events previously.
	 */
	ret = lm8323_read(lm, LM8323_CMD_READ_FIFO, key_fifo, LM8323_FIFO_LEN);

	if (ret < 0) {
		dev_err(&lm->client->dev, "Failed reading fifo \n");
		return;
	}
	key_fifo[ret] = 0;

	while ((event = key_fifo[i++])) {
		u8 key = lm8323_whichkey(event);
		int isdown = lm8323_ispress(event);
		unsigned short keycode = lm->keymap[key];

		dev_vdbg(&lm->client->dev, "key 0x%02x %s\n",
			 key, isdown ? "down" : "up");

		if (lm->kp_enabled) {
			input_event(lm->idev, EV_MSC, MSC_SCAN, key);
			input_report_key(lm->idev, keycode, isdown);
			input_sync(lm->idev);
		}

		if (isdown)
			lm->keys_down++;
		else
			lm->keys_down--;
	}

	/*
	 * Errata: We need to ensure that the chip never enters halt mode
	 * during a keypress, so set active time to 0.  When it's released,
	 * we can enter halt again, so set the active time back to normal.
	 */
	if (!old_keys_down && lm->keys_down)
		lm8323_set_active_time(lm, 0);
	if (old_keys_down && !lm->keys_down)
		lm8323_set_active_time(lm, lm->active_time);
}

static void lm8323_process_error(struct lm8323_chip *lm)
{
	u8 error;

	if (lm8323_read(lm, LM8323_CMD_READ_ERR, &error, 1) == 1) {
		if (error & ERR_FIFOOVER)
			dev_vdbg(&lm->client->dev, "fifo overflow!\n");
		if (error & ERR_KEYOVR)
			dev_vdbg(&lm->client->dev,
					"more than two keys pressed\n");
		if (error & ERR_CMDUNK)
			dev_vdbg(&lm->client->dev,
					"unknown command submitted\n");
		if (error & ERR_BADPAR)
			dev_vdbg(&lm->client->dev, "bad command parameter\n");
	}
}

static void lm8323_reset(struct lm8323_chip *lm)
{
	/* The docs say we must pass 0xAA as the data byte. */
	lm8323_write(lm, 2, LM8323_CMD_RESET, 0xAA);
}

static int lm8323_configure(struct lm8323_chip *lm)
{
	int keysize = (lm->size_x << 4) | lm->size_y;
	int clock = (CLK_SLOWCLKEN | CLK_RCPWM_EXTERNAL);
	int debounce = lm->debounce_time >> 2;
	int active = lm->active_time >> 2;

	/*
	 * Active time must be greater than the debounce time: if it's
	 * a close-run thing, give ourselves a 12ms buffer.
	 */
	if (debounce >= active)
		active = debounce + 3;

	lm8323_write(lm, 2, LM8323_CMD_WRITE_CFG, 0);
	lm8323_write(lm, 2, LM8323_CMD_WRITE_CLOCK, clock);
	lm8323_write(lm, 2, LM8323_CMD_SET_KEY_SIZE, keysize);
	lm8323_set_active_time(lm, lm->active_time);
	lm8323_write(lm, 2, LM8323_CMD_SET_DEBOUNCE, debounce);
	lm8323_write(lm, 3, LM8323_CMD_WRITE_PORT_STATE, 0xff, 0xff);
	lm8323_write(lm, 3, LM8323_CMD_WRITE_PORT_SEL, 0, 0);

	/*
	 * Not much we can do about errors at this point, so just hope
	 * for the best.
	 */

	return 0;
}

static void pwm_done(struct lm8323_pwm *pwm)
{
	mutex_lock(&pwm->lock);
	pwm->running = false;
	if (pwm->desired_brightness != pwm->brightness)
		schedule_work(&pwm->work);
	mutex_unlock(&pwm->lock);
}

/*
 * Bottom half: handle the interrupt by posting key events, or dealing with
 * errors appropriately.
 */
static irqreturn_t lm8323_irq(int irq, void *_lm)
{
	struct lm8323_chip *lm = _lm;
	u8 ints;
	int i;

	mutex_lock(&lm->lock);

	while ((lm8323_read(lm, LM8323_CMD_READ_INT, &ints, 1) == 1) && ints) {
		if (likely(ints & INT_KEYPAD))
			process_keys(lm);
		if (ints & INT_ROTATOR) {
			/* We don't currently support the rotator. */
			dev_vdbg(&lm->client->dev, "rotator fired\n");
		}
		if (ints & INT_ERROR) {
			dev_vdbg(&lm->client->dev, "error!\n");
			lm8323_process_error(lm);
		}
		if (ints & INT_NOINIT) {
			dev_err(&lm->client->dev, "chip lost config; "
						  "reinitialising\n");
			lm8323_configure(lm);
		}
		for (i = 0; i < LM8323_NUM_PWMS; i++) {
			if (ints & (INT_PWM1 << i)) {
				dev_vdbg(&lm->client->dev,
					 "pwm%d engine completed\n", i);
				pwm_done(&lm->pwm[i]);
			}
		}
	}

	mutex_unlock(&lm->lock);

	return IRQ_HANDLED;
}

/*
 * Read the chip ID.
 */
static int lm8323_read_id(struct lm8323_chip *lm, u8 *buf)
{
	int bytes;

	bytes = lm8323_read(lm, LM8323_CMD_READ_ID, buf, 2);
	if (unlikely(bytes != 2))
		return -EIO;

	return 0;
}

static void lm8323_write_pwm_one(struct lm8323_pwm *pwm, int pos, u16 cmd)
{
	lm8323_write(pwm->chip, 4, LM8323_CMD_PWM_WRITE, (pos << 2) | pwm->id,
		     (cmd & 0xff00) >> 8, cmd & 0x00ff);
}

/*
 * Write a script into a given PWM engine, concluding with PWM_END.
 * If 'kill' is nonzero, the engine will be shut down at the end
 * of the script, producing a zero output. Otherwise the engine
 * will be kept running at the final PWM level indefinitely.
 */
static void lm8323_write_pwm(struct lm8323_pwm *pwm, int kill,
			     int len, const u16 *cmds)
{
	int i;

	for (i = 0; i < len; i++)
		lm8323_write_pwm_one(pwm, i, cmds[i]);

	lm8323_write_pwm_one(pwm, i++, PWM_END(kill));
	lm8323_write(pwm->chip, 2, LM8323_CMD_START_PWM, pwm->id);
	pwm->running = true;
}

static void lm8323_pwm_work(struct work_struct *work)
{
	struct lm8323_pwm *pwm = work_to_pwm(work);
	int div512, perstep, steps, hz, up, kill;
	u16 pwm_cmds[3];
	int num_cmds = 0;

	mutex_lock(&pwm->lock);

	/*
	 * Do nothing if we're already at the requested level,
	 * or previous setting is not yet complete. In the latter
	 * case we will be called again when the previous PWM script
	 * finishes.
	 */
	if (pwm->running || pwm->desired_brightness == pwm->brightness)
		goto out;

	kill = (pwm->desired_brightness == 0);
	up = (pwm->desired_brightness > pwm->brightness);
	steps = abs(pwm->desired_brightness - pwm->brightness);

	/*
	 * Convert time (in ms) into a divisor (512 or 16 on a refclk of
	 * 32768Hz), and number of ticks per step.
	 */
	if ((pwm->fade_time / steps) > (32768 / 512)) {
		div512 = 1;
		hz = 32768 / 512;
	} else {
		div512 = 0;
		hz = 32768 / 16;
	}

	perstep = (hz * pwm->fade_time) / (steps * 1000);

	if (perstep == 0)
		perstep = 1;
	else if (perstep > 63)
		perstep = 63;

	while (steps) {
		int s;

		s = min(126, steps);
		pwm_cmds[num_cmds++] = PWM_RAMP(div512, perstep, s, up);
		steps -= s;
	}

	lm8323_write_pwm(pwm, kill, num_cmds, pwm_cmds);
	pwm->brightness = pwm->desired_brightness;

 out:
	mutex_unlock(&pwm->lock);
}

static void lm8323_pwm_set_brightness(struct led_classdev *led_cdev,
				      enum led_brightness brightness)
{
	struct lm8323_pwm *pwm = cdev_to_pwm(led_cdev);
	struct lm8323_chip *lm = pwm->chip;

	mutex_lock(&pwm->lock);
	pwm->desired_brightness = brightness;
	mutex_unlock(&pwm->lock);

	if (in_interrupt()) {
		schedule_work(&pwm->work);
	} else {
		/*
		 * Schedule PWM work as usual unless we are going into suspend
		 */
		mutex_lock(&lm->lock);
		if (likely(!lm->pm_suspend))
			schedule_work(&pwm->work);
		else
			lm8323_pwm_work(&pwm->work);
		mutex_unlock(&lm->lock);
	}
}

static ssize_t lm8323_pwm_show_time(struct device *dev,
		struct device_attribute *attr, char *buf)
{
	struct led_classdev *led_cdev = dev_get_drvdata(dev);
	struct lm8323_pwm *pwm = cdev_to_pwm(led_cdev);

	return sprintf(buf, "%d\n", pwm->fade_time);
}

static ssize_t lm8323_pwm_store_time(struct device *dev,
		struct device_attribute *attr, const char *buf, size_t len)
{
	struct led_classdev *led_cdev = dev_get_drvdata(dev);
	struct lm8323_pwm *pwm = cdev_to_pwm(led_cdev);
	int ret, time;

	ret = kstrtoint(buf, 10, &time);
	/* Numbers only, please. */
	if (ret)
		return ret;

	pwm->fade_time = time;

	return strlen(buf);
}
static DEVICE_ATTR(time, 0644, lm8323_pwm_show_time, lm8323_pwm_store_time);

static struct attribute *lm8323_pwm_attrs[] = {
	&dev_attr_time.attr,
	NULL
};
ATTRIBUTE_GROUPS(lm8323_pwm);

static int init_pwm(struct lm8323_chip *lm, int id, struct device *dev,
		    const char *name)
{
	struct lm8323_pwm *pwm;
	int err;

	BUG_ON(id > 3);

	pwm = &lm->pwm[id - 1];

	pwm->id = id;
	pwm->fade_time = 0;
	pwm->brightness = 0;
	pwm->desired_brightness = 0;
	pwm->running = false;
	pwm->enabled = false;
	INIT_WORK(&pwm->work, lm8323_pwm_work);
	mutex_init(&pwm->lock);
	pwm->chip = lm;

	if (name) {
		pwm->cdev.name = name;
		pwm->cdev.brightness_set = lm8323_pwm_set_brightness;
		pwm->cdev.groups = lm8323_pwm_groups;

		err = devm_led_classdev_register(dev, &pwm->cdev);
		if (err) {
			dev_err(dev, "couldn't register PWM %d: %d\n", id, err);
			return err;
		}
		pwm->enabled = true;
	}

	return 0;
}

static ssize_t lm8323_show_disable(struct device *dev,
				   struct device_attribute *attr, char *buf)
{
	struct lm8323_chip *lm = dev_get_drvdata(dev);

	return sprintf(buf, "%u\n", !lm->kp_enabled);
}

static ssize_t lm8323_set_disable(struct device *dev,
				  struct device_attribute *attr,
				  const char *buf, size_t count)
{
	struct lm8323_chip *lm = dev_get_drvdata(dev);
	int ret;
	unsigned int i;

	ret = kstrtouint(buf, 10, &i);
	if (ret)
		return ret;

	mutex_lock(&lm->lock);
	lm->kp_enabled = !i;
	mutex_unlock(&lm->lock);

	return count;
}
static DEVICE_ATTR(disable_kp, 0644, lm8323_show_disable, lm8323_set_disable);

static struct attribute *lm8323_attrs[] = {
	&dev_attr_disable_kp.attr,
	NULL,
};
ATTRIBUTE_GROUPS(lm8323);

static int lm8323_probe(struct i2c_client *client)
{
	struct lm8323_platform_data *pdata = dev_get_platdata(&client->dev);
	struct input_dev *idev;
	struct lm8323_chip *lm;
	int pwm;
	int i, err;
	unsigned long tmo;
	u8 data[2];

	if (!pdata || !pdata->size_x || !pdata->size_y) {
		dev_err(&client->dev, "missing platform_data\n");
		return -EINVAL;
	}

	if (pdata->size_x > 8) {
		dev_err(&client->dev, "invalid x size %d specified\n",
			pdata->size_x);
		return -EINVAL;
	}

	if (pdata->size_y > 12) {
		dev_err(&client->dev, "invalid y size %d specified\n",
			pdata->size_y);
		return -EINVAL;
	}

	lm = devm_kzalloc(&client->dev, sizeof(*lm), GFP_KERNEL);
	if (!lm)
		return -ENOMEM;

	idev = devm_input_allocate_device(&client->dev);
	if (!idev)
		return -ENOMEM;

	lm->client = client;
	lm->idev = idev;
	mutex_init(&lm->lock);

	lm->size_x = pdata->size_x;
	lm->size_y = pdata->size_y;
	dev_vdbg(&client->dev, "Keypad size: %d x %d\n",
		 lm->size_x, lm->size_y);

	lm->debounce_time = pdata->debounce_time;
	lm->active_time = pdata->active_time;

	lm8323_reset(lm);

	/*
	 * Nothing's set up to service the IRQ yet, so just spin for max.
	 * 100ms until we can configure.
	 */
	tmo = jiffies + msecs_to_jiffies(100);
	while (lm8323_read(lm, LM8323_CMD_READ_INT, data, 1) == 1) {
		if (data[0] & INT_NOINIT)
			break;

		if (time_after(jiffies, tmo)) {
			dev_err(&client->dev,
				"timeout waiting for initialisation\n");
			break;
		}

		msleep(1);
	}

	lm8323_configure(lm);

	/* If a true probe check the device */
	if (lm8323_read_id(lm, data) != 0) {
		dev_err(&client->dev, "device not found\n");
		return -ENODEV;
	}

	for (pwm = 0; pwm < LM8323_NUM_PWMS; pwm++) {
		err = init_pwm(lm, pwm + 1, &client->dev,
			       pdata->pwm_names[pwm]);
		if (err)
			return err;
	}

	lm->kp_enabled = true;

	idev->name = pdata->name ? : "LM8323 keypad";
	snprintf(lm->phys, sizeof(lm->phys),
		 "%s/input-kp", dev_name(&client->dev));
	idev->phys = lm->phys;

	idev->evbit[0] = BIT(EV_KEY) | BIT(EV_MSC);
	__set_bit(MSC_SCAN, idev->mscbit);
	for (i = 0; i < LM8323_KEYMAP_SIZE; i++) {
		__set_bit(pdata->keymap[i], idev->keybit);
		lm->keymap[i] = pdata->keymap[i];
	}
	__clear_bit(KEY_RESERVED, idev->keybit);

	if (pdata->repeat)
		__set_bit(EV_REP, idev->evbit);

	err = input_register_device(idev);
	if (err) {
		dev_dbg(&client->dev, "error registering input device\n");
		return err;
	}

	err = devm_request_threaded_irq(&client->dev, client->irq,
					NULL, lm8323_irq,
					IRQF_TRIGGER_LOW | IRQF_ONESHOT,
					"lm8323", lm);
	if (err) {
		dev_err(&client->dev, "could not get IRQ %d\n", client->irq);
		return err;
	}

	i2c_set_clientdata(client, lm);

	device_init_wakeup(&client->dev, 1);
	enable_irq_wake(client->irq);

	return 0;
}

/*
 * We don't need to explicitly suspend the chip, as it already switches off
 * when there's no activity.
 */
static int lm8323_suspend(struct device *dev)
{
	struct i2c_client *client = to_i2c_client(dev);
	struct lm8323_chip *lm = i2c_get_clientdata(client);
	int i;

	irq_set_irq_wake(client->irq, 0);
	disable_irq(client->irq);

	mutex_lock(&lm->lock);
	lm->pm_suspend = true;
	mutex_unlock(&lm->lock);

	for (i = 0; i < 3; i++)
		if (lm->pwm[i].enabled)
			led_classdev_suspend(&lm->pwm[i].cdev);

	return 0;
}

static int lm8323_resume(struct device *dev)
{
	struct i2c_client *client = to_i2c_client(dev);
	struct lm8323_chip *lm = i2c_get_clientdata(client);
	int i;

	mutex_lock(&lm->lock);
	lm->pm_suspend = false;
	mutex_unlock(&lm->lock);

	for (i = 0; i < 3; i++)
		if (lm->pwm[i].enabled)
			led_classdev_resume(&lm->pwm[i].cdev);

	enable_irq(client->irq);
	irq_set_irq_wake(client->irq, 1);

	return 0;
}

static DEFINE_SIMPLE_DEV_PM_OPS(lm8323_pm_ops, lm8323_suspend, lm8323_resume);

static const struct i2c_device_id lm8323_id[] = {
	{ "lm8323", 0 },
	{ }
};

static struct i2c_driver lm8323_i2c_driver = {
	.driver = {
		.name		= "lm8323",
		.pm		= pm_sleep_ptr(&lm8323_pm_ops),
		.dev_groups	= lm8323_groups,
	},
	.probe		= lm8323_probe,
<<<<<<< HEAD
	.remove		= lm8323_remove,
=======
>>>>>>> 54116d44
	.id_table	= lm8323_id,
};
MODULE_DEVICE_TABLE(i2c, lm8323_id);

module_i2c_driver(lm8323_i2c_driver);

MODULE_AUTHOR("Timo O. Karjalainen <timo.o.karjalainen@nokia.com>");
MODULE_AUTHOR("Daniel Stone");
MODULE_AUTHOR("Felipe Balbi <felipe.balbi@nokia.com>");
MODULE_DESCRIPTION("LM8323 keypad driver");
MODULE_LICENSE("GPL");
<|MERGE_RESOLUTION|>--- conflicted
+++ resolved
@@ -803,10 +803,6 @@
 		.dev_groups	= lm8323_groups,
 	},
 	.probe		= lm8323_probe,
-<<<<<<< HEAD
-	.remove		= lm8323_remove,
-=======
->>>>>>> 54116d44
 	.id_table	= lm8323_id,
 };
 MODULE_DEVICE_TABLE(i2c, lm8323_id);
