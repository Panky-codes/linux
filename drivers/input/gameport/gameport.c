--- conflicted
+++ resolved
@@ -519,20 +519,13 @@
 
 static void gameport_default_trigger(struct gameport *gameport)
 {
-<<<<<<< HEAD
-	outb(0xff, gameport->io);
-=======
 #ifdef CONFIG_HAS_IOPORT
 	outb(0xff, gameport->io);
 #endif
->>>>>>> 54116d44
 }
 
 static unsigned char gameport_default_read(struct gameport *gameport)
 {
-<<<<<<< HEAD
-	return inb(gameport->io);
-=======
 #ifdef CONFIG_HAS_IOPORT
 	return inb(gameport->io);
 #else
@@ -552,7 +545,6 @@
 		gameport->trigger = gameport_default_trigger;
 	if (!gameport->read)
 		gameport->read = gameport_default_read;
->>>>>>> 54116d44
 }
 
 /*
@@ -573,15 +565,7 @@
 	if (gameport->parent)
 		gameport->dev.parent = &gameport->parent->dev;
 
-<<<<<<< HEAD
-	if (!gameport->trigger)
-		gameport->trigger = gameport_default_trigger;
-	if (!gameport->read)
-		gameport->read = gameport_default_read;
-
-=======
 	gameport_setup_default_handlers(gameport);
->>>>>>> 54116d44
 	INIT_LIST_HEAD(&gameport->node);
 	spin_lock_init(&gameport->timer_lock);
 	timer_setup(&gameport->poll_timer, gameport_run_poll_handler, 0);
