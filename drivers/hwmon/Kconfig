--- conflicted
+++ resolved
@@ -412,11 +412,7 @@
 	  hard disk drives.
 
 	  This driver can also be built as a module. If so, the module
-<<<<<<< HEAD
-	  will be called satatemp.
-=======
 	  will be called drivetemp.
->>>>>>> 04d5ce62
 
 config SENSORS_DS620
 	tristate "Dallas Semiconductor DS620"
