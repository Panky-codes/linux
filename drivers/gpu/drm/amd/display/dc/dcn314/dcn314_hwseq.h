/* SPDX-License-Identifier: MIT */
/*
 * Copyright 2022 Advanced Micro Devices, Inc.
 *
 * Permission is hereby granted, free of charge, to any person obtaining a
 * copy of this software and associated documentation files (the "Software"),
 * to deal in the Software without restriction, including without limitation
 * the rights to use, copy, modify, merge, publish, distribute, sublicense,
 * and/or sell copies of the Software, and to permit persons to whom the
 * Software is furnished to do so, subject to the following conditions:
 *
 * The above copyright notice and this permission notice shall be included in
 * all copies or substantial portions of the Software.
 *
 * THE SOFTWARE IS PROVIDED "AS IS", WITHOUT WARRANTY OF ANY KIND, EXPRESS OR
 * IMPLIED, INCLUDING BUT NOT LIMITED TO THE WARRANTIES OF MERCHANTABILITY,
 * FITNESS FOR A PARTICULAR PURPOSE AND NONINFRINGEMENT.  IN NO EVENT SHALL
 * THE COPYRIGHT HOLDER(S) OR AUTHOR(S) BE LIABLE FOR ANY CLAIM, DAMAGES OR
 * OTHER LIABILITY, WHETHER IN AN ACTION OF CONTRACT, TORT OR OTHERWISE,
 * ARISING FROM, OUT OF OR IN CONNECTION WITH THE SOFTWARE OR THE USE OR
 * OTHER DEALINGS IN THE SOFTWARE.
 *
 * Authors: AMD
 *
 */

#ifndef __DC_HWSS_DCN314_H__
#define __DC_HWSS_DCN314_H__

#include "hw_sequencer_private.h"

struct dc;

void dcn314_update_odm(struct dc *dc, struct dc_state *context, struct pipe_ctx *pipe_ctx);

void dcn314_dsc_pg_control(struct dce_hwseq *hws, unsigned int dsc_inst, bool power_on);

void dcn314_enable_power_gating_plane(struct dce_hwseq *hws, bool enable);

unsigned int dcn314_calculate_dccg_k1_k2_values(struct pipe_ctx *pipe_ctx, unsigned int *k1_div, unsigned int *k2_div);

void dcn314_set_pixels_per_cycle(struct pipe_ctx *pipe_ctx);

void dcn314_hubp_pg_control(struct dce_hwseq *hws, unsigned int hubp_inst, bool power_on);

void dcn314_dpp_root_clock_control(struct dce_hwseq *hws, unsigned int dpp_inst, bool clock_on);

<<<<<<< HEAD
=======
void dcn314_disable_link_output(struct dc_link *link, const struct link_resource *link_res, enum signal_type signal);

>>>>>>> f102fdbf
#endif /* __DC_HWSS_DCN314_H__ */<|MERGE_RESOLUTION|>--- conflicted
+++ resolved
@@ -45,9 +45,6 @@
 
 void dcn314_dpp_root_clock_control(struct dce_hwseq *hws, unsigned int dpp_inst, bool clock_on);
 
-<<<<<<< HEAD
-=======
 void dcn314_disable_link_output(struct dc_link *link, const struct link_resource *link_res, enum signal_type signal);
 
->>>>>>> f102fdbf
 #endif /* __DC_HWSS_DCN314_H__ */