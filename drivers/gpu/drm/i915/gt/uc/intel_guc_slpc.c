// SPDX-License-Identifier: MIT
/*
 * Copyright © 2021 Intel Corporation
 */

#include <drm/drm_cache.h>
#include <linux/string_helpers.h>

#include "i915_drv.h"
#include "i915_reg.h"
#include "intel_guc_slpc.h"
#include "intel_guc_print.h"
#include "intel_mchbar_regs.h"
#include "gt/intel_gt.h"
#include "gt/intel_gt_regs.h"
#include "gt/intel_rps.h"

static inline struct intel_guc *slpc_to_guc(struct intel_guc_slpc *slpc)
{
	return container_of(slpc, struct intel_guc, slpc);
}

static inline struct intel_gt *slpc_to_gt(struct intel_guc_slpc *slpc)
{
	return guc_to_gt(slpc_to_guc(slpc));
}

static inline struct drm_i915_private *slpc_to_i915(struct intel_guc_slpc *slpc)
{
	return slpc_to_gt(slpc)->i915;
}

static bool __detect_slpc_supported(struct intel_guc *guc)
{
	/* GuC SLPC is unavailable for pre-Gen12 */
	return guc->submission_supported &&
		GRAPHICS_VER(guc_to_gt(guc)->i915) >= 12;
}

static bool __guc_slpc_selected(struct intel_guc *guc)
{
	if (!intel_guc_slpc_is_supported(guc))
		return false;

	return guc->submission_selected;
}

void intel_guc_slpc_init_early(struct intel_guc_slpc *slpc)
{
	struct intel_guc *guc = slpc_to_guc(slpc);

	slpc->supported = __detect_slpc_supported(guc);
	slpc->selected = __guc_slpc_selected(guc);
}

static void slpc_mem_set_param(struct slpc_shared_data *data,
			       u32 id, u32 value)
{
	GEM_BUG_ON(id >= SLPC_MAX_OVERRIDE_PARAMETERS);
	/*
	 * When the flag bit is set, corresponding value will be read
	 * and applied by SLPC.
	 */
	data->override_params.bits[id >> 5] |= (1 << (id % 32));
	data->override_params.values[id] = value;
}

static void slpc_mem_set_enabled(struct slpc_shared_data *data,
				 u8 enable_id, u8 disable_id)
{
	/*
	 * Enabling a param involves setting the enable_id
	 * to 1 and disable_id to 0.
	 */
	slpc_mem_set_param(data, enable_id, 1);
	slpc_mem_set_param(data, disable_id, 0);
}

static void slpc_mem_set_disabled(struct slpc_shared_data *data,
				  u8 enable_id, u8 disable_id)
{
	/*
	 * Disabling a param involves setting the enable_id
	 * to 0 and disable_id to 1.
	 */
	slpc_mem_set_param(data, disable_id, 1);
	slpc_mem_set_param(data, enable_id, 0);
}

static u32 slpc_get_state(struct intel_guc_slpc *slpc)
{
	struct slpc_shared_data *data;

	GEM_BUG_ON(!slpc->vma);

	drm_clflush_virt_range(slpc->vaddr, sizeof(u32));
	data = slpc->vaddr;

	return data->header.global_state;
}

static int guc_action_slpc_set_param_nb(struct intel_guc *guc, u8 id, u32 value)
{
	u32 request[] = {
		GUC_ACTION_HOST2GUC_PC_SLPC_REQUEST,
		SLPC_EVENT(SLPC_EVENT_PARAMETER_SET, 2),
		id,
		value,
	};
	int ret;

	ret = intel_guc_send_nb(guc, request, ARRAY_SIZE(request), 0);

	return ret > 0 ? -EPROTO : ret;
}

static int slpc_set_param_nb(struct intel_guc_slpc *slpc, u8 id, u32 value)
{
	struct intel_guc *guc = slpc_to_guc(slpc);

	GEM_BUG_ON(id >= SLPC_MAX_PARAM);

	return guc_action_slpc_set_param_nb(guc, id, value);
}

static int guc_action_slpc_set_param(struct intel_guc *guc, u8 id, u32 value)
{
	u32 request[] = {
		GUC_ACTION_HOST2GUC_PC_SLPC_REQUEST,
		SLPC_EVENT(SLPC_EVENT_PARAMETER_SET, 2),
		id,
		value,
	};
	int ret;

	ret = intel_guc_send(guc, request, ARRAY_SIZE(request));

	return ret > 0 ? -EPROTO : ret;
}

static int guc_action_slpc_unset_param(struct intel_guc *guc, u8 id)
{
	u32 request[] = {
		GUC_ACTION_HOST2GUC_PC_SLPC_REQUEST,
		SLPC_EVENT(SLPC_EVENT_PARAMETER_UNSET, 1),
		id,
	};

	return intel_guc_send(guc, request, ARRAY_SIZE(request));
}

static bool slpc_is_running(struct intel_guc_slpc *slpc)
{
	return slpc_get_state(slpc) == SLPC_GLOBAL_STATE_RUNNING;
}

static int guc_action_slpc_query(struct intel_guc *guc, u32 offset)
{
	u32 request[] = {
		GUC_ACTION_HOST2GUC_PC_SLPC_REQUEST,
		SLPC_EVENT(SLPC_EVENT_QUERY_TASK_STATE, 2),
		offset,
		0,
	};
	int ret;

	ret = intel_guc_send(guc, request, ARRAY_SIZE(request));

	return ret > 0 ? -EPROTO : ret;
}

static int slpc_query_task_state(struct intel_guc_slpc *slpc)
{
	struct intel_guc *guc = slpc_to_guc(slpc);
	u32 offset = intel_guc_ggtt_offset(guc, slpc->vma);
	int ret;

	ret = guc_action_slpc_query(guc, offset);
	if (unlikely(ret))
		guc_probe_error(guc, "Failed to query task state: %pe\n", ERR_PTR(ret));

	drm_clflush_virt_range(slpc->vaddr, SLPC_PAGE_SIZE_BYTES);

	return ret;
}

static int slpc_set_param(struct intel_guc_slpc *slpc, u8 id, u32 value)
{
	struct intel_guc *guc = slpc_to_guc(slpc);
	int ret;

	GEM_BUG_ON(id >= SLPC_MAX_PARAM);

	ret = guc_action_slpc_set_param(guc, id, value);
	if (ret)
		guc_probe_error(guc, "Failed to set param %d to %u: %pe\n",
				id, value, ERR_PTR(ret));

	return ret;
}

static int slpc_unset_param(struct intel_guc_slpc *slpc, u8 id)
{
	struct intel_guc *guc = slpc_to_guc(slpc);

	GEM_BUG_ON(id >= SLPC_MAX_PARAM);

	return guc_action_slpc_unset_param(guc, id);
}

static int slpc_force_min_freq(struct intel_guc_slpc *slpc, u32 freq)
{
	struct intel_guc *guc = slpc_to_guc(slpc);
	struct drm_i915_private *i915 = slpc_to_i915(slpc);
	intel_wakeref_t wakeref;
	int ret = 0;

	lockdep_assert_held(&slpc->lock);

	if (!intel_guc_is_ready(guc))
		return -ENODEV;

	/*
	 * This function is a little different as compared to
	 * intel_guc_slpc_set_min_freq(). Softlimit will not be updated
	 * here since this is used to temporarily change min freq,
	 * for example, during a waitboost. Caller is responsible for
	 * checking bounds.
	 */

	with_intel_runtime_pm(&i915->runtime_pm, wakeref) {
		/* Non-blocking request will avoid stalls */
		ret = slpc_set_param_nb(slpc,
					SLPC_PARAM_GLOBAL_MIN_GT_UNSLICE_FREQ_MHZ,
					freq);
		if (ret)
			guc_notice(guc, "Failed to send set_param for min freq(%d): %pe\n",
				   freq, ERR_PTR(ret));
	}

	return ret;
}

static void slpc_boost_work(struct work_struct *work)
{
	struct intel_guc_slpc *slpc = container_of(work, typeof(*slpc), boost_work);
	int err;

	/*
	 * Raise min freq to boost. It's possible that
	 * this is greater than current max. But it will
	 * certainly be limited by RP0. An error setting
	 * the min param is not fatal.
	 */
	mutex_lock(&slpc->lock);
	if (atomic_read(&slpc->num_waiters)) {
		err = slpc_force_min_freq(slpc, slpc->boost_freq);
		if (!err)
			slpc->num_boosts++;
	}
	mutex_unlock(&slpc->lock);
}

int intel_guc_slpc_init(struct intel_guc_slpc *slpc)
{
	struct intel_guc *guc = slpc_to_guc(slpc);
	u32 size = PAGE_ALIGN(sizeof(struct slpc_shared_data));
	int err;

	GEM_BUG_ON(slpc->vma);

	err = intel_guc_allocate_and_map_vma(guc, size, &slpc->vma, (void **)&slpc->vaddr);
	if (unlikely(err)) {
		guc_probe_error(guc, "Failed to allocate SLPC struct: %pe\n", ERR_PTR(err));
		return err;
	}

	slpc->max_freq_softlimit = 0;
	slpc->min_freq_softlimit = 0;
	slpc->ignore_eff_freq = false;
	slpc->min_is_rpmax = false;

	slpc->boost_freq = 0;
	atomic_set(&slpc->num_waiters, 0);
	slpc->num_boosts = 0;
	slpc->media_ratio_mode = SLPC_MEDIA_RATIO_MODE_DYNAMIC_CONTROL;

	mutex_init(&slpc->lock);
	INIT_WORK(&slpc->boost_work, slpc_boost_work);

	return err;
}

static const char *slpc_global_state_to_string(enum slpc_global_state state)
{
	switch (state) {
	case SLPC_GLOBAL_STATE_NOT_RUNNING:
		return "not running";
	case SLPC_GLOBAL_STATE_INITIALIZING:
		return "initializing";
	case SLPC_GLOBAL_STATE_RESETTING:
		return "resetting";
	case SLPC_GLOBAL_STATE_RUNNING:
		return "running";
	case SLPC_GLOBAL_STATE_SHUTTING_DOWN:
		return "shutting down";
	case SLPC_GLOBAL_STATE_ERROR:
		return "error";
	default:
		return "unknown";
	}
}

static const char *slpc_get_state_string(struct intel_guc_slpc *slpc)
{
	return slpc_global_state_to_string(slpc_get_state(slpc));
}

static int guc_action_slpc_reset(struct intel_guc *guc, u32 offset)
{
	u32 request[] = {
		GUC_ACTION_HOST2GUC_PC_SLPC_REQUEST,
		SLPC_EVENT(SLPC_EVENT_RESET, 2),
		offset,
		0,
	};
	int ret;

	ret = intel_guc_send(guc, request, ARRAY_SIZE(request));

	return ret > 0 ? -EPROTO : ret;
}

static int slpc_reset(struct intel_guc_slpc *slpc)
{
	struct intel_guc *guc = slpc_to_guc(slpc);
	u32 offset = intel_guc_ggtt_offset(guc, slpc->vma);
	int ret;

	ret = guc_action_slpc_reset(guc, offset);

	if (unlikely(ret < 0)) {
		guc_probe_error(guc, "SLPC reset action failed: %pe\n", ERR_PTR(ret));
		return ret;
	}

	if (!ret) {
		if (wait_for(slpc_is_running(slpc), SLPC_RESET_TIMEOUT_MS)) {
			guc_probe_error(guc, "SLPC not enabled! State = %s\n",
					slpc_get_state_string(slpc));
			return -EIO;
		}
	}

	return 0;
}

static u32 slpc_decode_min_freq(struct intel_guc_slpc *slpc)
{
	struct slpc_shared_data *data = slpc->vaddr;

	GEM_BUG_ON(!slpc->vma);

	return	DIV_ROUND_CLOSEST(REG_FIELD_GET(SLPC_MIN_UNSLICE_FREQ_MASK,
				  data->task_state_data.freq) *
				  GT_FREQUENCY_MULTIPLIER, GEN9_FREQ_SCALER);
}

static u32 slpc_decode_max_freq(struct intel_guc_slpc *slpc)
{
	struct slpc_shared_data *data = slpc->vaddr;

	GEM_BUG_ON(!slpc->vma);

	return	DIV_ROUND_CLOSEST(REG_FIELD_GET(SLPC_MAX_UNSLICE_FREQ_MASK,
				  data->task_state_data.freq) *
				  GT_FREQUENCY_MULTIPLIER, GEN9_FREQ_SCALER);
}

static void slpc_shared_data_reset(struct slpc_shared_data *data)
{
	memset(data, 0, sizeof(struct slpc_shared_data));

	data->header.size = sizeof(struct slpc_shared_data);

	/* Enable only GTPERF task, disable others */
	slpc_mem_set_enabled(data, SLPC_PARAM_TASK_ENABLE_GTPERF,
			     SLPC_PARAM_TASK_DISABLE_GTPERF);

	slpc_mem_set_disabled(data, SLPC_PARAM_TASK_ENABLE_BALANCER,
			      SLPC_PARAM_TASK_DISABLE_BALANCER);

	slpc_mem_set_disabled(data, SLPC_PARAM_TASK_ENABLE_DCC,
			      SLPC_PARAM_TASK_DISABLE_DCC);
}

/**
 * intel_guc_slpc_set_max_freq() - Set max frequency limit for SLPC.
 * @slpc: pointer to intel_guc_slpc.
 * @val: frequency (MHz)
 *
 * This function will invoke GuC SLPC action to update the max frequency
 * limit for unslice.
 *
 * Return: 0 on success, non-zero error code on failure.
 */
int intel_guc_slpc_set_max_freq(struct intel_guc_slpc *slpc, u32 val)
{
	struct drm_i915_private *i915 = slpc_to_i915(slpc);
	intel_wakeref_t wakeref;
	int ret;

	if (val < slpc->min_freq ||
	    val > slpc->rp0_freq ||
	    val < slpc->min_freq_softlimit)
		return -EINVAL;

	with_intel_runtime_pm(&i915->runtime_pm, wakeref) {
		ret = slpc_set_param(slpc,
				     SLPC_PARAM_GLOBAL_MAX_GT_UNSLICE_FREQ_MHZ,
				     val);

		/* Return standardized err code for sysfs calls */
		if (ret)
			ret = -EIO;
	}

	if (!ret)
		slpc->max_freq_softlimit = val;

	return ret;
}

/**
 * intel_guc_slpc_get_max_freq() - Get max frequency limit for SLPC.
 * @slpc: pointer to intel_guc_slpc.
 * @val: pointer to val which will hold max frequency (MHz)
 *
 * This function will invoke GuC SLPC action to read the max frequency
 * limit for unslice.
 *
 * Return: 0 on success, non-zero error code on failure.
 */
int intel_guc_slpc_get_max_freq(struct intel_guc_slpc *slpc, u32 *val)
{
	struct drm_i915_private *i915 = slpc_to_i915(slpc);
	intel_wakeref_t wakeref;
	int ret = 0;

	with_intel_runtime_pm(&i915->runtime_pm, wakeref) {
		/* Force GuC to update task data */
		ret = slpc_query_task_state(slpc);

		if (!ret)
			*val = slpc_decode_max_freq(slpc);
	}

	return ret;
}

int intel_guc_slpc_set_ignore_eff_freq(struct intel_guc_slpc *slpc, bool val)
{
	struct drm_i915_private *i915 = slpc_to_i915(slpc);
	intel_wakeref_t wakeref;
	int ret;

	mutex_lock(&slpc->lock);
	wakeref = intel_runtime_pm_get(&i915->runtime_pm);

	ret = slpc_set_param(slpc,
			     SLPC_PARAM_IGNORE_EFFICIENT_FREQUENCY,
			     val);
<<<<<<< HEAD
	if (ret)
		guc_probe_error(slpc_to_guc(slpc), "Failed to set efficient freq(%d): %pe\n",
				val, ERR_PTR(ret));
	else
		slpc->ignore_eff_freq = val;

=======
	if (ret) {
		guc_probe_error(slpc_to_guc(slpc), "Failed to set efficient freq(%d): %pe\n",
				val, ERR_PTR(ret));
	} else {
		slpc->ignore_eff_freq = val;

		/* Set min to RPn when we disable efficient freq */
		if (val)
			ret = slpc_set_param(slpc,
					     SLPC_PARAM_GLOBAL_MIN_GT_UNSLICE_FREQ_MHZ,
					     slpc->min_freq);
	}

>>>>>>> c02d35d8
	intel_runtime_pm_put(&i915->runtime_pm, wakeref);
	mutex_unlock(&slpc->lock);
	return ret;
}

/**
 * intel_guc_slpc_set_min_freq() - Set min frequency limit for SLPC.
 * @slpc: pointer to intel_guc_slpc.
 * @val: frequency (MHz)
 *
 * This function will invoke GuC SLPC action to update the min unslice
 * frequency.
 *
 * Return: 0 on success, non-zero error code on failure.
 */
int intel_guc_slpc_set_min_freq(struct intel_guc_slpc *slpc, u32 val)
{
	struct drm_i915_private *i915 = slpc_to_i915(slpc);
	intel_wakeref_t wakeref;
	int ret;

	if (val < slpc->min_freq ||
	    val > slpc->rp0_freq ||
	    val > slpc->max_freq_softlimit)
		return -EINVAL;

	/* Need a lock now since waitboost can be modifying min as well */
	mutex_lock(&slpc->lock);
	wakeref = intel_runtime_pm_get(&i915->runtime_pm);

	ret = slpc_set_param(slpc,
			     SLPC_PARAM_GLOBAL_MIN_GT_UNSLICE_FREQ_MHZ,
			     val);

	if (!ret)
		slpc->min_freq_softlimit = val;

	intel_runtime_pm_put(&i915->runtime_pm, wakeref);
	mutex_unlock(&slpc->lock);

	/* Return standardized err code for sysfs calls */
	if (ret)
		ret = -EIO;

	return ret;
}

/**
 * intel_guc_slpc_get_min_freq() - Get min frequency limit for SLPC.
 * @slpc: pointer to intel_guc_slpc.
 * @val: pointer to val which will hold min frequency (MHz)
 *
 * This function will invoke GuC SLPC action to read the min frequency
 * limit for unslice.
 *
 * Return: 0 on success, non-zero error code on failure.
 */
int intel_guc_slpc_get_min_freq(struct intel_guc_slpc *slpc, u32 *val)
{
	struct drm_i915_private *i915 = slpc_to_i915(slpc);
	intel_wakeref_t wakeref;
	int ret = 0;

	with_intel_runtime_pm(&i915->runtime_pm, wakeref) {
		/* Force GuC to update task data */
		ret = slpc_query_task_state(slpc);

		if (!ret)
			*val = slpc_decode_min_freq(slpc);
	}

	return ret;
}

int intel_guc_slpc_set_media_ratio_mode(struct intel_guc_slpc *slpc, u32 val)
{
	struct drm_i915_private *i915 = slpc_to_i915(slpc);
	intel_wakeref_t wakeref;
	int ret = 0;

	if (!HAS_MEDIA_RATIO_MODE(i915))
		return -ENODEV;

	with_intel_runtime_pm(&i915->runtime_pm, wakeref)
		ret = slpc_set_param(slpc,
				     SLPC_PARAM_MEDIA_FF_RATIO_MODE,
				     val);
	return ret;
}

void intel_guc_pm_intrmsk_enable(struct intel_gt *gt)
{
	u32 pm_intrmsk_mbz = 0;

	/*
	 * Allow GuC to receive ARAT timer expiry event.
	 * This interrupt register is setup by RPS code
	 * when host based Turbo is enabled.
	 */
	pm_intrmsk_mbz |= ARAT_EXPIRED_INTRMSK;

	intel_uncore_rmw(gt->uncore,
			 GEN6_PMINTRMSK, pm_intrmsk_mbz, 0);
}

static int slpc_set_softlimits(struct intel_guc_slpc *slpc)
{
	int ret = 0;

	/*
	 * Softlimits are initially equivalent to platform limits
	 * unless they have deviated from defaults, in which case,
	 * we retain the values and set min/max accordingly.
	 */
	if (!slpc->max_freq_softlimit) {
		slpc->max_freq_softlimit = slpc->rp0_freq;
		slpc_to_gt(slpc)->defaults.max_freq = slpc->max_freq_softlimit;
	} else if (slpc->max_freq_softlimit != slpc->rp0_freq) {
		ret = intel_guc_slpc_set_max_freq(slpc,
						  slpc->max_freq_softlimit);
	}

	if (unlikely(ret))
		return ret;

	if (!slpc->min_freq_softlimit) {
		/* Min softlimit is initialized to RPn */
		slpc->min_freq_softlimit = slpc->min_freq;
		slpc_to_gt(slpc)->defaults.min_freq = slpc->min_freq_softlimit;
	} else {
		return intel_guc_slpc_set_min_freq(slpc,
						   slpc->min_freq_softlimit);
	}

	return 0;
}

static bool is_slpc_min_freq_rpmax(struct intel_guc_slpc *slpc)
{
	int slpc_min_freq;
	int ret;

	ret = intel_guc_slpc_get_min_freq(slpc, &slpc_min_freq);
	if (ret) {
		guc_err(slpc_to_guc(slpc), "Failed to get min freq: %pe\n", ERR_PTR(ret));
		return false;
	}

	if (slpc_min_freq == SLPC_MAX_FREQ_MHZ)
		return true;
	else
		return false;
}

static void update_server_min_softlimit(struct intel_guc_slpc *slpc)
{
	/* For server parts, SLPC min will be at RPMax.
	 * Use min softlimit to clamp it to RP0 instead.
	 */
	if (!slpc->min_freq_softlimit &&
	    is_slpc_min_freq_rpmax(slpc)) {
		slpc->min_is_rpmax = true;
		slpc->min_freq_softlimit = slpc->rp0_freq;
		(slpc_to_gt(slpc))->defaults.min_freq = slpc->min_freq_softlimit;
	}
}

static int slpc_use_fused_rp0(struct intel_guc_slpc *slpc)
{
	/* Force SLPC to used platform rp0 */
	return slpc_set_param(slpc,
			      SLPC_PARAM_GLOBAL_MAX_GT_UNSLICE_FREQ_MHZ,
			      slpc->rp0_freq);
}

static void slpc_get_rp_values(struct intel_guc_slpc *slpc)
{
	struct intel_rps *rps = &slpc_to_gt(slpc)->rps;
	struct intel_rps_freq_caps caps;

	gen6_rps_get_freq_caps(rps, &caps);
	slpc->rp0_freq = intel_gpu_freq(rps, caps.rp0_freq);
	slpc->rp1_freq = intel_gpu_freq(rps, caps.rp1_freq);
	slpc->min_freq = intel_gpu_freq(rps, caps.min_freq);

	if (!slpc->boost_freq)
		slpc->boost_freq = slpc->rp0_freq;
}

/**
 * intel_guc_slpc_override_gucrc_mode() - override GUCRC mode
 * @slpc: pointer to intel_guc_slpc.
 * @mode: new value of the mode.
 *
 * This function will override the GUCRC mode.
 *
 * Return: 0 on success, non-zero error code on failure.
 */
int intel_guc_slpc_override_gucrc_mode(struct intel_guc_slpc *slpc, u32 mode)
{
	int ret;
	struct drm_i915_private *i915 = slpc_to_i915(slpc);
	intel_wakeref_t wakeref;

	if (mode >= SLPC_GUCRC_MODE_MAX)
		return -EINVAL;

	with_intel_runtime_pm(&i915->runtime_pm, wakeref) {
		ret = slpc_set_param(slpc, SLPC_PARAM_PWRGATE_RC_MODE, mode);
		if (ret)
			guc_err(slpc_to_guc(slpc), "Override RC mode %d failed: %pe\n",
				mode, ERR_PTR(ret));
	}

	return ret;
}

int intel_guc_slpc_unset_gucrc_mode(struct intel_guc_slpc *slpc)
{
	struct drm_i915_private *i915 = slpc_to_i915(slpc);
	intel_wakeref_t wakeref;
	int ret = 0;

	with_intel_runtime_pm(&i915->runtime_pm, wakeref) {
		ret = slpc_unset_param(slpc, SLPC_PARAM_PWRGATE_RC_MODE);
		if (ret)
			guc_err(slpc_to_guc(slpc), "Unsetting RC mode failed: %pe\n", ERR_PTR(ret));
	}

	return ret;
}

/*
 * intel_guc_slpc_enable() - Start SLPC
 * @slpc: pointer to intel_guc_slpc.
 *
 * SLPC is enabled by setting up the shared data structure and
 * sending reset event to GuC SLPC. Initial data is setup in
 * intel_guc_slpc_init. Here we send the reset event. We do
 * not currently need a slpc_disable since this is taken care
 * of automatically when a reset/suspend occurs and the GuC
 * CTB is destroyed.
 *
 * Return: 0 on success, non-zero error code on failure.
 */
int intel_guc_slpc_enable(struct intel_guc_slpc *slpc)
{
	struct intel_guc *guc = slpc_to_guc(slpc);
	int ret;

	GEM_BUG_ON(!slpc->vma);

	slpc_shared_data_reset(slpc->vaddr);

	ret = slpc_reset(slpc);
	if (unlikely(ret < 0)) {
		guc_probe_error(guc, "SLPC Reset event returned: %pe\n", ERR_PTR(ret));
		return ret;
	}

	ret = slpc_query_task_state(slpc);
	if (unlikely(ret < 0))
		return ret;

	intel_guc_pm_intrmsk_enable(slpc_to_gt(slpc));

	slpc_get_rp_values(slpc);

	/* Handle the case where min=max=RPmax */
	update_server_min_softlimit(slpc);

	/* Set SLPC max limit to RP0 */
	ret = slpc_use_fused_rp0(slpc);
	if (unlikely(ret)) {
		guc_probe_error(guc, "Failed to set SLPC max to RP0: %pe\n", ERR_PTR(ret));
		return ret;
	}

	/* Set cached value of ignore efficient freq */
	intel_guc_slpc_set_ignore_eff_freq(slpc, slpc->ignore_eff_freq);

	/* Revert SLPC min/max to softlimits if necessary */
	ret = slpc_set_softlimits(slpc);
	if (unlikely(ret)) {
		guc_probe_error(guc, "Failed to set SLPC softlimits: %pe\n", ERR_PTR(ret));
		return ret;
	}

	/* Set cached media freq ratio mode */
	intel_guc_slpc_set_media_ratio_mode(slpc, slpc->media_ratio_mode);

	/* Set cached value of ignore efficient freq */
	intel_guc_slpc_set_ignore_eff_freq(slpc, slpc->ignore_eff_freq);

	return 0;
}

int intel_guc_slpc_set_boost_freq(struct intel_guc_slpc *slpc, u32 val)
{
	int ret = 0;

	if (val < slpc->min_freq || val > slpc->rp0_freq)
		return -EINVAL;

	mutex_lock(&slpc->lock);

	if (slpc->boost_freq != val) {
		/* Apply only if there are active waiters */
		if (atomic_read(&slpc->num_waiters)) {
			ret = slpc_force_min_freq(slpc, val);
			if (ret) {
				ret = -EIO;
				goto done;
			}
		}

		slpc->boost_freq = val;
	}

done:
	mutex_unlock(&slpc->lock);
	return ret;
}

void intel_guc_slpc_dec_waiters(struct intel_guc_slpc *slpc)
{
	/*
	 * Return min back to the softlimit.
	 * This is called during request retire,
	 * so we don't need to fail that if the
	 * set_param fails.
	 */
	mutex_lock(&slpc->lock);
	if (atomic_dec_and_test(&slpc->num_waiters))
		slpc_force_min_freq(slpc, slpc->min_freq_softlimit);
	mutex_unlock(&slpc->lock);
}

int intel_guc_slpc_print_info(struct intel_guc_slpc *slpc, struct drm_printer *p)
{
	struct drm_i915_private *i915 = slpc_to_i915(slpc);
	struct slpc_shared_data *data = slpc->vaddr;
	struct slpc_task_state_data *slpc_tasks;
	intel_wakeref_t wakeref;
	int ret = 0;

	GEM_BUG_ON(!slpc->vma);

	with_intel_runtime_pm(&i915->runtime_pm, wakeref) {
		ret = slpc_query_task_state(slpc);

		if (!ret) {
			slpc_tasks = &data->task_state_data;

			drm_printf(p, "\tSLPC state: %s\n", slpc_get_state_string(slpc));
			drm_printf(p, "\tGTPERF task active: %s\n",
				   str_yes_no(slpc_tasks->status & SLPC_GTPERF_TASK_ENABLED));
			drm_printf(p, "\tMax freq: %u MHz\n",
				   slpc_decode_max_freq(slpc));
			drm_printf(p, "\tMin freq: %u MHz\n",
				   slpc_decode_min_freq(slpc));
			drm_printf(p, "\twaitboosts: %u\n",
				   slpc->num_boosts);
			drm_printf(p, "\tBoosts outstanding: %u\n",
				   atomic_read(&slpc->num_waiters));
		}
	}

	return ret;
}

void intel_guc_slpc_fini(struct intel_guc_slpc *slpc)
{
	if (!slpc->vma)
		return;

	i915_vma_unpin_and_release(&slpc->vma, I915_VMA_RELEASE_MAP);
}<|MERGE_RESOLUTION|>--- conflicted
+++ resolved
@@ -470,14 +470,6 @@
 	ret = slpc_set_param(slpc,
 			     SLPC_PARAM_IGNORE_EFFICIENT_FREQUENCY,
 			     val);
-<<<<<<< HEAD
-	if (ret)
-		guc_probe_error(slpc_to_guc(slpc), "Failed to set efficient freq(%d): %pe\n",
-				val, ERR_PTR(ret));
-	else
-		slpc->ignore_eff_freq = val;
-
-=======
 	if (ret) {
 		guc_probe_error(slpc_to_guc(slpc), "Failed to set efficient freq(%d): %pe\n",
 				val, ERR_PTR(ret));
@@ -491,7 +483,6 @@
 					     slpc->min_freq);
 	}
 
->>>>>>> c02d35d8
 	intel_runtime_pm_put(&i915->runtime_pm, wakeref);
 	mutex_unlock(&slpc->lock);
 	return ret;
@@ -782,9 +773,6 @@
 
 	/* Set cached media freq ratio mode */
 	intel_guc_slpc_set_media_ratio_mode(slpc, slpc->media_ratio_mode);
-
-	/* Set cached value of ignore efficient freq */
-	intel_guc_slpc_set_ignore_eff_freq(slpc, slpc->ignore_eff_freq);
 
 	return 0;
 }
