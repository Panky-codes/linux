--- conflicted
+++ resolved
@@ -428,15 +428,6 @@
 #define IS_MEDIA_VER(i915, from, until) \
 	(MEDIA_VER(i915) >= (from) && MEDIA_VER(i915) <= (until))
 
-<<<<<<< HEAD
-#define DISPLAY_VER(i915)	(DISPLAY_RUNTIME_INFO(i915)->ip.ver)
-#define DISPLAY_VER_FULL(i915)	IP_VER(DISPLAY_RUNTIME_INFO(i915)->ip.ver, \
-				       DISPLAY_RUNTIME_INFO(i915)->ip.rel)
-#define IS_DISPLAY_VER(i915, from, until) \
-	(DISPLAY_VER(i915) >= (from) && DISPLAY_VER(i915) <= (until))
-
-=======
->>>>>>> a6028afe
 #define INTEL_REVID(i915)	(to_pci_dev((i915)->drm.dev)->revision)
 
 #define INTEL_DISPLAY_STEP(__i915) (RUNTIME_INFO(__i915)->step.display_step)
