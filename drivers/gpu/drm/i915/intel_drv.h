/*
 * Copyright (c) 2006 Dave Airlie <airlied@linux.ie>
 * Copyright (c) 2007-2008 Intel Corporation
 *   Jesse Barnes <jesse.barnes@intel.com>
 *
 * Permission is hereby granted, free of charge, to any person obtaining a
 * copy of this software and associated documentation files (the "Software"),
 * to deal in the Software without restriction, including without limitation
 * the rights to use, copy, modify, merge, publish, distribute, sublicense,
 * and/or sell copies of the Software, and to permit persons to whom the
 * Software is furnished to do so, subject to the following conditions:
 *
 * The above copyright notice and this permission notice (including the next
 * paragraph) shall be included in all copies or substantial portions of the
 * Software.
 *
 * THE SOFTWARE IS PROVIDED "AS IS", WITHOUT WARRANTY OF ANY KIND, EXPRESS OR
 * IMPLIED, INCLUDING BUT NOT LIMITED TO THE WARRANTIES OF MERCHANTABILITY,
 * FITNESS FOR A PARTICULAR PURPOSE AND NONINFRINGEMENT.  IN NO EVENT SHALL
 * THE AUTHORS OR COPYRIGHT HOLDERS BE LIABLE FOR ANY CLAIM, DAMAGES OR OTHER
 * LIABILITY, WHETHER IN AN ACTION OF CONTRACT, TORT OR OTHERWISE, ARISING
 * FROM, OUT OF OR IN CONNECTION WITH THE SOFTWARE OR THE USE OR OTHER DEALINGS
 * IN THE SOFTWARE.
 */
#ifndef __INTEL_DRV_H__
#define __INTEL_DRV_H__

#include <linux/i2c.h>
#include "i915_drv.h"
#include "drm_crtc.h"
#include "drm_crtc_helper.h"
#include "drm_fb_helper.h"

#define _wait_for(COND, MS, W) ({ \
	unsigned long timeout__ = jiffies + msecs_to_jiffies(MS);	\
	int ret__ = 0;							\
	while (! (COND)) {						\
		if (time_after(jiffies, timeout__)) {			\
			ret__ = -ETIMEDOUT;				\
			break;						\
		}							\
		if (W && !in_dbg_master()) msleep(W);			\
	}								\
	ret__;								\
})

#define wait_for(COND, MS) _wait_for(COND, MS, 1)
#define wait_for_atomic(COND, MS) _wait_for(COND, MS, 0)

#define MSLEEP(x) do { \
	if (in_dbg_master()) \
	       	mdelay(x); \
	else \
		msleep(x); \
} while(0)

#define KHz(x) (1000*x)
#define MHz(x) KHz(1000*x)

/*
 * Display related stuff
 */

/* store information about an Ixxx DVO */
/* The i830->i865 use multiple DVOs with multiple i2cs */
/* the i915, i945 have a single sDVO i2c bus - which is different */
#define MAX_OUTPUTS 6
/* maximum connectors per crtcs in the mode set */
#define INTELFB_CONN_LIMIT 4

#define INTEL_I2C_BUS_DVO 1
#define INTEL_I2C_BUS_SDVO 2

/* these are outputs from the chip - integrated only
   external chips are via DVO or SDVO output */
#define INTEL_OUTPUT_UNUSED 0
#define INTEL_OUTPUT_ANALOG 1
#define INTEL_OUTPUT_DVO 2
#define INTEL_OUTPUT_SDVO 3
#define INTEL_OUTPUT_LVDS 4
#define INTEL_OUTPUT_TVOUT 5
#define INTEL_OUTPUT_HDMI 6
#define INTEL_OUTPUT_DISPLAYPORT 7
#define INTEL_OUTPUT_EDP 8

/* Intel Pipe Clone Bit */
#define INTEL_HDMIB_CLONE_BIT 1
#define INTEL_HDMIC_CLONE_BIT 2
#define INTEL_HDMID_CLONE_BIT 3
#define INTEL_HDMIE_CLONE_BIT 4
#define INTEL_HDMIF_CLONE_BIT 5
#define INTEL_SDVO_NON_TV_CLONE_BIT 6
#define INTEL_SDVO_TV_CLONE_BIT 7
#define INTEL_SDVO_LVDS_CLONE_BIT 8
#define INTEL_ANALOG_CLONE_BIT 9
#define INTEL_TV_CLONE_BIT 10
#define INTEL_DP_B_CLONE_BIT 11
#define INTEL_DP_C_CLONE_BIT 12
#define INTEL_DP_D_CLONE_BIT 13
#define INTEL_LVDS_CLONE_BIT 14
#define INTEL_DVO_TMDS_CLONE_BIT 15
#define INTEL_DVO_LVDS_CLONE_BIT 16
#define INTEL_EDP_CLONE_BIT 17

#define INTEL_DVO_CHIP_NONE 0
#define INTEL_DVO_CHIP_LVDS 1
#define INTEL_DVO_CHIP_TMDS 2
#define INTEL_DVO_CHIP_TVOUT 4

/* drm_display_mode->private_flags */
#define INTEL_MODE_PIXEL_MULTIPLIER_SHIFT (0x0)
#define INTEL_MODE_PIXEL_MULTIPLIER_MASK (0xf << INTEL_MODE_PIXEL_MULTIPLIER_SHIFT)

static inline void
intel_mode_set_pixel_multiplier(struct drm_display_mode *mode,
				int multiplier)
{
	mode->clock *= multiplier;
	mode->private_flags |= multiplier;
}

static inline int
intel_mode_get_pixel_multiplier(const struct drm_display_mode *mode)
{
	return (mode->private_flags & INTEL_MODE_PIXEL_MULTIPLIER_MASK) >> INTEL_MODE_PIXEL_MULTIPLIER_SHIFT;
}

struct intel_framebuffer {
	struct drm_framebuffer base;
	struct drm_i915_gem_object *obj;
};

struct intel_fbdev {
	struct drm_fb_helper helper;
	struct intel_framebuffer ifb;
	struct list_head fbdev_list;
	struct drm_display_mode *our_mode;
};

struct intel_encoder {
	struct drm_encoder base;
	int type;
	bool load_detect_temp;
	bool needs_tv_clock;
	void (*hot_plug)(struct intel_encoder *);
	int crtc_mask;
	int clone_mask;
};

struct intel_connector {
	struct drm_connector base;
	struct intel_encoder *encoder;
};

struct intel_crtc {
	struct drm_crtc base;
	enum pipe pipe;
	enum plane plane;
	u8 lut_r[256], lut_g[256], lut_b[256];
	int dpms_mode;
	bool active; /* is the crtc on? independent of the dpms mode */
	bool busy; /* is scanout buffer being updated frequently? */
	struct timer_list idle_timer;
	bool lowfreq_avail;
	struct intel_overlay *overlay;
	struct intel_unpin_work *unpin_work;
	int fdi_lanes;

	struct drm_i915_gem_object *cursor_bo;
	uint32_t cursor_addr;
	int16_t cursor_x, cursor_y;
	int16_t cursor_width, cursor_height;
	bool cursor_visible;
};

#define to_intel_crtc(x) container_of(x, struct intel_crtc, base)
#define to_intel_connector(x) container_of(x, struct intel_connector, base)
#define to_intel_encoder(x) container_of(x, struct intel_encoder, base)
#define to_intel_framebuffer(x) container_of(x, struct intel_framebuffer, base)

#define DIP_TYPE_AVI    0x82
#define DIP_VERSION_AVI 0x2
#define DIP_LEN_AVI     13

struct dip_infoframe {
	uint8_t type;		/* HB0 */
	uint8_t ver;		/* HB1 */
	uint8_t len;		/* HB2 - body len, not including checksum */
	uint8_t ecc;		/* Header ECC */
	uint8_t checksum;	/* PB0 */
	union {
		struct {
			/* PB1 - Y 6:5, A 4:4, B 3:2, S 1:0 */
			uint8_t Y_A_B_S;
			/* PB2 - C 7:6, M 5:4, R 3:0 */
			uint8_t C_M_R;
			/* PB3 - ITC 7:7, EC 6:4, Q 3:2, SC 1:0 */
			uint8_t ITC_EC_Q_SC;
			/* PB4 - VIC 6:0 */
			uint8_t VIC;
			/* PB5 - PR 3:0 */
			uint8_t PR;
			/* PB6 to PB13 */
			uint16_t top_bar_end;
			uint16_t bottom_bar_start;
			uint16_t left_bar_end;
			uint16_t right_bar_start;
		} avi;
		uint8_t payload[27];
	} __attribute__ ((packed)) body;
} __attribute__((packed));

static inline struct drm_crtc *
intel_get_crtc_for_pipe(struct drm_device *dev, int pipe)
{
	struct drm_i915_private *dev_priv = dev->dev_private;
	return dev_priv->pipe_to_crtc_mapping[pipe];
}

struct intel_unpin_work {
	struct work_struct work;
	struct drm_device *dev;
	struct drm_i915_gem_object *old_fb_obj;
	struct drm_i915_gem_object *pending_flip_obj;
	struct drm_pending_vblank_event *event;
	int pending;
	bool enable_stall_check;
};

int intel_ddc_get_modes(struct drm_connector *c, struct i2c_adapter *adapter);
extern bool intel_ddc_probe(struct intel_encoder *intel_encoder, int ddc_bus);

extern void intel_crt_init(struct drm_device *dev);
extern void intel_hdmi_init(struct drm_device *dev, int sdvox_reg);
void intel_dip_infoframe_csum(struct dip_infoframe *avi_if);
extern bool intel_sdvo_init(struct drm_device *dev, int output_device);
extern void intel_dvo_init(struct drm_device *dev);
extern void intel_tv_init(struct drm_device *dev);
<<<<<<< HEAD
extern void intel_mark_busy(struct drm_device *dev,
			    struct drm_i915_gem_object *obj);
extern void intel_lvds_init(struct drm_device *dev);
=======
extern void intel_mark_busy(struct drm_device *dev, struct drm_gem_object *obj);
extern bool intel_lvds_init(struct drm_device *dev);
>>>>>>> 5bddd17f
extern void intel_dp_init(struct drm_device *dev, int dp_reg);
void
intel_dp_set_m_n(struct drm_crtc *crtc, struct drm_display_mode *mode,
		 struct drm_display_mode *adjusted_mode);
extern bool intel_dpd_is_edp(struct drm_device *dev);
extern void intel_edp_link_config (struct intel_encoder *, int *, int *);
extern bool intel_encoder_is_pch_edp(struct drm_encoder *encoder);

/* intel_panel.c */
extern void intel_fixed_panel_mode(struct drm_display_mode *fixed_mode,
				   struct drm_display_mode *adjusted_mode);
extern void intel_pch_panel_fitting(struct drm_device *dev,
				    int fitting_mode,
				    struct drm_display_mode *mode,
				    struct drm_display_mode *adjusted_mode);
extern u32 intel_panel_get_max_backlight(struct drm_device *dev);
extern u32 intel_panel_get_backlight(struct drm_device *dev);
extern void intel_panel_set_backlight(struct drm_device *dev, u32 level);

extern void intel_crtc_load_lut(struct drm_crtc *crtc);
extern void intel_encoder_prepare (struct drm_encoder *encoder);
extern void intel_encoder_commit (struct drm_encoder *encoder);
extern void intel_encoder_destroy(struct drm_encoder *encoder);

static inline struct intel_encoder *intel_attached_encoder(struct drm_connector *connector)
{
	return to_intel_connector(connector)->encoder;
}

extern void intel_connector_attach_encoder(struct intel_connector *connector,
					   struct intel_encoder *encoder);
extern struct drm_encoder *intel_best_encoder(struct drm_connector *connector);

extern struct drm_display_mode *intel_crtc_mode_get(struct drm_device *dev,
						    struct drm_crtc *crtc);
int intel_get_pipe_from_crtc_id(struct drm_device *dev, void *data,
				struct drm_file *file_priv);
extern void intel_wait_for_vblank(struct drm_device *dev, int pipe);
extern void intel_wait_for_pipe_off(struct drm_device *dev, int pipe);
extern struct drm_crtc *intel_get_load_detect_pipe(struct intel_encoder *intel_encoder,
						   struct drm_connector *connector,
						   struct drm_display_mode *mode,
						   int *dpms_mode);
extern void intel_release_load_detect_pipe(struct intel_encoder *intel_encoder,
					   struct drm_connector *connector,
					   int dpms_mode);

extern struct drm_connector* intel_sdvo_find(struct drm_device *dev, int sdvoB);
extern int intel_sdvo_supports_hotplug(struct drm_connector *connector);
extern void intel_sdvo_set_hotplug(struct drm_connector *connector, int enable);
extern void intelfb_restore(void);
extern void intel_crtc_fb_gamma_set(struct drm_crtc *crtc, u16 red, u16 green,
				    u16 blue, int regno);
extern void intel_crtc_fb_gamma_get(struct drm_crtc *crtc, u16 *red, u16 *green,
				    u16 *blue, int regno);
extern void intel_init_clock_gating(struct drm_device *dev);
extern void ironlake_enable_drps(struct drm_device *dev);
extern void ironlake_disable_drps(struct drm_device *dev);
extern void intel_init_emon(struct drm_device *dev);

extern int intel_pin_and_fence_fb_obj(struct drm_device *dev,
				      struct drm_i915_gem_object *obj,
				      struct intel_ring_buffer *pipelined);

extern int intel_framebuffer_init(struct drm_device *dev,
				  struct intel_framebuffer *ifb,
				  struct drm_mode_fb_cmd *mode_cmd,
				  struct drm_i915_gem_object *obj);
extern int intel_fbdev_init(struct drm_device *dev);
extern void intel_fbdev_fini(struct drm_device *dev);

extern void intel_prepare_page_flip(struct drm_device *dev, int plane);
extern void intel_finish_page_flip(struct drm_device *dev, int pipe);
extern void intel_finish_page_flip_plane(struct drm_device *dev, int plane);

extern void intel_setup_overlay(struct drm_device *dev);
extern void intel_cleanup_overlay(struct drm_device *dev);
extern int intel_overlay_switch_off(struct intel_overlay *overlay,
				    bool interruptible);
extern int intel_overlay_put_image(struct drm_device *dev, void *data,
				   struct drm_file *file_priv);
extern int intel_overlay_attrs(struct drm_device *dev, void *data,
			       struct drm_file *file_priv);

extern void intel_fb_output_poll_changed(struct drm_device *dev);
#endif /* __INTEL_DRV_H__ */<|MERGE_RESOLUTION|>--- conflicted
+++ resolved
@@ -236,14 +236,9 @@
 extern bool intel_sdvo_init(struct drm_device *dev, int output_device);
 extern void intel_dvo_init(struct drm_device *dev);
 extern void intel_tv_init(struct drm_device *dev);
-<<<<<<< HEAD
 extern void intel_mark_busy(struct drm_device *dev,
 			    struct drm_i915_gem_object *obj);
-extern void intel_lvds_init(struct drm_device *dev);
-=======
-extern void intel_mark_busy(struct drm_device *dev, struct drm_gem_object *obj);
 extern bool intel_lvds_init(struct drm_device *dev);
->>>>>>> 5bddd17f
 extern void intel_dp_init(struct drm_device *dev, int dp_reg);
 void
 intel_dp_set_m_n(struct drm_crtc *crtc, struct drm_display_mode *mode,
