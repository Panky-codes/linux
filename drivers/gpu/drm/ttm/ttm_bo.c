/* SPDX-License-Identifier: GPL-2.0 OR MIT */
/**************************************************************************
 *
 * Copyright (c) 2006-2009 VMware, Inc., Palo Alto, CA., USA
 * All Rights Reserved.
 *
 * Permission is hereby granted, free of charge, to any person obtaining a
 * copy of this software and associated documentation files (the
 * "Software"), to deal in the Software without restriction, including
 * without limitation the rights to use, copy, modify, merge, publish,
 * distribute, sub license, and/or sell copies of the Software, and to
 * permit persons to whom the Software is furnished to do so, subject to
 * the following conditions:
 *
 * The above copyright notice and this permission notice (including the
 * next paragraph) shall be included in all copies or substantial portions
 * of the Software.
 *
 * THE SOFTWARE IS PROVIDED "AS IS", WITHOUT WARRANTY OF ANY KIND, EXPRESS OR
 * IMPLIED, INCLUDING BUT NOT LIMITED TO THE WARRANTIES OF MERCHANTABILITY,
 * FITNESS FOR A PARTICULAR PURPOSE AND NON-INFRINGEMENT. IN NO EVENT SHALL
 * THE COPYRIGHT HOLDERS, AUTHORS AND/OR ITS SUPPLIERS BE LIABLE FOR ANY CLAIM,
 * DAMAGES OR OTHER LIABILITY, WHETHER IN AN ACTION OF CONTRACT, TORT OR
 * OTHERWISE, ARISING FROM, OUT OF OR IN CONNECTION WITH THE SOFTWARE OR THE
 * USE OR OTHER DEALINGS IN THE SOFTWARE.
 *
 **************************************************************************/
/*
 * Authors: Thomas Hellstrom <thellstrom-at-vmware-dot-com>
 */

#define pr_fmt(fmt) "[TTM] " fmt

#include <drm/ttm/ttm_bo.h>
#include <drm/ttm/ttm_placement.h>
#include <drm/ttm/ttm_tt.h>

#include <linux/jiffies.h>
#include <linux/slab.h>
#include <linux/sched.h>
#include <linux/mm.h>
#include <linux/file.h>
#include <linux/module.h>
#include <linux/atomic.h>
#include <linux/dma-resv.h>

#include "ttm_module.h"

static void ttm_bo_mem_space_debug(struct ttm_buffer_object *bo,
					struct ttm_placement *placement)
{
	struct drm_printer p = drm_debug_printer(TTM_PFX);
	struct ttm_resource_manager *man;
	int i, mem_type;

	for (i = 0; i < placement->num_placement; i++) {
		mem_type = placement->placement[i].mem_type;
		drm_printf(&p, "  placement[%d]=0x%08X (%d)\n",
			   i, placement->placement[i].flags, mem_type);
		man = ttm_manager_type(bo->bdev, mem_type);
		ttm_resource_manager_debug(man, &p);
	}
}

/**
 * ttm_bo_move_to_lru_tail
 *
 * @bo: The buffer object.
 *
 * Move this BO to the tail of all lru lists used to lookup and reserve an
 * object. This function must be called with struct ttm_global::lru_lock
 * held, and is used to make a BO less likely to be considered for eviction.
 */
void ttm_bo_move_to_lru_tail(struct ttm_buffer_object *bo)
{
	dma_resv_assert_held(bo->base.resv);

	if (bo->resource)
		ttm_resource_move_to_lru_tail(bo->resource);
}
EXPORT_SYMBOL(ttm_bo_move_to_lru_tail);

/**
 * ttm_bo_set_bulk_move - update BOs bulk move object
 *
 * @bo: The buffer object.
 *
 * Update the BOs bulk move object, making sure that resources are added/removed
 * as well. A bulk move allows to move many resource on the LRU at once,
 * resulting in much less overhead of maintaining the LRU.
 * The only requirement is that the resources stay together on the LRU and are
 * never separated. This is enforces by setting the bulk_move structure on a BO.
 * ttm_lru_bulk_move_tail() should be used to move all resources to the tail of
 * their LRU list.
 */
void ttm_bo_set_bulk_move(struct ttm_buffer_object *bo,
			  struct ttm_lru_bulk_move *bulk)
{
	dma_resv_assert_held(bo->base.resv);

	if (bo->bulk_move == bulk)
		return;

	spin_lock(&bo->bdev->lru_lock);
	if (bo->resource)
		ttm_resource_del_bulk_move(bo->resource, bo);
	bo->bulk_move = bulk;
	if (bo->resource)
		ttm_resource_add_bulk_move(bo->resource, bo);
	spin_unlock(&bo->bdev->lru_lock);
}
EXPORT_SYMBOL(ttm_bo_set_bulk_move);

static int ttm_bo_handle_move_mem(struct ttm_buffer_object *bo,
				  struct ttm_resource *mem, bool evict,
				  struct ttm_operation_ctx *ctx,
				  struct ttm_place *hop)
{
	struct ttm_device *bdev = bo->bdev;
	bool old_use_tt, new_use_tt;
	int ret;

	old_use_tt = bo->resource &&
		ttm_manager_type(bdev, bo->resource->mem_type)->use_tt;
	new_use_tt = ttm_manager_type(bdev, mem->mem_type)->use_tt;

	ttm_bo_unmap_virtual(bo);

	/*
	 * Create and bind a ttm if required.
	 */

	if (new_use_tt) {
		/* Zero init the new TTM structure if the old location should
		 * have used one as well.
		 */
		ret = ttm_tt_create(bo, old_use_tt);
		if (ret)
			goto out_err;

		if (mem->mem_type != TTM_PL_SYSTEM) {
			ret = ttm_tt_populate(bo->bdev, bo->ttm, ctx);
			if (ret)
				goto out_err;
		}
	}

	ret = dma_resv_reserve_fences(bo->base.resv, 1);
	if (ret)
		goto out_err;

	ret = bdev->funcs->move(bo, evict, ctx, mem, hop);
	if (ret) {
		if (ret == -EMULTIHOP)
			return ret;
		goto out_err;
	}

	ctx->bytes_moved += bo->base.size;
	return 0;

out_err:
	if (!old_use_tt)
		ttm_bo_tt_destroy(bo);

	return ret;
}

/*
 * Call bo::reserved.
 * Will release GPU memory type usage on destruction.
 * This is the place to put in driver specific hooks to release
 * driver private resources.
 * Will release the bo::reserved lock.
 */

static void ttm_bo_cleanup_memtype_use(struct ttm_buffer_object *bo)
{
	if (bo->bdev->funcs->delete_mem_notify)
		bo->bdev->funcs->delete_mem_notify(bo);

	ttm_bo_tt_destroy(bo);
	ttm_resource_free(bo, &bo->resource);
}

static int ttm_bo_individualize_resv(struct ttm_buffer_object *bo)
{
	int r;

	if (bo->base.resv == &bo->base._resv)
		return 0;

	BUG_ON(!dma_resv_trylock(&bo->base._resv));

	r = dma_resv_copy_fences(&bo->base._resv, bo->base.resv);
	dma_resv_unlock(&bo->base._resv);
	if (r)
		return r;

	if (bo->type != ttm_bo_type_sg) {
		/* This works because the BO is about to be destroyed and nobody
		 * reference it any more. The only tricky case is the trylock on
		 * the resv object while holding the lru_lock.
		 */
		spin_lock(&bo->bdev->lru_lock);
		bo->base.resv = &bo->base._resv;
		spin_unlock(&bo->bdev->lru_lock);
	}

	return r;
}

static void ttm_bo_flush_all_fences(struct ttm_buffer_object *bo)
{
	struct dma_resv *resv = &bo->base._resv;
	struct dma_resv_iter cursor;
	struct dma_fence *fence;

	dma_resv_iter_begin(&cursor, resv, DMA_RESV_USAGE_BOOKKEEP);
	dma_resv_for_each_fence_unlocked(&cursor, fence) {
		if (!fence->ops->signaled)
			dma_fence_enable_sw_signaling(fence);
	}
	dma_resv_iter_end(&cursor);
}

/**
 * ttm_bo_cleanup_refs
 * If bo idle, remove from lru lists, and unref.
 * If not idle, block if possible.
 *
 * Must be called with lru_lock and reservation held, this function
 * will drop the lru lock and optionally the reservation lock before returning.
 *
 * @bo:                    The buffer object to clean-up
 * @interruptible:         Any sleeps should occur interruptibly.
 * @no_wait_gpu:           Never wait for gpu. Return -EBUSY instead.
 * @unlock_resv:           Unlock the reservation lock as well.
 */

static int ttm_bo_cleanup_refs(struct ttm_buffer_object *bo,
			       bool interruptible, bool no_wait_gpu,
			       bool unlock_resv)
{
	struct dma_resv *resv = &bo->base._resv;
	int ret;

	if (dma_resv_test_signaled(resv, DMA_RESV_USAGE_BOOKKEEP))
		ret = 0;
	else
		ret = -EBUSY;

	if (ret && !no_wait_gpu) {
		long lret;

		if (unlock_resv)
			dma_resv_unlock(bo->base.resv);
		spin_unlock(&bo->bdev->lru_lock);

		lret = dma_resv_wait_timeout(resv, DMA_RESV_USAGE_BOOKKEEP,
					     interruptible,
					     30 * HZ);

		if (lret < 0)
			return lret;
		else if (lret == 0)
			return -EBUSY;

		spin_lock(&bo->bdev->lru_lock);
		if (unlock_resv && !dma_resv_trylock(bo->base.resv)) {
			/*
			 * We raced, and lost, someone else holds the reservation now,
			 * and is probably busy in ttm_bo_cleanup_memtype_use.
			 *
			 * Even if it's not the case, because we finished waiting any
			 * delayed destruction would succeed, so just return success
			 * here.
			 */
			spin_unlock(&bo->bdev->lru_lock);
			return 0;
		}
		ret = 0;
	}

	if (ret) {
		if (unlock_resv)
			dma_resv_unlock(bo->base.resv);
		spin_unlock(&bo->bdev->lru_lock);
		return ret;
	}

	spin_unlock(&bo->bdev->lru_lock);
	ttm_bo_cleanup_memtype_use(bo);

	if (unlock_resv)
		dma_resv_unlock(bo->base.resv);

	return 0;
}

/*
 * Block for the dma_resv object to become idle, lock the buffer and clean up
 * the resource and tt object.
 */
static void ttm_bo_delayed_delete(struct work_struct *work)
{
	struct ttm_buffer_object *bo;
<<<<<<< HEAD

	bo = container_of(work, typeof(*bo), delayed_delete);

=======

	bo = container_of(work, typeof(*bo), delayed_delete);

>>>>>>> 8455cbb2
	dma_resv_wait_timeout(bo->base.resv, DMA_RESV_USAGE_BOOKKEEP, false,
			      MAX_SCHEDULE_TIMEOUT);
	dma_resv_lock(bo->base.resv, NULL);
	ttm_bo_cleanup_memtype_use(bo);
	dma_resv_unlock(bo->base.resv);
	ttm_bo_put(bo);
}

static void ttm_bo_release(struct kref *kref)
{
	struct ttm_buffer_object *bo =
	    container_of(kref, struct ttm_buffer_object, kref);
	struct ttm_device *bdev = bo->bdev;
	int ret;

	WARN_ON_ONCE(bo->pin_count);
	WARN_ON_ONCE(bo->bulk_move);

	if (!bo->deleted) {
		ret = ttm_bo_individualize_resv(bo);
		if (ret) {
			/* Last resort, if we fail to allocate memory for the
			 * fences block for the BO to become idle
			 */
			dma_resv_wait_timeout(bo->base.resv,
					      DMA_RESV_USAGE_BOOKKEEP, false,
					      30 * HZ);
		}

		if (bo->bdev->funcs->release_notify)
			bo->bdev->funcs->release_notify(bo);

		drm_vma_offset_remove(bdev->vma_manager, &bo->base.vma_node);
		ttm_mem_io_free(bdev, bo->resource);

		if (!dma_resv_test_signaled(bo->base.resv,
					    DMA_RESV_USAGE_BOOKKEEP) ||
		    !dma_resv_trylock(bo->base.resv)) {
			/* The BO is not idle, resurrect it for delayed destroy */
			ttm_bo_flush_all_fences(bo);
			bo->deleted = true;

			spin_lock(&bo->bdev->lru_lock);

			/*
			 * Make pinned bos immediately available to
			 * shrinkers, now that they are queued for
			 * destruction.
			 *
			 * FIXME: QXL is triggering this. Can be removed when the
			 * driver is fixed.
			 */
			if (bo->pin_count) {
				bo->pin_count = 0;
				ttm_resource_move_to_lru_tail(bo->resource);
			}

			kref_init(&bo->kref);
			spin_unlock(&bo->bdev->lru_lock);

			INIT_WORK(&bo->delayed_delete, ttm_bo_delayed_delete);
			queue_work(bdev->wq, &bo->delayed_delete);
			return;
		}

		ttm_bo_cleanup_memtype_use(bo);
		dma_resv_unlock(bo->base.resv);
	}

	atomic_dec(&ttm_glob.bo_count);
	bo->destroy(bo);
}

/**
 * ttm_bo_put
 *
 * @bo: The buffer object.
 *
 * Unreference a buffer object.
 */
void ttm_bo_put(struct ttm_buffer_object *bo)
{
	kref_put(&bo->kref, ttm_bo_release);
}
EXPORT_SYMBOL(ttm_bo_put);

static int ttm_bo_bounce_temp_buffer(struct ttm_buffer_object *bo,
				     struct ttm_resource **mem,
				     struct ttm_operation_ctx *ctx,
				     struct ttm_place *hop)
{
	struct ttm_placement hop_placement;
	struct ttm_resource *hop_mem;
	int ret;

	hop_placement.num_placement = hop_placement.num_busy_placement = 1;
	hop_placement.placement = hop_placement.busy_placement = hop;

	/* find space in the bounce domain */
	ret = ttm_bo_mem_space(bo, &hop_placement, &hop_mem, ctx);
	if (ret)
		return ret;
	/* move to the bounce domain */
	ret = ttm_bo_handle_move_mem(bo, hop_mem, false, ctx, NULL);
	if (ret) {
		ttm_resource_free(bo, &hop_mem);
		return ret;
	}
	return 0;
}

static int ttm_bo_evict(struct ttm_buffer_object *bo,
			struct ttm_operation_ctx *ctx)
{
	struct ttm_device *bdev = bo->bdev;
	struct ttm_resource *evict_mem;
	struct ttm_placement placement;
	struct ttm_place hop;
	int ret = 0;

	memset(&hop, 0, sizeof(hop));

	dma_resv_assert_held(bo->base.resv);

	placement.num_placement = 0;
	placement.num_busy_placement = 0;
	bdev->funcs->evict_flags(bo, &placement);

	if (!placement.num_placement && !placement.num_busy_placement) {
		ret = ttm_bo_wait_ctx(bo, ctx);
		if (ret)
			return ret;

		/*
		 * Since we've already synced, this frees backing store
		 * immediately.
		 */
		return ttm_bo_pipeline_gutting(bo);
	}

	ret = ttm_bo_mem_space(bo, &placement, &evict_mem, ctx);
	if (ret) {
		if (ret != -ERESTARTSYS) {
			pr_err("Failed to find memory space for buffer 0x%p eviction\n",
			       bo);
			ttm_bo_mem_space_debug(bo, &placement);
		}
		goto out;
	}

bounce:
	ret = ttm_bo_handle_move_mem(bo, evict_mem, true, ctx, &hop);
	if (ret == -EMULTIHOP) {
		ret = ttm_bo_bounce_temp_buffer(bo, &evict_mem, ctx, &hop);
		if (ret) {
			pr_err("Buffer eviction failed\n");
			ttm_resource_free(bo, &evict_mem);
			goto out;
		}
		/* try and move to final place now. */
		goto bounce;
	}
out:
	return ret;
}

/**
 * ttm_bo_eviction_valuable
 *
 * @bo: The buffer object to evict
 * @place: the placement we need to make room for
 *
 * Check if it is valuable to evict the BO to make room for the given placement.
 */
bool ttm_bo_eviction_valuable(struct ttm_buffer_object *bo,
			      const struct ttm_place *place)
{
	struct ttm_resource *res = bo->resource;
	struct ttm_device *bdev = bo->bdev;

	dma_resv_assert_held(bo->base.resv);
	if (bo->resource->mem_type == TTM_PL_SYSTEM)
		return true;

	/* Don't evict this BO if it's outside of the
	 * requested placement range
	 */
	return ttm_resource_intersects(bdev, res, place, bo->base.size);
}
EXPORT_SYMBOL(ttm_bo_eviction_valuable);

/*
 * Check the target bo is allowable to be evicted or swapout, including cases:
 *
 * a. if share same reservation object with ctx->resv, have assumption
 * reservation objects should already be locked, so not lock again and
 * return true directly when either the opreation allow_reserved_eviction
 * or the target bo already is in delayed free list;
 *
 * b. Otherwise, trylock it.
 */
static bool ttm_bo_evict_swapout_allowable(struct ttm_buffer_object *bo,
					   struct ttm_operation_ctx *ctx,
					   const struct ttm_place *place,
					   bool *locked, bool *busy)
{
	bool ret = false;

	if (bo->base.resv == ctx->resv) {
		dma_resv_assert_held(bo->base.resv);
		if (ctx->allow_res_evict)
			ret = true;
		*locked = false;
		if (busy)
			*busy = false;
	} else {
		ret = dma_resv_trylock(bo->base.resv);
		*locked = ret;
		if (busy)
			*busy = !ret;
	}

	if (ret && place && (bo->resource->mem_type != place->mem_type ||
		!bo->bdev->funcs->eviction_valuable(bo, place))) {
		ret = false;
		if (*locked) {
			dma_resv_unlock(bo->base.resv);
			*locked = false;
		}
	}

	return ret;
}

/**
 * ttm_mem_evict_wait_busy - wait for a busy BO to become available
 *
 * @busy_bo: BO which couldn't be locked with trylock
 * @ctx: operation context
 * @ticket: acquire ticket
 *
 * Try to lock a busy buffer object to avoid failing eviction.
 */
static int ttm_mem_evict_wait_busy(struct ttm_buffer_object *busy_bo,
				   struct ttm_operation_ctx *ctx,
				   struct ww_acquire_ctx *ticket)
{
	int r;

	if (!busy_bo || !ticket)
		return -EBUSY;

	if (ctx->interruptible)
		r = dma_resv_lock_interruptible(busy_bo->base.resv,
							  ticket);
	else
		r = dma_resv_lock(busy_bo->base.resv, ticket);

	/*
	 * TODO: It would be better to keep the BO locked until allocation is at
	 * least tried one more time, but that would mean a much larger rework
	 * of TTM.
	 */
	if (!r)
		dma_resv_unlock(busy_bo->base.resv);

	return r == -EDEADLK ? -EBUSY : r;
}

int ttm_mem_evict_first(struct ttm_device *bdev,
			struct ttm_resource_manager *man,
			const struct ttm_place *place,
			struct ttm_operation_ctx *ctx,
			struct ww_acquire_ctx *ticket)
{
	struct ttm_buffer_object *bo = NULL, *busy_bo = NULL;
	struct ttm_resource_cursor cursor;
	struct ttm_resource *res;
	bool locked = false;
	int ret;

	spin_lock(&bdev->lru_lock);
	ttm_resource_manager_for_each_res(man, &cursor, res) {
		bool busy;

		if (!ttm_bo_evict_swapout_allowable(res->bo, ctx, place,
						    &locked, &busy)) {
			if (busy && !busy_bo && ticket !=
			    dma_resv_locking_ctx(res->bo->base.resv))
				busy_bo = res->bo;
			continue;
		}

		if (ttm_bo_get_unless_zero(res->bo)) {
			bo = res->bo;
			break;
		}
		if (locked)
			dma_resv_unlock(res->bo->base.resv);
	}

	if (!bo) {
		if (busy_bo && !ttm_bo_get_unless_zero(busy_bo))
			busy_bo = NULL;
		spin_unlock(&bdev->lru_lock);
		ret = ttm_mem_evict_wait_busy(busy_bo, ctx, ticket);
		if (busy_bo)
			ttm_bo_put(busy_bo);
		return ret;
	}

	if (bo->deleted) {
		ret = ttm_bo_cleanup_refs(bo, ctx->interruptible,
					  ctx->no_wait_gpu, locked);
		ttm_bo_put(bo);
		return ret;
	}

	spin_unlock(&bdev->lru_lock);

	ret = ttm_bo_evict(bo, ctx);
	if (locked)
		ttm_bo_unreserve(bo);
	else
		ttm_bo_move_to_lru_tail_unlocked(bo);

	ttm_bo_put(bo);
	return ret;
}

/**
 * ttm_bo_pin - Pin the buffer object.
 * @bo: The buffer object to pin
 *
 * Make sure the buffer is not evicted any more during memory pressure.
 * @bo must be unpinned again by calling ttm_bo_unpin().
 */
void ttm_bo_pin(struct ttm_buffer_object *bo)
{
	dma_resv_assert_held(bo->base.resv);
	WARN_ON_ONCE(!kref_read(&bo->kref));
	spin_lock(&bo->bdev->lru_lock);
	if (bo->resource)
		ttm_resource_del_bulk_move(bo->resource, bo);
	++bo->pin_count;
	spin_unlock(&bo->bdev->lru_lock);
}
EXPORT_SYMBOL(ttm_bo_pin);

/**
 * ttm_bo_unpin - Unpin the buffer object.
 * @bo: The buffer object to unpin
 *
 * Allows the buffer object to be evicted again during memory pressure.
 */
void ttm_bo_unpin(struct ttm_buffer_object *bo)
{
	dma_resv_assert_held(bo->base.resv);
	WARN_ON_ONCE(!kref_read(&bo->kref));
	if (WARN_ON_ONCE(!bo->pin_count))
		return;

	spin_lock(&bo->bdev->lru_lock);
	--bo->pin_count;
	if (bo->resource)
		ttm_resource_add_bulk_move(bo->resource, bo);
	spin_unlock(&bo->bdev->lru_lock);
}
EXPORT_SYMBOL(ttm_bo_unpin);

/*
 * Add the last move fence to the BO as kernel dependency and reserve a new
 * fence slot.
 */
static int ttm_bo_add_move_fence(struct ttm_buffer_object *bo,
				 struct ttm_resource_manager *man,
				 struct ttm_resource *mem,
				 bool no_wait_gpu)
{
	struct dma_fence *fence;
	int ret;

	spin_lock(&man->move_lock);
	fence = dma_fence_get(man->move);
	spin_unlock(&man->move_lock);

	if (!fence)
		return 0;

	if (no_wait_gpu) {
		ret = dma_fence_is_signaled(fence) ? 0 : -EBUSY;
		dma_fence_put(fence);
		return ret;
	}

	dma_resv_add_fence(bo->base.resv, fence, DMA_RESV_USAGE_KERNEL);

	ret = dma_resv_reserve_fences(bo->base.resv, 1);
	dma_fence_put(fence);
	return ret;
}

/*
 * Repeatedly evict memory from the LRU for @mem_type until we create enough
 * space, or we've evicted everything and there isn't enough space.
 */
static int ttm_bo_mem_force_space(struct ttm_buffer_object *bo,
				  const struct ttm_place *place,
				  struct ttm_resource **mem,
				  struct ttm_operation_ctx *ctx)
{
	struct ttm_device *bdev = bo->bdev;
	struct ttm_resource_manager *man;
	struct ww_acquire_ctx *ticket;
	int ret;

	man = ttm_manager_type(bdev, place->mem_type);
	ticket = dma_resv_locking_ctx(bo->base.resv);
	do {
		ret = ttm_resource_alloc(bo, place, mem);
		if (likely(!ret))
			break;
		if (unlikely(ret != -ENOSPC))
			return ret;
		ret = ttm_mem_evict_first(bdev, man, place, ctx,
					  ticket);
		if (unlikely(ret != 0))
			return ret;
	} while (1);

	return ttm_bo_add_move_fence(bo, man, *mem, ctx->no_wait_gpu);
}

/**
 * ttm_bo_mem_space
 *
 * @bo: Pointer to a struct ttm_buffer_object. the data of which
 * we want to allocate space for.
 * @proposed_placement: Proposed new placement for the buffer object.
 * @mem: A struct ttm_resource.
 * @ctx: if and how to sleep, lock buffers and alloc memory
 *
 * Allocate memory space for the buffer object pointed to by @bo, using
 * the placement flags in @placement, potentially evicting other idle buffer objects.
 * This function may sleep while waiting for space to become available.
 * Returns:
 * -EBUSY: No space available (only if no_wait == 1).
 * -ENOMEM: Could not allocate memory for the buffer object, either due to
 * fragmentation or concurrent allocators.
 * -ERESTARTSYS: An interruptible sleep was interrupted by a signal.
 */
int ttm_bo_mem_space(struct ttm_buffer_object *bo,
			struct ttm_placement *placement,
			struct ttm_resource **mem,
			struct ttm_operation_ctx *ctx)
{
	struct ttm_device *bdev = bo->bdev;
	bool type_found = false;
	int i, ret;

	ret = dma_resv_reserve_fences(bo->base.resv, 1);
	if (unlikely(ret))
		return ret;

	for (i = 0; i < placement->num_placement; ++i) {
		const struct ttm_place *place = &placement->placement[i];
		struct ttm_resource_manager *man;

		man = ttm_manager_type(bdev, place->mem_type);
		if (!man || !ttm_resource_manager_used(man))
			continue;

		type_found = true;
		ret = ttm_resource_alloc(bo, place, mem);
		if (ret == -ENOSPC)
			continue;
		if (unlikely(ret))
			goto error;

		ret = ttm_bo_add_move_fence(bo, man, *mem, ctx->no_wait_gpu);
		if (unlikely(ret)) {
			ttm_resource_free(bo, mem);
			if (ret == -EBUSY)
				continue;

			goto error;
		}
		return 0;
	}

	for (i = 0; i < placement->num_busy_placement; ++i) {
		const struct ttm_place *place = &placement->busy_placement[i];
		struct ttm_resource_manager *man;

		man = ttm_manager_type(bdev, place->mem_type);
		if (!man || !ttm_resource_manager_used(man))
			continue;

		type_found = true;
		ret = ttm_bo_mem_force_space(bo, place, mem, ctx);
		if (likely(!ret))
			return 0;

		if (ret && ret != -EBUSY)
			goto error;
	}

	ret = -ENOMEM;
	if (!type_found) {
		pr_err(TTM_PFX "No compatible memory type found\n");
		ret = -EINVAL;
	}

error:
	return ret;
}
EXPORT_SYMBOL(ttm_bo_mem_space);

static int ttm_bo_move_buffer(struct ttm_buffer_object *bo,
			      struct ttm_placement *placement,
			      struct ttm_operation_ctx *ctx)
{
	struct ttm_resource *mem;
	struct ttm_place hop;
	int ret;

	dma_resv_assert_held(bo->base.resv);

	/*
	 * Determine where to move the buffer.
	 *
	 * If driver determines move is going to need
	 * an extra step then it will return -EMULTIHOP
	 * and the buffer will be moved to the temporary
	 * stop and the driver will be called to make
	 * the second hop.
	 */
	ret = ttm_bo_mem_space(bo, placement, &mem, ctx);
	if (ret)
		return ret;
bounce:
	ret = ttm_bo_handle_move_mem(bo, mem, false, ctx, &hop);
	if (ret == -EMULTIHOP) {
		ret = ttm_bo_bounce_temp_buffer(bo, &mem, ctx, &hop);
		if (ret)
			goto out;
		/* try and move to final place now. */
		goto bounce;
	}
out:
	if (ret)
		ttm_resource_free(bo, &mem);
	return ret;
}

/**
 * ttm_bo_validate
 *
 * @bo: The buffer object.
 * @placement: Proposed placement for the buffer object.
 * @ctx: validation parameters.
 *
 * Changes placement and caching policy of the buffer object
 * according proposed placement.
 * Returns
 * -EINVAL on invalid proposed placement.
 * -ENOMEM on out-of-memory condition.
 * -EBUSY if no_wait is true and buffer busy.
 * -ERESTARTSYS if interrupted by a signal.
 */
int ttm_bo_validate(struct ttm_buffer_object *bo,
		    struct ttm_placement *placement,
		    struct ttm_operation_ctx *ctx)
{
	int ret;

	dma_resv_assert_held(bo->base.resv);

	/*
	 * Remove the backing store if no placement is given.
	 */
	if (!placement->num_placement && !placement->num_busy_placement)
		return ttm_bo_pipeline_gutting(bo);

	/*
	 * Check whether we need to move buffer.
	 */
	if (!bo->resource || !ttm_resource_compat(bo->resource, placement)) {
		ret = ttm_bo_move_buffer(bo, placement, ctx);
		if (ret)
			return ret;
	}
	/*
	 * We might need to add a TTM.
	 */
	if (!bo->resource || bo->resource->mem_type == TTM_PL_SYSTEM) {
		ret = ttm_tt_create(bo, true);
		if (ret)
			return ret;
	}
	return 0;
}
EXPORT_SYMBOL(ttm_bo_validate);

/**
 * ttm_bo_init_reserved
 *
 * @bdev: Pointer to a ttm_device struct.
 * @bo: Pointer to a ttm_buffer_object to be initialized.
 * @type: Requested type of buffer object.
 * @placement: Initial placement for buffer object.
 * @alignment: Data alignment in pages.
 * @ctx: TTM operation context for memory allocation.
 * @sg: Scatter-gather table.
 * @resv: Pointer to a dma_resv, or NULL to let ttm allocate one.
 * @destroy: Destroy function. Use NULL for kfree().
 *
 * This function initializes a pre-allocated struct ttm_buffer_object.
 * As this object may be part of a larger structure, this function,
 * together with the @destroy function, enables driver-specific objects
 * derived from a ttm_buffer_object.
 *
 * On successful return, the caller owns an object kref to @bo. The kref and
 * list_kref are usually set to 1, but note that in some situations, other
 * tasks may already be holding references to @bo as well.
 * Furthermore, if resv == NULL, the buffer's reservation lock will be held,
 * and it is the caller's responsibility to call ttm_bo_unreserve.
 *
 * If a failure occurs, the function will call the @destroy function. Thus,
 * after a failure, dereferencing @bo is illegal and will likely cause memory
 * corruption.
 *
 * Returns
 * -ENOMEM: Out of memory.
 * -EINVAL: Invalid placement flags.
 * -ERESTARTSYS: Interrupted by signal while sleeping waiting for resources.
 */
int ttm_bo_init_reserved(struct ttm_device *bdev, struct ttm_buffer_object *bo,
			 enum ttm_bo_type type, struct ttm_placement *placement,
			 uint32_t alignment, struct ttm_operation_ctx *ctx,
			 struct sg_table *sg, struct dma_resv *resv,
			 void (*destroy) (struct ttm_buffer_object *))
{
	static const struct ttm_place sys_mem = { .mem_type = TTM_PL_SYSTEM };
	int ret;

	kref_init(&bo->kref);
	bo->bdev = bdev;
	bo->type = type;
	bo->page_alignment = alignment;
	bo->destroy = destroy;
	bo->pin_count = 0;
	bo->sg = sg;
	bo->bulk_move = NULL;
	if (resv)
		bo->base.resv = resv;
	else
		bo->base.resv = &bo->base._resv;
	atomic_inc(&ttm_glob.bo_count);

	ret = ttm_resource_alloc(bo, &sys_mem, &bo->resource);
	if (unlikely(ret)) {
		ttm_bo_put(bo);
		return ret;
	}

	/*
	 * For ttm_bo_type_device buffers, allocate
	 * address space from the device.
	 */
	if (bo->type == ttm_bo_type_device || bo->type == ttm_bo_type_sg) {
		ret = drm_vma_offset_add(bdev->vma_manager, &bo->base.vma_node,
					 PFN_UP(bo->base.size));
		if (ret)
			goto err_put;
	}

	/* passed reservation objects should already be locked,
	 * since otherwise lockdep will be angered in radeon.
	 */
	if (!resv)
		WARN_ON(!dma_resv_trylock(bo->base.resv));
	else
		dma_resv_assert_held(resv);

	ret = ttm_bo_validate(bo, placement, ctx);
	if (unlikely(ret))
		goto err_unlock;

	return 0;

err_unlock:
	if (!resv)
		dma_resv_unlock(bo->base.resv);

err_put:
	ttm_bo_put(bo);
	return ret;
}
EXPORT_SYMBOL(ttm_bo_init_reserved);

/**
 * ttm_bo_init_validate
 *
 * @bdev: Pointer to a ttm_device struct.
 * @bo: Pointer to a ttm_buffer_object to be initialized.
 * @type: Requested type of buffer object.
 * @placement: Initial placement for buffer object.
 * @alignment: Data alignment in pages.
 * @interruptible: If needing to sleep to wait for GPU resources,
 * sleep interruptible.
 * pinned in physical memory. If this behaviour is not desired, this member
 * holds a pointer to a persistent shmem object. Typically, this would
 * point to the shmem object backing a GEM object if TTM is used to back a
 * GEM user interface.
 * @sg: Scatter-gather table.
 * @resv: Pointer to a dma_resv, or NULL to let ttm allocate one.
 * @destroy: Destroy function. Use NULL for kfree().
 *
 * This function initializes a pre-allocated struct ttm_buffer_object.
 * As this object may be part of a larger structure, this function,
 * together with the @destroy function,
 * enables driver-specific objects derived from a ttm_buffer_object.
 *
 * On successful return, the caller owns an object kref to @bo. The kref and
 * list_kref are usually set to 1, but note that in some situations, other
 * tasks may already be holding references to @bo as well.
 *
 * If a failure occurs, the function will call the @destroy function, Thus,
 * after a failure, dereferencing @bo is illegal and will likely cause memory
 * corruption.
 *
 * Returns
 * -ENOMEM: Out of memory.
 * -EINVAL: Invalid placement flags.
 * -ERESTARTSYS: Interrupted by signal while sleeping waiting for resources.
 */
int ttm_bo_init_validate(struct ttm_device *bdev, struct ttm_buffer_object *bo,
			 enum ttm_bo_type type, struct ttm_placement *placement,
			 uint32_t alignment, bool interruptible,
			 struct sg_table *sg, struct dma_resv *resv,
			 void (*destroy) (struct ttm_buffer_object *))
{
	struct ttm_operation_ctx ctx = { interruptible, false };
	int ret;

	ret = ttm_bo_init_reserved(bdev, bo, type, placement, alignment, &ctx,
				   sg, resv, destroy);
	if (ret)
		return ret;

	if (!resv)
		ttm_bo_unreserve(bo);

	return 0;
}
EXPORT_SYMBOL(ttm_bo_init_validate);

/*
 * buffer object vm functions.
 */

/**
 * ttm_bo_unmap_virtual
 *
 * @bo: tear down the virtual mappings for this BO
 */
void ttm_bo_unmap_virtual(struct ttm_buffer_object *bo)
{
	struct ttm_device *bdev = bo->bdev;

	drm_vma_node_unmap(&bo->base.vma_node, bdev->dev_mapping);
	ttm_mem_io_free(bdev, bo->resource);
}
EXPORT_SYMBOL(ttm_bo_unmap_virtual);

/**
 * ttm_bo_wait_ctx - wait for buffer idle.
 *
 * @bo:  The buffer object.
 * @ctx: defines how to wait
 *
 * Waits for the buffer to be idle. Used timeout depends on the context.
 * Returns -EBUSY if wait timed outt, -ERESTARTSYS if interrupted by a signal or
 * zero on success.
 */
int ttm_bo_wait_ctx(struct ttm_buffer_object *bo, struct ttm_operation_ctx *ctx)
{
	long ret;

	if (ctx->no_wait_gpu) {
		if (dma_resv_test_signaled(bo->base.resv,
					   DMA_RESV_USAGE_BOOKKEEP))
			return 0;
		else
			return -EBUSY;
	}

	ret = dma_resv_wait_timeout(bo->base.resv, DMA_RESV_USAGE_BOOKKEEP,
				    ctx->interruptible, 15 * HZ);
	if (unlikely(ret < 0))
		return ret;
	if (unlikely(ret == 0))
		return -EBUSY;
	return 0;
}
EXPORT_SYMBOL(ttm_bo_wait_ctx);

int ttm_bo_swapout(struct ttm_buffer_object *bo, struct ttm_operation_ctx *ctx,
		   gfp_t gfp_flags)
{
	struct ttm_place place;
	bool locked;
	long ret;

	/*
	 * While the bo may already reside in SYSTEM placement, set
	 * SYSTEM as new placement to cover also the move further below.
	 * The driver may use the fact that we're moving from SYSTEM
	 * as an indication that we're about to swap out.
	 */
	memset(&place, 0, sizeof(place));
	place.mem_type = bo->resource->mem_type;
	if (!ttm_bo_evict_swapout_allowable(bo, ctx, &place, &locked, NULL))
		return -EBUSY;

	if (!bo->ttm || !ttm_tt_is_populated(bo->ttm) ||
	    bo->ttm->page_flags & TTM_TT_FLAG_EXTERNAL ||
	    bo->ttm->page_flags & TTM_TT_FLAG_SWAPPED ||
	    !ttm_bo_get_unless_zero(bo)) {
		if (locked)
			dma_resv_unlock(bo->base.resv);
		return -EBUSY;
	}

	if (bo->deleted) {
		ret = ttm_bo_cleanup_refs(bo, false, false, locked);
		ttm_bo_put(bo);
		return ret == -EBUSY ? -ENOSPC : ret;
	}

	/* TODO: Cleanup the locking */
	spin_unlock(&bo->bdev->lru_lock);

	/*
	 * Move to system cached
	 */
	if (bo->resource->mem_type != TTM_PL_SYSTEM) {
		struct ttm_operation_ctx ctx = { false, false };
		struct ttm_resource *evict_mem;
		struct ttm_place hop;

		memset(&hop, 0, sizeof(hop));
		place.mem_type = TTM_PL_SYSTEM;
		ret = ttm_resource_alloc(bo, &place, &evict_mem);
		if (unlikely(ret))
			goto out;

		ret = ttm_bo_handle_move_mem(bo, evict_mem, true, &ctx, &hop);
		if (unlikely(ret != 0)) {
			WARN(ret == -EMULTIHOP, "Unexpected multihop in swaput - likely driver bug.\n");
			goto out;
		}
	}

	/*
	 * Make sure BO is idle.
	 */
	ret = ttm_bo_wait_ctx(bo, ctx);
	if (unlikely(ret != 0))
		goto out;

	ttm_bo_unmap_virtual(bo);

	/*
	 * Swap out. Buffer will be swapped in again as soon as
	 * anyone tries to access a ttm page.
	 */
	if (bo->bdev->funcs->swap_notify)
		bo->bdev->funcs->swap_notify(bo);

	if (ttm_tt_is_populated(bo->ttm))
		ret = ttm_tt_swapout(bo->bdev, bo->ttm, gfp_flags);
out:

	/*
	 * Unreserve without putting on LRU to avoid swapping out an
	 * already swapped buffer.
	 */
	if (locked)
		dma_resv_unlock(bo->base.resv);
	ttm_bo_put(bo);
	return ret == -EBUSY ? -ENOSPC : ret;
}

void ttm_bo_tt_destroy(struct ttm_buffer_object *bo)
{
	if (bo->ttm == NULL)
		return;

	ttm_tt_unpopulate(bo->bdev, bo->ttm);
	ttm_tt_destroy(bo->bdev, bo->ttm);
	bo->ttm = NULL;
}<|MERGE_RESOLUTION|>--- conflicted
+++ resolved
@@ -305,15 +305,9 @@
 static void ttm_bo_delayed_delete(struct work_struct *work)
 {
 	struct ttm_buffer_object *bo;
-<<<<<<< HEAD
 
 	bo = container_of(work, typeof(*bo), delayed_delete);
 
-=======
-
-	bo = container_of(work, typeof(*bo), delayed_delete);
-
->>>>>>> 8455cbb2
 	dma_resv_wait_timeout(bo->base.resv, DMA_RESV_USAGE_BOOKKEEP, false,
 			      MAX_SCHEDULE_TIMEOUT);
 	dma_resv_lock(bo->base.resv, NULL);
