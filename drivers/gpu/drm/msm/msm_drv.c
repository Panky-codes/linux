// SPDX-License-Identifier: GPL-2.0-only
/*
 * Copyright (c) 2016-2018, The Linux Foundation. All rights reserved.
 * Copyright (C) 2013 Red Hat
 * Author: Rob Clark <robdclark@gmail.com>
 */

#include <linux/kthread.h>
#include <uapi/linux/sched/types.h>
#include <drm/drm_of.h>

#include "msm_drv.h"
#include "msm_debugfs.h"
#include "msm_fence.h"
#include "msm_gem.h"
#include "msm_gpu.h"
#include "msm_kms.h"
#include "adreno/adreno_gpu.h"


/*
 * MSM driver version:
 * - 1.0.0 - initial interface
 * - 1.1.0 - adds madvise, and support for submits with > 4 cmd buffers
 * - 1.2.0 - adds explicit fence support for submit ioctl
 * - 1.3.0 - adds GMEM_BASE + NR_RINGS params, SUBMITQUEUE_NEW +
 *           SUBMITQUEUE_CLOSE ioctls, and MSM_INFO_IOVA flag for
 *           MSM_GEM_INFO ioctl.
 * - 1.4.0 - softpin, MSM_RELOC_BO_DUMP, and GEM_INFO support to set/get
 *           GEM object's debug name
 * - 1.5.0 - Add SUBMITQUERY_QUERY ioctl
 */
#define MSM_VERSION_MAJOR	1
#define MSM_VERSION_MINOR	5
#define MSM_VERSION_PATCHLEVEL	0

static const struct drm_mode_config_funcs mode_config_funcs = {
	.fb_create = msm_framebuffer_create,
	.output_poll_changed = drm_fb_helper_output_poll_changed,
	.atomic_check = drm_atomic_helper_check,
	.atomic_commit = drm_atomic_helper_commit,
};

static const struct drm_mode_config_helper_funcs mode_config_helper_funcs = {
	.atomic_commit_tail = msm_atomic_commit_tail,
};

#ifdef CONFIG_DRM_MSM_REGISTER_LOGGING
static bool reglog = false;
MODULE_PARM_DESC(reglog, "Enable register read/write logging");
module_param(reglog, bool, 0600);
#else
#define reglog 0
#endif

#ifdef CONFIG_DRM_FBDEV_EMULATION
static bool fbdev = true;
MODULE_PARM_DESC(fbdev, "Enable fbdev compat layer");
module_param(fbdev, bool, 0600);
#endif

static char *vram = "16m";
MODULE_PARM_DESC(vram, "Configure VRAM size (for devices without IOMMU/GPUMMU)");
module_param(vram, charp, 0);

bool dumpstate = false;
MODULE_PARM_DESC(dumpstate, "Dump KMS state on errors");
module_param(dumpstate, bool, 0600);

static bool modeset = true;
MODULE_PARM_DESC(modeset, "Use kernel modesetting [KMS] (1=on (default), 0=disable)");
module_param(modeset, bool, 0600);

/*
 * Util/helpers:
 */

int msm_clk_bulk_get(struct device *dev, struct clk_bulk_data **bulk)
{
	struct property *prop;
	const char *name;
	struct clk_bulk_data *local;
	int i = 0, ret, count;

	count = of_property_count_strings(dev->of_node, "clock-names");
	if (count < 1)
		return 0;

	local = devm_kcalloc(dev, sizeof(struct clk_bulk_data *),
		count, GFP_KERNEL);
	if (!local)
		return -ENOMEM;

	of_property_for_each_string(dev->of_node, "clock-names", prop, name) {
		local[i].id = devm_kstrdup(dev, name, GFP_KERNEL);
		if (!local[i].id) {
			devm_kfree(dev, local);
			return -ENOMEM;
		}

		i++;
	}

	ret = devm_clk_bulk_get(dev, count, local);

	if (ret) {
		for (i = 0; i < count; i++)
			devm_kfree(dev, (void *) local[i].id);
		devm_kfree(dev, local);

		return ret;
	}

	*bulk = local;
	return count;
}

struct clk *msm_clk_bulk_get_clock(struct clk_bulk_data *bulk, int count,
		const char *name)
{
	int i;
	char n[32];

	snprintf(n, sizeof(n), "%s_clk", name);

	for (i = 0; bulk && i < count; i++) {
		if (!strcmp(bulk[i].id, name) || !strcmp(bulk[i].id, n))
			return bulk[i].clk;
	}


	return NULL;
}

struct clk *msm_clk_get(struct platform_device *pdev, const char *name)
{
	struct clk *clk;
	char name2[32];

	clk = devm_clk_get(&pdev->dev, name);
	if (!IS_ERR(clk) || PTR_ERR(clk) == -EPROBE_DEFER)
		return clk;

	snprintf(name2, sizeof(name2), "%s_clk", name);

	clk = devm_clk_get(&pdev->dev, name2);
	if (!IS_ERR(clk))
		dev_warn(&pdev->dev, "Using legacy clk name binding.  Use "
				"\"%s\" instead of \"%s\"\n", name, name2);

	return clk;
}

void __iomem *msm_ioremap(struct platform_device *pdev, const char *name,
		const char *dbgname)
{
	struct resource *res;
	unsigned long size;
	void __iomem *ptr;

	if (name)
		res = platform_get_resource_byname(pdev, IORESOURCE_MEM, name);
	else
		res = platform_get_resource(pdev, IORESOURCE_MEM, 0);

	if (!res) {
		DRM_DEV_ERROR(&pdev->dev, "failed to get memory resource: %s\n", name);
		return ERR_PTR(-EINVAL);
	}

	size = resource_size(res);

	ptr = devm_ioremap_nocache(&pdev->dev, res->start, size);
	if (!ptr) {
		DRM_DEV_ERROR(&pdev->dev, "failed to ioremap: %s\n", name);
		return ERR_PTR(-ENOMEM);
	}

	if (reglog)
		printk(KERN_DEBUG "IO:region %s %p %08lx\n", dbgname, ptr, size);

	return ptr;
}

void msm_writel(u32 data, void __iomem *addr)
{
	if (reglog)
		printk(KERN_DEBUG "IO:W %p %08x\n", addr, data);
	writel(data, addr);
}

u32 msm_readl(const void __iomem *addr)
{
	u32 val = readl(addr);
	if (reglog)
		pr_err("IO:R %p %08x\n", addr, val);
	return val;
}

struct msm_vblank_work {
	struct work_struct work;
	int crtc_id;
	bool enable;
	struct msm_drm_private *priv;
};

static void vblank_ctrl_worker(struct work_struct *work)
{
	struct msm_vblank_work *vbl_work = container_of(work,
						struct msm_vblank_work, work);
	struct msm_drm_private *priv = vbl_work->priv;
	struct msm_kms *kms = priv->kms;

	if (vbl_work->enable)
		kms->funcs->enable_vblank(kms, priv->crtcs[vbl_work->crtc_id]);
	else
		kms->funcs->disable_vblank(kms,	priv->crtcs[vbl_work->crtc_id]);

	kfree(vbl_work);
}

static int vblank_ctrl_queue_work(struct msm_drm_private *priv,
					int crtc_id, bool enable)
{
	struct msm_vblank_work *vbl_work;

	vbl_work = kzalloc(sizeof(*vbl_work), GFP_ATOMIC);
	if (!vbl_work)
		return -ENOMEM;

	INIT_WORK(&vbl_work->work, vblank_ctrl_worker);

	vbl_work->crtc_id = crtc_id;
	vbl_work->enable = enable;
	vbl_work->priv = priv;

	queue_work(priv->wq, &vbl_work->work);

	return 0;
}

static int msm_drm_uninit(struct device *dev)
{
	struct platform_device *pdev = to_platform_device(dev);
	struct drm_device *ddev = platform_get_drvdata(pdev);
	struct msm_drm_private *priv = ddev->dev_private;
	struct msm_kms *kms = priv->kms;
	struct msm_mdss *mdss = priv->mdss;
	int i;

	/*
	 * Shutdown the hw if we're far enough along where things might be on.
	 * If we run this too early, we'll end up panicking in any variety of
	 * places. Since we don't register the drm device until late in
	 * msm_drm_init, drm_dev->registered is used as an indicator that the
	 * shutdown will be successful.
	 */
	if (ddev->registered) {
		drm_dev_unregister(ddev);
		drm_atomic_helper_shutdown(ddev);
	}

	/* We must cancel and cleanup any pending vblank enable/disable
	 * work before drm_irq_uninstall() to avoid work re-enabling an
	 * irq after uninstall has disabled it.
	 */

	flush_workqueue(priv->wq);

	/* clean up event worker threads */
	for (i = 0; i < priv->num_crtcs; i++) {
		if (priv->event_thread[i].thread) {
			kthread_destroy_worker(&priv->event_thread[i].worker);
			priv->event_thread[i].thread = NULL;
		}
	}

	msm_gem_shrinker_cleanup(ddev);

	drm_kms_helper_poll_fini(ddev);

	msm_perf_debugfs_cleanup(priv);
	msm_rd_debugfs_cleanup(priv);

#ifdef CONFIG_DRM_FBDEV_EMULATION
	if (fbdev && priv->fbdev)
		msm_fbdev_free(ddev);
#endif

	drm_mode_config_cleanup(ddev);

	pm_runtime_get_sync(dev);
	drm_irq_uninstall(ddev);
	pm_runtime_put_sync(dev);

	if (kms && kms->funcs)
		kms->funcs->destroy(kms);

	if (priv->vram.paddr) {
		unsigned long attrs = DMA_ATTR_NO_KERNEL_MAPPING;
		drm_mm_takedown(&priv->vram.mm);
		dma_free_attrs(dev, priv->vram.size, NULL,
			       priv->vram.paddr, attrs);
	}

	component_unbind_all(dev, ddev);

	if (mdss && mdss->funcs)
		mdss->funcs->destroy(ddev);

	ddev->dev_private = NULL;
	drm_dev_put(ddev);

	destroy_workqueue(priv->wq);
	kfree(priv);

	return 0;
}

#define KMS_MDP4 4
#define KMS_MDP5 5
#define KMS_DPU  3

static int get_mdp_ver(struct platform_device *pdev)
{
	struct device *dev = &pdev->dev;

	return (int) (unsigned long) of_device_get_match_data(dev);
}

#include <linux/of_address.h>

bool msm_use_mmu(struct drm_device *dev)
{
	struct msm_drm_private *priv = dev->dev_private;

	/* a2xx comes with its own MMU */
	return priv->is_a2xx || iommu_present(&platform_bus_type);
}

static int msm_init_vram(struct drm_device *dev)
{
	struct msm_drm_private *priv = dev->dev_private;
	struct device_node *node;
	unsigned long size = 0;
	int ret = 0;

	/* In the device-tree world, we could have a 'memory-region'
	 * phandle, which gives us a link to our "vram".  Allocating
	 * is all nicely abstracted behind the dma api, but we need
	 * to know the entire size to allocate it all in one go. There
	 * are two cases:
	 *  1) device with no IOMMU, in which case we need exclusive
	 *     access to a VRAM carveout big enough for all gpu
	 *     buffers
	 *  2) device with IOMMU, but where the bootloader puts up
	 *     a splash screen.  In this case, the VRAM carveout
	 *     need only be large enough for fbdev fb.  But we need
	 *     exclusive access to the buffer to avoid the kernel
	 *     using those pages for other purposes (which appears
	 *     as corruption on screen before we have a chance to
	 *     load and do initial modeset)
	 */

	node = of_parse_phandle(dev->dev->of_node, "memory-region", 0);
	if (node) {
		struct resource r;
		ret = of_address_to_resource(node, 0, &r);
		of_node_put(node);
		if (ret)
			return ret;
		size = r.end - r.start;
		DRM_INFO("using VRAM carveout: %lx@%pa\n", size, &r.start);

		/* if we have no IOMMU, then we need to use carveout allocator.
		 * Grab the entire CMA chunk carved out in early startup in
		 * mach-msm:
		 */
	} else if (!msm_use_mmu(dev)) {
		DRM_INFO("using %s VRAM carveout\n", vram);
		size = memparse(vram, NULL);
	}

	if (size) {
		unsigned long attrs = 0;
		void *p;

		priv->vram.size = size;

		drm_mm_init(&priv->vram.mm, 0, (size >> PAGE_SHIFT) - 1);
		spin_lock_init(&priv->vram.lock);

		attrs |= DMA_ATTR_NO_KERNEL_MAPPING;
		attrs |= DMA_ATTR_WRITE_COMBINE;

		/* note that for no-kernel-mapping, the vaddr returned
		 * is bogus, but non-null if allocation succeeded:
		 */
		p = dma_alloc_attrs(dev->dev, size,
				&priv->vram.paddr, GFP_KERNEL, attrs);
		if (!p) {
			DRM_DEV_ERROR(dev->dev, "failed to allocate VRAM\n");
			priv->vram.paddr = 0;
			return -ENOMEM;
		}

		DRM_DEV_INFO(dev->dev, "VRAM: %08x->%08x\n",
				(uint32_t)priv->vram.paddr,
				(uint32_t)(priv->vram.paddr + size));
	}

	return ret;
}

static int msm_drm_init(struct device *dev, struct drm_driver *drv)
{
	struct platform_device *pdev = to_platform_device(dev);
	struct drm_device *ddev;
	struct msm_drm_private *priv;
	struct msm_kms *kms;
	struct msm_mdss *mdss;
	int ret, i;
	struct sched_param param;

	ddev = drm_dev_alloc(drv, dev);
	if (IS_ERR(ddev)) {
		DRM_DEV_ERROR(dev, "failed to allocate drm_device\n");
		return PTR_ERR(ddev);
	}

	platform_set_drvdata(pdev, ddev);

	priv = kzalloc(sizeof(*priv), GFP_KERNEL);
	if (!priv) {
		ret = -ENOMEM;
		goto err_put_drm_dev;
	}

	ddev->dev_private = priv;
	priv->dev = ddev;

	switch (get_mdp_ver(pdev)) {
	case KMS_MDP5:
		ret = mdp5_mdss_init(ddev);
		break;
	case KMS_DPU:
		ret = dpu_mdss_init(ddev);
		break;
	default:
		ret = 0;
		break;
	}
	if (ret)
		goto err_free_priv;

	mdss = priv->mdss;

	priv->wq = alloc_ordered_workqueue("msm", 0);

	INIT_WORK(&priv->free_work, msm_gem_free_work);
	init_llist_head(&priv->free_list);

	INIT_LIST_HEAD(&priv->inactive_list);

	drm_mode_config_init(ddev);

	/* Bind all our sub-components: */
	ret = component_bind_all(dev, ddev);
	if (ret)
		goto err_destroy_mdss;

	ret = msm_init_vram(ddev);
	if (ret)
		goto err_msm_uninit;

	msm_gem_shrinker_init(ddev);

	switch (get_mdp_ver(pdev)) {
	case KMS_MDP4:
		kms = mdp4_kms_init(ddev);
		priv->kms = kms;
		break;
	case KMS_MDP5:
		kms = mdp5_kms_init(ddev);
		break;
	case KMS_DPU:
		kms = dpu_kms_init(ddev);
		priv->kms = kms;
		break;
	default:
		/* valid only for the dummy headless case, where of_node=NULL */
		WARN_ON(dev->of_node);
		kms = NULL;
		break;
	}

	if (IS_ERR(kms)) {
		DRM_DEV_ERROR(dev, "failed to load kms\n");
		ret = PTR_ERR(kms);
		priv->kms = NULL;
		goto err_msm_uninit;
	}

	/* Enable normalization of plane zpos */
	ddev->mode_config.normalize_zpos = true;

	if (kms) {
		ret = kms->funcs->hw_init(kms);
		if (ret) {
			DRM_DEV_ERROR(dev, "kms hw init failed: %d\n", ret);
			goto err_msm_uninit;
		}
	}

	ddev->mode_config.funcs = &mode_config_funcs;
	ddev->mode_config.helper_private = &mode_config_helper_funcs;

	/**
	 * this priority was found during empiric testing to have appropriate
	 * realtime scheduling to process display updates and interact with
	 * other real time and normal priority task
	 */
	param.sched_priority = 16;
	for (i = 0; i < priv->num_crtcs; i++) {
		/* initialize event thread */
		priv->event_thread[i].crtc_id = priv->crtcs[i]->base.id;
		kthread_init_worker(&priv->event_thread[i].worker);
		priv->event_thread[i].dev = ddev;
		priv->event_thread[i].thread =
			kthread_run(kthread_worker_fn,
				&priv->event_thread[i].worker,
				"crtc_event:%d", priv->event_thread[i].crtc_id);
		if (IS_ERR(priv->event_thread[i].thread)) {
			DRM_DEV_ERROR(dev, "failed to create crtc_event kthread\n");
			priv->event_thread[i].thread = NULL;
			goto err_msm_uninit;
		}

		ret = sched_setscheduler(priv->event_thread[i].thread,
					 SCHED_FIFO, &param);
		if (ret)
			dev_warn(dev, "event_thread set priority failed:%d\n",
				 ret);
	}

	ret = drm_vblank_init(ddev, priv->num_crtcs);
	if (ret < 0) {
		DRM_DEV_ERROR(dev, "failed to initialize vblank\n");
		goto err_msm_uninit;
	}

	if (kms) {
		pm_runtime_get_sync(dev);
		ret = drm_irq_install(ddev, kms->irq);
		pm_runtime_put_sync(dev);
		if (ret < 0) {
			DRM_DEV_ERROR(dev, "failed to install IRQ handler\n");
			goto err_msm_uninit;
		}
	}

	ret = drm_dev_register(ddev, 0);
	if (ret)
		goto err_msm_uninit;

	drm_mode_config_reset(ddev);

#ifdef CONFIG_DRM_FBDEV_EMULATION
	if (kms && fbdev)
		priv->fbdev = msm_fbdev_init(ddev);
#endif

	ret = msm_debugfs_late_init(ddev);
	if (ret)
		goto err_msm_uninit;

	drm_kms_helper_poll_init(ddev);

	return 0;

err_msm_uninit:
	msm_drm_uninit(dev);
	return ret;
err_destroy_mdss:
	if (mdss && mdss->funcs)
		mdss->funcs->destroy(ddev);
err_free_priv:
	kfree(priv);
err_put_drm_dev:
	drm_dev_put(ddev);
	return ret;
}

/*
 * DRM operations:
 */

static void load_gpu(struct drm_device *dev)
{
	static DEFINE_MUTEX(init_lock);
	struct msm_drm_private *priv = dev->dev_private;

	mutex_lock(&init_lock);

	if (!priv->gpu)
		priv->gpu = adreno_load_gpu(dev);

	mutex_unlock(&init_lock);
}

static int context_init(struct drm_device *dev, struct drm_file *file)
{
	struct msm_drm_private *priv = dev->dev_private;
	struct msm_file_private *ctx;

	ctx = kzalloc(sizeof(*ctx), GFP_KERNEL);
	if (!ctx)
		return -ENOMEM;

	msm_submitqueue_init(dev, ctx);

<<<<<<< HEAD
	ctx->aspace = priv->gpu->aspace;
=======
	ctx->aspace = priv->gpu ? priv->gpu->aspace : NULL;
>>>>>>> bb831786
	file->driver_priv = ctx;

	return 0;
}

static int msm_open(struct drm_device *dev, struct drm_file *file)
{
	/* For now, load gpu on open.. to avoid the requirement of having
	 * firmware in the initrd.
	 */
	load_gpu(dev);

	return context_init(dev, file);
}

static void context_close(struct msm_file_private *ctx)
{
	msm_submitqueue_close(ctx);
	kfree(ctx);
}

static void msm_postclose(struct drm_device *dev, struct drm_file *file)
{
	struct msm_drm_private *priv = dev->dev_private;
	struct msm_file_private *ctx = file->driver_priv;

	mutex_lock(&dev->struct_mutex);
	if (ctx == priv->lastctx)
		priv->lastctx = NULL;
	mutex_unlock(&dev->struct_mutex);

	context_close(ctx);
}

static irqreturn_t msm_irq(int irq, void *arg)
{
	struct drm_device *dev = arg;
	struct msm_drm_private *priv = dev->dev_private;
	struct msm_kms *kms = priv->kms;
	BUG_ON(!kms);
	return kms->funcs->irq(kms);
}

static void msm_irq_preinstall(struct drm_device *dev)
{
	struct msm_drm_private *priv = dev->dev_private;
	struct msm_kms *kms = priv->kms;
	BUG_ON(!kms);
	kms->funcs->irq_preinstall(kms);
}

static int msm_irq_postinstall(struct drm_device *dev)
{
	struct msm_drm_private *priv = dev->dev_private;
	struct msm_kms *kms = priv->kms;
	BUG_ON(!kms);

	if (kms->funcs->irq_postinstall)
		return kms->funcs->irq_postinstall(kms);

	return 0;
}

static void msm_irq_uninstall(struct drm_device *dev)
{
	struct msm_drm_private *priv = dev->dev_private;
	struct msm_kms *kms = priv->kms;
	BUG_ON(!kms);
	kms->funcs->irq_uninstall(kms);
}

static int msm_enable_vblank(struct drm_device *dev, unsigned int pipe)
{
	struct msm_drm_private *priv = dev->dev_private;
	struct msm_kms *kms = priv->kms;
	if (!kms)
		return -ENXIO;
	DBG("dev=%p, crtc=%u", dev, pipe);
	return vblank_ctrl_queue_work(priv, pipe, true);
}

static void msm_disable_vblank(struct drm_device *dev, unsigned int pipe)
{
	struct msm_drm_private *priv = dev->dev_private;
	struct msm_kms *kms = priv->kms;
	if (!kms)
		return;
	DBG("dev=%p, crtc=%u", dev, pipe);
	vblank_ctrl_queue_work(priv, pipe, false);
}

/*
 * DRM ioctls:
 */

static int msm_ioctl_get_param(struct drm_device *dev, void *data,
		struct drm_file *file)
{
	struct msm_drm_private *priv = dev->dev_private;
	struct drm_msm_param *args = data;
	struct msm_gpu *gpu;

	/* for now, we just have 3d pipe.. eventually this would need to
	 * be more clever to dispatch to appropriate gpu module:
	 */
	if (args->pipe != MSM_PIPE_3D0)
		return -EINVAL;

	gpu = priv->gpu;

	if (!gpu)
		return -ENXIO;

	return gpu->funcs->get_param(gpu, args->param, &args->value);
}

static int msm_ioctl_gem_new(struct drm_device *dev, void *data,
		struct drm_file *file)
{
	struct drm_msm_gem_new *args = data;

	if (args->flags & ~MSM_BO_FLAGS) {
		DRM_ERROR("invalid flags: %08x\n", args->flags);
		return -EINVAL;
	}

	return msm_gem_new_handle(dev, file, args->size,
			args->flags, &args->handle, NULL);
}

static inline ktime_t to_ktime(struct drm_msm_timespec timeout)
{
	return ktime_set(timeout.tv_sec, timeout.tv_nsec);
}

static int msm_ioctl_gem_cpu_prep(struct drm_device *dev, void *data,
		struct drm_file *file)
{
	struct drm_msm_gem_cpu_prep *args = data;
	struct drm_gem_object *obj;
	ktime_t timeout = to_ktime(args->timeout);
	int ret;

	if (args->op & ~MSM_PREP_FLAGS) {
		DRM_ERROR("invalid op: %08x\n", args->op);
		return -EINVAL;
	}

	obj = drm_gem_object_lookup(file, args->handle);
	if (!obj)
		return -ENOENT;

	ret = msm_gem_cpu_prep(obj, args->op, &timeout);

	drm_gem_object_put_unlocked(obj);

	return ret;
}

static int msm_ioctl_gem_cpu_fini(struct drm_device *dev, void *data,
		struct drm_file *file)
{
	struct drm_msm_gem_cpu_fini *args = data;
	struct drm_gem_object *obj;
	int ret;

	obj = drm_gem_object_lookup(file, args->handle);
	if (!obj)
		return -ENOENT;

	ret = msm_gem_cpu_fini(obj);

	drm_gem_object_put_unlocked(obj);

	return ret;
}

static int msm_ioctl_gem_info_iova(struct drm_device *dev,
		struct drm_gem_object *obj, uint64_t *iova)
{
	struct msm_drm_private *priv = dev->dev_private;

	if (!priv->gpu)
		return -EINVAL;

	/*
	 * Don't pin the memory here - just get an address so that userspace can
	 * be productive
	 */
	return msm_gem_get_iova(obj, priv->gpu->aspace, iova);
}

static int msm_ioctl_gem_info(struct drm_device *dev, void *data,
		struct drm_file *file)
{
	struct drm_msm_gem_info *args = data;
	struct drm_gem_object *obj;
	struct msm_gem_object *msm_obj;
	int i, ret = 0;

	if (args->pad)
		return -EINVAL;

	switch (args->info) {
	case MSM_INFO_GET_OFFSET:
	case MSM_INFO_GET_IOVA:
		/* value returned as immediate, not pointer, so len==0: */
		if (args->len)
			return -EINVAL;
		break;
	case MSM_INFO_SET_NAME:
	case MSM_INFO_GET_NAME:
		break;
	default:
		return -EINVAL;
	}

	obj = drm_gem_object_lookup(file, args->handle);
	if (!obj)
		return -ENOENT;

	msm_obj = to_msm_bo(obj);

	switch (args->info) {
	case MSM_INFO_GET_OFFSET:
		args->value = msm_gem_mmap_offset(obj);
		break;
	case MSM_INFO_GET_IOVA:
		ret = msm_ioctl_gem_info_iova(dev, obj, &args->value);
		break;
	case MSM_INFO_SET_NAME:
		/* length check should leave room for terminating null: */
		if (args->len >= sizeof(msm_obj->name)) {
			ret = -EINVAL;
			break;
		}
		if (copy_from_user(msm_obj->name, u64_to_user_ptr(args->value),
				   args->len)) {
			msm_obj->name[0] = '\0';
			ret = -EFAULT;
			break;
		}
		msm_obj->name[args->len] = '\0';
		for (i = 0; i < args->len; i++) {
			if (!isprint(msm_obj->name[i])) {
				msm_obj->name[i] = '\0';
				break;
			}
		}
		break;
	case MSM_INFO_GET_NAME:
		if (args->value && (args->len < strlen(msm_obj->name))) {
			ret = -EINVAL;
			break;
		}
		args->len = strlen(msm_obj->name);
		if (args->value) {
			if (copy_to_user(u64_to_user_ptr(args->value),
					 msm_obj->name, args->len))
				ret = -EFAULT;
		}
		break;
	}

	drm_gem_object_put_unlocked(obj);

	return ret;
}

static int msm_ioctl_wait_fence(struct drm_device *dev, void *data,
		struct drm_file *file)
{
	struct msm_drm_private *priv = dev->dev_private;
	struct drm_msm_wait_fence *args = data;
	ktime_t timeout = to_ktime(args->timeout);
	struct msm_gpu_submitqueue *queue;
	struct msm_gpu *gpu = priv->gpu;
	int ret;

	if (args->pad) {
		DRM_ERROR("invalid pad: %08x\n", args->pad);
		return -EINVAL;
	}

	if (!gpu)
		return 0;

	queue = msm_submitqueue_get(file->driver_priv, args->queueid);
	if (!queue)
		return -ENOENT;

	ret = msm_wait_fence(gpu->rb[queue->prio]->fctx, args->fence, &timeout,
		true);

	msm_submitqueue_put(queue);
	return ret;
}

static int msm_ioctl_gem_madvise(struct drm_device *dev, void *data,
		struct drm_file *file)
{
	struct drm_msm_gem_madvise *args = data;
	struct drm_gem_object *obj;
	int ret;

	switch (args->madv) {
	case MSM_MADV_DONTNEED:
	case MSM_MADV_WILLNEED:
		break;
	default:
		return -EINVAL;
	}

	ret = mutex_lock_interruptible(&dev->struct_mutex);
	if (ret)
		return ret;

	obj = drm_gem_object_lookup(file, args->handle);
	if (!obj) {
		ret = -ENOENT;
		goto unlock;
	}

	ret = msm_gem_madvise(obj, args->madv);
	if (ret >= 0) {
		args->retained = ret;
		ret = 0;
	}

	drm_gem_object_put(obj);

unlock:
	mutex_unlock(&dev->struct_mutex);
	return ret;
}


static int msm_ioctl_submitqueue_new(struct drm_device *dev, void *data,
		struct drm_file *file)
{
	struct drm_msm_submitqueue *args = data;

	if (args->flags & ~MSM_SUBMITQUEUE_FLAGS)
		return -EINVAL;

	return msm_submitqueue_create(dev, file->driver_priv, args->prio,
		args->flags, &args->id);
}

static int msm_ioctl_submitqueue_query(struct drm_device *dev, void *data,
		struct drm_file *file)
{
	return msm_submitqueue_query(dev, file->driver_priv, data);
}

static int msm_ioctl_submitqueue_close(struct drm_device *dev, void *data,
		struct drm_file *file)
{
	u32 id = *(u32 *) data;

	return msm_submitqueue_remove(file->driver_priv, id);
}

static const struct drm_ioctl_desc msm_ioctls[] = {
	DRM_IOCTL_DEF_DRV(MSM_GET_PARAM,    msm_ioctl_get_param,    DRM_AUTH|DRM_RENDER_ALLOW),
	DRM_IOCTL_DEF_DRV(MSM_GEM_NEW,      msm_ioctl_gem_new,      DRM_AUTH|DRM_RENDER_ALLOW),
	DRM_IOCTL_DEF_DRV(MSM_GEM_INFO,     msm_ioctl_gem_info,     DRM_AUTH|DRM_RENDER_ALLOW),
	DRM_IOCTL_DEF_DRV(MSM_GEM_CPU_PREP, msm_ioctl_gem_cpu_prep, DRM_AUTH|DRM_RENDER_ALLOW),
	DRM_IOCTL_DEF_DRV(MSM_GEM_CPU_FINI, msm_ioctl_gem_cpu_fini, DRM_AUTH|DRM_RENDER_ALLOW),
	DRM_IOCTL_DEF_DRV(MSM_GEM_SUBMIT,   msm_ioctl_gem_submit,   DRM_AUTH|DRM_RENDER_ALLOW),
	DRM_IOCTL_DEF_DRV(MSM_WAIT_FENCE,   msm_ioctl_wait_fence,   DRM_AUTH|DRM_RENDER_ALLOW),
	DRM_IOCTL_DEF_DRV(MSM_GEM_MADVISE,  msm_ioctl_gem_madvise,  DRM_AUTH|DRM_RENDER_ALLOW),
	DRM_IOCTL_DEF_DRV(MSM_SUBMITQUEUE_NEW,   msm_ioctl_submitqueue_new,   DRM_AUTH|DRM_RENDER_ALLOW),
	DRM_IOCTL_DEF_DRV(MSM_SUBMITQUEUE_CLOSE, msm_ioctl_submitqueue_close, DRM_AUTH|DRM_RENDER_ALLOW),
	DRM_IOCTL_DEF_DRV(MSM_SUBMITQUEUE_QUERY, msm_ioctl_submitqueue_query, DRM_AUTH|DRM_RENDER_ALLOW),
};

static const struct vm_operations_struct vm_ops = {
	.fault = msm_gem_fault,
	.open = drm_gem_vm_open,
	.close = drm_gem_vm_close,
};

static const struct file_operations fops = {
	.owner              = THIS_MODULE,
	.open               = drm_open,
	.release            = drm_release,
	.unlocked_ioctl     = drm_ioctl,
	.compat_ioctl       = drm_compat_ioctl,
	.poll               = drm_poll,
	.read               = drm_read,
	.llseek             = no_llseek,
	.mmap               = msm_gem_mmap,
};

static struct drm_driver msm_driver = {
	.driver_features    = DRIVER_GEM |
				DRIVER_PRIME |
				DRIVER_RENDER |
				DRIVER_ATOMIC |
				DRIVER_MODESET,
	.open               = msm_open,
	.postclose           = msm_postclose,
	.lastclose          = drm_fb_helper_lastclose,
	.irq_handler        = msm_irq,
	.irq_preinstall     = msm_irq_preinstall,
	.irq_postinstall    = msm_irq_postinstall,
	.irq_uninstall      = msm_irq_uninstall,
	.enable_vblank      = msm_enable_vblank,
	.disable_vblank     = msm_disable_vblank,
	.gem_free_object_unlocked = msm_gem_free_object,
	.gem_vm_ops         = &vm_ops,
	.dumb_create        = msm_gem_dumb_create,
	.dumb_map_offset    = msm_gem_dumb_map_offset,
	.prime_handle_to_fd = drm_gem_prime_handle_to_fd,
	.prime_fd_to_handle = drm_gem_prime_fd_to_handle,
	.gem_prime_export   = drm_gem_prime_export,
	.gem_prime_import   = drm_gem_prime_import,
	.gem_prime_pin      = msm_gem_prime_pin,
	.gem_prime_unpin    = msm_gem_prime_unpin,
	.gem_prime_get_sg_table = msm_gem_prime_get_sg_table,
	.gem_prime_import_sg_table = msm_gem_prime_import_sg_table,
	.gem_prime_vmap     = msm_gem_prime_vmap,
	.gem_prime_vunmap   = msm_gem_prime_vunmap,
	.gem_prime_mmap     = msm_gem_prime_mmap,
#ifdef CONFIG_DEBUG_FS
	.debugfs_init       = msm_debugfs_init,
#endif
	.ioctls             = msm_ioctls,
	.num_ioctls         = ARRAY_SIZE(msm_ioctls),
	.fops               = &fops,
	.name               = "msm",
	.desc               = "MSM Snapdragon DRM",
	.date               = "20130625",
	.major              = MSM_VERSION_MAJOR,
	.minor              = MSM_VERSION_MINOR,
	.patchlevel         = MSM_VERSION_PATCHLEVEL,
};

#ifdef CONFIG_PM_SLEEP
static int msm_pm_suspend(struct device *dev)
{
	struct drm_device *ddev = dev_get_drvdata(dev);
	struct msm_drm_private *priv = ddev->dev_private;

	if (WARN_ON(priv->pm_state))
		drm_atomic_state_put(priv->pm_state);

	priv->pm_state = drm_atomic_helper_suspend(ddev);
	if (IS_ERR(priv->pm_state)) {
		int ret = PTR_ERR(priv->pm_state);
		DRM_ERROR("Failed to suspend dpu, %d\n", ret);
		return ret;
	}

	return 0;
}

static int msm_pm_resume(struct device *dev)
{
	struct drm_device *ddev = dev_get_drvdata(dev);
	struct msm_drm_private *priv = ddev->dev_private;
	int ret;

	if (WARN_ON(!priv->pm_state))
		return -ENOENT;

	ret = drm_atomic_helper_resume(ddev, priv->pm_state);
	if (!ret)
		priv->pm_state = NULL;

	return ret;
}
#endif

#ifdef CONFIG_PM
static int msm_runtime_suspend(struct device *dev)
{
	struct drm_device *ddev = dev_get_drvdata(dev);
	struct msm_drm_private *priv = ddev->dev_private;
	struct msm_mdss *mdss = priv->mdss;

	DBG("");

	if (mdss && mdss->funcs)
		return mdss->funcs->disable(mdss);

	return 0;
}

static int msm_runtime_resume(struct device *dev)
{
	struct drm_device *ddev = dev_get_drvdata(dev);
	struct msm_drm_private *priv = ddev->dev_private;
	struct msm_mdss *mdss = priv->mdss;

	DBG("");

	if (mdss && mdss->funcs)
		return mdss->funcs->enable(mdss);

	return 0;
}
#endif

static const struct dev_pm_ops msm_pm_ops = {
	SET_SYSTEM_SLEEP_PM_OPS(msm_pm_suspend, msm_pm_resume)
	SET_RUNTIME_PM_OPS(msm_runtime_suspend, msm_runtime_resume, NULL)
};

/*
 * Componentized driver support:
 */

/*
 * NOTE: duplication of the same code as exynos or imx (or probably any other).
 * so probably some room for some helpers
 */
static int compare_of(struct device *dev, void *data)
{
	return dev->of_node == data;
}

/*
 * Identify what components need to be added by parsing what remote-endpoints
 * our MDP output ports are connected to. In the case of LVDS on MDP4, there
 * is no external component that we need to add since LVDS is within MDP4
 * itself.
 */
static int add_components_mdp(struct device *mdp_dev,
			      struct component_match **matchptr)
{
	struct device_node *np = mdp_dev->of_node;
	struct device_node *ep_node;
	struct device *master_dev;

	/*
	 * on MDP4 based platforms, the MDP platform device is the component
	 * master that adds other display interface components to itself.
	 *
	 * on MDP5 based platforms, the MDSS platform device is the component
	 * master that adds MDP5 and other display interface components to
	 * itself.
	 */
	if (of_device_is_compatible(np, "qcom,mdp4"))
		master_dev = mdp_dev;
	else
		master_dev = mdp_dev->parent;

	for_each_endpoint_of_node(np, ep_node) {
		struct device_node *intf;
		struct of_endpoint ep;
		int ret;

		ret = of_graph_parse_endpoint(ep_node, &ep);
		if (ret) {
			DRM_DEV_ERROR(mdp_dev, "unable to parse port endpoint\n");
			of_node_put(ep_node);
			return ret;
		}

		/*
		 * The LCDC/LVDS port on MDP4 is a speacial case where the
		 * remote-endpoint isn't a component that we need to add
		 */
		if (of_device_is_compatible(np, "qcom,mdp4") &&
		    ep.port == 0)
			continue;

		/*
		 * It's okay if some of the ports don't have a remote endpoint
		 * specified. It just means that the port isn't connected to
		 * any external interface.
		 */
		intf = of_graph_get_remote_port_parent(ep_node);
		if (!intf)
			continue;

		if (of_device_is_available(intf))
			drm_of_component_match_add(master_dev, matchptr,
						   compare_of, intf);

		of_node_put(intf);
	}

	return 0;
}

static int compare_name_mdp(struct device *dev, void *data)
{
	return (strstr(dev_name(dev), "mdp") != NULL);
}

static int add_display_components(struct device *dev,
				  struct component_match **matchptr)
{
	struct device *mdp_dev;
	int ret;

	/*
	 * MDP5/DPU based devices don't have a flat hierarchy. There is a top
	 * level parent: MDSS, and children: MDP5/DPU, DSI, HDMI, eDP etc.
	 * Populate the children devices, find the MDP5/DPU node, and then add
	 * the interfaces to our components list.
	 */
	if (of_device_is_compatible(dev->of_node, "qcom,mdss") ||
	    of_device_is_compatible(dev->of_node, "qcom,sdm845-mdss")) {
		ret = of_platform_populate(dev->of_node, NULL, NULL, dev);
		if (ret) {
			DRM_DEV_ERROR(dev, "failed to populate children devices\n");
			return ret;
		}

		mdp_dev = device_find_child(dev, NULL, compare_name_mdp);
		if (!mdp_dev) {
			DRM_DEV_ERROR(dev, "failed to find MDSS MDP node\n");
			of_platform_depopulate(dev);
			return -ENODEV;
		}

		put_device(mdp_dev);

		/* add the MDP component itself */
		drm_of_component_match_add(dev, matchptr, compare_of,
					   mdp_dev->of_node);
	} else {
		/* MDP4 */
		mdp_dev = dev;
	}

	ret = add_components_mdp(mdp_dev, matchptr);
	if (ret)
		of_platform_depopulate(dev);

	return ret;
}

/*
 * We don't know what's the best binding to link the gpu with the drm device.
 * Fow now, we just hunt for all the possible gpus that we support, and add them
 * as components.
 */
static const struct of_device_id msm_gpu_match[] = {
	{ .compatible = "qcom,adreno" },
	{ .compatible = "qcom,adreno-3xx" },
	{ .compatible = "amd,imageon" },
	{ .compatible = "qcom,kgsl-3d0" },
	{ },
};

static int add_gpu_components(struct device *dev,
			      struct component_match **matchptr)
{
	struct device_node *np;

	np = of_find_matching_node(NULL, msm_gpu_match);
	if (!np)
		return 0;

	if (of_device_is_available(np))
		drm_of_component_match_add(dev, matchptr, compare_of, np);

	of_node_put(np);

	return 0;
}

static int msm_drm_bind(struct device *dev)
{
	return msm_drm_init(dev, &msm_driver);
}

static void msm_drm_unbind(struct device *dev)
{
	msm_drm_uninit(dev);
}

static const struct component_master_ops msm_drm_ops = {
	.bind = msm_drm_bind,
	.unbind = msm_drm_unbind,
};

/*
 * Platform driver:
 */

static int msm_pdev_probe(struct platform_device *pdev)
{
	struct component_match *match = NULL;
	int ret;

	if (get_mdp_ver(pdev)) {
		ret = add_display_components(&pdev->dev, &match);
		if (ret)
			return ret;
	}

	ret = add_gpu_components(&pdev->dev, &match);
	if (ret)
		goto fail;

	/* on all devices that I am aware of, iommu's which can map
	 * any address the cpu can see are used:
	 */
	ret = dma_set_mask_and_coherent(&pdev->dev, ~0);
	if (ret)
		goto fail;

	ret = component_master_add_with_match(&pdev->dev, &msm_drm_ops, match);
	if (ret)
		goto fail;

	return 0;

fail:
	of_platform_depopulate(&pdev->dev);
	return ret;
}

static int msm_pdev_remove(struct platform_device *pdev)
{
	component_master_del(&pdev->dev, &msm_drm_ops);
	of_platform_depopulate(&pdev->dev);

	return 0;
}

static const struct of_device_id dt_match[] = {
	{ .compatible = "qcom,mdp4", .data = (void *)KMS_MDP4 },
	{ .compatible = "qcom,mdss", .data = (void *)KMS_MDP5 },
	{ .compatible = "qcom,sdm845-mdss", .data = (void *)KMS_DPU },
	{}
};
MODULE_DEVICE_TABLE(of, dt_match);

static struct platform_driver msm_platform_driver = {
	.probe      = msm_pdev_probe,
	.remove     = msm_pdev_remove,
	.driver     = {
		.name   = "msm",
		.of_match_table = dt_match,
		.pm     = &msm_pm_ops,
	},
};

static int __init msm_drm_register(void)
{
	if (!modeset)
		return -EINVAL;

	DBG("init");
	msm_mdp_register();
	msm_dpu_register();
	msm_dsi_register();
	msm_edp_register();
	msm_hdmi_register();
	adreno_register();
	return platform_driver_register(&msm_platform_driver);
}

static void __exit msm_drm_unregister(void)
{
	DBG("fini");
	platform_driver_unregister(&msm_platform_driver);
	msm_hdmi_unregister();
	adreno_unregister();
	msm_edp_unregister();
	msm_dsi_unregister();
	msm_mdp_unregister();
	msm_dpu_unregister();
}

module_init(msm_drm_register);
module_exit(msm_drm_unregister);

MODULE_AUTHOR("Rob Clark <robdclark@gmail.com");
MODULE_DESCRIPTION("MSM DRM Driver");
MODULE_LICENSE("GPL");<|MERGE_RESOLUTION|>--- conflicted
+++ resolved
@@ -619,11 +619,7 @@
 
 	msm_submitqueue_init(dev, ctx);
 
-<<<<<<< HEAD
-	ctx->aspace = priv->gpu->aspace;
-=======
 	ctx->aspace = priv->gpu ? priv->gpu->aspace : NULL;
->>>>>>> bb831786
 	file->driver_priv = ctx;
 
 	return 0;
