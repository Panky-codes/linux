/*
 * Copyright (c) 2009-2010 Chelsio, Inc. All rights reserved.
 *
 * This software is available to you under a choice of one of two
 * licenses.  You may choose to be licensed under the terms of the GNU
 * General Public License (GPL) Version 2, available from the file
 * COPYING in the main directory of this source tree, or the
 * OpenIB.org BSD license below:
 *
 *     Redistribution and use in source and binary forms, with or
 *     without modification, are permitted provided that the following
 *     conditions are met:
 *
 *      - Redistributions of source code must retain the above
 *	  copyright notice, this list of conditions and the following
 *	  disclaimer.
 *
 *      - Redistributions in binary form must reproduce the above
 *	  copyright notice, this list of conditions and the following
 *	  disclaimer in the documentation and/or other materials
 *	  provided with the distribution.
 *
 * THE SOFTWARE IS PROVIDED "AS IS", WITHOUT WARRANTY OF ANY KIND,
 * EXPRESS OR IMPLIED, INCLUDING BUT NOT LIMITED TO THE WARRANTIES OF
 * MERCHANTABILITY, FITNESS FOR A PARTICULAR PURPOSE AND
 * NONINFRINGEMENT. IN NO EVENT SHALL THE AUTHORS OR COPYRIGHT HOLDERS
 * BE LIABLE FOR ANY CLAIM, DAMAGES OR OTHER LIABILITY, WHETHER IN AN
 * ACTION OF CONTRACT, TORT OR OTHERWISE, ARISING FROM, OUT OF OR IN
 * CONNECTION WITH THE SOFTWARE OR THE USE OR OTHER DEALINGS IN THE
 * SOFTWARE.
 */
#include <linux/module.h>
#include <linux/moduleparam.h>
#include <linux/debugfs.h>
#include <linux/vmalloc.h>
#include <linux/math64.h>

#include <rdma/ib_verbs.h>

#include "iw_cxgb4.h"

#define DRV_VERSION "0.1"

MODULE_AUTHOR("Steve Wise");
MODULE_DESCRIPTION("Chelsio T4/T5 RDMA Driver");
MODULE_LICENSE("Dual BSD/GPL");
MODULE_VERSION(DRV_VERSION);

static int allow_db_fc_on_t5;
module_param(allow_db_fc_on_t5, int, 0644);
MODULE_PARM_DESC(allow_db_fc_on_t5,
		 "Allow DB Flow Control on T5 (default = 0)");

static int allow_db_coalescing_on_t5;
module_param(allow_db_coalescing_on_t5, int, 0644);
MODULE_PARM_DESC(allow_db_coalescing_on_t5,
		 "Allow DB Coalescing on T5 (default = 0)");

int c4iw_wr_log = 0;
module_param(c4iw_wr_log, int, 0444);
MODULE_PARM_DESC(c4iw_wr_log, "Enables logging of work request timing data.");

int c4iw_wr_log_size_order = 12;
module_param(c4iw_wr_log_size_order, int, 0444);
MODULE_PARM_DESC(c4iw_wr_log_size_order,
		 "Number of entries (log2) in the work request timing log.");

struct uld_ctx {
	struct list_head entry;
	struct cxgb4_lld_info lldi;
	struct c4iw_dev *dev;
};

static LIST_HEAD(uld_ctx_list);
static DEFINE_MUTEX(dev_mutex);

#define DB_FC_RESUME_SIZE 64
#define DB_FC_RESUME_DELAY 1
#define DB_FC_DRAIN_THRESH 0

static struct dentry *c4iw_debugfs_root;

struct c4iw_debugfs_data {
	struct c4iw_dev *devp;
	char *buf;
	int bufsize;
	int pos;
};

/* registered cxgb4 netlink callbacks */
static struct ibnl_client_cbs c4iw_nl_cb_table[] = {
	[RDMA_NL_IWPM_REG_PID] = {.dump = iwpm_register_pid_cb},
	[RDMA_NL_IWPM_ADD_MAPPING] = {.dump = iwpm_add_mapping_cb},
	[RDMA_NL_IWPM_QUERY_MAPPING] = {.dump = iwpm_add_and_query_mapping_cb},
	[RDMA_NL_IWPM_HANDLE_ERR] = {.dump = iwpm_mapping_error_cb},
	[RDMA_NL_IWPM_MAPINFO] = {.dump = iwpm_mapping_info_cb},
	[RDMA_NL_IWPM_MAPINFO_NUM] = {.dump = iwpm_ack_mapping_info_cb}
};

static int count_idrs(int id, void *p, void *data)
{
	int *countp = data;

	*countp = *countp + 1;
	return 0;
}

static ssize_t debugfs_read(struct file *file, char __user *buf, size_t count,
			    loff_t *ppos)
{
	struct c4iw_debugfs_data *d = file->private_data;

	return simple_read_from_buffer(buf, count, ppos, d->buf, d->pos);
}

void c4iw_log_wr_stats(struct t4_wq *wq, struct t4_cqe *cqe)
{
	struct wr_log_entry le;
	int idx;

	if (!wq->rdev->wr_log)
		return;

	idx = (atomic_inc_return(&wq->rdev->wr_log_idx) - 1) &
		(wq->rdev->wr_log_size - 1);
	le.poll_sge_ts = cxgb4_read_sge_timestamp(wq->rdev->lldi.ports[0]);
	getnstimeofday(&le.poll_host_ts);
	le.valid = 1;
	le.cqe_sge_ts = CQE_TS(cqe);
	if (SQ_TYPE(cqe)) {
		le.qid = wq->sq.qid;
		le.opcode = CQE_OPCODE(cqe);
		le.post_host_ts = wq->sq.sw_sq[wq->sq.cidx].host_ts;
		le.post_sge_ts = wq->sq.sw_sq[wq->sq.cidx].sge_ts;
		le.wr_id = CQE_WRID_SQ_IDX(cqe);
	} else {
		le.qid = wq->rq.qid;
		le.opcode = FW_RI_RECEIVE;
		le.post_host_ts = wq->rq.sw_rq[wq->rq.cidx].host_ts;
		le.post_sge_ts = wq->rq.sw_rq[wq->rq.cidx].sge_ts;
		le.wr_id = CQE_WRID_MSN(cqe);
	}
	wq->rdev->wr_log[idx] = le;
}

static int wr_log_show(struct seq_file *seq, void *v)
{
	struct c4iw_dev *dev = seq->private;
	struct timespec prev_ts = {0, 0};
	struct wr_log_entry *lep;
	int prev_ts_set = 0;
	int idx, end;

#define ts2ns(ts) div64_ul((ts) * dev->rdev.lldi.cclk_ps, 1000)

	idx = atomic_read(&dev->rdev.wr_log_idx) &
		(dev->rdev.wr_log_size - 1);
	end = idx - 1;
	if (end < 0)
		end = dev->rdev.wr_log_size - 1;
	lep = &dev->rdev.wr_log[idx];
	while (idx != end) {
		if (lep->valid) {
			if (!prev_ts_set) {
				prev_ts_set = 1;
				prev_ts = lep->poll_host_ts;
			}
			seq_printf(seq, "%04u: sec %lu nsec %lu qid %u opcode "
				   "%u %s 0x%x host_wr_delta sec %lu nsec %lu "
				   "post_sge_ts 0x%llx cqe_sge_ts 0x%llx "
				   "poll_sge_ts 0x%llx post_poll_delta_ns %llu "
				   "cqe_poll_delta_ns %llu\n",
				   idx,
				   timespec_sub(lep->poll_host_ts,
						prev_ts).tv_sec,
				   timespec_sub(lep->poll_host_ts,
						prev_ts).tv_nsec,
				   lep->qid, lep->opcode,
				   lep->opcode == FW_RI_RECEIVE ?
							"msn" : "wrid",
				   lep->wr_id,
				   timespec_sub(lep->poll_host_ts,
						lep->post_host_ts).tv_sec,
				   timespec_sub(lep->poll_host_ts,
						lep->post_host_ts).tv_nsec,
				   lep->post_sge_ts, lep->cqe_sge_ts,
				   lep->poll_sge_ts,
				   ts2ns(lep->poll_sge_ts - lep->post_sge_ts),
				   ts2ns(lep->poll_sge_ts - lep->cqe_sge_ts));
			prev_ts = lep->poll_host_ts;
		}
		idx++;
		if (idx > (dev->rdev.wr_log_size - 1))
			idx = 0;
		lep = &dev->rdev.wr_log[idx];
	}
#undef ts2ns
	return 0;
}

static int wr_log_open(struct inode *inode, struct file *file)
{
	return single_open(file, wr_log_show, inode->i_private);
}

static ssize_t wr_log_clear(struct file *file, const char __user *buf,
			    size_t count, loff_t *pos)
{
	struct c4iw_dev *dev = ((struct seq_file *)file->private_data)->private;
	int i;

	if (dev->rdev.wr_log)
		for (i = 0; i < dev->rdev.wr_log_size; i++)
			dev->rdev.wr_log[i].valid = 0;
	return count;
}

static const struct file_operations wr_log_debugfs_fops = {
	.owner   = THIS_MODULE,
	.open    = wr_log_open,
	.release = single_release,
	.read    = seq_read,
	.llseek  = seq_lseek,
	.write   = wr_log_clear,
};

static int dump_qp(int id, void *p, void *data)
{
	struct c4iw_qp *qp = p;
	struct c4iw_debugfs_data *qpd = data;
	int space;
	int cc;

	if (id != qp->wq.sq.qid)
		return 0;

	space = qpd->bufsize - qpd->pos - 1;
	if (space == 0)
		return 1;

	if (qp->ep) {
		if (qp->ep->com.local_addr.ss_family == AF_INET) {
			struct sockaddr_in *lsin = (struct sockaddr_in *)
				&qp->ep->com.local_addr;
			struct sockaddr_in *rsin = (struct sockaddr_in *)
				&qp->ep->com.remote_addr;
			struct sockaddr_in *mapped_lsin = (struct sockaddr_in *)
				&qp->ep->com.mapped_local_addr;
			struct sockaddr_in *mapped_rsin = (struct sockaddr_in *)
				&qp->ep->com.mapped_remote_addr;

			cc = snprintf(qpd->buf + qpd->pos, space,
				      "rc qp sq id %u rq id %u state %u "
				      "onchip %u ep tid %u state %u "
				      "%pI4:%u/%u->%pI4:%u/%u\n",
				      qp->wq.sq.qid, qp->wq.rq.qid,
				      (int)qp->attr.state,
				      qp->wq.sq.flags & T4_SQ_ONCHIP,
				      qp->ep->hwtid, (int)qp->ep->com.state,
				      &lsin->sin_addr, ntohs(lsin->sin_port),
				      ntohs(mapped_lsin->sin_port),
				      &rsin->sin_addr, ntohs(rsin->sin_port),
				      ntohs(mapped_rsin->sin_port));
		} else {
			struct sockaddr_in6 *lsin6 = (struct sockaddr_in6 *)
				&qp->ep->com.local_addr;
			struct sockaddr_in6 *rsin6 = (struct sockaddr_in6 *)
				&qp->ep->com.remote_addr;
			struct sockaddr_in6 *mapped_lsin6 =
				(struct sockaddr_in6 *)
				&qp->ep->com.mapped_local_addr;
			struct sockaddr_in6 *mapped_rsin6 =
				(struct sockaddr_in6 *)
				&qp->ep->com.mapped_remote_addr;

			cc = snprintf(qpd->buf + qpd->pos, space,
				      "rc qp sq id %u rq id %u state %u "
				      "onchip %u ep tid %u state %u "
				      "%pI6:%u/%u->%pI6:%u/%u\n",
				      qp->wq.sq.qid, qp->wq.rq.qid,
				      (int)qp->attr.state,
				      qp->wq.sq.flags & T4_SQ_ONCHIP,
				      qp->ep->hwtid, (int)qp->ep->com.state,
				      &lsin6->sin6_addr,
				      ntohs(lsin6->sin6_port),
				      ntohs(mapped_lsin6->sin6_port),
				      &rsin6->sin6_addr,
				      ntohs(rsin6->sin6_port),
				      ntohs(mapped_rsin6->sin6_port));
		}
	} else
		cc = snprintf(qpd->buf + qpd->pos, space,
			     "qp sq id %u rq id %u state %u onchip %u\n",
			      qp->wq.sq.qid, qp->wq.rq.qid,
			      (int)qp->attr.state,
			      qp->wq.sq.flags & T4_SQ_ONCHIP);
	if (cc < space)
		qpd->pos += cc;
	return 0;
}

static int qp_release(struct inode *inode, struct file *file)
{
	struct c4iw_debugfs_data *qpd = file->private_data;
	if (!qpd) {
		printk(KERN_INFO "%s null qpd?\n", __func__);
		return 0;
	}
	vfree(qpd->buf);
	kfree(qpd);
	return 0;
}

static int qp_open(struct inode *inode, struct file *file)
{
	struct c4iw_debugfs_data *qpd;
	int ret = 0;
	int count = 1;

	qpd = kmalloc(sizeof *qpd, GFP_KERNEL);
	if (!qpd) {
		ret = -ENOMEM;
		goto out;
	}
	qpd->devp = inode->i_private;
	qpd->pos = 0;

	spin_lock_irq(&qpd->devp->lock);
	idr_for_each(&qpd->devp->qpidr, count_idrs, &count);
	spin_unlock_irq(&qpd->devp->lock);

	qpd->bufsize = count * 128;
	qpd->buf = vmalloc(qpd->bufsize);
	if (!qpd->buf) {
		ret = -ENOMEM;
		goto err1;
	}

	spin_lock_irq(&qpd->devp->lock);
	idr_for_each(&qpd->devp->qpidr, dump_qp, qpd);
	spin_unlock_irq(&qpd->devp->lock);

	qpd->buf[qpd->pos++] = 0;
	file->private_data = qpd;
	goto out;
err1:
	kfree(qpd);
out:
	return ret;
}

static const struct file_operations qp_debugfs_fops = {
	.owner   = THIS_MODULE,
	.open    = qp_open,
	.release = qp_release,
	.read    = debugfs_read,
	.llseek  = default_llseek,
};

static int dump_stag(int id, void *p, void *data)
{
	struct c4iw_debugfs_data *stagd = data;
	int space;
	int cc;
	struct fw_ri_tpte tpte;
	int ret;

	space = stagd->bufsize - stagd->pos - 1;
	if (space == 0)
		return 1;

	ret = cxgb4_read_tpte(stagd->devp->rdev.lldi.ports[0], (u32)id<<8,
			      (__be32 *)&tpte);
	if (ret) {
		dev_err(&stagd->devp->rdev.lldi.pdev->dev,
			"%s cxgb4_read_tpte err %d\n", __func__, ret);
		return ret;
	}
	cc = snprintf(stagd->buf + stagd->pos, space,
		      "stag: idx 0x%x valid %d key 0x%x state %d pdid %d "
		      "perm 0x%x ps %d len 0x%llx va 0x%llx\n",
		      (u32)id<<8,
		      G_FW_RI_TPTE_VALID(ntohl(tpte.valid_to_pdid)),
		      G_FW_RI_TPTE_STAGKEY(ntohl(tpte.valid_to_pdid)),
		      G_FW_RI_TPTE_STAGSTATE(ntohl(tpte.valid_to_pdid)),
		      G_FW_RI_TPTE_PDID(ntohl(tpte.valid_to_pdid)),
		      G_FW_RI_TPTE_PERM(ntohl(tpte.locread_to_qpid)),
		      G_FW_RI_TPTE_PS(ntohl(tpte.locread_to_qpid)),
		      ((u64)ntohl(tpte.len_hi) << 32) | ntohl(tpte.len_lo),
		      ((u64)ntohl(tpte.va_hi) << 32) | ntohl(tpte.va_lo_fbo));
	if (cc < space)
		stagd->pos += cc;
	return 0;
}

static int stag_release(struct inode *inode, struct file *file)
{
	struct c4iw_debugfs_data *stagd = file->private_data;
	if (!stagd) {
		printk(KERN_INFO "%s null stagd?\n", __func__);
		return 0;
	}
	vfree(stagd->buf);
	kfree(stagd);
	return 0;
}

static int stag_open(struct inode *inode, struct file *file)
{
	struct c4iw_debugfs_data *stagd;
	int ret = 0;
	int count = 1;

	stagd = kmalloc(sizeof *stagd, GFP_KERNEL);
	if (!stagd) {
		ret = -ENOMEM;
		goto out;
	}
	stagd->devp = inode->i_private;
	stagd->pos = 0;

	spin_lock_irq(&stagd->devp->lock);
	idr_for_each(&stagd->devp->mmidr, count_idrs, &count);
	spin_unlock_irq(&stagd->devp->lock);

	stagd->bufsize = count * 256;
	stagd->buf = vmalloc(stagd->bufsize);
	if (!stagd->buf) {
		ret = -ENOMEM;
		goto err1;
	}

	spin_lock_irq(&stagd->devp->lock);
	idr_for_each(&stagd->devp->mmidr, dump_stag, stagd);
	spin_unlock_irq(&stagd->devp->lock);

	stagd->buf[stagd->pos++] = 0;
	file->private_data = stagd;
	goto out;
err1:
	kfree(stagd);
out:
	return ret;
}

static const struct file_operations stag_debugfs_fops = {
	.owner   = THIS_MODULE,
	.open    = stag_open,
	.release = stag_release,
	.read    = debugfs_read,
	.llseek  = default_llseek,
};

static char *db_state_str[] = {"NORMAL", "FLOW_CONTROL", "RECOVERY", "STOPPED"};

static int stats_show(struct seq_file *seq, void *v)
{
	struct c4iw_dev *dev = seq->private;

	seq_printf(seq, "   Object: %10s %10s %10s %10s\n", "Total", "Current",
		   "Max", "Fail");
	seq_printf(seq, "     PDID: %10llu %10llu %10llu %10llu\n",
			dev->rdev.stats.pd.total, dev->rdev.stats.pd.cur,
			dev->rdev.stats.pd.max, dev->rdev.stats.pd.fail);
	seq_printf(seq, "      QID: %10llu %10llu %10llu %10llu\n",
			dev->rdev.stats.qid.total, dev->rdev.stats.qid.cur,
			dev->rdev.stats.qid.max, dev->rdev.stats.qid.fail);
	seq_printf(seq, "   TPTMEM: %10llu %10llu %10llu %10llu\n",
			dev->rdev.stats.stag.total, dev->rdev.stats.stag.cur,
			dev->rdev.stats.stag.max, dev->rdev.stats.stag.fail);
	seq_printf(seq, "   PBLMEM: %10llu %10llu %10llu %10llu\n",
			dev->rdev.stats.pbl.total, dev->rdev.stats.pbl.cur,
			dev->rdev.stats.pbl.max, dev->rdev.stats.pbl.fail);
	seq_printf(seq, "   RQTMEM: %10llu %10llu %10llu %10llu\n",
			dev->rdev.stats.rqt.total, dev->rdev.stats.rqt.cur,
			dev->rdev.stats.rqt.max, dev->rdev.stats.rqt.fail);
	seq_printf(seq, "  OCQPMEM: %10llu %10llu %10llu %10llu\n",
			dev->rdev.stats.ocqp.total, dev->rdev.stats.ocqp.cur,
			dev->rdev.stats.ocqp.max, dev->rdev.stats.ocqp.fail);
	seq_printf(seq, "  DB FULL: %10llu\n", dev->rdev.stats.db_full);
	seq_printf(seq, " DB EMPTY: %10llu\n", dev->rdev.stats.db_empty);
	seq_printf(seq, "  DB DROP: %10llu\n", dev->rdev.stats.db_drop);
	seq_printf(seq, " DB State: %s Transitions %llu FC Interruptions %llu\n",
		   db_state_str[dev->db_state],
		   dev->rdev.stats.db_state_transitions,
		   dev->rdev.stats.db_fc_interruptions);
	seq_printf(seq, "TCAM_FULL: %10llu\n", dev->rdev.stats.tcam_full);
	seq_printf(seq, "ACT_OFLD_CONN_FAILS: %10llu\n",
		   dev->rdev.stats.act_ofld_conn_fails);
	seq_printf(seq, "PAS_OFLD_CONN_FAILS: %10llu\n",
		   dev->rdev.stats.pas_ofld_conn_fails);
	seq_printf(seq, "AVAILABLE IRD: %10u\n", dev->avail_ird);
	return 0;
}

static int stats_open(struct inode *inode, struct file *file)
{
	return single_open(file, stats_show, inode->i_private);
}

static ssize_t stats_clear(struct file *file, const char __user *buf,
		size_t count, loff_t *pos)
{
	struct c4iw_dev *dev = ((struct seq_file *)file->private_data)->private;

	mutex_lock(&dev->rdev.stats.lock);
	dev->rdev.stats.pd.max = 0;
	dev->rdev.stats.pd.fail = 0;
	dev->rdev.stats.qid.max = 0;
	dev->rdev.stats.qid.fail = 0;
	dev->rdev.stats.stag.max = 0;
	dev->rdev.stats.stag.fail = 0;
	dev->rdev.stats.pbl.max = 0;
	dev->rdev.stats.pbl.fail = 0;
	dev->rdev.stats.rqt.max = 0;
	dev->rdev.stats.rqt.fail = 0;
	dev->rdev.stats.ocqp.max = 0;
	dev->rdev.stats.ocqp.fail = 0;
	dev->rdev.stats.db_full = 0;
	dev->rdev.stats.db_empty = 0;
	dev->rdev.stats.db_drop = 0;
	dev->rdev.stats.db_state_transitions = 0;
	dev->rdev.stats.tcam_full = 0;
	dev->rdev.stats.act_ofld_conn_fails = 0;
	dev->rdev.stats.pas_ofld_conn_fails = 0;
	mutex_unlock(&dev->rdev.stats.lock);
	return count;
}

static const struct file_operations stats_debugfs_fops = {
	.owner   = THIS_MODULE,
	.open    = stats_open,
	.release = single_release,
	.read    = seq_read,
	.llseek  = seq_lseek,
	.write   = stats_clear,
};

static int dump_ep(int id, void *p, void *data)
{
	struct c4iw_ep *ep = p;
	struct c4iw_debugfs_data *epd = data;
	int space;
	int cc;

	space = epd->bufsize - epd->pos - 1;
	if (space == 0)
		return 1;

	if (ep->com.local_addr.ss_family == AF_INET) {
		struct sockaddr_in *lsin = (struct sockaddr_in *)
			&ep->com.local_addr;
		struct sockaddr_in *rsin = (struct sockaddr_in *)
			&ep->com.remote_addr;
		struct sockaddr_in *mapped_lsin = (struct sockaddr_in *)
			&ep->com.mapped_local_addr;
		struct sockaddr_in *mapped_rsin = (struct sockaddr_in *)
			&ep->com.mapped_remote_addr;

		cc = snprintf(epd->buf + epd->pos, space,
			      "ep %p cm_id %p qp %p state %d flags 0x%lx "
			      "history 0x%lx hwtid %d atid %d "
			      "%pI4:%d/%d <-> %pI4:%d/%d\n",
			      ep, ep->com.cm_id, ep->com.qp,
			      (int)ep->com.state, ep->com.flags,
			      ep->com.history, ep->hwtid, ep->atid,
			      &lsin->sin_addr, ntohs(lsin->sin_port),
			      ntohs(mapped_lsin->sin_port),
			      &rsin->sin_addr, ntohs(rsin->sin_port),
			      ntohs(mapped_rsin->sin_port));
	} else {
		struct sockaddr_in6 *lsin6 = (struct sockaddr_in6 *)
			&ep->com.local_addr;
		struct sockaddr_in6 *rsin6 = (struct sockaddr_in6 *)
			&ep->com.remote_addr;
		struct sockaddr_in6 *mapped_lsin6 = (struct sockaddr_in6 *)
			&ep->com.mapped_local_addr;
		struct sockaddr_in6 *mapped_rsin6 = (struct sockaddr_in6 *)
			&ep->com.mapped_remote_addr;

		cc = snprintf(epd->buf + epd->pos, space,
			      "ep %p cm_id %p qp %p state %d flags 0x%lx "
			      "history 0x%lx hwtid %d atid %d "
			      "%pI6:%d/%d <-> %pI6:%d/%d\n",
			      ep, ep->com.cm_id, ep->com.qp,
			      (int)ep->com.state, ep->com.flags,
			      ep->com.history, ep->hwtid, ep->atid,
			      &lsin6->sin6_addr, ntohs(lsin6->sin6_port),
			      ntohs(mapped_lsin6->sin6_port),
			      &rsin6->sin6_addr, ntohs(rsin6->sin6_port),
			      ntohs(mapped_rsin6->sin6_port));
	}
	if (cc < space)
		epd->pos += cc;
	return 0;
}

static int dump_listen_ep(int id, void *p, void *data)
{
	struct c4iw_listen_ep *ep = p;
	struct c4iw_debugfs_data *epd = data;
	int space;
	int cc;

	space = epd->bufsize - epd->pos - 1;
	if (space == 0)
		return 1;

	if (ep->com.local_addr.ss_family == AF_INET) {
		struct sockaddr_in *lsin = (struct sockaddr_in *)
			&ep->com.local_addr;
		struct sockaddr_in *mapped_lsin = (struct sockaddr_in *)
			&ep->com.mapped_local_addr;

		cc = snprintf(epd->buf + epd->pos, space,
			      "ep %p cm_id %p state %d flags 0x%lx stid %d "
			      "backlog %d %pI4:%d/%d\n",
			      ep, ep->com.cm_id, (int)ep->com.state,
			      ep->com.flags, ep->stid, ep->backlog,
			      &lsin->sin_addr, ntohs(lsin->sin_port),
			      ntohs(mapped_lsin->sin_port));
	} else {
		struct sockaddr_in6 *lsin6 = (struct sockaddr_in6 *)
			&ep->com.local_addr;
		struct sockaddr_in6 *mapped_lsin6 = (struct sockaddr_in6 *)
			&ep->com.mapped_local_addr;

		cc = snprintf(epd->buf + epd->pos, space,
			      "ep %p cm_id %p state %d flags 0x%lx stid %d "
			      "backlog %d %pI6:%d/%d\n",
			      ep, ep->com.cm_id, (int)ep->com.state,
			      ep->com.flags, ep->stid, ep->backlog,
			      &lsin6->sin6_addr, ntohs(lsin6->sin6_port),
			      ntohs(mapped_lsin6->sin6_port));
	}
	if (cc < space)
		epd->pos += cc;
	return 0;
}

static int ep_release(struct inode *inode, struct file *file)
{
	struct c4iw_debugfs_data *epd = file->private_data;
	if (!epd) {
		pr_info("%s null qpd?\n", __func__);
		return 0;
	}
	vfree(epd->buf);
	kfree(epd);
	return 0;
}

static int ep_open(struct inode *inode, struct file *file)
{
	struct c4iw_debugfs_data *epd;
	int ret = 0;
	int count = 1;

	epd = kmalloc(sizeof(*epd), GFP_KERNEL);
	if (!epd) {
		ret = -ENOMEM;
		goto out;
	}
	epd->devp = inode->i_private;
	epd->pos = 0;

	spin_lock_irq(&epd->devp->lock);
	idr_for_each(&epd->devp->hwtid_idr, count_idrs, &count);
	idr_for_each(&epd->devp->atid_idr, count_idrs, &count);
	idr_for_each(&epd->devp->stid_idr, count_idrs, &count);
	spin_unlock_irq(&epd->devp->lock);

	epd->bufsize = count * 160;
	epd->buf = vmalloc(epd->bufsize);
	if (!epd->buf) {
		ret = -ENOMEM;
		goto err1;
	}

	spin_lock_irq(&epd->devp->lock);
	idr_for_each(&epd->devp->hwtid_idr, dump_ep, epd);
	idr_for_each(&epd->devp->atid_idr, dump_ep, epd);
	idr_for_each(&epd->devp->stid_idr, dump_listen_ep, epd);
	spin_unlock_irq(&epd->devp->lock);

	file->private_data = epd;
	goto out;
err1:
	kfree(epd);
out:
	return ret;
}

static const struct file_operations ep_debugfs_fops = {
	.owner   = THIS_MODULE,
	.open    = ep_open,
	.release = ep_release,
	.read    = debugfs_read,
};

static int setup_debugfs(struct c4iw_dev *devp)
{
	struct dentry *de;

	if (!devp->debugfs_root)
		return -1;

	de = debugfs_create_file("qps", S_IWUSR, devp->debugfs_root,
				 (void *)devp, &qp_debugfs_fops);
	if (de && de->d_inode)
		de->d_inode->i_size = 4096;

	de = debugfs_create_file("stags", S_IWUSR, devp->debugfs_root,
				 (void *)devp, &stag_debugfs_fops);
	if (de && de->d_inode)
		de->d_inode->i_size = 4096;

	de = debugfs_create_file("stats", S_IWUSR, devp->debugfs_root,
			(void *)devp, &stats_debugfs_fops);
	if (de && de->d_inode)
		de->d_inode->i_size = 4096;

	de = debugfs_create_file("eps", S_IWUSR, devp->debugfs_root,
			(void *)devp, &ep_debugfs_fops);
	if (de && de->d_inode)
		de->d_inode->i_size = 4096;

	if (c4iw_wr_log) {
		de = debugfs_create_file("wr_log", S_IWUSR, devp->debugfs_root,
					 (void *)devp, &wr_log_debugfs_fops);
		if (de && de->d_inode)
			de->d_inode->i_size = 4096;
	}
	return 0;
}

void c4iw_release_dev_ucontext(struct c4iw_rdev *rdev,
			       struct c4iw_dev_ucontext *uctx)
{
	struct list_head *pos, *nxt;
	struct c4iw_qid_list *entry;

	mutex_lock(&uctx->lock);
	list_for_each_safe(pos, nxt, &uctx->qpids) {
		entry = list_entry(pos, struct c4iw_qid_list, entry);
		list_del_init(&entry->entry);
		if (!(entry->qid & rdev->qpmask)) {
			c4iw_put_resource(&rdev->resource.qid_table,
					  entry->qid);
			mutex_lock(&rdev->stats.lock);
			rdev->stats.qid.cur -= rdev->qpmask + 1;
			mutex_unlock(&rdev->stats.lock);
		}
		kfree(entry);
	}

	list_for_each_safe(pos, nxt, &uctx->qpids) {
		entry = list_entry(pos, struct c4iw_qid_list, entry);
		list_del_init(&entry->entry);
		kfree(entry);
	}
	mutex_unlock(&uctx->lock);
}

void c4iw_init_dev_ucontext(struct c4iw_rdev *rdev,
			    struct c4iw_dev_ucontext *uctx)
{
	INIT_LIST_HEAD(&uctx->qpids);
	INIT_LIST_HEAD(&uctx->cqids);
	mutex_init(&uctx->lock);
}

/* Caller takes care of locking if needed */
static int c4iw_rdev_open(struct c4iw_rdev *rdev)
{
	int err;

	c4iw_init_dev_ucontext(rdev, &rdev->uctx);

	/*
	 * qpshift is the number of bits to shift the qpid left in order
	 * to get the correct address of the doorbell for that qp.
	 */
	rdev->qpshift = PAGE_SHIFT - ilog2(rdev->lldi.udb_density);
	rdev->qpmask = rdev->lldi.udb_density - 1;
	rdev->cqshift = PAGE_SHIFT - ilog2(rdev->lldi.ucq_density);
	rdev->cqmask = rdev->lldi.ucq_density - 1;
	PDBG("%s dev %s stag start 0x%0x size 0x%0x num stags %d "
	     "pbl start 0x%0x size 0x%0x rq start 0x%0x size 0x%0x "
	     "qp qid start %u size %u cq qid start %u size %u\n",
	     __func__, pci_name(rdev->lldi.pdev), rdev->lldi.vr->stag.start,
	     rdev->lldi.vr->stag.size, c4iw_num_stags(rdev),
	     rdev->lldi.vr->pbl.start,
	     rdev->lldi.vr->pbl.size, rdev->lldi.vr->rq.start,
	     rdev->lldi.vr->rq.size,
	     rdev->lldi.vr->qp.start,
	     rdev->lldi.vr->qp.size,
	     rdev->lldi.vr->cq.start,
	     rdev->lldi.vr->cq.size);
	PDBG("udb len 0x%x udb base %llx db_reg %p gts_reg %p qpshift %lu "
	     "qpmask 0x%x cqshift %lu cqmask 0x%x\n",
	     (unsigned)pci_resource_len(rdev->lldi.pdev, 2),
	     (u64)pci_resource_start(rdev->lldi.pdev, 2),
	     rdev->lldi.db_reg,
	     rdev->lldi.gts_reg,
	     rdev->qpshift, rdev->qpmask,
	     rdev->cqshift, rdev->cqmask);

	if (c4iw_num_stags(rdev) == 0) {
		err = -EINVAL;
		goto err1;
	}

	rdev->stats.pd.total = T4_MAX_NUM_PD;
	rdev->stats.stag.total = rdev->lldi.vr->stag.size;
	rdev->stats.pbl.total = rdev->lldi.vr->pbl.size;
	rdev->stats.rqt.total = rdev->lldi.vr->rq.size;
	rdev->stats.ocqp.total = rdev->lldi.vr->ocq.size;
	rdev->stats.qid.total = rdev->lldi.vr->qp.size;

	err = c4iw_init_resource(rdev, c4iw_num_stags(rdev), T4_MAX_NUM_PD);
	if (err) {
		printk(KERN_ERR MOD "error %d initializing resources\n", err);
		goto err1;
	}
	err = c4iw_pblpool_create(rdev);
	if (err) {
		printk(KERN_ERR MOD "error %d initializing pbl pool\n", err);
		goto err2;
	}
	err = c4iw_rqtpool_create(rdev);
	if (err) {
		printk(KERN_ERR MOD "error %d initializing rqt pool\n", err);
		goto err3;
	}
	err = c4iw_ocqp_pool_create(rdev);
	if (err) {
		printk(KERN_ERR MOD "error %d initializing ocqp pool\n", err);
		goto err4;
	}
	rdev->status_page = (struct t4_dev_status_page *)
			    __get_free_page(GFP_KERNEL);
	if (!rdev->status_page) {
		pr_err(MOD "error allocating status page\n");
		goto err4;
	}
<<<<<<< HEAD
	if (c4iw_wr_log) {
		rdev->wr_log = kzalloc((1 << c4iw_wr_log_size_order) *
				       sizeof(*rdev->wr_log), GFP_KERNEL);
		if (rdev->wr_log) {
			rdev->wr_log_size = 1 << c4iw_wr_log_size_order;
			atomic_set(&rdev->wr_log_idx, 0);
		} else {
			pr_err(MOD "error allocating wr_log. Logging disabled\n");
		}
	}
=======
	rdev->status_page->db_off = 0;
>>>>>>> 15ba2236
	return 0;
err4:
	c4iw_rqtpool_destroy(rdev);
err3:
	c4iw_pblpool_destroy(rdev);
err2:
	c4iw_destroy_resource(&rdev->resource);
err1:
	return err;
}

static void c4iw_rdev_close(struct c4iw_rdev *rdev)
{
	kfree(rdev->wr_log);
	free_page((unsigned long)rdev->status_page);
	c4iw_pblpool_destroy(rdev);
	c4iw_rqtpool_destroy(rdev);
	c4iw_destroy_resource(&rdev->resource);
}

static void c4iw_dealloc(struct uld_ctx *ctx)
{
	c4iw_rdev_close(&ctx->dev->rdev);
	idr_destroy(&ctx->dev->cqidr);
	idr_destroy(&ctx->dev->qpidr);
	idr_destroy(&ctx->dev->mmidr);
	idr_destroy(&ctx->dev->hwtid_idr);
	idr_destroy(&ctx->dev->stid_idr);
	idr_destroy(&ctx->dev->atid_idr);
	if (ctx->dev->rdev.bar2_kva)
		iounmap(ctx->dev->rdev.bar2_kva);
	if (ctx->dev->rdev.oc_mw_kva)
		iounmap(ctx->dev->rdev.oc_mw_kva);
	ib_dealloc_device(&ctx->dev->ibdev);
	ctx->dev = NULL;
}

static void c4iw_remove(struct uld_ctx *ctx)
{
	PDBG("%s c4iw_dev %p\n", __func__,  ctx->dev);
	c4iw_unregister_device(ctx->dev);
	c4iw_dealloc(ctx);
}

static int rdma_supported(const struct cxgb4_lld_info *infop)
{
	return infop->vr->stag.size > 0 && infop->vr->pbl.size > 0 &&
	       infop->vr->rq.size > 0 && infop->vr->qp.size > 0 &&
	       infop->vr->cq.size > 0;
}

static struct c4iw_dev *c4iw_alloc(const struct cxgb4_lld_info *infop)
{
	struct c4iw_dev *devp;
	int ret;

	if (!rdma_supported(infop)) {
		printk(KERN_INFO MOD "%s: RDMA not supported on this device.\n",
		       pci_name(infop->pdev));
		return ERR_PTR(-ENOSYS);
	}
	if (!ocqp_supported(infop))
		pr_info("%s: On-Chip Queues not supported on this device.\n",
			pci_name(infop->pdev));

	devp = (struct c4iw_dev *)ib_alloc_device(sizeof(*devp));
	if (!devp) {
		printk(KERN_ERR MOD "Cannot allocate ib device\n");
		return ERR_PTR(-ENOMEM);
	}
	devp->rdev.lldi = *infop;

	/* init various hw-queue params based on lld info */
	PDBG("%s: Ing. padding boundary is %d, egrsstatuspagesize = %d\n",
	     __func__, devp->rdev.lldi.sge_ingpadboundary,
	     devp->rdev.lldi.sge_egrstatuspagesize);

	devp->rdev.hw_queue.t4_eq_status_entries =
		devp->rdev.lldi.sge_ingpadboundary > 64 ? 2 : 1;
	devp->rdev.hw_queue.t4_max_eq_size = 65520;
	devp->rdev.hw_queue.t4_max_iq_size = 65520;
	devp->rdev.hw_queue.t4_max_rq_size = 8192 -
		devp->rdev.hw_queue.t4_eq_status_entries - 1;
	devp->rdev.hw_queue.t4_max_sq_size =
		devp->rdev.hw_queue.t4_max_eq_size -
		devp->rdev.hw_queue.t4_eq_status_entries - 1;
	devp->rdev.hw_queue.t4_max_qp_depth =
		devp->rdev.hw_queue.t4_max_rq_size;
	devp->rdev.hw_queue.t4_max_cq_depth =
		devp->rdev.hw_queue.t4_max_iq_size - 2;
	devp->rdev.hw_queue.t4_stat_len =
		devp->rdev.lldi.sge_egrstatuspagesize;

	/*
	 * For T5 devices, we map all of BAR2 with WC.
	 * For T4 devices with onchip qp mem, we map only that part
	 * of BAR2 with WC.
	 */
	devp->rdev.bar2_pa = pci_resource_start(devp->rdev.lldi.pdev, 2);
	if (is_t5(devp->rdev.lldi.adapter_type)) {
		devp->rdev.bar2_kva = ioremap_wc(devp->rdev.bar2_pa,
			pci_resource_len(devp->rdev.lldi.pdev, 2));
		if (!devp->rdev.bar2_kva) {
			pr_err(MOD "Unable to ioremap BAR2\n");
			ib_dealloc_device(&devp->ibdev);
			return ERR_PTR(-EINVAL);
		}
	} else if (ocqp_supported(infop)) {
		devp->rdev.oc_mw_pa =
			pci_resource_start(devp->rdev.lldi.pdev, 2) +
			pci_resource_len(devp->rdev.lldi.pdev, 2) -
			roundup_pow_of_two(devp->rdev.lldi.vr->ocq.size);
		devp->rdev.oc_mw_kva = ioremap_wc(devp->rdev.oc_mw_pa,
			devp->rdev.lldi.vr->ocq.size);
		if (!devp->rdev.oc_mw_kva) {
			pr_err(MOD "Unable to ioremap onchip mem\n");
			ib_dealloc_device(&devp->ibdev);
			return ERR_PTR(-EINVAL);
		}
	}

	PDBG(KERN_INFO MOD "ocq memory: "
	       "hw_start 0x%x size %u mw_pa 0x%lx mw_kva %p\n",
	       devp->rdev.lldi.vr->ocq.start, devp->rdev.lldi.vr->ocq.size,
	       devp->rdev.oc_mw_pa, devp->rdev.oc_mw_kva);

	ret = c4iw_rdev_open(&devp->rdev);
	if (ret) {
		printk(KERN_ERR MOD "Unable to open CXIO rdev err %d\n", ret);
		ib_dealloc_device(&devp->ibdev);
		return ERR_PTR(ret);
	}

	idr_init(&devp->cqidr);
	idr_init(&devp->qpidr);
	idr_init(&devp->mmidr);
	idr_init(&devp->hwtid_idr);
	idr_init(&devp->stid_idr);
	idr_init(&devp->atid_idr);
	spin_lock_init(&devp->lock);
	mutex_init(&devp->rdev.stats.lock);
	mutex_init(&devp->db_mutex);
	INIT_LIST_HEAD(&devp->db_fc_list);
	devp->avail_ird = devp->rdev.lldi.max_ird_adapter;

	if (c4iw_debugfs_root) {
		devp->debugfs_root = debugfs_create_dir(
					pci_name(devp->rdev.lldi.pdev),
					c4iw_debugfs_root);
		setup_debugfs(devp);
	}


	return devp;
}

static void *c4iw_uld_add(const struct cxgb4_lld_info *infop)
{
	struct uld_ctx *ctx;
	static int vers_printed;
	int i;

	if (!vers_printed++)
		pr_info("Chelsio T4/T5 RDMA Driver - version %s\n",
			DRV_VERSION);

	ctx = kzalloc(sizeof *ctx, GFP_KERNEL);
	if (!ctx) {
		ctx = ERR_PTR(-ENOMEM);
		goto out;
	}
	ctx->lldi = *infop;

	PDBG("%s found device %s nchan %u nrxq %u ntxq %u nports %u\n",
	     __func__, pci_name(ctx->lldi.pdev),
	     ctx->lldi.nchan, ctx->lldi.nrxq,
	     ctx->lldi.ntxq, ctx->lldi.nports);

	mutex_lock(&dev_mutex);
	list_add_tail(&ctx->entry, &uld_ctx_list);
	mutex_unlock(&dev_mutex);

	for (i = 0; i < ctx->lldi.nrxq; i++)
		PDBG("rxqid[%u] %u\n", i, ctx->lldi.rxq_ids[i]);
out:
	return ctx;
}

static inline struct sk_buff *copy_gl_to_skb_pkt(const struct pkt_gl *gl,
						 const __be64 *rsp,
						 u32 pktshift)
{
	struct sk_buff *skb;

	/*
	 * Allocate space for cpl_pass_accept_req which will be synthesized by
	 * driver. Once the driver synthesizes the request the skb will go
	 * through the regular cpl_pass_accept_req processing.
	 * The math here assumes sizeof cpl_pass_accept_req >= sizeof
	 * cpl_rx_pkt.
	 */
	skb = alloc_skb(gl->tot_len + sizeof(struct cpl_pass_accept_req) +
			sizeof(struct rss_header) - pktshift, GFP_ATOMIC);
	if (unlikely(!skb))
		return NULL;

	 __skb_put(skb, gl->tot_len + sizeof(struct cpl_pass_accept_req) +
		   sizeof(struct rss_header) - pktshift);

	/*
	 * This skb will contain:
	 *   rss_header from the rspq descriptor (1 flit)
	 *   cpl_rx_pkt struct from the rspq descriptor (2 flits)
	 *   space for the difference between the size of an
	 *      rx_pkt and pass_accept_req cpl (1 flit)
	 *   the packet data from the gl
	 */
	skb_copy_to_linear_data(skb, rsp, sizeof(struct cpl_pass_accept_req) +
				sizeof(struct rss_header));
	skb_copy_to_linear_data_offset(skb, sizeof(struct rss_header) +
				       sizeof(struct cpl_pass_accept_req),
				       gl->va + pktshift,
				       gl->tot_len - pktshift);
	return skb;
}

static inline int recv_rx_pkt(struct c4iw_dev *dev, const struct pkt_gl *gl,
			   const __be64 *rsp)
{
	unsigned int opcode = *(u8 *)rsp;
	struct sk_buff *skb;

	if (opcode != CPL_RX_PKT)
		goto out;

	skb = copy_gl_to_skb_pkt(gl , rsp, dev->rdev.lldi.sge_pktshift);
	if (skb == NULL)
		goto out;

	if (c4iw_handlers[opcode] == NULL) {
		pr_info("%s no handler opcode 0x%x...\n", __func__,
		       opcode);
		kfree_skb(skb);
		goto out;
	}
	c4iw_handlers[opcode](dev, skb);
	return 1;
out:
	return 0;
}

static int c4iw_uld_rx_handler(void *handle, const __be64 *rsp,
			const struct pkt_gl *gl)
{
	struct uld_ctx *ctx = handle;
	struct c4iw_dev *dev = ctx->dev;
	struct sk_buff *skb;
	u8 opcode;

	if (gl == NULL) {
		/* omit RSS and rsp_ctrl at end of descriptor */
		unsigned int len = 64 - sizeof(struct rsp_ctrl) - 8;

		skb = alloc_skb(256, GFP_ATOMIC);
		if (!skb)
			goto nomem;
		__skb_put(skb, len);
		skb_copy_to_linear_data(skb, &rsp[1], len);
	} else if (gl == CXGB4_MSG_AN) {
		const struct rsp_ctrl *rc = (void *)rsp;

		u32 qid = be32_to_cpu(rc->pldbuflen_qid);
		c4iw_ev_handler(dev, qid);
		return 0;
	} else if (unlikely(*(u8 *)rsp != *(u8 *)gl->va)) {
		if (recv_rx_pkt(dev, gl, rsp))
			return 0;

		pr_info("%s: unexpected FL contents at %p, " \
		       "RSS %#llx, FL %#llx, len %u\n",
		       pci_name(ctx->lldi.pdev), gl->va,
		       (unsigned long long)be64_to_cpu(*rsp),
		       (unsigned long long)be64_to_cpu(
		       *(__force __be64 *)gl->va),
		       gl->tot_len);

		return 0;
	} else {
		skb = cxgb4_pktgl_to_skb(gl, 128, 128);
		if (unlikely(!skb))
			goto nomem;
	}

	opcode = *(u8 *)rsp;
	if (c4iw_handlers[opcode]) {
		c4iw_handlers[opcode](dev, skb);
	} else {
		pr_info("%s no handler opcode 0x%x...\n", __func__,
		       opcode);
		kfree_skb(skb);
	}

	return 0;
nomem:
	return -1;
}

static int c4iw_uld_state_change(void *handle, enum cxgb4_state new_state)
{
	struct uld_ctx *ctx = handle;

	PDBG("%s new_state %u\n", __func__, new_state);
	switch (new_state) {
	case CXGB4_STATE_UP:
		printk(KERN_INFO MOD "%s: Up\n", pci_name(ctx->lldi.pdev));
		if (!ctx->dev) {
			int ret;

			ctx->dev = c4iw_alloc(&ctx->lldi);
			if (IS_ERR(ctx->dev)) {
				printk(KERN_ERR MOD
				       "%s: initialization failed: %ld\n",
				       pci_name(ctx->lldi.pdev),
				       PTR_ERR(ctx->dev));
				ctx->dev = NULL;
				break;
			}
			ret = c4iw_register_device(ctx->dev);
			if (ret) {
				printk(KERN_ERR MOD
				       "%s: RDMA registration failed: %d\n",
				       pci_name(ctx->lldi.pdev), ret);
				c4iw_dealloc(ctx);
			}
		}
		break;
	case CXGB4_STATE_DOWN:
		printk(KERN_INFO MOD "%s: Down\n",
		       pci_name(ctx->lldi.pdev));
		if (ctx->dev)
			c4iw_remove(ctx);
		break;
	case CXGB4_STATE_START_RECOVERY:
		printk(KERN_INFO MOD "%s: Fatal Error\n",
		       pci_name(ctx->lldi.pdev));
		if (ctx->dev) {
			struct ib_event event;

			ctx->dev->rdev.flags |= T4_FATAL_ERROR;
			memset(&event, 0, sizeof event);
			event.event  = IB_EVENT_DEVICE_FATAL;
			event.device = &ctx->dev->ibdev;
			ib_dispatch_event(&event);
			c4iw_remove(ctx);
		}
		break;
	case CXGB4_STATE_DETACH:
		printk(KERN_INFO MOD "%s: Detach\n",
		       pci_name(ctx->lldi.pdev));
		if (ctx->dev)
			c4iw_remove(ctx);
		break;
	}
	return 0;
}

static int disable_qp_db(int id, void *p, void *data)
{
	struct c4iw_qp *qp = p;

	t4_disable_wq_db(&qp->wq);
	return 0;
}

static void stop_queues(struct uld_ctx *ctx)
{
	unsigned long flags;

	spin_lock_irqsave(&ctx->dev->lock, flags);
	ctx->dev->rdev.stats.db_state_transitions++;
	ctx->dev->db_state = STOPPED;
	if (ctx->dev->rdev.flags & T4_STATUS_PAGE_DISABLED)
		idr_for_each(&ctx->dev->qpidr, disable_qp_db, NULL);
	else
		ctx->dev->rdev.status_page->db_off = 1;
	spin_unlock_irqrestore(&ctx->dev->lock, flags);
}

static int enable_qp_db(int id, void *p, void *data)
{
	struct c4iw_qp *qp = p;

	t4_enable_wq_db(&qp->wq);
	return 0;
}

static void resume_rc_qp(struct c4iw_qp *qp)
{
	spin_lock(&qp->lock);
	t4_ring_sq_db(&qp->wq, qp->wq.sq.wq_pidx_inc,
		      is_t5(qp->rhp->rdev.lldi.adapter_type), NULL);
	qp->wq.sq.wq_pidx_inc = 0;
	t4_ring_rq_db(&qp->wq, qp->wq.rq.wq_pidx_inc,
		      is_t5(qp->rhp->rdev.lldi.adapter_type), NULL);
	qp->wq.rq.wq_pidx_inc = 0;
	spin_unlock(&qp->lock);
}

static void resume_a_chunk(struct uld_ctx *ctx)
{
	int i;
	struct c4iw_qp *qp;

	for (i = 0; i < DB_FC_RESUME_SIZE; i++) {
		qp = list_first_entry(&ctx->dev->db_fc_list, struct c4iw_qp,
				      db_fc_entry);
		list_del_init(&qp->db_fc_entry);
		resume_rc_qp(qp);
		if (list_empty(&ctx->dev->db_fc_list))
			break;
	}
}

static void resume_queues(struct uld_ctx *ctx)
{
	spin_lock_irq(&ctx->dev->lock);
	if (ctx->dev->db_state != STOPPED)
		goto out;
	ctx->dev->db_state = FLOW_CONTROL;
	while (1) {
		if (list_empty(&ctx->dev->db_fc_list)) {
			WARN_ON(ctx->dev->db_state != FLOW_CONTROL);
			ctx->dev->db_state = NORMAL;
			ctx->dev->rdev.stats.db_state_transitions++;
			if (ctx->dev->rdev.flags & T4_STATUS_PAGE_DISABLED) {
				idr_for_each(&ctx->dev->qpidr, enable_qp_db,
					     NULL);
			} else {
				ctx->dev->rdev.status_page->db_off = 0;
			}
			break;
		} else {
			if (cxgb4_dbfifo_count(ctx->dev->rdev.lldi.ports[0], 1)
			    < (ctx->dev->rdev.lldi.dbfifo_int_thresh <<
			       DB_FC_DRAIN_THRESH)) {
				resume_a_chunk(ctx);
			}
			if (!list_empty(&ctx->dev->db_fc_list)) {
				spin_unlock_irq(&ctx->dev->lock);
				if (DB_FC_RESUME_DELAY) {
					set_current_state(TASK_UNINTERRUPTIBLE);
					schedule_timeout(DB_FC_RESUME_DELAY);
				}
				spin_lock_irq(&ctx->dev->lock);
				if (ctx->dev->db_state != FLOW_CONTROL)
					break;
			}
		}
	}
out:
	if (ctx->dev->db_state != NORMAL)
		ctx->dev->rdev.stats.db_fc_interruptions++;
	spin_unlock_irq(&ctx->dev->lock);
}

struct qp_list {
	unsigned idx;
	struct c4iw_qp **qps;
};

static int add_and_ref_qp(int id, void *p, void *data)
{
	struct qp_list *qp_listp = data;
	struct c4iw_qp *qp = p;

	c4iw_qp_add_ref(&qp->ibqp);
	qp_listp->qps[qp_listp->idx++] = qp;
	return 0;
}

static int count_qps(int id, void *p, void *data)
{
	unsigned *countp = data;
	(*countp)++;
	return 0;
}

static void deref_qps(struct qp_list *qp_list)
{
	int idx;

	for (idx = 0; idx < qp_list->idx; idx++)
		c4iw_qp_rem_ref(&qp_list->qps[idx]->ibqp);
}

static void recover_lost_dbs(struct uld_ctx *ctx, struct qp_list *qp_list)
{
	int idx;
	int ret;

	for (idx = 0; idx < qp_list->idx; idx++) {
		struct c4iw_qp *qp = qp_list->qps[idx];

		spin_lock_irq(&qp->rhp->lock);
		spin_lock(&qp->lock);
		ret = cxgb4_sync_txq_pidx(qp->rhp->rdev.lldi.ports[0],
					  qp->wq.sq.qid,
					  t4_sq_host_wq_pidx(&qp->wq),
					  t4_sq_wq_size(&qp->wq));
		if (ret) {
			pr_err(KERN_ERR MOD "%s: Fatal error - "
			       "DB overflow recovery failed - "
			       "error syncing SQ qid %u\n",
			       pci_name(ctx->lldi.pdev), qp->wq.sq.qid);
			spin_unlock(&qp->lock);
			spin_unlock_irq(&qp->rhp->lock);
			return;
		}
		qp->wq.sq.wq_pidx_inc = 0;

		ret = cxgb4_sync_txq_pidx(qp->rhp->rdev.lldi.ports[0],
					  qp->wq.rq.qid,
					  t4_rq_host_wq_pidx(&qp->wq),
					  t4_rq_wq_size(&qp->wq));

		if (ret) {
			pr_err(KERN_ERR MOD "%s: Fatal error - "
			       "DB overflow recovery failed - "
			       "error syncing RQ qid %u\n",
			       pci_name(ctx->lldi.pdev), qp->wq.rq.qid);
			spin_unlock(&qp->lock);
			spin_unlock_irq(&qp->rhp->lock);
			return;
		}
		qp->wq.rq.wq_pidx_inc = 0;
		spin_unlock(&qp->lock);
		spin_unlock_irq(&qp->rhp->lock);

		/* Wait for the dbfifo to drain */
		while (cxgb4_dbfifo_count(qp->rhp->rdev.lldi.ports[0], 1) > 0) {
			set_current_state(TASK_UNINTERRUPTIBLE);
			schedule_timeout(usecs_to_jiffies(10));
		}
	}
}

static void recover_queues(struct uld_ctx *ctx)
{
	int count = 0;
	struct qp_list qp_list;
	int ret;

	/* slow everybody down */
	set_current_state(TASK_UNINTERRUPTIBLE);
	schedule_timeout(usecs_to_jiffies(1000));

	/* flush the SGE contexts */
	ret = cxgb4_flush_eq_cache(ctx->dev->rdev.lldi.ports[0]);
	if (ret) {
		printk(KERN_ERR MOD "%s: Fatal error - DB overflow recovery failed\n",
		       pci_name(ctx->lldi.pdev));
		return;
	}

	/* Count active queues so we can build a list of queues to recover */
	spin_lock_irq(&ctx->dev->lock);
	WARN_ON(ctx->dev->db_state != STOPPED);
	ctx->dev->db_state = RECOVERY;
	idr_for_each(&ctx->dev->qpidr, count_qps, &count);

	qp_list.qps = kzalloc(count * sizeof *qp_list.qps, GFP_ATOMIC);
	if (!qp_list.qps) {
		printk(KERN_ERR MOD "%s: Fatal error - DB overflow recovery failed\n",
		       pci_name(ctx->lldi.pdev));
		spin_unlock_irq(&ctx->dev->lock);
		return;
	}
	qp_list.idx = 0;

	/* add and ref each qp so it doesn't get freed */
	idr_for_each(&ctx->dev->qpidr, add_and_ref_qp, &qp_list);

	spin_unlock_irq(&ctx->dev->lock);

	/* now traverse the list in a safe context to recover the db state*/
	recover_lost_dbs(ctx, &qp_list);

	/* we're almost done!  deref the qps and clean up */
	deref_qps(&qp_list);
	kfree(qp_list.qps);

	spin_lock_irq(&ctx->dev->lock);
	WARN_ON(ctx->dev->db_state != RECOVERY);
	ctx->dev->db_state = STOPPED;
	spin_unlock_irq(&ctx->dev->lock);
}

static int c4iw_uld_control(void *handle, enum cxgb4_control control, ...)
{
	struct uld_ctx *ctx = handle;

	switch (control) {
	case CXGB4_CONTROL_DB_FULL:
		stop_queues(ctx);
		ctx->dev->rdev.stats.db_full++;
		break;
	case CXGB4_CONTROL_DB_EMPTY:
		resume_queues(ctx);
		mutex_lock(&ctx->dev->rdev.stats.lock);
		ctx->dev->rdev.stats.db_empty++;
		mutex_unlock(&ctx->dev->rdev.stats.lock);
		break;
	case CXGB4_CONTROL_DB_DROP:
		recover_queues(ctx);
		mutex_lock(&ctx->dev->rdev.stats.lock);
		ctx->dev->rdev.stats.db_drop++;
		mutex_unlock(&ctx->dev->rdev.stats.lock);
		break;
	default:
		printk(KERN_WARNING MOD "%s: unknown control cmd %u\n",
		       pci_name(ctx->lldi.pdev), control);
		break;
	}
	return 0;
}

static struct cxgb4_uld_info c4iw_uld_info = {
	.name = DRV_NAME,
	.add = c4iw_uld_add,
	.rx_handler = c4iw_uld_rx_handler,
	.state_change = c4iw_uld_state_change,
	.control = c4iw_uld_control,
};

static int __init c4iw_init_module(void)
{
	int err;

	err = c4iw_cm_init();
	if (err)
		return err;

	c4iw_debugfs_root = debugfs_create_dir(DRV_NAME, NULL);
	if (!c4iw_debugfs_root)
		printk(KERN_WARNING MOD
		       "could not create debugfs entry, continuing\n");

	if (ibnl_add_client(RDMA_NL_C4IW, RDMA_NL_IWPM_NUM_OPS,
			    c4iw_nl_cb_table))
		pr_err("%s[%u]: Failed to add netlink callback\n"
		       , __func__, __LINE__);

	err = iwpm_init(RDMA_NL_C4IW);
	if (err) {
		pr_err("port mapper initialization failed with %d\n", err);
		ibnl_remove_client(RDMA_NL_C4IW);
		c4iw_cm_term();
		debugfs_remove_recursive(c4iw_debugfs_root);
		return err;
	}

	cxgb4_register_uld(CXGB4_ULD_RDMA, &c4iw_uld_info);

	return 0;
}

static void __exit c4iw_exit_module(void)
{
	struct uld_ctx *ctx, *tmp;

	mutex_lock(&dev_mutex);
	list_for_each_entry_safe(ctx, tmp, &uld_ctx_list, entry) {
		if (ctx->dev)
			c4iw_remove(ctx);
		kfree(ctx);
	}
	mutex_unlock(&dev_mutex);
	cxgb4_unregister_uld(CXGB4_ULD_RDMA);
	iwpm_exit(RDMA_NL_C4IW);
	ibnl_remove_client(RDMA_NL_C4IW);
	c4iw_cm_term();
	debugfs_remove_recursive(c4iw_debugfs_root);
}

module_init(c4iw_init_module);
module_exit(c4iw_exit_module);<|MERGE_RESOLUTION|>--- conflicted
+++ resolved
@@ -844,7 +844,7 @@
 		pr_err(MOD "error allocating status page\n");
 		goto err4;
 	}
-<<<<<<< HEAD
+
 	if (c4iw_wr_log) {
 		rdev->wr_log = kzalloc((1 << c4iw_wr_log_size_order) *
 				       sizeof(*rdev->wr_log), GFP_KERNEL);
@@ -855,9 +855,9 @@
 			pr_err(MOD "error allocating wr_log. Logging disabled\n");
 		}
 	}
-=======
+
 	rdev->status_page->db_off = 0;
->>>>>>> 15ba2236
+
 	return 0;
 err4:
 	c4iw_rqtpool_destroy(rdev);
