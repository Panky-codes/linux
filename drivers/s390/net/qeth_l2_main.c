--- conflicted
+++ resolved
@@ -284,10 +284,7 @@
 	if (card->state == CARD_STATE_SOFTSETUP) {
 		qeth_clear_ipacmd_list(card);
 		qeth_drain_output_queues(card);
-<<<<<<< HEAD
-=======
 		cancel_delayed_work_sync(&card->buffer_reclaim_work);
->>>>>>> 77a36a3a
 		card->state = CARD_STATE_DOWN;
 	}
 
