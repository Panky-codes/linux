//------------------------------------------------------------------------------
// Copyright (c) 2004-2010 Atheros Communications Inc.
// All rights reserved.
//
// 
//
// Permission to use, copy, modify, and/or distribute this software for any
// purpose with or without fee is hereby granted, provided that the above
// copyright notice and this permission notice appear in all copies.
//
// THE SOFTWARE IS PROVIDED "AS IS" AND THE AUTHOR DISCLAIMS ALL WARRANTIES
// WITH REGARD TO THIS SOFTWARE INCLUDING ALL IMPLIED WARRANTIES OF
// MERCHANTABILITY AND FITNESS. IN NO EVENT SHALL THE AUTHOR BE LIABLE FOR
// ANY SPECIAL, DIRECT, INDIRECT, OR CONSEQUENTIAL DAMAGES OR ANY DAMAGES
// WHATSOEVER RESULTING FROM LOSS OF USE, DATA OR PROFITS, WHETHER IN AN
// ACTION OF CONTRACT, NEGLIGENCE OR OTHER TORTIOUS ACTION, ARISING OUT OF
// OR IN CONNECTION WITH THE USE OR PERFORMANCE OF THIS SOFTWARE.
//
//
//
// Author(s): ="Atheros"
//------------------------------------------------------------------------------

#ifndef _AR6XAPI_LINUX_H
#define _AR6XAPI_LINUX_H
#ifdef __cplusplus
extern "C" {
#endif

struct ar6_softc;

void ar6000_ready_event(void *devt, u8 *datap, u8 phyCap,
                        u32 sw_ver, u32 abi_ver);
int ar6000_control_tx(void *devt, void *osbuf, HTC_ENDPOINT_ID eid);
void ar6000_connect_event(struct ar6_softc *ar, u16 channel,
                          u8 *bssid, u16 listenInterval,
                          u16 beaconInterval, NETWORK_TYPE networkType,
                          u8 beaconIeLen, u8 assocReqLen,
                          u8 assocRespLen,u8 *assocInfo);
void ar6000_disconnect_event(struct ar6_softc *ar, u8 reason,
                             u8 *bssid, u8 assocRespLen,
                             u8 *assocInfo, u16 protocolReasonStatus);
void ar6000_tkip_micerr_event(struct ar6_softc *ar, u8 keyid,
                              bool ismcast);
void ar6000_bitrate_rx(void *devt, s32 rateKbps);
void ar6000_channelList_rx(void *devt, s8 numChan, u16 *chanList);
void ar6000_regDomain_event(struct ar6_softc *ar, u32 regCode);
void ar6000_txPwr_rx(void *devt, u8 txPwr);
void ar6000_keepalive_rx(void *devt, u8 configured);
void ar6000_neighborReport_event(struct ar6_softc *ar, int numAps,
                                 WMI_NEIGHBOR_INFO *info);
void ar6000_set_numdataendpts(struct ar6_softc *ar, u32 num);
void ar6000_scanComplete_event(struct ar6_softc *ar, int status);
void ar6000_targetStats_event(struct ar6_softc *ar,  u8 *ptr, u32 len);
void ar6000_rssiThreshold_event(struct ar6_softc *ar,
                                WMI_RSSI_THRESHOLD_VAL newThreshold,
                                s16 rssi);
void ar6000_reportError_event(struct ar6_softc *, WMI_TARGET_ERROR_VAL errorVal);
void ar6000_cac_event(struct ar6_softc *ar, u8 ac, u8 cac_indication,
                                u8 statusCode, u8 *tspecSuggestion);
void ar6000_channel_change_event(struct ar6_softc *ar, u16 oldChannel, u16 newChannel);
void ar6000_hbChallengeResp_event(struct ar6_softc *, u32 cookie, u32 source);
void
ar6000_roam_tbl_event(struct ar6_softc *ar, WMI_TARGET_ROAM_TBL *pTbl);

void
ar6000_roam_data_event(struct ar6_softc *ar, WMI_TARGET_ROAM_DATA *p);

void
ar6000_wow_list_event(struct ar6_softc *ar, u8 num_filters,
                      WMI_GET_WOW_LIST_REPLY *wow_reply);

void ar6000_pmkid_list_event(void *devt, u8 numPMKID,
                             WMI_PMKID *pmkidList, u8 *bssidList);

void ar6000_gpio_intr_rx(u32 intr_mask, u32 input_values);
void ar6000_gpio_data_rx(u32 reg_id, u32 value);
void ar6000_gpio_ack_rx(void);

s32 rssi_compensation_calc_tcmd(u32 freq, s32 rssi, u32 totalPkt);
s16 rssi_compensation_calc(struct ar6_softc *ar, s16 rssi);
s16 rssi_compensation_reverse_calc(struct ar6_softc *ar, s16 rssi, bool Above);

void ar6000_dbglog_init_done(struct ar6_softc *ar);

<<<<<<< HEAD
#ifdef SEND_EVENT_TO_APP
void ar6000_send_event_to_app(struct ar6_softc *ar, u16 eventId, u8 *datap, int len);
void ar6000_send_generic_event_to_app(struct ar6_softc *ar, u16 eventId, u8 *datap, int len);
#endif

=======
>>>>>>> d762f438
#ifdef CONFIG_HOST_TCMD_SUPPORT
void ar6000_tcmd_rx_report_event(void *devt, u8 *results, int len);
#endif

void ar6000_tx_retry_err_event(void *devt);

void ar6000_snrThresholdEvent_rx(void *devt,
                                 WMI_SNR_THRESHOLD_VAL newThreshold,
                                 u8 snr);

void ar6000_lqThresholdEvent_rx(void *devt, WMI_LQ_THRESHOLD_VAL range, u8 lqVal);


void ar6000_ratemask_rx(void *devt, u32 ratemask);

int ar6000_get_driver_cfg(struct net_device *dev,
                                u16 cfgParam,
                                void *result);
void ar6000_bssInfo_event_rx(struct ar6_softc *ar, u8 *data, int len);

void ar6000_dbglog_event(struct ar6_softc *ar, u32 dropped,
                         s8 *buffer, u32 length);

int ar6000_dbglog_get_debug_logs(struct ar6_softc *ar);

void ar6000_peer_event(void *devt, u8 eventCode, u8 *bssid);

void ar6000_indicate_tx_activity(void *devt, u8 trafficClass, bool Active);
HTC_ENDPOINT_ID  ar6000_ac2_endpoint_id ( void * devt, u8 ac);
u8 ar6000_endpoint_id2_ac (void * devt, HTC_ENDPOINT_ID ep );

void ar6000_btcoex_config_event(struct ar6_softc *ar,  u8 *ptr, u32 len);

void ar6000_btcoex_stats_event(struct ar6_softc *ar,  u8 *ptr, u32 len) ;

void ar6000_dset_open_req(void *devt,
                          u32 id,
                          u32 targ_handle,
                          u32 targ_reply_fn,
                          u32 targ_reply_arg);
void ar6000_dset_close(void *devt, u32 access_cookie);
void ar6000_dset_data_req(void *devt,
                          u32 access_cookie,
                          u32 offset,
                          u32 length,
                          u32 targ_buf,
                          u32 targ_reply_fn,
                          u32 targ_reply_arg);


#if defined(CONFIG_TARGET_PROFILE_SUPPORT)
void prof_count_rx(unsigned int addr, unsigned int count);
#endif

u32 ar6000_getnodeAge (void);

u32 ar6000_getclkfreq (void);

int ar6000_ap_mode_profile_commit(struct ar6_softc *ar);

struct ieee80211req_wpaie;
int
ar6000_ap_mode_get_wpa_ie(struct ar6_softc *ar, struct ieee80211req_wpaie *wpaie);

int is_iwioctl_allowed(u8 mode, u16 cmd);

int is_xioctl_allowed(u8 mode, int cmd);

void ar6000_pspoll_event(struct ar6_softc *ar,u8 aid);

void ar6000_dtimexpiry_event(struct ar6_softc *ar);

void ar6000_aggr_rcv_addba_req_evt(struct ar6_softc *ar, WMI_ADDBA_REQ_EVENT *cmd);
void ar6000_aggr_rcv_addba_resp_evt(struct ar6_softc *ar, WMI_ADDBA_RESP_EVENT *cmd);
void ar6000_aggr_rcv_delba_req_evt(struct ar6_softc *ar, WMI_DELBA_EVENT *cmd);
void ar6000_hci_event_rcv_evt(struct ar6_softc *ar, WMI_HCI_EVENT *cmd);

#ifdef WAPI_ENABLE
int ap_set_wapi_key(struct ar6_softc *ar, void *ik);
void ap_wapi_rekey_event(struct ar6_softc *ar, u8 type, u8 *mac);
#endif

int ar6000_connect_to_ap(struct ar6_softc *ar);
int ar6000_disconnect(struct ar6_softc *ar);
int ar6000_update_wlan_pwr_state(struct ar6_softc *ar, AR6000_WLAN_STATE state, bool suspending);
int ar6000_set_wlan_state(struct ar6_softc *ar, AR6000_WLAN_STATE state);
int ar6000_set_bt_hw_state(struct ar6_softc *ar, u32 state);

#ifdef CONFIG_PM
int ar6000_suspend_ev(void *context);
int ar6000_resume_ev(void *context);
int ar6000_power_change_ev(void *context, u32 config);
void ar6000_check_wow_status(struct ar6_softc *ar, struct sk_buff *skb, bool isEvent);
#endif

#ifdef CONFIG_AP_VIRTUAL_ADAPTER_SUPPORT
int ar6000_add_ap_interface(struct ar6_softc *ar, char *ifname);
int ar6000_remove_ap_interface(struct ar6_softc *ar);
#endif /* CONFIG_AP_VIRTUAL_ADAPTER_SUPPORT */

#ifdef __cplusplus
}
#endif

#endif<|MERGE_RESOLUTION|>--- conflicted
+++ resolved
@@ -83,14 +83,6 @@
 
 void ar6000_dbglog_init_done(struct ar6_softc *ar);
 
-<<<<<<< HEAD
-#ifdef SEND_EVENT_TO_APP
-void ar6000_send_event_to_app(struct ar6_softc *ar, u16 eventId, u8 *datap, int len);
-void ar6000_send_generic_event_to_app(struct ar6_softc *ar, u16 eventId, u8 *datap, int len);
-#endif
-
-=======
->>>>>>> d762f438
 #ifdef CONFIG_HOST_TCMD_SUPPORT
 void ar6000_tcmd_rx_report_event(void *devt, u8 *results, int len);
 #endif
