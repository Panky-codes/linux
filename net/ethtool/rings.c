// SPDX-License-Identifier: GPL-2.0-only

#include "netlink.h"
#include "common.h"

struct rings_req_info {
	struct ethnl_req_info		base;
};

struct rings_reply_data {
	struct ethnl_reply_data		base;
	struct ethtool_ringparam	ringparam;
	struct kernel_ethtool_ringparam	kernel_ringparam;
};

#define RINGS_REPDATA(__reply_base) \
	container_of(__reply_base, struct rings_reply_data, base)

const struct nla_policy ethnl_rings_get_policy[] = {
	[ETHTOOL_A_RINGS_HEADER]		=
		NLA_POLICY_NESTED(ethnl_header_policy),
};

static int rings_prepare_data(const struct ethnl_req_info *req_base,
			      struct ethnl_reply_data *reply_base,
			      struct genl_info *info)
{
	struct rings_reply_data *data = RINGS_REPDATA(reply_base);
	struct netlink_ext_ack *extack = info ? info->extack : NULL;
	struct net_device *dev = reply_base->dev;
	int ret;

	if (!dev->ethtool_ops->get_ringparam)
		return -EOPNOTSUPP;
	ret = ethnl_ops_begin(dev);
	if (ret < 0)
		return ret;
	dev->ethtool_ops->get_ringparam(dev, &data->ringparam,
					&data->kernel_ringparam, extack);
	ethnl_ops_complete(dev);

	return 0;
}

static int rings_reply_size(const struct ethnl_req_info *req_base,
			    const struct ethnl_reply_data *reply_base)
{
	return nla_total_size(sizeof(u32)) +	/* _RINGS_RX_MAX */
	       nla_total_size(sizeof(u32)) +	/* _RINGS_RX_MINI_MAX */
	       nla_total_size(sizeof(u32)) +	/* _RINGS_RX_JUMBO_MAX */
	       nla_total_size(sizeof(u32)) +	/* _RINGS_TX_MAX */
	       nla_total_size(sizeof(u32)) +	/* _RINGS_RX */
	       nla_total_size(sizeof(u32)) +	/* _RINGS_RX_MINI */
	       nla_total_size(sizeof(u32)) +	/* _RINGS_RX_JUMBO */
	       nla_total_size(sizeof(u32)) +	/* _RINGS_TX */
	       nla_total_size(sizeof(u32)) +	/* _RINGS_RX_BUF_LEN */
	       nla_total_size(sizeof(u8))  +	/* _RINGS_TCP_DATA_SPLIT */
<<<<<<< HEAD
	       nla_total_size(sizeof(u32));	/* _RINGS_CQE_SIZE */
=======
	       nla_total_size(sizeof(u32)  +	/* _RINGS_CQE_SIZE */
	       nla_total_size(sizeof(u8)));	/* _RINGS_TX_PUSH */
>>>>>>> 88084a3d
}

static int rings_fill_reply(struct sk_buff *skb,
			    const struct ethnl_req_info *req_base,
			    const struct ethnl_reply_data *reply_base)
{
	const struct rings_reply_data *data = RINGS_REPDATA(reply_base);
	const struct kernel_ethtool_ringparam *kr = &data->kernel_ringparam;
	const struct ethtool_ringparam *ringparam = &data->ringparam;

	WARN_ON(kr->tcp_data_split > ETHTOOL_TCP_DATA_SPLIT_ENABLED);

	if ((ringparam->rx_max_pending &&
	     (nla_put_u32(skb, ETHTOOL_A_RINGS_RX_MAX,
			  ringparam->rx_max_pending) ||
	      nla_put_u32(skb, ETHTOOL_A_RINGS_RX,
			  ringparam->rx_pending))) ||
	    (ringparam->rx_mini_max_pending &&
	     (nla_put_u32(skb, ETHTOOL_A_RINGS_RX_MINI_MAX,
			  ringparam->rx_mini_max_pending) ||
	      nla_put_u32(skb, ETHTOOL_A_RINGS_RX_MINI,
			  ringparam->rx_mini_pending))) ||
	    (ringparam->rx_jumbo_max_pending &&
	     (nla_put_u32(skb, ETHTOOL_A_RINGS_RX_JUMBO_MAX,
			  ringparam->rx_jumbo_max_pending) ||
	      nla_put_u32(skb, ETHTOOL_A_RINGS_RX_JUMBO,
			  ringparam->rx_jumbo_pending))) ||
	    (ringparam->tx_max_pending &&
	     (nla_put_u32(skb, ETHTOOL_A_RINGS_TX_MAX,
			  ringparam->tx_max_pending) ||
	      nla_put_u32(skb, ETHTOOL_A_RINGS_TX,
			  ringparam->tx_pending)))  ||
	    (kr->rx_buf_len &&
	     (nla_put_u32(skb, ETHTOOL_A_RINGS_RX_BUF_LEN, kr->rx_buf_len))) ||
	    (kr->tcp_data_split &&
	     (nla_put_u8(skb, ETHTOOL_A_RINGS_TCP_DATA_SPLIT,
			 kr->tcp_data_split))) ||
	    (kr->cqe_size &&
<<<<<<< HEAD
	     (nla_put_u32(skb, ETHTOOL_A_RINGS_CQE_SIZE, kr->cqe_size))))
=======
	     (nla_put_u32(skb, ETHTOOL_A_RINGS_CQE_SIZE, kr->cqe_size))) ||
	    nla_put_u8(skb, ETHTOOL_A_RINGS_TX_PUSH, !!kr->tx_push))
>>>>>>> 88084a3d
		return -EMSGSIZE;

	return 0;
}

const struct ethnl_request_ops ethnl_rings_request_ops = {
	.request_cmd		= ETHTOOL_MSG_RINGS_GET,
	.reply_cmd		= ETHTOOL_MSG_RINGS_GET_REPLY,
	.hdr_attr		= ETHTOOL_A_RINGS_HEADER,
	.req_info_size		= sizeof(struct rings_req_info),
	.reply_data_size	= sizeof(struct rings_reply_data),

	.prepare_data		= rings_prepare_data,
	.reply_size		= rings_reply_size,
	.fill_reply		= rings_fill_reply,
};

/* RINGS_SET */

const struct nla_policy ethnl_rings_set_policy[] = {
	[ETHTOOL_A_RINGS_HEADER]		=
		NLA_POLICY_NESTED(ethnl_header_policy),
	[ETHTOOL_A_RINGS_RX]			= { .type = NLA_U32 },
	[ETHTOOL_A_RINGS_RX_MINI]		= { .type = NLA_U32 },
	[ETHTOOL_A_RINGS_RX_JUMBO]		= { .type = NLA_U32 },
	[ETHTOOL_A_RINGS_TX]			= { .type = NLA_U32 },
	[ETHTOOL_A_RINGS_RX_BUF_LEN]            = NLA_POLICY_MIN(NLA_U32, 1),
	[ETHTOOL_A_RINGS_CQE_SIZE]		= NLA_POLICY_MIN(NLA_U32, 1),
<<<<<<< HEAD
=======
	[ETHTOOL_A_RINGS_TX_PUSH]		= NLA_POLICY_MAX(NLA_U8, 1),
>>>>>>> 88084a3d
};

int ethnl_set_rings(struct sk_buff *skb, struct genl_info *info)
{
	struct kernel_ethtool_ringparam kernel_ringparam = {};
	struct ethtool_ringparam ringparam = {};
	struct ethnl_req_info req_info = {};
	struct nlattr **tb = info->attrs;
	const struct nlattr *err_attr;
	const struct ethtool_ops *ops;
	struct net_device *dev;
	bool mod = false;
	int ret;

	ret = ethnl_parse_header_dev_get(&req_info,
					 tb[ETHTOOL_A_RINGS_HEADER],
					 genl_info_net(info), info->extack,
					 true);
	if (ret < 0)
		return ret;
	dev = req_info.dev;
	ops = dev->ethtool_ops;
	ret = -EOPNOTSUPP;
	if (!ops->get_ringparam || !ops->set_ringparam)
		goto out_dev;

	if (tb[ETHTOOL_A_RINGS_RX_BUF_LEN] &&
	    !(ops->supported_ring_params & ETHTOOL_RING_USE_RX_BUF_LEN)) {
		ret = -EOPNOTSUPP;
		NL_SET_ERR_MSG_ATTR(info->extack,
				    tb[ETHTOOL_A_RINGS_RX_BUF_LEN],
				    "setting rx buf len not supported");
		goto out_dev;
	}

	if (tb[ETHTOOL_A_RINGS_CQE_SIZE] &&
	    !(ops->supported_ring_params & ETHTOOL_RING_USE_CQE_SIZE)) {
		ret = -EOPNOTSUPP;
		NL_SET_ERR_MSG_ATTR(info->extack,
				    tb[ETHTOOL_A_RINGS_CQE_SIZE],
				    "setting cqe size not supported");
		goto out_dev;
	}

	if (tb[ETHTOOL_A_RINGS_TX_PUSH] &&
	    !(ops->supported_ring_params & ETHTOOL_RING_USE_TX_PUSH)) {
		ret = -EOPNOTSUPP;
		NL_SET_ERR_MSG_ATTR(info->extack,
				    tb[ETHTOOL_A_RINGS_TX_PUSH],
				    "setting tx push not supported");
		goto out_dev;
	}

	rtnl_lock();
	ret = ethnl_ops_begin(dev);
	if (ret < 0)
		goto out_rtnl;
	ops->get_ringparam(dev, &ringparam, &kernel_ringparam, info->extack);

	ethnl_update_u32(&ringparam.rx_pending, tb[ETHTOOL_A_RINGS_RX], &mod);
	ethnl_update_u32(&ringparam.rx_mini_pending,
			 tb[ETHTOOL_A_RINGS_RX_MINI], &mod);
	ethnl_update_u32(&ringparam.rx_jumbo_pending,
			 tb[ETHTOOL_A_RINGS_RX_JUMBO], &mod);
	ethnl_update_u32(&ringparam.tx_pending, tb[ETHTOOL_A_RINGS_TX], &mod);
	ethnl_update_u32(&kernel_ringparam.rx_buf_len,
			 tb[ETHTOOL_A_RINGS_RX_BUF_LEN], &mod);
	ethnl_update_u32(&kernel_ringparam.cqe_size,
			 tb[ETHTOOL_A_RINGS_CQE_SIZE], &mod);
<<<<<<< HEAD
=======
	ethnl_update_u8(&kernel_ringparam.tx_push,
			tb[ETHTOOL_A_RINGS_TX_PUSH], &mod);
>>>>>>> 88084a3d
	ret = 0;
	if (!mod)
		goto out_ops;

	/* ensure new ring parameters are within limits */
	if (ringparam.rx_pending > ringparam.rx_max_pending)
		err_attr = tb[ETHTOOL_A_RINGS_RX];
	else if (ringparam.rx_mini_pending > ringparam.rx_mini_max_pending)
		err_attr = tb[ETHTOOL_A_RINGS_RX_MINI];
	else if (ringparam.rx_jumbo_pending > ringparam.rx_jumbo_max_pending)
		err_attr = tb[ETHTOOL_A_RINGS_RX_JUMBO];
	else if (ringparam.tx_pending > ringparam.tx_max_pending)
		err_attr = tb[ETHTOOL_A_RINGS_TX];
	else
		err_attr = NULL;
	if (err_attr) {
		ret = -EINVAL;
		NL_SET_ERR_MSG_ATTR(info->extack, err_attr,
				    "requested ring size exceeds maximum");
		goto out_ops;
	}

<<<<<<< HEAD
	if (kernel_ringparam.rx_buf_len != 0 &&
	    !(ops->supported_ring_params & ETHTOOL_RING_USE_RX_BUF_LEN)) {
		ret = -EOPNOTSUPP;
		NL_SET_ERR_MSG_ATTR(info->extack,
				    tb[ETHTOOL_A_RINGS_RX_BUF_LEN],
				    "setting rx buf len not supported");
		goto out_ops;
	}

	if (kernel_ringparam.cqe_size &&
	    !(ops->supported_ring_params & ETHTOOL_RING_USE_CQE_SIZE)) {
		ret = -EOPNOTSUPP;
		NL_SET_ERR_MSG_ATTR(info->extack,
				    tb[ETHTOOL_A_RINGS_CQE_SIZE],
				    "setting cqe size not supported");
		goto out_ops;
	}

=======
>>>>>>> 88084a3d
	ret = dev->ethtool_ops->set_ringparam(dev, &ringparam,
					      &kernel_ringparam, info->extack);
	if (ret < 0)
		goto out_ops;
	ethtool_notify(dev, ETHTOOL_MSG_RINGS_NTF, NULL);

out_ops:
	ethnl_ops_complete(dev);
out_rtnl:
	rtnl_unlock();
out_dev:
	ethnl_parse_header_dev_put(&req_info);
	return ret;
}<|MERGE_RESOLUTION|>--- conflicted
+++ resolved
@@ -55,12 +55,8 @@
 	       nla_total_size(sizeof(u32)) +	/* _RINGS_TX */
 	       nla_total_size(sizeof(u32)) +	/* _RINGS_RX_BUF_LEN */
 	       nla_total_size(sizeof(u8))  +	/* _RINGS_TCP_DATA_SPLIT */
-<<<<<<< HEAD
-	       nla_total_size(sizeof(u32));	/* _RINGS_CQE_SIZE */
-=======
 	       nla_total_size(sizeof(u32)  +	/* _RINGS_CQE_SIZE */
 	       nla_total_size(sizeof(u8)));	/* _RINGS_TX_PUSH */
->>>>>>> 88084a3d
 }
 
 static int rings_fill_reply(struct sk_buff *skb,
@@ -99,12 +95,8 @@
 	     (nla_put_u8(skb, ETHTOOL_A_RINGS_TCP_DATA_SPLIT,
 			 kr->tcp_data_split))) ||
 	    (kr->cqe_size &&
-<<<<<<< HEAD
-	     (nla_put_u32(skb, ETHTOOL_A_RINGS_CQE_SIZE, kr->cqe_size))))
-=======
 	     (nla_put_u32(skb, ETHTOOL_A_RINGS_CQE_SIZE, kr->cqe_size))) ||
 	    nla_put_u8(skb, ETHTOOL_A_RINGS_TX_PUSH, !!kr->tx_push))
->>>>>>> 88084a3d
 		return -EMSGSIZE;
 
 	return 0;
@@ -133,10 +125,7 @@
 	[ETHTOOL_A_RINGS_TX]			= { .type = NLA_U32 },
 	[ETHTOOL_A_RINGS_RX_BUF_LEN]            = NLA_POLICY_MIN(NLA_U32, 1),
 	[ETHTOOL_A_RINGS_CQE_SIZE]		= NLA_POLICY_MIN(NLA_U32, 1),
-<<<<<<< HEAD
-=======
 	[ETHTOOL_A_RINGS_TX_PUSH]		= NLA_POLICY_MAX(NLA_U8, 1),
->>>>>>> 88084a3d
 };
 
 int ethnl_set_rings(struct sk_buff *skb, struct genl_info *info)
@@ -206,11 +195,8 @@
 			 tb[ETHTOOL_A_RINGS_RX_BUF_LEN], &mod);
 	ethnl_update_u32(&kernel_ringparam.cqe_size,
 			 tb[ETHTOOL_A_RINGS_CQE_SIZE], &mod);
-<<<<<<< HEAD
-=======
 	ethnl_update_u8(&kernel_ringparam.tx_push,
 			tb[ETHTOOL_A_RINGS_TX_PUSH], &mod);
->>>>>>> 88084a3d
 	ret = 0;
 	if (!mod)
 		goto out_ops;
@@ -233,27 +219,6 @@
 		goto out_ops;
 	}
 
-<<<<<<< HEAD
-	if (kernel_ringparam.rx_buf_len != 0 &&
-	    !(ops->supported_ring_params & ETHTOOL_RING_USE_RX_BUF_LEN)) {
-		ret = -EOPNOTSUPP;
-		NL_SET_ERR_MSG_ATTR(info->extack,
-				    tb[ETHTOOL_A_RINGS_RX_BUF_LEN],
-				    "setting rx buf len not supported");
-		goto out_ops;
-	}
-
-	if (kernel_ringparam.cqe_size &&
-	    !(ops->supported_ring_params & ETHTOOL_RING_USE_CQE_SIZE)) {
-		ret = -EOPNOTSUPP;
-		NL_SET_ERR_MSG_ATTR(info->extack,
-				    tb[ETHTOOL_A_RINGS_CQE_SIZE],
-				    "setting cqe size not supported");
-		goto out_ops;
-	}
-
-=======
->>>>>>> 88084a3d
 	ret = dev->ethtool_ops->set_ringparam(dev, &ringparam,
 					      &kernel_ringparam, info->extack);
 	if (ret < 0)
