// SPDX-License-Identifier: GPL-2.0
/*
 * xfrm_input.c
 *
 * Changes:
 * 	YOSHIFUJI Hideaki @USAGI
 * 		Split up af-specific portion
 *
 */

#include <linux/bottom_half.h>
#include <linux/cache.h>
#include <linux/interrupt.h>
#include <linux/slab.h>
#include <linux/module.h>
#include <linux/netdevice.h>
#include <linux/percpu.h>
#include <net/dst.h>
#include <net/ip.h>
#include <net/xfrm.h>
#include <net/ip_tunnels.h>
#include <net/ip6_tunnel.h>

#include "xfrm_inout.h"

struct xfrm_trans_tasklet {
	struct tasklet_struct tasklet;
	struct sk_buff_head queue;
};

struct xfrm_trans_cb {
	union {
		struct inet_skb_parm	h4;
#if IS_ENABLED(CONFIG_IPV6)
		struct inet6_skb_parm	h6;
#endif
	} header;
	int (*finish)(struct net *net, struct sock *sk, struct sk_buff *skb);
};

#define XFRM_TRANS_SKB_CB(__skb) ((struct xfrm_trans_cb *)&((__skb)->cb[0]))

static DEFINE_SPINLOCK(xfrm_input_afinfo_lock);
static struct xfrm_input_afinfo const __rcu *xfrm_input_afinfo[AF_INET6 + 1];

static struct gro_cells gro_cells;
static struct net_device xfrm_napi_dev;

static DEFINE_PER_CPU(struct xfrm_trans_tasklet, xfrm_trans_tasklet);

int xfrm_input_register_afinfo(const struct xfrm_input_afinfo *afinfo)
{
	int err = 0;

	if (WARN_ON(afinfo->family >= ARRAY_SIZE(xfrm_input_afinfo)))
		return -EAFNOSUPPORT;

	spin_lock_bh(&xfrm_input_afinfo_lock);
	if (unlikely(xfrm_input_afinfo[afinfo->family] != NULL))
		err = -EEXIST;
	else
		rcu_assign_pointer(xfrm_input_afinfo[afinfo->family], afinfo);
	spin_unlock_bh(&xfrm_input_afinfo_lock);
	return err;
}
EXPORT_SYMBOL(xfrm_input_register_afinfo);

int xfrm_input_unregister_afinfo(const struct xfrm_input_afinfo *afinfo)
{
	int err = 0;

	spin_lock_bh(&xfrm_input_afinfo_lock);
	if (likely(xfrm_input_afinfo[afinfo->family] != NULL)) {
		if (unlikely(xfrm_input_afinfo[afinfo->family] != afinfo))
			err = -EINVAL;
		else
			RCU_INIT_POINTER(xfrm_input_afinfo[afinfo->family], NULL);
	}
	spin_unlock_bh(&xfrm_input_afinfo_lock);
	synchronize_rcu();
	return err;
}
EXPORT_SYMBOL(xfrm_input_unregister_afinfo);

static const struct xfrm_input_afinfo *xfrm_input_get_afinfo(unsigned int family)
{
	const struct xfrm_input_afinfo *afinfo;

	if (WARN_ON_ONCE(family >= ARRAY_SIZE(xfrm_input_afinfo)))
		return NULL;

	rcu_read_lock();
	afinfo = rcu_dereference(xfrm_input_afinfo[family]);
	if (unlikely(!afinfo))
		rcu_read_unlock();
	return afinfo;
}

static int xfrm_rcv_cb(struct sk_buff *skb, unsigned int family, u8 protocol,
		       int err)
{
	int ret;
	const struct xfrm_input_afinfo *afinfo = xfrm_input_get_afinfo(family);

	if (!afinfo)
		return -EAFNOSUPPORT;

	ret = afinfo->callback(skb, protocol, err);
	rcu_read_unlock();

	return ret;
}

struct sec_path *secpath_set(struct sk_buff *skb)
{
	struct sec_path *sp, *tmp = skb_ext_find(skb, SKB_EXT_SEC_PATH);

	sp = skb_ext_add(skb, SKB_EXT_SEC_PATH);
	if (!sp)
		return NULL;

	if (tmp) /* reused existing one (was COW'd if needed) */
		return sp;

	/* allocated new secpath */
	memset(sp->ovec, 0, sizeof(sp->ovec));
	sp->olen = 0;
	sp->len = 0;

	return sp;
}
EXPORT_SYMBOL(secpath_set);

/* Fetch spi and seq from ipsec header */

int xfrm_parse_spi(struct sk_buff *skb, u8 nexthdr, __be32 *spi, __be32 *seq)
{
	int offset, offset_seq;
	int hlen;

	switch (nexthdr) {
	case IPPROTO_AH:
		hlen = sizeof(struct ip_auth_hdr);
		offset = offsetof(struct ip_auth_hdr, spi);
		offset_seq = offsetof(struct ip_auth_hdr, seq_no);
		break;
	case IPPROTO_ESP:
		hlen = sizeof(struct ip_esp_hdr);
		offset = offsetof(struct ip_esp_hdr, spi);
		offset_seq = offsetof(struct ip_esp_hdr, seq_no);
		break;
	case IPPROTO_COMP:
		if (!pskb_may_pull(skb, sizeof(struct ip_comp_hdr)))
			return -EINVAL;
		*spi = htonl(ntohs(*(__be16 *)(skb_transport_header(skb) + 2)));
		*seq = 0;
		return 0;
	default:
		return 1;
	}

	if (!pskb_may_pull(skb, hlen))
		return -EINVAL;

	*spi = *(__be32 *)(skb_transport_header(skb) + offset);
	*seq = *(__be32 *)(skb_transport_header(skb) + offset_seq);
	return 0;
}
EXPORT_SYMBOL(xfrm_parse_spi);

static int xfrm4_remove_beet_encap(struct xfrm_state *x, struct sk_buff *skb)
{
	struct iphdr *iph;
	int optlen = 0;
	int err = -EINVAL;

	if (unlikely(XFRM_MODE_SKB_CB(skb)->protocol == IPPROTO_BEETPH)) {
		struct ip_beet_phdr *ph;
		int phlen;

		if (!pskb_may_pull(skb, sizeof(*ph)))
			goto out;

		ph = (struct ip_beet_phdr *)skb->data;

		phlen = sizeof(*ph) + ph->padlen;
		optlen = ph->hdrlen * 8 + (IPV4_BEET_PHMAXLEN - phlen);
		if (optlen < 0 || optlen & 3 || optlen > 250)
			goto out;

		XFRM_MODE_SKB_CB(skb)->protocol = ph->nexthdr;

		if (!pskb_may_pull(skb, phlen))
			goto out;
		__skb_pull(skb, phlen);
	}

	skb_push(skb, sizeof(*iph));
	skb_reset_network_header(skb);
	skb_mac_header_rebuild(skb);

	xfrm4_beet_make_header(skb);

	iph = ip_hdr(skb);

	iph->ihl += optlen / 4;
	iph->tot_len = htons(skb->len);
	iph->daddr = x->sel.daddr.a4;
	iph->saddr = x->sel.saddr.a4;
	iph->check = 0;
	iph->check = ip_fast_csum(skb_network_header(skb), iph->ihl);
	err = 0;
out:
	return err;
}

static void ipip_ecn_decapsulate(struct sk_buff *skb)
{
	struct iphdr *inner_iph = ipip_hdr(skb);

	if (INET_ECN_is_ce(XFRM_MODE_SKB_CB(skb)->tos))
		IP_ECN_set_ce(inner_iph);
}

static int xfrm4_remove_tunnel_encap(struct xfrm_state *x, struct sk_buff *skb)
<<<<<<< HEAD
{
	int err = -EINVAL;

	if (XFRM_MODE_SKB_CB(skb)->protocol != IPPROTO_IPIP)
		goto out;

	if (!pskb_may_pull(skb, sizeof(struct iphdr)))
		goto out;

	err = skb_unclone(skb, GFP_ATOMIC);
	if (err)
		goto out;

	if (x->props.flags & XFRM_STATE_DECAP_DSCP)
		ipv4_copy_dscp(XFRM_MODE_SKB_CB(skb)->tos, ipip_hdr(skb));
	if (!(x->props.flags & XFRM_STATE_NOECN))
		ipip_ecn_decapsulate(skb);

	skb_reset_network_header(skb);
	skb_mac_header_rebuild(skb);
	if (skb->mac_len)
		eth_hdr(skb)->h_proto = skb->protocol;

	err = 0;

out:
	return err;
}

static void ipip6_ecn_decapsulate(struct sk_buff *skb)
{
	struct ipv6hdr *inner_iph = ipipv6_hdr(skb);

	if (INET_ECN_is_ce(XFRM_MODE_SKB_CB(skb)->tos))
		IP6_ECN_set_ce(skb, inner_iph);
}

static int xfrm6_remove_tunnel_encap(struct xfrm_state *x, struct sk_buff *skb)
{
	int err = -EINVAL;

	if (XFRM_MODE_SKB_CB(skb)->protocol != IPPROTO_IPV6)
		goto out;
	if (!pskb_may_pull(skb, sizeof(struct ipv6hdr)))
		goto out;

	err = skb_unclone(skb, GFP_ATOMIC);
	if (err)
		goto out;

	if (x->props.flags & XFRM_STATE_DECAP_DSCP)
		ipv6_copy_dscp(ipv6_get_dsfield(ipv6_hdr(skb)),
			       ipipv6_hdr(skb));
	if (!(x->props.flags & XFRM_STATE_NOECN))
		ipip6_ecn_decapsulate(skb);

	skb_reset_network_header(skb);
	skb_mac_header_rebuild(skb);
	if (skb->mac_len)
		eth_hdr(skb)->h_proto = skb->protocol;

	err = 0;

out:
	return err;
}

static int xfrm6_remove_beet_encap(struct xfrm_state *x, struct sk_buff *skb)
{
=======
{
	int err = -EINVAL;

	if (XFRM_MODE_SKB_CB(skb)->protocol != IPPROTO_IPIP)
		goto out;

	if (!pskb_may_pull(skb, sizeof(struct iphdr)))
		goto out;

	err = skb_unclone(skb, GFP_ATOMIC);
	if (err)
		goto out;

	if (x->props.flags & XFRM_STATE_DECAP_DSCP)
		ipv4_copy_dscp(XFRM_MODE_SKB_CB(skb)->tos, ipip_hdr(skb));
	if (!(x->props.flags & XFRM_STATE_NOECN))
		ipip_ecn_decapsulate(skb);

	skb_reset_network_header(skb);
	skb_mac_header_rebuild(skb);
	if (skb->mac_len)
		eth_hdr(skb)->h_proto = skb->protocol;

	err = 0;

out:
	return err;
}

static void ipip6_ecn_decapsulate(struct sk_buff *skb)
{
	struct ipv6hdr *inner_iph = ipipv6_hdr(skb);

	if (INET_ECN_is_ce(XFRM_MODE_SKB_CB(skb)->tos))
		IP6_ECN_set_ce(skb, inner_iph);
}

static int xfrm6_remove_tunnel_encap(struct xfrm_state *x, struct sk_buff *skb)
{
	int err = -EINVAL;

	if (XFRM_MODE_SKB_CB(skb)->protocol != IPPROTO_IPV6)
		goto out;
	if (!pskb_may_pull(skb, sizeof(struct ipv6hdr)))
		goto out;

	err = skb_unclone(skb, GFP_ATOMIC);
	if (err)
		goto out;

	if (x->props.flags & XFRM_STATE_DECAP_DSCP)
		ipv6_copy_dscp(ipv6_get_dsfield(ipv6_hdr(skb)),
			       ipipv6_hdr(skb));
	if (!(x->props.flags & XFRM_STATE_NOECN))
		ipip6_ecn_decapsulate(skb);

	skb_reset_network_header(skb);
	skb_mac_header_rebuild(skb);
	if (skb->mac_len)
		eth_hdr(skb)->h_proto = skb->protocol;

	err = 0;

out:
	return err;
}

static int xfrm6_remove_beet_encap(struct xfrm_state *x, struct sk_buff *skb)
{
>>>>>>> 4ff96fb5
	struct ipv6hdr *ip6h;
	int size = sizeof(struct ipv6hdr);
	int err;

	err = skb_cow_head(skb, size + skb->mac_len);
<<<<<<< HEAD
=======
	if (err)
		goto out;

	__skb_push(skb, size);
	skb_reset_network_header(skb);
	skb_mac_header_rebuild(skb);

	xfrm6_beet_make_header(skb);

	ip6h = ipv6_hdr(skb);
	ip6h->payload_len = htons(skb->len - size);
	ip6h->daddr = x->sel.daddr.in6;
	ip6h->saddr = x->sel.saddr.in6;
	err = 0;
out:
	return err;
}

/* Remove encapsulation header.
 *
 * The IP header will be moved over the top of the encapsulation
 * header.
 *
 * On entry, the transport header shall point to where the IP header
 * should be and the network header shall be set to where the IP
 * header currently is.  skb->data shall point to the start of the
 * payload.
 */
static int
xfrm_inner_mode_encap_remove(struct xfrm_state *x,
			     const struct xfrm_mode *inner_mode,
			     struct sk_buff *skb)
{
	switch (inner_mode->encap) {
	case XFRM_MODE_BEET:
		if (inner_mode->family == AF_INET)
			return xfrm4_remove_beet_encap(x, skb);
		if (inner_mode->family == AF_INET6)
			return xfrm6_remove_beet_encap(x, skb);
		break;
	case XFRM_MODE_TUNNEL:
		if (inner_mode->family == AF_INET)
			return xfrm4_remove_tunnel_encap(x, skb);
		if (inner_mode->family == AF_INET6)
			return xfrm6_remove_tunnel_encap(x, skb);
		break;
	}

	WARN_ON_ONCE(1);
	return -EOPNOTSUPP;
}

static int xfrm_prepare_input(struct xfrm_state *x, struct sk_buff *skb)
{
	const struct xfrm_mode *inner_mode = &x->inner_mode;
	const struct xfrm_state_afinfo *afinfo;
	int err = -EAFNOSUPPORT;

	rcu_read_lock();
	afinfo = xfrm_state_afinfo_get_rcu(x->outer_mode.family);
	if (likely(afinfo))
		err = afinfo->extract_input(x, skb);
	rcu_read_unlock();

>>>>>>> 4ff96fb5
	if (err)
		goto out;

	__skb_push(skb, size);
	skb_reset_network_header(skb);
	skb_mac_header_rebuild(skb);

	xfrm6_beet_make_header(skb);

	ip6h = ipv6_hdr(skb);
	ip6h->payload_len = htons(skb->len - size);
	ip6h->daddr = x->sel.daddr.in6;
	ip6h->saddr = x->sel.saddr.in6;
	err = 0;
out:
	return err;
}

/* Remove encapsulation header.
 *
 * The IP header will be moved over the top of the encapsulation
 * header.
 *
 * On entry, the transport header shall point to where the IP header
 * should be and the network header shall be set to where the IP
 * header currently is.  skb->data shall point to the start of the
 * payload.
 */
static int
xfrm_inner_mode_encap_remove(struct xfrm_state *x,
			     const struct xfrm_mode *inner_mode,
			     struct sk_buff *skb)
{
	switch (inner_mode->encap) {
	case XFRM_MODE_BEET:
		if (inner_mode->family == AF_INET)
			return xfrm4_remove_beet_encap(x, skb);
		if (inner_mode->family == AF_INET6)
			return xfrm6_remove_beet_encap(x, skb);
		break;
	case XFRM_MODE_TUNNEL:
		if (inner_mode->family == AF_INET)
			return xfrm4_remove_tunnel_encap(x, skb);
		if (inner_mode->family == AF_INET6)
			return xfrm6_remove_tunnel_encap(x, skb);
		break;
	}

	WARN_ON_ONCE(1);
	return -EOPNOTSUPP;
}

static int xfrm_prepare_input(struct xfrm_state *x, struct sk_buff *skb)
{
	const struct xfrm_mode *inner_mode = &x->inner_mode;
	const struct xfrm_state_afinfo *afinfo;
	int err = -EAFNOSUPPORT;

	rcu_read_lock();
	afinfo = xfrm_state_afinfo_get_rcu(x->outer_mode.family);
	if (likely(afinfo))
		err = afinfo->extract_input(x, skb);

	if (err) {
		rcu_read_unlock();
		return err;
	}

	if (x->sel.family == AF_UNSPEC) {
		inner_mode = xfrm_ip2inner_mode(x, XFRM_MODE_SKB_CB(skb)->protocol);
<<<<<<< HEAD
		if (!inner_mode) {
			rcu_read_unlock();
=======
		if (!inner_mode)
>>>>>>> 4ff96fb5
			return -EAFNOSUPPORT;
		}
	}

<<<<<<< HEAD
	afinfo = xfrm_state_afinfo_get_rcu(inner_mode->family);
	if (unlikely(!afinfo)) {
		rcu_read_unlock();
		return -EAFNOSUPPORT;
	}

	skb->protocol = afinfo->eth_proto;
	rcu_read_unlock();
=======
	switch (inner_mode->family) {
	case AF_INET:
		skb->protocol = htons(ETH_P_IP);
		break;
	case AF_INET6:
		skb->protocol = htons(ETH_P_IPV6);
		break;
	default:
		WARN_ON_ONCE(1);
		break;
	}

>>>>>>> 4ff96fb5
	return xfrm_inner_mode_encap_remove(x, inner_mode, skb);
}

/* Remove encapsulation header.
 *
 * The IP header will be moved over the top of the encapsulation header.
 *
 * On entry, skb_transport_header() shall point to where the IP header
 * should be and skb_network_header() shall be set to where the IP header
 * currently is.  skb->data shall point to the start of the payload.
 */
static int xfrm4_transport_input(struct xfrm_state *x, struct sk_buff *skb)
{
	int ihl = skb->data - skb_transport_header(skb);

	if (skb->transport_header != skb->network_header) {
		memmove(skb_transport_header(skb),
			skb_network_header(skb), ihl);
		skb->network_header = skb->transport_header;
	}
	ip_hdr(skb)->tot_len = htons(skb->len + ihl);
	skb_reset_transport_header(skb);
	return 0;
}

static int xfrm6_transport_input(struct xfrm_state *x, struct sk_buff *skb)
{
#if IS_ENABLED(CONFIG_IPV6)
	int ihl = skb->data - skb_transport_header(skb);

	if (skb->transport_header != skb->network_header) {
		memmove(skb_transport_header(skb),
			skb_network_header(skb), ihl);
		skb->network_header = skb->transport_header;
	}
	ipv6_hdr(skb)->payload_len = htons(skb->len + ihl -
					   sizeof(struct ipv6hdr));
	skb_reset_transport_header(skb);
	return 0;
#else
	WARN_ON_ONCE(1);
	return -EAFNOSUPPORT;
#endif
}

static int xfrm_inner_mode_input(struct xfrm_state *x,
				 const struct xfrm_mode *inner_mode,
				 struct sk_buff *skb)
{
	switch (inner_mode->encap) {
	case XFRM_MODE_BEET:
	case XFRM_MODE_TUNNEL:
		return xfrm_prepare_input(x, skb);
	case XFRM_MODE_TRANSPORT:
		if (inner_mode->family == AF_INET)
			return xfrm4_transport_input(x, skb);
		if (inner_mode->family == AF_INET6)
			return xfrm6_transport_input(x, skb);
		break;
	case XFRM_MODE_ROUTEOPTIMIZATION:
		WARN_ON_ONCE(1);
		break;
	default:
		WARN_ON_ONCE(1);
		break;
	}

	return -EOPNOTSUPP;
}

int xfrm_input(struct sk_buff *skb, int nexthdr, __be32 spi, int encap_type)
{
	const struct xfrm_state_afinfo *afinfo;
	struct net *net = dev_net(skb->dev);
	const struct xfrm_mode *inner_mode;
	int err;
	__be32 seq;
	__be32 seq_hi;
	struct xfrm_state *x = NULL;
	xfrm_address_t *daddr;
	u32 mark = skb->mark;
	unsigned int family = AF_UNSPEC;
	int decaps = 0;
	int async = 0;
	bool xfrm_gro = false;
	bool crypto_done = false;
	struct xfrm_offload *xo = xfrm_offload(skb);
	struct sec_path *sp;

	if (encap_type < 0) {
		x = xfrm_input_state(skb);

		if (unlikely(x->km.state != XFRM_STATE_VALID)) {
			if (x->km.state == XFRM_STATE_ACQ)
				XFRM_INC_STATS(net, LINUX_MIB_XFRMACQUIREERROR);
			else
				XFRM_INC_STATS(net,
					       LINUX_MIB_XFRMINSTATEINVALID);
			goto drop;
		}

		family = x->outer_mode.family;

		/* An encap_type of -1 indicates async resumption. */
		if (encap_type == -1) {
			async = 1;
			seq = XFRM_SKB_CB(skb)->seq.input.low;
			goto resume;
		}

		/* encap_type < -1 indicates a GRO call. */
		encap_type = 0;
		seq = XFRM_SPI_SKB_CB(skb)->seq;

		if (xo && (xo->flags & CRYPTO_DONE)) {
			crypto_done = true;
			family = XFRM_SPI_SKB_CB(skb)->family;

			if (!(xo->status & CRYPTO_SUCCESS)) {
				if (xo->status &
				    (CRYPTO_TRANSPORT_AH_AUTH_FAILED |
				     CRYPTO_TRANSPORT_ESP_AUTH_FAILED |
				     CRYPTO_TUNNEL_AH_AUTH_FAILED |
				     CRYPTO_TUNNEL_ESP_AUTH_FAILED)) {

					xfrm_audit_state_icvfail(x, skb,
								 x->type->proto);
					x->stats.integrity_failed++;
					XFRM_INC_STATS(net, LINUX_MIB_XFRMINSTATEPROTOERROR);
					goto drop;
				}

				if (xo->status & CRYPTO_INVALID_PROTOCOL) {
					XFRM_INC_STATS(net, LINUX_MIB_XFRMINSTATEPROTOERROR);
					goto drop;
				}

				XFRM_INC_STATS(net, LINUX_MIB_XFRMINBUFFERERROR);
				goto drop;
			}

			if ((err = xfrm_parse_spi(skb, nexthdr, &spi, &seq)) != 0) {
				XFRM_INC_STATS(net, LINUX_MIB_XFRMINHDRERROR);
				goto drop;
			}
		}

		goto lock;
	}

	family = XFRM_SPI_SKB_CB(skb)->family;

	/* if tunnel is present override skb->mark value with tunnel i_key */
	switch (family) {
	case AF_INET:
		if (XFRM_TUNNEL_SKB_CB(skb)->tunnel.ip4)
			mark = be32_to_cpu(XFRM_TUNNEL_SKB_CB(skb)->tunnel.ip4->parms.i_key);
		break;
	case AF_INET6:
		if (XFRM_TUNNEL_SKB_CB(skb)->tunnel.ip6)
			mark = be32_to_cpu(XFRM_TUNNEL_SKB_CB(skb)->tunnel.ip6->parms.i_key);
		break;
	}

	sp = secpath_set(skb);
	if (!sp) {
		XFRM_INC_STATS(net, LINUX_MIB_XFRMINERROR);
		goto drop;
	}

	seq = 0;
	if (!spi && (err = xfrm_parse_spi(skb, nexthdr, &spi, &seq)) != 0) {
		secpath_reset(skb);
		XFRM_INC_STATS(net, LINUX_MIB_XFRMINHDRERROR);
		goto drop;
	}

	daddr = (xfrm_address_t *)(skb_network_header(skb) +
				   XFRM_SPI_SKB_CB(skb)->daddroff);
	do {
		sp = skb_sec_path(skb);

		if (sp->len == XFRM_MAX_DEPTH) {
			secpath_reset(skb);
			XFRM_INC_STATS(net, LINUX_MIB_XFRMINBUFFERERROR);
			goto drop;
		}

		x = xfrm_state_lookup(net, mark, daddr, spi, nexthdr, family);
		if (x == NULL) {
			secpath_reset(skb);
			XFRM_INC_STATS(net, LINUX_MIB_XFRMINNOSTATES);
			xfrm_audit_state_notfound(skb, family, spi, seq);
			goto drop;
		}

		skb->mark = xfrm_smark_get(skb->mark, x);

		sp->xvec[sp->len++] = x;

		skb_dst_force(skb);
		if (!skb_dst(skb)) {
			XFRM_INC_STATS(net, LINUX_MIB_XFRMINERROR);
			goto drop;
		}

lock:
		spin_lock(&x->lock);

		if (unlikely(x->km.state != XFRM_STATE_VALID)) {
			if (x->km.state == XFRM_STATE_ACQ)
				XFRM_INC_STATS(net, LINUX_MIB_XFRMACQUIREERROR);
			else
				XFRM_INC_STATS(net,
					       LINUX_MIB_XFRMINSTATEINVALID);
			goto drop_unlock;
		}

		if ((x->encap ? x->encap->encap_type : 0) != encap_type) {
			XFRM_INC_STATS(net, LINUX_MIB_XFRMINSTATEMISMATCH);
			goto drop_unlock;
		}

		if (x->repl->check(x, skb, seq)) {
			XFRM_INC_STATS(net, LINUX_MIB_XFRMINSTATESEQERROR);
			goto drop_unlock;
		}

		if (xfrm_state_check_expire(x)) {
			XFRM_INC_STATS(net, LINUX_MIB_XFRMINSTATEEXPIRED);
			goto drop_unlock;
		}

		spin_unlock(&x->lock);

		if (xfrm_tunnel_check(skb, x, family)) {
			XFRM_INC_STATS(net, LINUX_MIB_XFRMINSTATEMODEERROR);
			goto drop;
		}

		seq_hi = htonl(xfrm_replay_seqhi(x, seq));

		XFRM_SKB_CB(skb)->seq.input.low = seq;
		XFRM_SKB_CB(skb)->seq.input.hi = seq_hi;

		dev_hold(skb->dev);

		if (crypto_done)
			nexthdr = x->type_offload->input_tail(x, skb);
		else
			nexthdr = x->type->input(x, skb);

		if (nexthdr == -EINPROGRESS)
			return 0;
resume:
		dev_put(skb->dev);

		spin_lock(&x->lock);
		if (nexthdr <= 0) {
			if (nexthdr == -EBADMSG) {
				xfrm_audit_state_icvfail(x, skb,
							 x->type->proto);
				x->stats.integrity_failed++;
			}
			XFRM_INC_STATS(net, LINUX_MIB_XFRMINSTATEPROTOERROR);
			goto drop_unlock;
		}

		/* only the first xfrm gets the encap type */
		encap_type = 0;

		if (async && x->repl->recheck(x, skb, seq)) {
			XFRM_INC_STATS(net, LINUX_MIB_XFRMINSTATESEQERROR);
			goto drop_unlock;
		}

		x->repl->advance(x, seq);

		x->curlft.bytes += skb->len;
		x->curlft.packets++;

		spin_unlock(&x->lock);

		XFRM_MODE_SKB_CB(skb)->protocol = nexthdr;

		inner_mode = &x->inner_mode;

		if (x->sel.family == AF_UNSPEC) {
			inner_mode = xfrm_ip2inner_mode(x, XFRM_MODE_SKB_CB(skb)->protocol);
			if (inner_mode == NULL) {
				XFRM_INC_STATS(net, LINUX_MIB_XFRMINSTATEMODEERROR);
				goto drop;
			}
		}

		if (xfrm_inner_mode_input(x, inner_mode, skb)) {
			XFRM_INC_STATS(net, LINUX_MIB_XFRMINSTATEMODEERROR);
			goto drop;
		}

		if (x->outer_mode.flags & XFRM_MODE_FLAG_TUNNEL) {
			decaps = 1;
			break;
		}

		/*
		 * We need the inner address.  However, we only get here for
		 * transport mode so the outer address is identical.
		 */
		daddr = &x->id.daddr;
		family = x->outer_mode.family;

		err = xfrm_parse_spi(skb, nexthdr, &spi, &seq);
		if (err < 0) {
			XFRM_INC_STATS(net, LINUX_MIB_XFRMINHDRERROR);
			goto drop;
		}
		crypto_done = false;
	} while (!err);

	err = xfrm_rcv_cb(skb, family, x->type->proto, 0);
	if (err)
		goto drop;

	nf_reset(skb);

	if (decaps) {
		sp = skb_sec_path(skb);
		if (sp)
			sp->olen = 0;
		skb_dst_drop(skb);
		gro_cells_receive(&gro_cells, skb);
		return 0;
	} else {
		xo = xfrm_offload(skb);
		if (xo)
			xfrm_gro = xo->flags & XFRM_GRO;

		err = -EAFNOSUPPORT;
		rcu_read_lock();
		afinfo = xfrm_state_afinfo_get_rcu(x->inner_mode.family);
		if (likely(afinfo))
			err = afinfo->transport_finish(skb, xfrm_gro || async);
		rcu_read_unlock();
		if (xfrm_gro) {
			sp = skb_sec_path(skb);
			if (sp)
				sp->olen = 0;
			skb_dst_drop(skb);
			gro_cells_receive(&gro_cells, skb);
			return err;
		}

		return err;
	}

drop_unlock:
	spin_unlock(&x->lock);
drop:
	xfrm_rcv_cb(skb, family, x && x->type ? x->type->proto : nexthdr, -1);
	kfree_skb(skb);
	return 0;
}
EXPORT_SYMBOL(xfrm_input);

int xfrm_input_resume(struct sk_buff *skb, int nexthdr)
{
	return xfrm_input(skb, nexthdr, 0, -1);
}
EXPORT_SYMBOL(xfrm_input_resume);

static void xfrm_trans_reinject(unsigned long data)
{
	struct xfrm_trans_tasklet *trans = (void *)data;
	struct sk_buff_head queue;
	struct sk_buff *skb;

	__skb_queue_head_init(&queue);
	skb_queue_splice_init(&trans->queue, &queue);

	while ((skb = __skb_dequeue(&queue)))
		XFRM_TRANS_SKB_CB(skb)->finish(dev_net(skb->dev), NULL, skb);
}

int xfrm_trans_queue(struct sk_buff *skb,
		     int (*finish)(struct net *, struct sock *,
				   struct sk_buff *))
{
	struct xfrm_trans_tasklet *trans;

	trans = this_cpu_ptr(&xfrm_trans_tasklet);

	if (skb_queue_len(&trans->queue) >= netdev_max_backlog)
		return -ENOBUFS;

	XFRM_TRANS_SKB_CB(skb)->finish = finish;
	__skb_queue_tail(&trans->queue, skb);
	tasklet_schedule(&trans->tasklet);
	return 0;
}
EXPORT_SYMBOL(xfrm_trans_queue);

void __init xfrm_input_init(void)
{
	int err;
	int i;

	init_dummy_netdev(&xfrm_napi_dev);
	err = gro_cells_init(&gro_cells, &xfrm_napi_dev);
	if (err)
		gro_cells.cells = NULL;

	for_each_possible_cpu(i) {
		struct xfrm_trans_tasklet *trans;

		trans = &per_cpu(xfrm_trans_tasklet, i);
		__skb_queue_head_init(&trans->queue);
		tasklet_init(&trans->tasklet, xfrm_trans_reinject,
			     (unsigned long)trans);
	}
}<|MERGE_RESOLUTION|>--- conflicted
+++ resolved
@@ -223,7 +223,6 @@
 }
 
 static int xfrm4_remove_tunnel_encap(struct xfrm_state *x, struct sk_buff *skb)
-<<<<<<< HEAD
 {
 	int err = -EINVAL;
 
@@ -293,84 +292,11 @@
 
 static int xfrm6_remove_beet_encap(struct xfrm_state *x, struct sk_buff *skb)
 {
-=======
-{
-	int err = -EINVAL;
-
-	if (XFRM_MODE_SKB_CB(skb)->protocol != IPPROTO_IPIP)
-		goto out;
-
-	if (!pskb_may_pull(skb, sizeof(struct iphdr)))
-		goto out;
-
-	err = skb_unclone(skb, GFP_ATOMIC);
-	if (err)
-		goto out;
-
-	if (x->props.flags & XFRM_STATE_DECAP_DSCP)
-		ipv4_copy_dscp(XFRM_MODE_SKB_CB(skb)->tos, ipip_hdr(skb));
-	if (!(x->props.flags & XFRM_STATE_NOECN))
-		ipip_ecn_decapsulate(skb);
-
-	skb_reset_network_header(skb);
-	skb_mac_header_rebuild(skb);
-	if (skb->mac_len)
-		eth_hdr(skb)->h_proto = skb->protocol;
-
-	err = 0;
-
-out:
-	return err;
-}
-
-static void ipip6_ecn_decapsulate(struct sk_buff *skb)
-{
-	struct ipv6hdr *inner_iph = ipipv6_hdr(skb);
-
-	if (INET_ECN_is_ce(XFRM_MODE_SKB_CB(skb)->tos))
-		IP6_ECN_set_ce(skb, inner_iph);
-}
-
-static int xfrm6_remove_tunnel_encap(struct xfrm_state *x, struct sk_buff *skb)
-{
-	int err = -EINVAL;
-
-	if (XFRM_MODE_SKB_CB(skb)->protocol != IPPROTO_IPV6)
-		goto out;
-	if (!pskb_may_pull(skb, sizeof(struct ipv6hdr)))
-		goto out;
-
-	err = skb_unclone(skb, GFP_ATOMIC);
-	if (err)
-		goto out;
-
-	if (x->props.flags & XFRM_STATE_DECAP_DSCP)
-		ipv6_copy_dscp(ipv6_get_dsfield(ipv6_hdr(skb)),
-			       ipipv6_hdr(skb));
-	if (!(x->props.flags & XFRM_STATE_NOECN))
-		ipip6_ecn_decapsulate(skb);
-
-	skb_reset_network_header(skb);
-	skb_mac_header_rebuild(skb);
-	if (skb->mac_len)
-		eth_hdr(skb)->h_proto = skb->protocol;
-
-	err = 0;
-
-out:
-	return err;
-}
-
-static int xfrm6_remove_beet_encap(struct xfrm_state *x, struct sk_buff *skb)
-{
->>>>>>> 4ff96fb5
 	struct ipv6hdr *ip6h;
 	int size = sizeof(struct ipv6hdr);
 	int err;
 
 	err = skb_cow_head(skb, size + skb->mac_len);
-<<<<<<< HEAD
-=======
 	if (err)
 		goto out;
 
@@ -435,97 +361,15 @@
 		err = afinfo->extract_input(x, skb);
 	rcu_read_unlock();
 
->>>>>>> 4ff96fb5
 	if (err)
-		goto out;
-
-	__skb_push(skb, size);
-	skb_reset_network_header(skb);
-	skb_mac_header_rebuild(skb);
-
-	xfrm6_beet_make_header(skb);
-
-	ip6h = ipv6_hdr(skb);
-	ip6h->payload_len = htons(skb->len - size);
-	ip6h->daddr = x->sel.daddr.in6;
-	ip6h->saddr = x->sel.saddr.in6;
-	err = 0;
-out:
-	return err;
-}
-
-/* Remove encapsulation header.
- *
- * The IP header will be moved over the top of the encapsulation
- * header.
- *
- * On entry, the transport header shall point to where the IP header
- * should be and the network header shall be set to where the IP
- * header currently is.  skb->data shall point to the start of the
- * payload.
- */
-static int
-xfrm_inner_mode_encap_remove(struct xfrm_state *x,
-			     const struct xfrm_mode *inner_mode,
-			     struct sk_buff *skb)
-{
-	switch (inner_mode->encap) {
-	case XFRM_MODE_BEET:
-		if (inner_mode->family == AF_INET)
-			return xfrm4_remove_beet_encap(x, skb);
-		if (inner_mode->family == AF_INET6)
-			return xfrm6_remove_beet_encap(x, skb);
-		break;
-	case XFRM_MODE_TUNNEL:
-		if (inner_mode->family == AF_INET)
-			return xfrm4_remove_tunnel_encap(x, skb);
-		if (inner_mode->family == AF_INET6)
-			return xfrm6_remove_tunnel_encap(x, skb);
-		break;
-	}
-
-	WARN_ON_ONCE(1);
-	return -EOPNOTSUPP;
-}
-
-static int xfrm_prepare_input(struct xfrm_state *x, struct sk_buff *skb)
-{
-	const struct xfrm_mode *inner_mode = &x->inner_mode;
-	const struct xfrm_state_afinfo *afinfo;
-	int err = -EAFNOSUPPORT;
-
-	rcu_read_lock();
-	afinfo = xfrm_state_afinfo_get_rcu(x->outer_mode.family);
-	if (likely(afinfo))
-		err = afinfo->extract_input(x, skb);
-
-	if (err) {
-		rcu_read_unlock();
 		return err;
-	}
 
 	if (x->sel.family == AF_UNSPEC) {
 		inner_mode = xfrm_ip2inner_mode(x, XFRM_MODE_SKB_CB(skb)->protocol);
-<<<<<<< HEAD
-		if (!inner_mode) {
-			rcu_read_unlock();
-=======
 		if (!inner_mode)
->>>>>>> 4ff96fb5
 			return -EAFNOSUPPORT;
-		}
-	}
-
-<<<<<<< HEAD
-	afinfo = xfrm_state_afinfo_get_rcu(inner_mode->family);
-	if (unlikely(!afinfo)) {
-		rcu_read_unlock();
-		return -EAFNOSUPPORT;
-	}
-
-	skb->protocol = afinfo->eth_proto;
-	rcu_read_unlock();
-=======
+	}
+
 	switch (inner_mode->family) {
 	case AF_INET:
 		skb->protocol = htons(ETH_P_IP);
@@ -538,7 +382,6 @@
 		break;
 	}
 
->>>>>>> 4ff96fb5
 	return xfrm_inner_mode_encap_remove(x, inner_mode, skb);
 }
 
