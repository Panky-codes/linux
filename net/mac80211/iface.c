// SPDX-License-Identifier: GPL-2.0-only
/*
 * Interface handling
 *
 * Copyright 2002-2005, Instant802 Networks, Inc.
 * Copyright 2005-2006, Devicescape Software, Inc.
 * Copyright (c) 2006 Jiri Benc <jbenc@suse.cz>
 * Copyright 2008, Johannes Berg <johannes@sipsolutions.net>
 * Copyright 2013-2014  Intel Mobile Communications GmbH
 * Copyright (c) 2016        Intel Deutschland GmbH
 * Copyright (C) 2018-2022 Intel Corporation
 */
#include <linux/slab.h>
#include <linux/kernel.h>
#include <linux/if_arp.h>
#include <linux/netdevice.h>
#include <linux/rtnetlink.h>
#include <linux/kcov.h>
#include <net/mac80211.h>
#include <net/ieee80211_radiotap.h>
#include "ieee80211_i.h"
#include "sta_info.h"
#include "debugfs_netdev.h"
#include "mesh.h"
#include "led.h"
#include "driver-ops.h"
#include "wme.h"
#include "rate.h"

/**
 * DOC: Interface list locking
 *
 * The interface list in each struct ieee80211_local is protected
 * three-fold:
 *
 * (1) modifications may only be done under the RTNL
 * (2) modifications and readers are protected against each other by
 *     the iflist_mtx.
 * (3) modifications are done in an RCU manner so atomic readers
 *     can traverse the list in RCU-safe blocks.
 *
 * As a consequence, reads (traversals) of the list can be protected
 * by either the RTNL, the iflist_mtx or RCU.
 */

static void ieee80211_iface_work(struct work_struct *work);

bool __ieee80211_recalc_txpower(struct ieee80211_sub_if_data *sdata)
{
	struct ieee80211_chanctx_conf *chanctx_conf;
	int power;

	rcu_read_lock();
	chanctx_conf = rcu_dereference(sdata->vif.bss_conf.chanctx_conf);
	if (!chanctx_conf) {
		rcu_read_unlock();
		return false;
	}

	power = ieee80211_chandef_max_power(&chanctx_conf->def);
	rcu_read_unlock();

	if (sdata->deflink.user_power_level != IEEE80211_UNSET_POWER_LEVEL)
		power = min(power, sdata->deflink.user_power_level);

	if (sdata->deflink.ap_power_level != IEEE80211_UNSET_POWER_LEVEL)
		power = min(power, sdata->deflink.ap_power_level);

	if (power != sdata->vif.bss_conf.txpower) {
		sdata->vif.bss_conf.txpower = power;
		ieee80211_hw_config(sdata->local, 0);
		return true;
	}

	return false;
}

void ieee80211_recalc_txpower(struct ieee80211_sub_if_data *sdata,
			      bool update_bss)
{
	if (__ieee80211_recalc_txpower(sdata) ||
	    (update_bss && ieee80211_sdata_running(sdata)))
		ieee80211_link_info_change_notify(sdata, &sdata->deflink,
						  BSS_CHANGED_TXPOWER);
}

static u32 __ieee80211_idle_off(struct ieee80211_local *local)
{
	if (!(local->hw.conf.flags & IEEE80211_CONF_IDLE))
		return 0;

	local->hw.conf.flags &= ~IEEE80211_CONF_IDLE;
	return IEEE80211_CONF_CHANGE_IDLE;
}

static u32 __ieee80211_idle_on(struct ieee80211_local *local)
{
	if (local->hw.conf.flags & IEEE80211_CONF_IDLE)
		return 0;

	ieee80211_flush_queues(local, NULL, false);

	local->hw.conf.flags |= IEEE80211_CONF_IDLE;
	return IEEE80211_CONF_CHANGE_IDLE;
}

static u32 __ieee80211_recalc_idle(struct ieee80211_local *local,
				   bool force_active)
{
	bool working, scanning, active;
	unsigned int led_trig_start = 0, led_trig_stop = 0;

	lockdep_assert_held(&local->mtx);

	active = force_active ||
		 !list_empty(&local->chanctx_list) ||
		 local->monitors;

	working = !local->ops->remain_on_channel &&
		  !list_empty(&local->roc_list);

	scanning = test_bit(SCAN_SW_SCANNING, &local->scanning) ||
		   test_bit(SCAN_ONCHANNEL_SCANNING, &local->scanning);

	if (working || scanning)
		led_trig_start |= IEEE80211_TPT_LEDTRIG_FL_WORK;
	else
		led_trig_stop |= IEEE80211_TPT_LEDTRIG_FL_WORK;

	if (active)
		led_trig_start |= IEEE80211_TPT_LEDTRIG_FL_CONNECTED;
	else
		led_trig_stop |= IEEE80211_TPT_LEDTRIG_FL_CONNECTED;

	ieee80211_mod_tpt_led_trig(local, led_trig_start, led_trig_stop);

	if (working || scanning || active)
		return __ieee80211_idle_off(local);
	return __ieee80211_idle_on(local);
}

u32 ieee80211_idle_off(struct ieee80211_local *local)
{
	return __ieee80211_recalc_idle(local, true);
}

void ieee80211_recalc_idle(struct ieee80211_local *local)
{
	u32 change = __ieee80211_recalc_idle(local, false);
	if (change)
		ieee80211_hw_config(local, change);
}

static int ieee80211_verify_mac(struct ieee80211_sub_if_data *sdata, u8 *addr,
				bool check_dup)
{
	struct ieee80211_local *local = sdata->local;
	struct ieee80211_sub_if_data *iter;
	u64 new, mask, tmp;
	u8 *m;
	int ret = 0;

	if (is_zero_ether_addr(local->hw.wiphy->addr_mask))
		return 0;

	m = addr;
	new =	((u64)m[0] << 5*8) | ((u64)m[1] << 4*8) |
		((u64)m[2] << 3*8) | ((u64)m[3] << 2*8) |
		((u64)m[4] << 1*8) | ((u64)m[5] << 0*8);

	m = local->hw.wiphy->addr_mask;
	mask =	((u64)m[0] << 5*8) | ((u64)m[1] << 4*8) |
		((u64)m[2] << 3*8) | ((u64)m[3] << 2*8) |
		((u64)m[4] << 1*8) | ((u64)m[5] << 0*8);

	if (!check_dup)
		return ret;

	mutex_lock(&local->iflist_mtx);
	list_for_each_entry(iter, &local->interfaces, list) {
		if (iter == sdata)
			continue;

		if (iter->vif.type == NL80211_IFTYPE_MONITOR &&
		    !(iter->u.mntr.flags & MONITOR_FLAG_ACTIVE))
			continue;

		m = iter->vif.addr;
		tmp =	((u64)m[0] << 5*8) | ((u64)m[1] << 4*8) |
			((u64)m[2] << 3*8) | ((u64)m[3] << 2*8) |
			((u64)m[4] << 1*8) | ((u64)m[5] << 0*8);

		if ((new & ~mask) != (tmp & ~mask)) {
			ret = -EINVAL;
			break;
		}
	}
	mutex_unlock(&local->iflist_mtx);

	return ret;
}

static int ieee80211_can_powered_addr_change(struct ieee80211_sub_if_data *sdata)
{
	struct ieee80211_roc_work *roc;
	struct ieee80211_local *local = sdata->local;
	struct ieee80211_sub_if_data *scan_sdata;
	int ret = 0;

	/* To be the most flexible here we want to only limit changing the
	 * address if the specific interface is doing offchannel work or
	 * scanning.
	 */
	if (netif_carrier_ok(sdata->dev))
		return -EBUSY;

	mutex_lock(&local->mtx);

	/* First check no ROC work is happening on this iface */
	list_for_each_entry(roc, &local->roc_list, list) {
		if (roc->sdata != sdata)
			continue;

		if (roc->started) {
			ret = -EBUSY;
			goto unlock;
		}
	}

	/* And if this iface is scanning */
	if (local->scanning) {
		scan_sdata = rcu_dereference_protected(local->scan_sdata,
						       lockdep_is_held(&local->mtx));
		if (sdata == scan_sdata)
			ret = -EBUSY;
	}

	switch (sdata->vif.type) {
	case NL80211_IFTYPE_STATION:
	case NL80211_IFTYPE_P2P_CLIENT:
		/* More interface types could be added here but changing the
		 * address while powered makes the most sense in client modes.
		 */
		break;
	default:
		return -EOPNOTSUPP;
	}

unlock:
	mutex_unlock(&local->mtx);
	return ret;
}

static int ieee80211_change_mac(struct net_device *dev, void *addr)
{
	struct ieee80211_sub_if_data *sdata = IEEE80211_DEV_TO_SUB_IF(dev);
	struct ieee80211_local *local = sdata->local;
	struct sockaddr *sa = addr;
	bool check_dup = true;
	bool live = false;
	int ret;

	if (ieee80211_sdata_running(sdata)) {
		ret = ieee80211_can_powered_addr_change(sdata);
		if (ret)
			return ret;

		live = true;
	}

	if (sdata->vif.type == NL80211_IFTYPE_MONITOR &&
	    !(sdata->u.mntr.flags & MONITOR_FLAG_ACTIVE))
		check_dup = false;

	ret = ieee80211_verify_mac(sdata, sa->sa_data, check_dup);
	if (ret)
		return ret;

	if (live)
		drv_remove_interface(local, sdata);
	ret = eth_mac_addr(dev, sa);

	if (ret == 0) {
		memcpy(sdata->vif.addr, sa->sa_data, ETH_ALEN);
		ether_addr_copy(sdata->vif.bss_conf.addr, sdata->vif.addr);
	}
<<<<<<< HEAD
=======

	/* Regardless of eth_mac_addr() return we still want to add the
	 * interface back. This should not fail...
	 */
	if (live)
		WARN_ON(drv_add_interface(local, sdata));
>>>>>>> 7365df19

	return ret;
}

static inline int identical_mac_addr_allowed(int type1, int type2)
{
	return type1 == NL80211_IFTYPE_MONITOR ||
		type2 == NL80211_IFTYPE_MONITOR ||
		type1 == NL80211_IFTYPE_P2P_DEVICE ||
		type2 == NL80211_IFTYPE_P2P_DEVICE ||
		(type1 == NL80211_IFTYPE_AP && type2 == NL80211_IFTYPE_AP_VLAN) ||
		(type1 == NL80211_IFTYPE_AP_VLAN &&
			(type2 == NL80211_IFTYPE_AP ||
			 type2 == NL80211_IFTYPE_AP_VLAN));
}

static int ieee80211_check_concurrent_iface(struct ieee80211_sub_if_data *sdata,
					    enum nl80211_iftype iftype)
{
	struct ieee80211_local *local = sdata->local;
	struct ieee80211_sub_if_data *nsdata;
	int ret;

	ASSERT_RTNL();

	/* we hold the RTNL here so can safely walk the list */
	list_for_each_entry(nsdata, &local->interfaces, list) {
		if (nsdata != sdata && ieee80211_sdata_running(nsdata)) {
			/*
			 * Only OCB and monitor mode may coexist
			 */
			if ((sdata->vif.type == NL80211_IFTYPE_OCB &&
			     nsdata->vif.type != NL80211_IFTYPE_MONITOR) ||
			    (sdata->vif.type != NL80211_IFTYPE_MONITOR &&
			     nsdata->vif.type == NL80211_IFTYPE_OCB))
				return -EBUSY;

			/*
			 * Allow only a single IBSS interface to be up at any
			 * time. This is restricted because beacon distribution
			 * cannot work properly if both are in the same IBSS.
			 *
			 * To remove this restriction we'd have to disallow them
			 * from setting the same SSID on different IBSS interfaces
			 * belonging to the same hardware. Then, however, we're
			 * faced with having to adopt two different TSF timers...
			 */
			if (iftype == NL80211_IFTYPE_ADHOC &&
			    nsdata->vif.type == NL80211_IFTYPE_ADHOC)
				return -EBUSY;
			/*
			 * will not add another interface while any channel
			 * switch is active.
			 */
			if (nsdata->vif.bss_conf.csa_active)
				return -EBUSY;

			/*
			 * The remaining checks are only performed for interfaces
			 * with the same MAC address.
			 */
			if (!ether_addr_equal(sdata->vif.addr,
					      nsdata->vif.addr))
				continue;

			/*
			 * check whether it may have the same address
			 */
			if (!identical_mac_addr_allowed(iftype,
							nsdata->vif.type))
				return -ENOTUNIQ;

			/* No support for VLAN with MLO yet */
			if (iftype == NL80211_IFTYPE_AP_VLAN &&
			    nsdata->wdev.use_4addr)
				return -EOPNOTSUPP;

			/*
			 * can only add VLANs to enabled APs
			 */
			if (iftype == NL80211_IFTYPE_AP_VLAN &&
			    nsdata->vif.type == NL80211_IFTYPE_AP)
				sdata->bss = &nsdata->u.ap;
		}
	}

	mutex_lock(&local->chanctx_mtx);
	ret = ieee80211_check_combinations(sdata, NULL, 0, 0);
	mutex_unlock(&local->chanctx_mtx);
	return ret;
}

static int ieee80211_check_queues(struct ieee80211_sub_if_data *sdata,
				  enum nl80211_iftype iftype)
{
	int n_queues = sdata->local->hw.queues;
	int i;

	if (iftype == NL80211_IFTYPE_NAN)
		return 0;

	if (iftype != NL80211_IFTYPE_P2P_DEVICE) {
		for (i = 0; i < IEEE80211_NUM_ACS; i++) {
			if (WARN_ON_ONCE(sdata->vif.hw_queue[i] ==
					 IEEE80211_INVAL_HW_QUEUE))
				return -EINVAL;
			if (WARN_ON_ONCE(sdata->vif.hw_queue[i] >=
					 n_queues))
				return -EINVAL;
		}
	}

	if ((iftype != NL80211_IFTYPE_AP &&
	     iftype != NL80211_IFTYPE_P2P_GO &&
	     iftype != NL80211_IFTYPE_MESH_POINT) ||
	    !ieee80211_hw_check(&sdata->local->hw, QUEUE_CONTROL)) {
		sdata->vif.cab_queue = IEEE80211_INVAL_HW_QUEUE;
		return 0;
	}

	if (WARN_ON_ONCE(sdata->vif.cab_queue == IEEE80211_INVAL_HW_QUEUE))
		return -EINVAL;

	if (WARN_ON_ONCE(sdata->vif.cab_queue >= n_queues))
		return -EINVAL;

	return 0;
}

static int ieee80211_open(struct net_device *dev)
{
	struct ieee80211_sub_if_data *sdata = IEEE80211_DEV_TO_SUB_IF(dev);
	int err;

	/* fail early if user set an invalid address */
	if (!is_valid_ether_addr(dev->dev_addr))
		return -EADDRNOTAVAIL;

	err = ieee80211_check_concurrent_iface(sdata, sdata->vif.type);
	if (err)
		return err;

	wiphy_lock(sdata->local->hw.wiphy);
	err = ieee80211_do_open(&sdata->wdev, true);
	wiphy_unlock(sdata->local->hw.wiphy);

	return err;
}

static void ieee80211_link_setup(struct ieee80211_link_data *link)
{
	if (link->sdata->vif.type == NL80211_IFTYPE_STATION)
		ieee80211_mgd_setup_link(link);
}

static void ieee80211_link_init(struct ieee80211_sub_if_data *sdata,
				int link_id,
				struct ieee80211_link_data *link,
				struct ieee80211_bss_conf *link_conf)
{
	bool deflink = link_id < 0;

	if (link_id < 0)
		link_id = 0;

	rcu_assign_pointer(sdata->vif.link_conf[link_id], link_conf);
	rcu_assign_pointer(sdata->link[link_id], link);

	link->sdata = sdata;
	link->link_id = link_id;
	link->conf = link_conf;
	link_conf->link_id = link_id;

	INIT_WORK(&link->csa_finalize_work,
		  ieee80211_csa_finalize_work);
	INIT_WORK(&link->color_change_finalize_work,
		  ieee80211_color_change_finalize_work);
	INIT_LIST_HEAD(&link->assigned_chanctx_list);
	INIT_LIST_HEAD(&link->reserved_chanctx_list);
	INIT_DELAYED_WORK(&link->dfs_cac_timer_work,
			  ieee80211_dfs_cac_timer_work);

	if (!deflink) {
		switch (sdata->vif.type) {
		case NL80211_IFTYPE_AP:
			ether_addr_copy(link_conf->addr,
					sdata->wdev.links[link_id].addr);
			WARN_ON(!(sdata->wdev.valid_links & BIT(link_id)));
			break;
		case NL80211_IFTYPE_STATION:
			break;
		default:
			WARN_ON(1);
		}
	}
}

static void ieee80211_link_stop(struct ieee80211_link_data *link)
{
	if (link->sdata->vif.type == NL80211_IFTYPE_STATION)
		ieee80211_mgd_stop_link(link);

	ieee80211_link_release_channel(link);
}

struct link_container {
	struct ieee80211_link_data data;
	struct ieee80211_bss_conf conf;
};

static void ieee80211_free_links(struct ieee80211_sub_if_data *sdata,
				 struct link_container **links)
{
	unsigned int link_id;

	synchronize_rcu();

	for (link_id = 0; link_id < IEEE80211_MLD_MAX_NUM_LINKS; link_id++) {
		if (!links[link_id])
			continue;
		ieee80211_link_stop(&links[link_id]->data);
		kfree(links[link_id]);
	}
}

static int ieee80211_check_dup_link_addrs(struct ieee80211_sub_if_data *sdata)
{
	unsigned int i, j;

	for (i = 0; i < IEEE80211_MLD_MAX_NUM_LINKS; i++) {
		struct ieee80211_link_data *link1;

		link1 = sdata_dereference(sdata->link[i], sdata);
		if (!link1)
			continue;
		for (j = i + 1; j < IEEE80211_MLD_MAX_NUM_LINKS; j++) {
			struct ieee80211_link_data *link2;

			link2 = sdata_dereference(sdata->link[j], sdata);
			if (!link2)
				continue;

			if (ether_addr_equal(link1->conf->addr,
					     link2->conf->addr))
				return -EALREADY;
		}
	}

	return 0;
}

static int ieee80211_vif_update_links(struct ieee80211_sub_if_data *sdata,
				      struct link_container **to_free,
				      u16 new_links)
{
	u16 old_links = sdata->vif.valid_links;
	unsigned long add = new_links & ~old_links;
	unsigned long rem = old_links & ~new_links;
	unsigned int link_id;
	int ret;
	struct link_container *links[IEEE80211_MLD_MAX_NUM_LINKS] = {}, *link;
	struct ieee80211_bss_conf *old[IEEE80211_MLD_MAX_NUM_LINKS];
	struct ieee80211_link_data *old_data[IEEE80211_MLD_MAX_NUM_LINKS];
	bool use_deflink = old_links == 0; /* set for error case */

	sdata_assert_lock(sdata);

	memset(to_free, 0, sizeof(links));

	if (old_links == new_links)
		return 0;

	/* if there were no old links, need to clear the pointers to deflink */
	if (!old_links)
		rem |= BIT(0);

	/* allocate new link structures first */
	for_each_set_bit(link_id, &add, IEEE80211_MLD_MAX_NUM_LINKS) {
		link = kzalloc(sizeof(*link), GFP_KERNEL);
		if (!link) {
			ret = -ENOMEM;
			goto free;
		}
		links[link_id] = link;
	}

	/* keep track of the old pointers for the driver */
	BUILD_BUG_ON(sizeof(old) != sizeof(sdata->vif.link_conf));
	memcpy(old, sdata->vif.link_conf, sizeof(old));
	/* and for us in error cases */
	BUILD_BUG_ON(sizeof(old_data) != sizeof(sdata->link));
	memcpy(old_data, sdata->link, sizeof(old_data));

	/* grab old links to free later */
	for_each_set_bit(link_id, &rem, IEEE80211_MLD_MAX_NUM_LINKS) {
		if (rcu_access_pointer(sdata->link[link_id]) != &sdata->deflink) {
			/*
			 * we must have allocated the data through this path so
			 * we know we can free both at the same time
			 */
			to_free[link_id] = container_of(rcu_access_pointer(sdata->link[link_id]),
							typeof(*links[link_id]),
							data);
		}

		RCU_INIT_POINTER(sdata->link[link_id], NULL);
		RCU_INIT_POINTER(sdata->vif.link_conf[link_id], NULL);
	}

	/* link them into data structures */
	for_each_set_bit(link_id, &add, IEEE80211_MLD_MAX_NUM_LINKS) {
		WARN_ON(!use_deflink &&
			rcu_access_pointer(sdata->link[link_id]) == &sdata->deflink);

		link = links[link_id];
		ieee80211_link_init(sdata, link_id, &link->data, &link->conf);
		ieee80211_link_setup(&link->data);
	}

	if (new_links == 0)
		ieee80211_link_init(sdata, -1, &sdata->deflink,
				    &sdata->vif.bss_conf);

	sdata->vif.valid_links = new_links;

	ret = ieee80211_check_dup_link_addrs(sdata);
	if (!ret) {
		/* tell the driver */
		ret = drv_change_vif_links(sdata->local, sdata,
					   old_links, new_links,
					   old);
	}

	if (ret) {
		/* restore config */
		memcpy(sdata->link, old_data, sizeof(old_data));
		memcpy(sdata->vif.link_conf, old, sizeof(old));
		sdata->vif.valid_links = old_links;
		/* and free (only) the newly allocated links */
		memset(to_free, 0, sizeof(links));
		goto free;
	}

	/* use deflink/bss_conf again if and only if there are no more links */
	use_deflink = new_links == 0;

	goto deinit;
free:
	/* if we failed during allocation, only free all */
	for (link_id = 0; link_id < IEEE80211_MLD_MAX_NUM_LINKS; link_id++) {
		kfree(links[link_id]);
		links[link_id] = NULL;
	}
deinit:
	if (use_deflink)
		ieee80211_link_init(sdata, -1, &sdata->deflink,
				    &sdata->vif.bss_conf);
	return ret;
}

int ieee80211_vif_set_links(struct ieee80211_sub_if_data *sdata,
			    u16 new_links)
{
	struct link_container *links[IEEE80211_MLD_MAX_NUM_LINKS];
	int ret;

	ret = ieee80211_vif_update_links(sdata, links, new_links);
	ieee80211_free_links(sdata, links);

	return ret;
}

static void ieee80211_vif_clear_links(struct ieee80211_sub_if_data *sdata)
{
	struct link_container *links[IEEE80211_MLD_MAX_NUM_LINKS];

	/*
	 * The locking here is different because when we free links
	 * in the station case we need to be able to cancel_work_sync()
	 * something that also takes the lock.
	 */

	sdata_lock(sdata);
	ieee80211_vif_update_links(sdata, links, 0);
	sdata_unlock(sdata);

	ieee80211_free_links(sdata, links);
}

static void ieee80211_do_stop(struct ieee80211_sub_if_data *sdata, bool going_down)
{
	struct ieee80211_local *local = sdata->local;
	unsigned long flags;
	struct sk_buff *skb, *tmp;
	u32 hw_reconf_flags = 0;
	int i, flushed;
	struct ps_data *ps;
	struct cfg80211_chan_def chandef;
	bool cancel_scan;
	struct cfg80211_nan_func *func;

	clear_bit(SDATA_STATE_RUNNING, &sdata->state);
	synchronize_rcu(); /* flush _ieee80211_wake_txqs() */

	cancel_scan = rcu_access_pointer(local->scan_sdata) == sdata;
	if (cancel_scan)
		ieee80211_scan_cancel(local);

	/*
	 * Stop TX on this interface first.
	 */
	if (sdata->dev)
		netif_tx_stop_all_queues(sdata->dev);

	ieee80211_roc_purge(local, sdata);

	switch (sdata->vif.type) {
	case NL80211_IFTYPE_STATION:
		ieee80211_mgd_stop(sdata);
		break;
	case NL80211_IFTYPE_ADHOC:
		ieee80211_ibss_stop(sdata);
		break;
	case NL80211_IFTYPE_MONITOR:
		if (sdata->u.mntr.flags & MONITOR_FLAG_COOK_FRAMES)
			break;
		list_del_rcu(&sdata->u.mntr.list);
		break;
	default:
		break;
	}

	/*
	 * Remove all stations associated with this interface.
	 *
	 * This must be done before calling ops->remove_interface()
	 * because otherwise we can later invoke ops->sta_notify()
	 * whenever the STAs are removed, and that invalidates driver
	 * assumptions about always getting a vif pointer that is valid
	 * (because if we remove a STA after ops->remove_interface()
	 * the driver will have removed the vif info already!)
	 *
	 * For AP_VLANs stations may exist since there's nothing else that
	 * would have removed them, but in other modes there shouldn't
	 * be any stations.
	 */
	flushed = sta_info_flush(sdata);
	WARN_ON_ONCE(sdata->vif.type != NL80211_IFTYPE_AP_VLAN && flushed > 0);

	/* don't count this interface for allmulti while it is down */
	if (sdata->flags & IEEE80211_SDATA_ALLMULTI)
		atomic_dec(&local->iff_allmultis);

	if (sdata->vif.type == NL80211_IFTYPE_AP) {
		local->fif_pspoll--;
		local->fif_probe_req--;
	} else if (sdata->vif.type == NL80211_IFTYPE_ADHOC) {
		local->fif_probe_req--;
	}

	if (sdata->dev) {
		netif_addr_lock_bh(sdata->dev);
		spin_lock_bh(&local->filter_lock);
		__hw_addr_unsync(&local->mc_list, &sdata->dev->mc,
				 sdata->dev->addr_len);
		spin_unlock_bh(&local->filter_lock);
		netif_addr_unlock_bh(sdata->dev);
	}

	del_timer_sync(&local->dynamic_ps_timer);
	cancel_work_sync(&local->dynamic_ps_enable_work);

	cancel_work_sync(&sdata->recalc_smps);

	sdata_lock(sdata);
	WARN(sdata->vif.valid_links,
	     "destroying interface with valid links 0x%04x\n",
	     sdata->vif.valid_links);

	mutex_lock(&local->mtx);
	sdata->vif.bss_conf.csa_active = false;
	if (sdata->vif.type == NL80211_IFTYPE_STATION)
		sdata->deflink.u.mgd.csa_waiting_bcn = false;
	if (sdata->deflink.csa_block_tx) {
		ieee80211_wake_vif_queues(local, sdata,
					  IEEE80211_QUEUE_STOP_REASON_CSA);
		sdata->deflink.csa_block_tx = false;
	}
	mutex_unlock(&local->mtx);
	sdata_unlock(sdata);

	cancel_work_sync(&sdata->deflink.csa_finalize_work);
	cancel_work_sync(&sdata->deflink.color_change_finalize_work);

	cancel_delayed_work_sync(&sdata->deflink.dfs_cac_timer_work);

	if (sdata->wdev.cac_started) {
		chandef = sdata->vif.bss_conf.chandef;
		WARN_ON(local->suspended);
		mutex_lock(&local->mtx);
		ieee80211_link_release_channel(&sdata->deflink);
		mutex_unlock(&local->mtx);
		cfg80211_cac_event(sdata->dev, &chandef,
				   NL80211_RADAR_CAC_ABORTED,
				   GFP_KERNEL);
	}

	if (sdata->vif.type == NL80211_IFTYPE_AP) {
		WARN_ON(!list_empty(&sdata->u.ap.vlans));
	} else if (sdata->vif.type == NL80211_IFTYPE_AP_VLAN) {
		/* remove all packets in parent bc_buf pointing to this dev */
		ps = &sdata->bss->ps;

		spin_lock_irqsave(&ps->bc_buf.lock, flags);
		skb_queue_walk_safe(&ps->bc_buf, skb, tmp) {
			if (skb->dev == sdata->dev) {
				__skb_unlink(skb, &ps->bc_buf);
				local->total_ps_buffered--;
				ieee80211_free_txskb(&local->hw, skb);
			}
		}
		spin_unlock_irqrestore(&ps->bc_buf.lock, flags);
	}

	if (going_down)
		local->open_count--;

	switch (sdata->vif.type) {
	case NL80211_IFTYPE_AP_VLAN:
		mutex_lock(&local->mtx);
		list_del(&sdata->u.vlan.list);
		mutex_unlock(&local->mtx);
		RCU_INIT_POINTER(sdata->vif.bss_conf.chanctx_conf, NULL);
		/* see comment in the default case below */
		ieee80211_free_keys(sdata, true);
		/* no need to tell driver */
		break;
	case NL80211_IFTYPE_MONITOR:
		if (sdata->u.mntr.flags & MONITOR_FLAG_COOK_FRAMES) {
			local->cooked_mntrs--;
			break;
		}

		local->monitors--;
		if (local->monitors == 0) {
			local->hw.conf.flags &= ~IEEE80211_CONF_MONITOR;
			hw_reconf_flags |= IEEE80211_CONF_CHANGE_MONITOR;
		}

		ieee80211_adjust_monitor_flags(sdata, -1);
		break;
	case NL80211_IFTYPE_NAN:
		/* clean all the functions */
		spin_lock_bh(&sdata->u.nan.func_lock);

		idr_for_each_entry(&sdata->u.nan.function_inst_ids, func, i) {
			idr_remove(&sdata->u.nan.function_inst_ids, i);
			cfg80211_free_nan_func(func);
		}
		idr_destroy(&sdata->u.nan.function_inst_ids);

		spin_unlock_bh(&sdata->u.nan.func_lock);
		break;
	case NL80211_IFTYPE_P2P_DEVICE:
		/* relies on synchronize_rcu() below */
		RCU_INIT_POINTER(local->p2p_sdata, NULL);
		fallthrough;
	default:
		cancel_work_sync(&sdata->work);
		/*
		 * When we get here, the interface is marked down.
		 * Free the remaining keys, if there are any
		 * (which can happen in AP mode if userspace sets
		 * keys before the interface is operating)
		 *
		 * Force the key freeing to always synchronize_net()
		 * to wait for the RX path in case it is using this
		 * interface enqueuing frames at this very time on
		 * another CPU.
		 */
		ieee80211_free_keys(sdata, true);
		skb_queue_purge(&sdata->skb_queue);
		skb_queue_purge(&sdata->status_queue);
	}

	spin_lock_irqsave(&local->queue_stop_reason_lock, flags);
	for (i = 0; i < IEEE80211_MAX_QUEUES; i++) {
		skb_queue_walk_safe(&local->pending[i], skb, tmp) {
			struct ieee80211_tx_info *info = IEEE80211_SKB_CB(skb);
			if (info->control.vif == &sdata->vif) {
				__skb_unlink(skb, &local->pending[i]);
				ieee80211_free_txskb(&local->hw, skb);
			}
		}
	}
	spin_unlock_irqrestore(&local->queue_stop_reason_lock, flags);

	if (sdata->vif.type == NL80211_IFTYPE_AP_VLAN)
		ieee80211_txq_remove_vlan(local, sdata);

	sdata->bss = NULL;

	if (local->open_count == 0)
		ieee80211_clear_tx_pending(local);

	sdata->vif.bss_conf.beacon_int = 0;

	/*
	 * If the interface goes down while suspended, presumably because
	 * the device was unplugged and that happens before our resume,
	 * then the driver is already unconfigured and the remainder of
	 * this function isn't needed.
	 * XXX: what about WoWLAN? If the device has software state, e.g.
	 *	memory allocated, it might expect teardown commands from
	 *	mac80211 here?
	 */
	if (local->suspended) {
		WARN_ON(local->wowlan);
		WARN_ON(rcu_access_pointer(local->monitor_sdata));
		return;
	}

	switch (sdata->vif.type) {
	case NL80211_IFTYPE_AP_VLAN:
		break;
	case NL80211_IFTYPE_MONITOR:
		if (local->monitors == 0)
			ieee80211_del_virtual_monitor(local);

		mutex_lock(&local->mtx);
		ieee80211_recalc_idle(local);
		mutex_unlock(&local->mtx);

		if (!(sdata->u.mntr.flags & MONITOR_FLAG_ACTIVE))
			break;

		fallthrough;
	default:
		if (going_down)
			drv_remove_interface(local, sdata);
	}

	ieee80211_recalc_ps(local);

	if (cancel_scan)
		flush_delayed_work(&local->scan_work);

	if (local->open_count == 0) {
		ieee80211_stop_device(local);

		/* no reconfiguring after stop! */
		return;
	}

	/* do after stop to avoid reconfiguring when we stop anyway */
	ieee80211_configure_filter(local);
	ieee80211_hw_config(local, hw_reconf_flags);

	if (local->monitors == local->open_count)
		ieee80211_add_virtual_monitor(local);
}

static void ieee80211_stop_mbssid(struct ieee80211_sub_if_data *sdata)
{
	struct ieee80211_sub_if_data *tx_sdata, *non_tx_sdata, *tmp_sdata;
	struct ieee80211_vif *tx_vif = sdata->vif.mbssid_tx_vif;

	if (!tx_vif)
		return;

	tx_sdata = vif_to_sdata(tx_vif);
	sdata->vif.mbssid_tx_vif = NULL;

	list_for_each_entry_safe(non_tx_sdata, tmp_sdata,
				 &tx_sdata->local->interfaces, list) {
		if (non_tx_sdata != sdata && non_tx_sdata != tx_sdata &&
		    non_tx_sdata->vif.mbssid_tx_vif == tx_vif &&
		    ieee80211_sdata_running(non_tx_sdata)) {
			non_tx_sdata->vif.mbssid_tx_vif = NULL;
			dev_close(non_tx_sdata->wdev.netdev);
		}
	}

	if (sdata != tx_sdata && ieee80211_sdata_running(tx_sdata)) {
		tx_sdata->vif.mbssid_tx_vif = NULL;
		dev_close(tx_sdata->wdev.netdev);
	}
}

static int ieee80211_stop(struct net_device *dev)
{
	struct ieee80211_sub_if_data *sdata = IEEE80211_DEV_TO_SUB_IF(dev);

	/* close dependent VLAN and MBSSID interfaces before locking wiphy */
	if (sdata->vif.type == NL80211_IFTYPE_AP) {
		struct ieee80211_sub_if_data *vlan, *tmpsdata;

		list_for_each_entry_safe(vlan, tmpsdata, &sdata->u.ap.vlans,
					 u.vlan.list)
			dev_close(vlan->dev);

		ieee80211_stop_mbssid(sdata);
	}

	cancel_work_sync(&sdata->activate_links_work);

	wiphy_lock(sdata->local->hw.wiphy);
	ieee80211_do_stop(sdata, true);
	wiphy_unlock(sdata->local->hw.wiphy);

	return 0;
}

static void ieee80211_set_multicast_list(struct net_device *dev)
{
	struct ieee80211_sub_if_data *sdata = IEEE80211_DEV_TO_SUB_IF(dev);
	struct ieee80211_local *local = sdata->local;
	int allmulti, sdata_allmulti;

	allmulti = !!(dev->flags & IFF_ALLMULTI);
	sdata_allmulti = !!(sdata->flags & IEEE80211_SDATA_ALLMULTI);

	if (allmulti != sdata_allmulti) {
		if (dev->flags & IFF_ALLMULTI)
			atomic_inc(&local->iff_allmultis);
		else
			atomic_dec(&local->iff_allmultis);
		sdata->flags ^= IEEE80211_SDATA_ALLMULTI;
	}

	spin_lock_bh(&local->filter_lock);
	__hw_addr_sync(&local->mc_list, &dev->mc, dev->addr_len);
	spin_unlock_bh(&local->filter_lock);
	ieee80211_queue_work(&local->hw, &local->reconfig_filter);
}

/*
 * Called when the netdev is removed or, by the code below, before
 * the interface type changes.
 */
static void ieee80211_teardown_sdata(struct ieee80211_sub_if_data *sdata)
{
	/* free extra data */
	ieee80211_free_keys(sdata, false);

	ieee80211_debugfs_remove_netdev(sdata);

	ieee80211_destroy_frag_cache(&sdata->frags);

	if (ieee80211_vif_is_mesh(&sdata->vif))
		ieee80211_mesh_teardown_sdata(sdata);

	ieee80211_vif_clear_links(sdata);
	ieee80211_link_stop(&sdata->deflink);
}

static void ieee80211_uninit(struct net_device *dev)
{
	ieee80211_teardown_sdata(IEEE80211_DEV_TO_SUB_IF(dev));
}

static u16 ieee80211_netdev_select_queue(struct net_device *dev,
					 struct sk_buff *skb,
					 struct net_device *sb_dev)
{
	return ieee80211_select_queue(IEEE80211_DEV_TO_SUB_IF(dev), skb);
}

static void
ieee80211_get_stats64(struct net_device *dev, struct rtnl_link_stats64 *stats)
{
	dev_fetch_sw_netstats(stats, dev->tstats);
}

static const struct net_device_ops ieee80211_dataif_ops = {
	.ndo_open		= ieee80211_open,
	.ndo_stop		= ieee80211_stop,
	.ndo_uninit		= ieee80211_uninit,
	.ndo_start_xmit		= ieee80211_subif_start_xmit,
	.ndo_set_rx_mode	= ieee80211_set_multicast_list,
	.ndo_set_mac_address 	= ieee80211_change_mac,
	.ndo_select_queue	= ieee80211_netdev_select_queue,
	.ndo_get_stats64	= ieee80211_get_stats64,
};

static u16 ieee80211_monitor_select_queue(struct net_device *dev,
					  struct sk_buff *skb,
					  struct net_device *sb_dev)
{
	struct ieee80211_sub_if_data *sdata = IEEE80211_DEV_TO_SUB_IF(dev);
	struct ieee80211_local *local = sdata->local;
	struct ieee80211_tx_info *info = IEEE80211_SKB_CB(skb);
	struct ieee80211_hdr *hdr;
	int len_rthdr;

	if (local->hw.queues < IEEE80211_NUM_ACS)
		return 0;

	/* reset flags and info before parsing radiotap header */
	memset(info, 0, sizeof(*info));

	if (!ieee80211_parse_tx_radiotap(skb, dev))
		return 0; /* doesn't matter, frame will be dropped */

	len_rthdr = ieee80211_get_radiotap_len(skb->data);
	hdr = (struct ieee80211_hdr *)(skb->data + len_rthdr);
	if (skb->len < len_rthdr + 2 ||
	    skb->len < len_rthdr + ieee80211_hdrlen(hdr->frame_control))
		return 0; /* doesn't matter, frame will be dropped */

	return ieee80211_select_queue_80211(sdata, skb, hdr);
}

static const struct net_device_ops ieee80211_monitorif_ops = {
	.ndo_open		= ieee80211_open,
	.ndo_stop		= ieee80211_stop,
	.ndo_uninit		= ieee80211_uninit,
	.ndo_start_xmit		= ieee80211_monitor_start_xmit,
	.ndo_set_rx_mode	= ieee80211_set_multicast_list,
	.ndo_set_mac_address 	= ieee80211_change_mac,
	.ndo_select_queue	= ieee80211_monitor_select_queue,
	.ndo_get_stats64	= ieee80211_get_stats64,
};

static int ieee80211_netdev_fill_forward_path(struct net_device_path_ctx *ctx,
					      struct net_device_path *path)
{
	struct ieee80211_sub_if_data *sdata;
	struct ieee80211_local *local;
	struct sta_info *sta;
	int ret = -ENOENT;

	sdata = IEEE80211_DEV_TO_SUB_IF(ctx->dev);
	local = sdata->local;

	if (!local->ops->net_fill_forward_path)
		return -EOPNOTSUPP;

	rcu_read_lock();
	switch (sdata->vif.type) {
	case NL80211_IFTYPE_AP_VLAN:
		sta = rcu_dereference(sdata->u.vlan.sta);
		if (sta)
			break;
		if (sdata->wdev.use_4addr)
			goto out;
		if (is_multicast_ether_addr(ctx->daddr))
			goto out;
		sta = sta_info_get_bss(sdata, ctx->daddr);
		break;
	case NL80211_IFTYPE_AP:
		if (is_multicast_ether_addr(ctx->daddr))
			goto out;
		sta = sta_info_get(sdata, ctx->daddr);
		break;
	case NL80211_IFTYPE_STATION:
		if (sdata->wdev.wiphy->flags & WIPHY_FLAG_SUPPORTS_TDLS) {
			sta = sta_info_get(sdata, ctx->daddr);
			if (sta && test_sta_flag(sta, WLAN_STA_TDLS_PEER)) {
				if (!test_sta_flag(sta, WLAN_STA_TDLS_PEER_AUTH))
					goto out;

				break;
			}
		}

		sta = sta_info_get(sdata, sdata->deflink.u.mgd.bssid);
		break;
	default:
		goto out;
	}

	if (!sta)
		goto out;

	ret = drv_net_fill_forward_path(local, sdata, &sta->sta, ctx, path);
out:
	rcu_read_unlock();

	return ret;
}

static const struct net_device_ops ieee80211_dataif_8023_ops = {
	.ndo_open		= ieee80211_open,
	.ndo_stop		= ieee80211_stop,
	.ndo_uninit		= ieee80211_uninit,
	.ndo_start_xmit		= ieee80211_subif_start_xmit_8023,
	.ndo_set_rx_mode	= ieee80211_set_multicast_list,
	.ndo_set_mac_address	= ieee80211_change_mac,
	.ndo_select_queue	= ieee80211_netdev_select_queue,
	.ndo_get_stats64	= ieee80211_get_stats64,
	.ndo_fill_forward_path	= ieee80211_netdev_fill_forward_path,
};

static bool ieee80211_iftype_supports_hdr_offload(enum nl80211_iftype iftype)
{
	switch (iftype) {
	/* P2P GO and client are mapped to AP/STATION types */
	case NL80211_IFTYPE_AP:
	case NL80211_IFTYPE_STATION:
		return true;
	default:
		return false;
	}
}

static bool ieee80211_set_sdata_offload_flags(struct ieee80211_sub_if_data *sdata)
{
	struct ieee80211_local *local = sdata->local;
	u32 flags;

	flags = sdata->vif.offload_flags;

	if (ieee80211_hw_check(&local->hw, SUPPORTS_TX_ENCAP_OFFLOAD) &&
	    ieee80211_iftype_supports_hdr_offload(sdata->vif.type)) {
		flags |= IEEE80211_OFFLOAD_ENCAP_ENABLED;

		if (!ieee80211_hw_check(&local->hw, SUPPORTS_TX_FRAG) &&
		    local->hw.wiphy->frag_threshold != (u32)-1)
			flags &= ~IEEE80211_OFFLOAD_ENCAP_ENABLED;

		if (local->monitors)
			flags &= ~IEEE80211_OFFLOAD_ENCAP_ENABLED;
	} else {
		flags &= ~IEEE80211_OFFLOAD_ENCAP_ENABLED;
	}

	if (ieee80211_hw_check(&local->hw, SUPPORTS_RX_DECAP_OFFLOAD) &&
	    ieee80211_iftype_supports_hdr_offload(sdata->vif.type)) {
		flags |= IEEE80211_OFFLOAD_DECAP_ENABLED;

		if (local->monitors &&
		    !ieee80211_hw_check(&local->hw, SUPPORTS_CONC_MON_RX_DECAP))
			flags &= ~IEEE80211_OFFLOAD_DECAP_ENABLED;
	} else {
		flags &= ~IEEE80211_OFFLOAD_DECAP_ENABLED;
	}

	if (sdata->vif.offload_flags == flags)
		return false;

	sdata->vif.offload_flags = flags;
	ieee80211_check_fast_rx_iface(sdata);
	return true;
}

static void ieee80211_set_vif_encap_ops(struct ieee80211_sub_if_data *sdata)
{
	struct ieee80211_local *local = sdata->local;
	struct ieee80211_sub_if_data *bss = sdata;
	bool enabled;

	if (sdata->vif.type == NL80211_IFTYPE_AP_VLAN) {
		if (!sdata->bss)
			return;

		bss = container_of(sdata->bss, struct ieee80211_sub_if_data, u.ap);
	}

	if (!ieee80211_hw_check(&local->hw, SUPPORTS_TX_ENCAP_OFFLOAD) ||
	    !ieee80211_iftype_supports_hdr_offload(bss->vif.type))
		return;

	enabled = bss->vif.offload_flags & IEEE80211_OFFLOAD_ENCAP_ENABLED;
	if (sdata->wdev.use_4addr &&
	    !(bss->vif.offload_flags & IEEE80211_OFFLOAD_ENCAP_4ADDR))
		enabled = false;

	sdata->dev->netdev_ops = enabled ? &ieee80211_dataif_8023_ops :
					   &ieee80211_dataif_ops;
}

static void ieee80211_recalc_sdata_offload(struct ieee80211_sub_if_data *sdata)
{
	struct ieee80211_local *local = sdata->local;
	struct ieee80211_sub_if_data *vsdata;

	if (ieee80211_set_sdata_offload_flags(sdata)) {
		drv_update_vif_offload(local, sdata);
		ieee80211_set_vif_encap_ops(sdata);
	}

	list_for_each_entry(vsdata, &local->interfaces, list) {
		if (vsdata->vif.type != NL80211_IFTYPE_AP_VLAN ||
		    vsdata->bss != &sdata->u.ap)
			continue;

		ieee80211_set_vif_encap_ops(vsdata);
	}
}

void ieee80211_recalc_offload(struct ieee80211_local *local)
{
	struct ieee80211_sub_if_data *sdata;

	if (!ieee80211_hw_check(&local->hw, SUPPORTS_TX_ENCAP_OFFLOAD))
		return;

	mutex_lock(&local->iflist_mtx);

	list_for_each_entry(sdata, &local->interfaces, list) {
		if (!ieee80211_sdata_running(sdata))
			continue;

		ieee80211_recalc_sdata_offload(sdata);
	}

	mutex_unlock(&local->iflist_mtx);
}

void ieee80211_adjust_monitor_flags(struct ieee80211_sub_if_data *sdata,
				    const int offset)
{
	struct ieee80211_local *local = sdata->local;
	u32 flags = sdata->u.mntr.flags;

#define ADJUST(_f, _s)	do {					\
	if (flags & MONITOR_FLAG_##_f)				\
		local->fif_##_s += offset;			\
	} while (0)

	ADJUST(FCSFAIL, fcsfail);
	ADJUST(PLCPFAIL, plcpfail);
	ADJUST(CONTROL, control);
	ADJUST(CONTROL, pspoll);
	ADJUST(OTHER_BSS, other_bss);

#undef ADJUST
}

static void ieee80211_set_default_queues(struct ieee80211_sub_if_data *sdata)
{
	struct ieee80211_local *local = sdata->local;
	int i;

	for (i = 0; i < IEEE80211_NUM_ACS; i++) {
		if (ieee80211_hw_check(&local->hw, QUEUE_CONTROL))
			sdata->vif.hw_queue[i] = IEEE80211_INVAL_HW_QUEUE;
		else if (local->hw.queues >= IEEE80211_NUM_ACS)
			sdata->vif.hw_queue[i] = i;
		else
			sdata->vif.hw_queue[i] = 0;
	}
	sdata->vif.cab_queue = IEEE80211_INVAL_HW_QUEUE;
}

static void ieee80211_sdata_init(struct ieee80211_local *local,
				 struct ieee80211_sub_if_data *sdata)
{
	sdata->local = local;

	/*
	 * Initialize the default link, so we can use link_id 0 for non-MLD,
	 * and that continues to work for non-MLD-aware drivers that use just
	 * vif.bss_conf instead of vif.link_conf.
	 *
	 * Note that we never change this, so if link ID 0 isn't used in an
	 * MLD connection, we get a separate allocation for it.
	 */
	ieee80211_link_init(sdata, -1, &sdata->deflink, &sdata->vif.bss_conf);
}

int ieee80211_add_virtual_monitor(struct ieee80211_local *local)
{
	struct ieee80211_sub_if_data *sdata;
	int ret;

	if (!ieee80211_hw_check(&local->hw, WANT_MONITOR_VIF))
		return 0;

	ASSERT_RTNL();
	lockdep_assert_wiphy(local->hw.wiphy);

	if (local->monitor_sdata)
		return 0;

	sdata = kzalloc(sizeof(*sdata) + local->hw.vif_data_size, GFP_KERNEL);
	if (!sdata)
		return -ENOMEM;

	/* set up data */
	sdata->vif.type = NL80211_IFTYPE_MONITOR;
	snprintf(sdata->name, IFNAMSIZ, "%s-monitor",
		 wiphy_name(local->hw.wiphy));
	sdata->wdev.iftype = NL80211_IFTYPE_MONITOR;

	ieee80211_sdata_init(local, sdata);

	ieee80211_set_default_queues(sdata);

	ret = drv_add_interface(local, sdata);
	if (WARN_ON(ret)) {
		/* ok .. stupid driver, it asked for this! */
		kfree(sdata);
		return ret;
	}

	set_bit(SDATA_STATE_RUNNING, &sdata->state);

	ret = ieee80211_check_queues(sdata, NL80211_IFTYPE_MONITOR);
	if (ret) {
		kfree(sdata);
		return ret;
	}

	mutex_lock(&local->iflist_mtx);
	rcu_assign_pointer(local->monitor_sdata, sdata);
	mutex_unlock(&local->iflist_mtx);

	mutex_lock(&local->mtx);
	ret = ieee80211_link_use_channel(&sdata->deflink, &local->monitor_chandef,
					 IEEE80211_CHANCTX_EXCLUSIVE);
	mutex_unlock(&local->mtx);
	if (ret) {
		mutex_lock(&local->iflist_mtx);
		RCU_INIT_POINTER(local->monitor_sdata, NULL);
		mutex_unlock(&local->iflist_mtx);
		synchronize_net();
		drv_remove_interface(local, sdata);
		kfree(sdata);
		return ret;
	}

	skb_queue_head_init(&sdata->skb_queue);
	skb_queue_head_init(&sdata->status_queue);
	INIT_WORK(&sdata->work, ieee80211_iface_work);

	return 0;
}

void ieee80211_del_virtual_monitor(struct ieee80211_local *local)
{
	struct ieee80211_sub_if_data *sdata;

	if (!ieee80211_hw_check(&local->hw, WANT_MONITOR_VIF))
		return;

	ASSERT_RTNL();
	lockdep_assert_wiphy(local->hw.wiphy);

	mutex_lock(&local->iflist_mtx);

	sdata = rcu_dereference_protected(local->monitor_sdata,
					  lockdep_is_held(&local->iflist_mtx));
	if (!sdata) {
		mutex_unlock(&local->iflist_mtx);
		return;
	}

	RCU_INIT_POINTER(local->monitor_sdata, NULL);
	mutex_unlock(&local->iflist_mtx);

	synchronize_net();

	mutex_lock(&local->mtx);
	ieee80211_link_release_channel(&sdata->deflink);
	mutex_unlock(&local->mtx);

	drv_remove_interface(local, sdata);

	kfree(sdata);
}

/*
 * NOTE: Be very careful when changing this function, it must NOT return
 * an error on interface type changes that have been pre-checked, so most
 * checks should be in ieee80211_check_concurrent_iface.
 */
int ieee80211_do_open(struct wireless_dev *wdev, bool coming_up)
{
	struct ieee80211_sub_if_data *sdata = IEEE80211_WDEV_TO_SUB_IF(wdev);
	struct net_device *dev = wdev->netdev;
	struct ieee80211_local *local = sdata->local;
	u32 changed = 0;
	int res;
	u32 hw_reconf_flags = 0;

	switch (sdata->vif.type) {
	case NL80211_IFTYPE_AP_VLAN: {
		struct ieee80211_sub_if_data *master;

		if (!sdata->bss)
			return -ENOLINK;

		mutex_lock(&local->mtx);
		list_add(&sdata->u.vlan.list, &sdata->bss->vlans);
		mutex_unlock(&local->mtx);

		master = container_of(sdata->bss,
				      struct ieee80211_sub_if_data, u.ap);
		sdata->control_port_protocol =
			master->control_port_protocol;
		sdata->control_port_no_encrypt =
			master->control_port_no_encrypt;
		sdata->control_port_over_nl80211 =
			master->control_port_over_nl80211;
		sdata->control_port_no_preauth =
			master->control_port_no_preauth;
		sdata->vif.cab_queue = master->vif.cab_queue;
		memcpy(sdata->vif.hw_queue, master->vif.hw_queue,
		       sizeof(sdata->vif.hw_queue));
		sdata->vif.bss_conf.chandef = master->vif.bss_conf.chandef;

		mutex_lock(&local->key_mtx);
		sdata->crypto_tx_tailroom_needed_cnt +=
			master->crypto_tx_tailroom_needed_cnt;
		mutex_unlock(&local->key_mtx);

		break;
		}
	case NL80211_IFTYPE_AP:
		sdata->bss = &sdata->u.ap;
		break;
	case NL80211_IFTYPE_MESH_POINT:
	case NL80211_IFTYPE_STATION:
	case NL80211_IFTYPE_MONITOR:
	case NL80211_IFTYPE_ADHOC:
	case NL80211_IFTYPE_P2P_DEVICE:
	case NL80211_IFTYPE_OCB:
	case NL80211_IFTYPE_NAN:
		/* no special treatment */
		break;
	case NL80211_IFTYPE_UNSPECIFIED:
	case NUM_NL80211_IFTYPES:
	case NL80211_IFTYPE_P2P_CLIENT:
	case NL80211_IFTYPE_P2P_GO:
	case NL80211_IFTYPE_WDS:
		/* cannot happen */
		WARN_ON(1);
		break;
	}

	if (local->open_count == 0) {
		res = drv_start(local);
		if (res)
			goto err_del_bss;
		/* we're brought up, everything changes */
		hw_reconf_flags = ~0;
		ieee80211_led_radio(local, true);
		ieee80211_mod_tpt_led_trig(local,
					   IEEE80211_TPT_LEDTRIG_FL_RADIO, 0);
	}

	/*
	 * Copy the hopefully now-present MAC address to
	 * this interface, if it has the special null one.
	 */
	if (dev && is_zero_ether_addr(dev->dev_addr)) {
		eth_hw_addr_set(dev, local->hw.wiphy->perm_addr);
		memcpy(dev->perm_addr, dev->dev_addr, ETH_ALEN);

		if (!is_valid_ether_addr(dev->dev_addr)) {
			res = -EADDRNOTAVAIL;
			goto err_stop;
		}
	}

	switch (sdata->vif.type) {
	case NL80211_IFTYPE_AP_VLAN:
		/* no need to tell driver, but set carrier and chanctx */
		if (sdata->bss->active) {
			ieee80211_link_vlan_copy_chanctx(&sdata->deflink);
			netif_carrier_on(dev);
			ieee80211_set_vif_encap_ops(sdata);
		} else {
			netif_carrier_off(dev);
		}
		break;
	case NL80211_IFTYPE_MONITOR:
		if (sdata->u.mntr.flags & MONITOR_FLAG_COOK_FRAMES) {
			local->cooked_mntrs++;
			break;
		}

		if (sdata->u.mntr.flags & MONITOR_FLAG_ACTIVE) {
			res = drv_add_interface(local, sdata);
			if (res)
				goto err_stop;
		} else if (local->monitors == 0 && local->open_count == 0) {
			res = ieee80211_add_virtual_monitor(local);
			if (res)
				goto err_stop;
		}

		/* must be before the call to ieee80211_configure_filter */
		local->monitors++;
		if (local->monitors == 1) {
			local->hw.conf.flags |= IEEE80211_CONF_MONITOR;
			hw_reconf_flags |= IEEE80211_CONF_CHANGE_MONITOR;
		}

		ieee80211_adjust_monitor_flags(sdata, 1);
		ieee80211_configure_filter(local);
		ieee80211_recalc_offload(local);
		mutex_lock(&local->mtx);
		ieee80211_recalc_idle(local);
		mutex_unlock(&local->mtx);

		netif_carrier_on(dev);
		break;
	default:
		if (coming_up) {
			ieee80211_del_virtual_monitor(local);
			ieee80211_set_sdata_offload_flags(sdata);

			res = drv_add_interface(local, sdata);
			if (res)
				goto err_stop;

			ieee80211_set_vif_encap_ops(sdata);
			res = ieee80211_check_queues(sdata,
				ieee80211_vif_type_p2p(&sdata->vif));
			if (res)
				goto err_del_interface;
		}

		if (sdata->vif.type == NL80211_IFTYPE_AP) {
			local->fif_pspoll++;
			local->fif_probe_req++;

			ieee80211_configure_filter(local);
		} else if (sdata->vif.type == NL80211_IFTYPE_ADHOC) {
			local->fif_probe_req++;
		}

		if (sdata->vif.probe_req_reg)
			drv_config_iface_filter(local, sdata,
						FIF_PROBE_REQ,
						FIF_PROBE_REQ);

		if (sdata->vif.type != NL80211_IFTYPE_P2P_DEVICE &&
		    sdata->vif.type != NL80211_IFTYPE_NAN)
			changed |= ieee80211_reset_erp_info(sdata);
		ieee80211_link_info_change_notify(sdata, &sdata->deflink,
						  changed);

		switch (sdata->vif.type) {
		case NL80211_IFTYPE_STATION:
		case NL80211_IFTYPE_ADHOC:
		case NL80211_IFTYPE_AP:
		case NL80211_IFTYPE_MESH_POINT:
		case NL80211_IFTYPE_OCB:
			netif_carrier_off(dev);
			break;
		case NL80211_IFTYPE_P2P_DEVICE:
		case NL80211_IFTYPE_NAN:
			break;
		default:
			/* not reached */
			WARN_ON(1);
		}

		/*
		 * Set default queue parameters so drivers don't
		 * need to initialise the hardware if the hardware
		 * doesn't start up with sane defaults.
		 * Enable QoS for anything but station interfaces.
		 */
		ieee80211_set_wmm_default(&sdata->deflink, true,
			sdata->vif.type != NL80211_IFTYPE_STATION);
	}

	set_bit(SDATA_STATE_RUNNING, &sdata->state);

	switch (sdata->vif.type) {
	case NL80211_IFTYPE_P2P_DEVICE:
		rcu_assign_pointer(local->p2p_sdata, sdata);
		break;
	case NL80211_IFTYPE_MONITOR:
		if (sdata->u.mntr.flags & MONITOR_FLAG_COOK_FRAMES)
			break;
		list_add_tail_rcu(&sdata->u.mntr.list, &local->mon_list);
		break;
	default:
		break;
	}

	/*
	 * set_multicast_list will be invoked by the networking core
	 * which will check whether any increments here were done in
	 * error and sync them down to the hardware as filter flags.
	 */
	if (sdata->flags & IEEE80211_SDATA_ALLMULTI)
		atomic_inc(&local->iff_allmultis);

	if (coming_up)
		local->open_count++;

	if (hw_reconf_flags)
		ieee80211_hw_config(local, hw_reconf_flags);

	ieee80211_recalc_ps(local);

	if (sdata->vif.type == NL80211_IFTYPE_MONITOR ||
	    sdata->vif.type == NL80211_IFTYPE_AP_VLAN ||
	    local->ops->wake_tx_queue) {
		/* XXX: for AP_VLAN, actually track AP queues */
		if (dev)
			netif_tx_start_all_queues(dev);
	} else if (dev) {
		unsigned long flags;
		int n_acs = IEEE80211_NUM_ACS;
		int ac;

		if (local->hw.queues < IEEE80211_NUM_ACS)
			n_acs = 1;

		spin_lock_irqsave(&local->queue_stop_reason_lock, flags);
		if (sdata->vif.cab_queue == IEEE80211_INVAL_HW_QUEUE ||
		    (local->queue_stop_reasons[sdata->vif.cab_queue] == 0 &&
		     skb_queue_empty(&local->pending[sdata->vif.cab_queue]))) {
			for (ac = 0; ac < n_acs; ac++) {
				int ac_queue = sdata->vif.hw_queue[ac];

				if (local->queue_stop_reasons[ac_queue] == 0 &&
				    skb_queue_empty(&local->pending[ac_queue]))
					netif_start_subqueue(dev, ac);
			}
		}
		spin_unlock_irqrestore(&local->queue_stop_reason_lock, flags);
	}

	return 0;
 err_del_interface:
	drv_remove_interface(local, sdata);
 err_stop:
	if (!local->open_count)
		drv_stop(local);
 err_del_bss:
	sdata->bss = NULL;
	if (sdata->vif.type == NL80211_IFTYPE_AP_VLAN) {
		mutex_lock(&local->mtx);
		list_del(&sdata->u.vlan.list);
		mutex_unlock(&local->mtx);
	}
	/* might already be clear but that doesn't matter */
	clear_bit(SDATA_STATE_RUNNING, &sdata->state);
	return res;
}

static void ieee80211_if_free(struct net_device *dev)
{
	free_percpu(dev->tstats);
}

static void ieee80211_if_setup(struct net_device *dev)
{
	ether_setup(dev);
	dev->priv_flags &= ~IFF_TX_SKB_SHARING;
	dev->netdev_ops = &ieee80211_dataif_ops;
	dev->needs_free_netdev = true;
	dev->priv_destructor = ieee80211_if_free;
}

static void ieee80211_if_setup_no_queue(struct net_device *dev)
{
	ieee80211_if_setup(dev);
	dev->priv_flags |= IFF_NO_QUEUE;
}

static void ieee80211_iface_process_skb(struct ieee80211_local *local,
					struct ieee80211_sub_if_data *sdata,
					struct sk_buff *skb)
{
	struct ieee80211_mgmt *mgmt = (void *)skb->data;

	if (ieee80211_is_action(mgmt->frame_control) &&
	    mgmt->u.action.category == WLAN_CATEGORY_BACK) {
		struct sta_info *sta;
		int len = skb->len;

		mutex_lock(&local->sta_mtx);
		sta = sta_info_get_bss(sdata, mgmt->sa);
		if (sta) {
			switch (mgmt->u.action.u.addba_req.action_code) {
			case WLAN_ACTION_ADDBA_REQ:
				ieee80211_process_addba_request(local, sta,
								mgmt, len);
				break;
			case WLAN_ACTION_ADDBA_RESP:
				ieee80211_process_addba_resp(local, sta,
							     mgmt, len);
				break;
			case WLAN_ACTION_DELBA:
				ieee80211_process_delba(sdata, sta,
							mgmt, len);
				break;
			default:
				WARN_ON(1);
				break;
			}
		}
		mutex_unlock(&local->sta_mtx);
	} else if (ieee80211_is_action(mgmt->frame_control) &&
		   mgmt->u.action.category == WLAN_CATEGORY_VHT) {
		switch (mgmt->u.action.u.vht_group_notif.action_code) {
		case WLAN_VHT_ACTION_OPMODE_NOTIF: {
			struct ieee80211_rx_status *status;
			enum nl80211_band band;
			struct sta_info *sta;
			u8 opmode;

			status = IEEE80211_SKB_RXCB(skb);
			band = status->band;
			opmode = mgmt->u.action.u.vht_opmode_notif.operating_mode;

			mutex_lock(&local->sta_mtx);
			sta = sta_info_get_bss(sdata, mgmt->sa);

			if (sta)
				ieee80211_vht_handle_opmode(sdata,
							    &sta->deflink,
							    opmode, band);

			mutex_unlock(&local->sta_mtx);
			break;
		}
		case WLAN_VHT_ACTION_GROUPID_MGMT:
			ieee80211_process_mu_groups(sdata, &sdata->deflink,
						    mgmt);
			break;
		default:
			WARN_ON(1);
			break;
		}
	} else if (ieee80211_is_action(mgmt->frame_control) &&
		   mgmt->u.action.category == WLAN_CATEGORY_S1G) {
		switch (mgmt->u.action.u.s1g.action_code) {
		case WLAN_S1G_TWT_TEARDOWN:
		case WLAN_S1G_TWT_SETUP:
			ieee80211_s1g_rx_twt_action(sdata, skb);
			break;
		default:
			break;
		}
	} else if (ieee80211_is_ext(mgmt->frame_control)) {
		if (sdata->vif.type == NL80211_IFTYPE_STATION)
			ieee80211_sta_rx_queued_ext(sdata, skb);
		else
			WARN_ON(1);
	} else if (ieee80211_is_data_qos(mgmt->frame_control)) {
		struct ieee80211_hdr *hdr = (void *)mgmt;
		struct sta_info *sta;

		/*
		 * So the frame isn't mgmt, but frame_control
		 * is at the right place anyway, of course, so
		 * the if statement is correct.
		 *
		 * Warn if we have other data frame types here,
		 * they must not get here.
		 */
		WARN_ON(hdr->frame_control &
				cpu_to_le16(IEEE80211_STYPE_NULLFUNC));
		WARN_ON(!(hdr->seq_ctrl &
				cpu_to_le16(IEEE80211_SCTL_FRAG)));
		/*
		 * This was a fragment of a frame, received while
		 * a block-ack session was active. That cannot be
		 * right, so terminate the session.
		 */
		mutex_lock(&local->sta_mtx);
		sta = sta_info_get_bss(sdata, mgmt->sa);
		if (sta) {
			u16 tid = ieee80211_get_tid(hdr);

			__ieee80211_stop_rx_ba_session(
				sta, tid, WLAN_BACK_RECIPIENT,
				WLAN_REASON_QSTA_REQUIRE_SETUP,
				true);
		}
		mutex_unlock(&local->sta_mtx);
	} else switch (sdata->vif.type) {
	case NL80211_IFTYPE_STATION:
		ieee80211_sta_rx_queued_mgmt(sdata, skb);
		break;
	case NL80211_IFTYPE_ADHOC:
		ieee80211_ibss_rx_queued_mgmt(sdata, skb);
		break;
	case NL80211_IFTYPE_MESH_POINT:
		if (!ieee80211_vif_is_mesh(&sdata->vif))
			break;
		ieee80211_mesh_rx_queued_mgmt(sdata, skb);
		break;
	default:
		WARN(1, "frame for unexpected interface type");
		break;
	}
}

static void ieee80211_iface_process_status(struct ieee80211_sub_if_data *sdata,
					   struct sk_buff *skb)
{
	struct ieee80211_mgmt *mgmt = (void *)skb->data;

	if (ieee80211_is_action(mgmt->frame_control) &&
	    mgmt->u.action.category == WLAN_CATEGORY_S1G) {
		switch (mgmt->u.action.u.s1g.action_code) {
		case WLAN_S1G_TWT_TEARDOWN:
		case WLAN_S1G_TWT_SETUP:
			ieee80211_s1g_status_twt_action(sdata, skb);
			break;
		default:
			break;
		}
	}
}

static void ieee80211_iface_work(struct work_struct *work)
{
	struct ieee80211_sub_if_data *sdata =
		container_of(work, struct ieee80211_sub_if_data, work);
	struct ieee80211_local *local = sdata->local;
	struct sk_buff *skb;

	if (!ieee80211_sdata_running(sdata))
		return;

	if (test_bit(SCAN_SW_SCANNING, &local->scanning))
		return;

	if (!ieee80211_can_run_worker(local))
		return;

	/* first process frames */
	while ((skb = skb_dequeue(&sdata->skb_queue))) {
		kcov_remote_start_common(skb_get_kcov_handle(skb));

		if (skb->protocol == cpu_to_be16(ETH_P_TDLS))
			ieee80211_process_tdls_channel_switch(sdata, skb);
		else
			ieee80211_iface_process_skb(local, sdata, skb);

		kfree_skb(skb);
		kcov_remote_stop();
	}

	/* process status queue */
	while ((skb = skb_dequeue(&sdata->status_queue))) {
		kcov_remote_start_common(skb_get_kcov_handle(skb));

		ieee80211_iface_process_status(sdata, skb);
		kfree_skb(skb);

		kcov_remote_stop();
	}

	/* then other type-dependent work */
	switch (sdata->vif.type) {
	case NL80211_IFTYPE_STATION:
		ieee80211_sta_work(sdata);
		break;
	case NL80211_IFTYPE_ADHOC:
		ieee80211_ibss_work(sdata);
		break;
	case NL80211_IFTYPE_MESH_POINT:
		if (!ieee80211_vif_is_mesh(&sdata->vif))
			break;
		ieee80211_mesh_work(sdata);
		break;
	case NL80211_IFTYPE_OCB:
		ieee80211_ocb_work(sdata);
		break;
	default:
		break;
	}
}

static void ieee80211_recalc_smps_work(struct work_struct *work)
{
	struct ieee80211_sub_if_data *sdata =
		container_of(work, struct ieee80211_sub_if_data, recalc_smps);

	ieee80211_recalc_smps(sdata, &sdata->deflink);
<<<<<<< HEAD
=======
}

static void ieee80211_activate_links_work(struct work_struct *work)
{
	struct ieee80211_sub_if_data *sdata =
		container_of(work, struct ieee80211_sub_if_data,
			     activate_links_work);

	ieee80211_set_active_links(&sdata->vif, sdata->desired_active_links);
>>>>>>> 7365df19
}

/*
 * Helper function to initialise an interface to a specific type.
 */
static void ieee80211_setup_sdata(struct ieee80211_sub_if_data *sdata,
				  enum nl80211_iftype type)
{
	static const u8 bssid_wildcard[ETH_ALEN] = {0xff, 0xff, 0xff,
						    0xff, 0xff, 0xff};

	/* clear type-dependent unions */
	memset(&sdata->u, 0, sizeof(sdata->u));
	memset(&sdata->deflink.u, 0, sizeof(sdata->deflink.u));

	/* and set some type-dependent values */
	sdata->vif.type = type;
	sdata->vif.p2p = false;
	sdata->wdev.iftype = type;

	sdata->control_port_protocol = cpu_to_be16(ETH_P_PAE);
	sdata->control_port_no_encrypt = false;
	sdata->control_port_over_nl80211 = false;
	sdata->control_port_no_preauth = false;
	sdata->vif.cfg.idle = true;
	sdata->vif.bss_conf.txpower = INT_MIN; /* unset */

	sdata->noack_map = 0;

	/* only monitor/p2p-device differ */
	if (sdata->dev) {
		sdata->dev->netdev_ops = &ieee80211_dataif_ops;
		sdata->dev->type = ARPHRD_ETHER;
	}

	skb_queue_head_init(&sdata->skb_queue);
	skb_queue_head_init(&sdata->status_queue);
	INIT_WORK(&sdata->work, ieee80211_iface_work);
	INIT_WORK(&sdata->recalc_smps, ieee80211_recalc_smps_work);
<<<<<<< HEAD
=======
	INIT_WORK(&sdata->activate_links_work, ieee80211_activate_links_work);
>>>>>>> 7365df19

	switch (type) {
	case NL80211_IFTYPE_P2P_GO:
		type = NL80211_IFTYPE_AP;
		sdata->vif.type = type;
		sdata->vif.p2p = true;
		fallthrough;
	case NL80211_IFTYPE_AP:
		skb_queue_head_init(&sdata->u.ap.ps.bc_buf);
		INIT_LIST_HEAD(&sdata->u.ap.vlans);
		sdata->vif.bss_conf.bssid = sdata->vif.addr;
		break;
	case NL80211_IFTYPE_P2P_CLIENT:
		type = NL80211_IFTYPE_STATION;
		sdata->vif.type = type;
		sdata->vif.p2p = true;
		fallthrough;
	case NL80211_IFTYPE_STATION:
		sdata->vif.bss_conf.bssid = sdata->deflink.u.mgd.bssid;
		ieee80211_sta_setup_sdata(sdata);
		break;
	case NL80211_IFTYPE_OCB:
		sdata->vif.bss_conf.bssid = bssid_wildcard;
		ieee80211_ocb_setup_sdata(sdata);
		break;
	case NL80211_IFTYPE_ADHOC:
		sdata->vif.bss_conf.bssid = sdata->u.ibss.bssid;
		ieee80211_ibss_setup_sdata(sdata);
		break;
	case NL80211_IFTYPE_MESH_POINT:
		if (ieee80211_vif_is_mesh(&sdata->vif))
			ieee80211_mesh_init_sdata(sdata);
		break;
	case NL80211_IFTYPE_MONITOR:
		sdata->dev->type = ARPHRD_IEEE80211_RADIOTAP;
		sdata->dev->netdev_ops = &ieee80211_monitorif_ops;
		sdata->u.mntr.flags = MONITOR_FLAG_CONTROL |
				      MONITOR_FLAG_OTHER_BSS;
		break;
	case NL80211_IFTYPE_NAN:
		idr_init(&sdata->u.nan.function_inst_ids);
		spin_lock_init(&sdata->u.nan.func_lock);
		sdata->vif.bss_conf.bssid = sdata->vif.addr;
		break;
	case NL80211_IFTYPE_AP_VLAN:
	case NL80211_IFTYPE_P2P_DEVICE:
		sdata->vif.bss_conf.bssid = sdata->vif.addr;
		break;
	case NL80211_IFTYPE_UNSPECIFIED:
	case NL80211_IFTYPE_WDS:
	case NUM_NL80211_IFTYPES:
		WARN_ON(1);
		break;
	}

	/* need to do this after the switch so vif.type is correct */
	ieee80211_link_setup(&sdata->deflink);

	ieee80211_debugfs_add_netdev(sdata);
}

static int ieee80211_runtime_change_iftype(struct ieee80211_sub_if_data *sdata,
					   enum nl80211_iftype type)
{
	struct ieee80211_local *local = sdata->local;
	int ret, err;
	enum nl80211_iftype internal_type = type;
	bool p2p = false;

	ASSERT_RTNL();

	if (!local->ops->change_interface)
		return -EBUSY;

	/* for now, don't support changing while links exist */
	if (sdata->vif.valid_links)
		return -EBUSY;

	switch (sdata->vif.type) {
	case NL80211_IFTYPE_AP:
		if (!list_empty(&sdata->u.ap.vlans))
			return -EBUSY;
		break;
	case NL80211_IFTYPE_STATION:
	case NL80211_IFTYPE_ADHOC:
	case NL80211_IFTYPE_OCB:
		/*
		 * Could maybe also all others here?
		 * Just not sure how that interacts
		 * with the RX/config path e.g. for
		 * mesh.
		 */
		break;
	default:
		return -EBUSY;
	}

	switch (type) {
	case NL80211_IFTYPE_AP:
	case NL80211_IFTYPE_STATION:
	case NL80211_IFTYPE_ADHOC:
	case NL80211_IFTYPE_OCB:
		/*
		 * Could probably support everything
		 * but here.
		 */
		break;
	case NL80211_IFTYPE_P2P_CLIENT:
		p2p = true;
		internal_type = NL80211_IFTYPE_STATION;
		break;
	case NL80211_IFTYPE_P2P_GO:
		p2p = true;
		internal_type = NL80211_IFTYPE_AP;
		break;
	default:
		return -EBUSY;
	}

	ret = ieee80211_check_concurrent_iface(sdata, internal_type);
	if (ret)
		return ret;

	ieee80211_stop_vif_queues(local, sdata,
				  IEEE80211_QUEUE_STOP_REASON_IFTYPE_CHANGE);
	synchronize_net();

	ieee80211_do_stop(sdata, false);

	ieee80211_teardown_sdata(sdata);

	ieee80211_set_sdata_offload_flags(sdata);
	ret = drv_change_interface(local, sdata, internal_type, p2p);
	if (ret)
		type = ieee80211_vif_type_p2p(&sdata->vif);

	/*
	 * Ignore return value here, there's not much we can do since
	 * the driver changed the interface type internally already.
	 * The warnings will hopefully make driver authors fix it :-)
	 */
	ieee80211_check_queues(sdata, type);

	ieee80211_setup_sdata(sdata, type);
	ieee80211_set_vif_encap_ops(sdata);

	err = ieee80211_do_open(&sdata->wdev, false);
	WARN(err, "type change: do_open returned %d", err);

	ieee80211_wake_vif_queues(local, sdata,
				  IEEE80211_QUEUE_STOP_REASON_IFTYPE_CHANGE);
	return ret;
}

int ieee80211_if_change_type(struct ieee80211_sub_if_data *sdata,
			     enum nl80211_iftype type)
{
	int ret;

	ASSERT_RTNL();

	if (type == ieee80211_vif_type_p2p(&sdata->vif))
		return 0;

	if (ieee80211_sdata_running(sdata)) {
		ret = ieee80211_runtime_change_iftype(sdata, type);
		if (ret)
			return ret;
	} else {
		/* Purge and reset type-dependent state. */
		ieee80211_teardown_sdata(sdata);
		ieee80211_setup_sdata(sdata, type);
	}

	/* reset some values that shouldn't be kept across type changes */
	if (type == NL80211_IFTYPE_STATION)
		sdata->u.mgd.use_4addr = false;

	return 0;
}

static void ieee80211_assign_perm_addr(struct ieee80211_local *local,
				       u8 *perm_addr, enum nl80211_iftype type)
{
	struct ieee80211_sub_if_data *sdata;
	u64 mask, start, addr, val, inc;
	u8 *m;
	u8 tmp_addr[ETH_ALEN];
	int i;

	/* default ... something at least */
	memcpy(perm_addr, local->hw.wiphy->perm_addr, ETH_ALEN);

	if (is_zero_ether_addr(local->hw.wiphy->addr_mask) &&
	    local->hw.wiphy->n_addresses <= 1)
		return;

	mutex_lock(&local->iflist_mtx);

	switch (type) {
	case NL80211_IFTYPE_MONITOR:
		/* doesn't matter */
		break;
	case NL80211_IFTYPE_AP_VLAN:
		/* match up with an AP interface */
		list_for_each_entry(sdata, &local->interfaces, list) {
			if (sdata->vif.type != NL80211_IFTYPE_AP)
				continue;
			memcpy(perm_addr, sdata->vif.addr, ETH_ALEN);
			break;
		}
		/* keep default if no AP interface present */
		break;
	case NL80211_IFTYPE_P2P_CLIENT:
	case NL80211_IFTYPE_P2P_GO:
		if (ieee80211_hw_check(&local->hw, P2P_DEV_ADDR_FOR_INTF)) {
			list_for_each_entry(sdata, &local->interfaces, list) {
				if (sdata->vif.type != NL80211_IFTYPE_P2P_DEVICE)
					continue;
				if (!ieee80211_sdata_running(sdata))
					continue;
				memcpy(perm_addr, sdata->vif.addr, ETH_ALEN);
				goto out_unlock;
			}
		}
		fallthrough;
	default:
		/* assign a new address if possible -- try n_addresses first */
		for (i = 0; i < local->hw.wiphy->n_addresses; i++) {
			bool used = false;

			list_for_each_entry(sdata, &local->interfaces, list) {
				if (ether_addr_equal(local->hw.wiphy->addresses[i].addr,
						     sdata->vif.addr)) {
					used = true;
					break;
				}
			}

			if (!used) {
				memcpy(perm_addr,
				       local->hw.wiphy->addresses[i].addr,
				       ETH_ALEN);
				break;
			}
		}

		/* try mask if available */
		if (is_zero_ether_addr(local->hw.wiphy->addr_mask))
			break;

		m = local->hw.wiphy->addr_mask;
		mask =	((u64)m[0] << 5*8) | ((u64)m[1] << 4*8) |
			((u64)m[2] << 3*8) | ((u64)m[3] << 2*8) |
			((u64)m[4] << 1*8) | ((u64)m[5] << 0*8);

		if (__ffs64(mask) + hweight64(mask) != fls64(mask)) {
			/* not a contiguous mask ... not handled now! */
			pr_info("not contiguous\n");
			break;
		}

		/*
		 * Pick address of existing interface in case user changed
		 * MAC address manually, default to perm_addr.
		 */
		m = local->hw.wiphy->perm_addr;
		list_for_each_entry(sdata, &local->interfaces, list) {
			if (sdata->vif.type == NL80211_IFTYPE_MONITOR)
				continue;
			m = sdata->vif.addr;
			break;
		}
		start = ((u64)m[0] << 5*8) | ((u64)m[1] << 4*8) |
			((u64)m[2] << 3*8) | ((u64)m[3] << 2*8) |
			((u64)m[4] << 1*8) | ((u64)m[5] << 0*8);

		inc = 1ULL<<__ffs64(mask);
		val = (start & mask);
		addr = (start & ~mask) | (val & mask);
		do {
			bool used = false;

			tmp_addr[5] = addr >> 0*8;
			tmp_addr[4] = addr >> 1*8;
			tmp_addr[3] = addr >> 2*8;
			tmp_addr[2] = addr >> 3*8;
			tmp_addr[1] = addr >> 4*8;
			tmp_addr[0] = addr >> 5*8;

			val += inc;

			list_for_each_entry(sdata, &local->interfaces, list) {
				if (ether_addr_equal(tmp_addr, sdata->vif.addr)) {
					used = true;
					break;
				}
			}

			if (!used) {
				memcpy(perm_addr, tmp_addr, ETH_ALEN);
				break;
			}
			addr = (start & ~mask) | (val & mask);
		} while (addr != start);

		break;
	}

 out_unlock:
	mutex_unlock(&local->iflist_mtx);
}

int ieee80211_if_add(struct ieee80211_local *local, const char *name,
		     unsigned char name_assign_type,
		     struct wireless_dev **new_wdev, enum nl80211_iftype type,
		     struct vif_params *params)
{
	struct net_device *ndev = NULL;
	struct ieee80211_sub_if_data *sdata = NULL;
	struct txq_info *txqi;
	void (*if_setup)(struct net_device *dev);
	int ret, i;
	int txqs = 1;

	ASSERT_RTNL();

	if (type == NL80211_IFTYPE_P2P_DEVICE || type == NL80211_IFTYPE_NAN) {
		struct wireless_dev *wdev;

		sdata = kzalloc(sizeof(*sdata) + local->hw.vif_data_size,
				GFP_KERNEL);
		if (!sdata)
			return -ENOMEM;
		wdev = &sdata->wdev;

		sdata->dev = NULL;
		strscpy(sdata->name, name, IFNAMSIZ);
		ieee80211_assign_perm_addr(local, wdev->address, type);
		memcpy(sdata->vif.addr, wdev->address, ETH_ALEN);
		ether_addr_copy(sdata->vif.bss_conf.addr, sdata->vif.addr);
	} else {
		int size = ALIGN(sizeof(*sdata) + local->hw.vif_data_size,
				 sizeof(void *));
		int txq_size = 0;

		if (local->ops->wake_tx_queue &&
		    type != NL80211_IFTYPE_AP_VLAN &&
		    (type != NL80211_IFTYPE_MONITOR ||
		     (params->flags & MONITOR_FLAG_ACTIVE)))
			txq_size += sizeof(struct txq_info) +
				    local->hw.txq_data_size;

		if (local->ops->wake_tx_queue) {
			if_setup = ieee80211_if_setup_no_queue;
		} else {
			if_setup = ieee80211_if_setup;
			if (local->hw.queues >= IEEE80211_NUM_ACS)
				txqs = IEEE80211_NUM_ACS;
		}

		ndev = alloc_netdev_mqs(size + txq_size,
					name, name_assign_type,
					if_setup, txqs, 1);
		if (!ndev)
			return -ENOMEM;

		if (!local->ops->wake_tx_queue && local->hw.wiphy->tx_queue_len)
			ndev->tx_queue_len = local->hw.wiphy->tx_queue_len;

		dev_net_set(ndev, wiphy_net(local->hw.wiphy));

		ndev->tstats = netdev_alloc_pcpu_stats(struct pcpu_sw_netstats);
		if (!ndev->tstats) {
			free_netdev(ndev);
			return -ENOMEM;
		}

		ndev->needed_headroom = local->tx_headroom +
					4*6 /* four MAC addresses */
					+ 2 + 2 + 2 + 2 /* ctl, dur, seq, qos */
					+ 6 /* mesh */
					+ 8 /* rfc1042/bridge tunnel */
					- ETH_HLEN /* ethernet hard_header_len */
					+ IEEE80211_ENCRYPT_HEADROOM;
		ndev->needed_tailroom = IEEE80211_ENCRYPT_TAILROOM;

		ret = dev_alloc_name(ndev, ndev->name);
		if (ret < 0) {
			ieee80211_if_free(ndev);
			free_netdev(ndev);
			return ret;
		}

		ieee80211_assign_perm_addr(local, ndev->perm_addr, type);
		if (is_valid_ether_addr(params->macaddr))
			eth_hw_addr_set(ndev, params->macaddr);
		else
			eth_hw_addr_set(ndev, ndev->perm_addr);
		SET_NETDEV_DEV(ndev, wiphy_dev(local->hw.wiphy));

		/* don't use IEEE80211_DEV_TO_SUB_IF -- it checks too much */
		sdata = netdev_priv(ndev);
		ndev->ieee80211_ptr = &sdata->wdev;
		memcpy(sdata->vif.addr, ndev->dev_addr, ETH_ALEN);
		ether_addr_copy(sdata->vif.bss_conf.addr, sdata->vif.addr);
		memcpy(sdata->name, ndev->name, IFNAMSIZ);

		if (txq_size) {
			txqi = netdev_priv(ndev) + size;
			ieee80211_txq_init(sdata, NULL, txqi, 0);
		}

		sdata->dev = ndev;
	}

	/* initialise type-independent data */
	sdata->wdev.wiphy = local->hw.wiphy;

	ieee80211_sdata_init(local, sdata);

	ieee80211_init_frag_cache(&sdata->frags);

	INIT_LIST_HEAD(&sdata->key_list);

	INIT_DELAYED_WORK(&sdata->dec_tailroom_needed_wk,
			  ieee80211_delayed_tailroom_dec);

	for (i = 0; i < NUM_NL80211_BANDS; i++) {
		struct ieee80211_supported_band *sband;
		sband = local->hw.wiphy->bands[i];
		sdata->rc_rateidx_mask[i] =
			sband ? (1 << sband->n_bitrates) - 1 : 0;
		if (sband) {
			__le16 cap;
			u16 *vht_rate_mask;

			memcpy(sdata->rc_rateidx_mcs_mask[i],
			       sband->ht_cap.mcs.rx_mask,
			       sizeof(sdata->rc_rateidx_mcs_mask[i]));

			cap = sband->vht_cap.vht_mcs.rx_mcs_map;
			vht_rate_mask = sdata->rc_rateidx_vht_mcs_mask[i];
			ieee80211_get_vht_mask_from_cap(cap, vht_rate_mask);
		} else {
			memset(sdata->rc_rateidx_mcs_mask[i], 0,
			       sizeof(sdata->rc_rateidx_mcs_mask[i]));
			memset(sdata->rc_rateidx_vht_mcs_mask[i], 0,
			       sizeof(sdata->rc_rateidx_vht_mcs_mask[i]));
		}
	}

	ieee80211_set_default_queues(sdata);

	sdata->deflink.ap_power_level = IEEE80211_UNSET_POWER_LEVEL;
	sdata->deflink.user_power_level = local->user_power_level;

	/* setup type-dependent data */
	ieee80211_setup_sdata(sdata, type);

	if (ndev) {
		ndev->ieee80211_ptr->use_4addr = params->use_4addr;
		if (type == NL80211_IFTYPE_STATION)
			sdata->u.mgd.use_4addr = params->use_4addr;

		ndev->features |= local->hw.netdev_features;
		ndev->priv_flags |= IFF_LIVE_ADDR_CHANGE;
		ndev->hw_features |= ndev->features &
					MAC80211_SUPPORTED_FEATURES_TX;

		netdev_set_default_ethtool_ops(ndev, &ieee80211_ethtool_ops);

		/* MTU range is normally 256 - 2304, where the upper limit is
		 * the maximum MSDU size. Monitor interfaces send and receive
		 * MPDU and A-MSDU frames which may be much larger so we do
		 * not impose an upper limit in that case.
		 */
		ndev->min_mtu = 256;
		if (type == NL80211_IFTYPE_MONITOR)
			ndev->max_mtu = 0;
		else
			ndev->max_mtu = local->hw.max_mtu;

		ret = cfg80211_register_netdevice(ndev);
		if (ret) {
			free_netdev(ndev);
			return ret;
		}
	}

	mutex_lock(&local->iflist_mtx);
	list_add_tail_rcu(&sdata->list, &local->interfaces);
	mutex_unlock(&local->iflist_mtx);

	if (new_wdev)
		*new_wdev = &sdata->wdev;

	return 0;
}

void ieee80211_if_remove(struct ieee80211_sub_if_data *sdata)
{
	ASSERT_RTNL();

	mutex_lock(&sdata->local->iflist_mtx);
	list_del_rcu(&sdata->list);
	mutex_unlock(&sdata->local->iflist_mtx);

	if (sdata->vif.txq)
		ieee80211_txq_purge(sdata->local, to_txq_info(sdata->vif.txq));

	synchronize_rcu();

	cfg80211_unregister_wdev(&sdata->wdev);

	if (!sdata->dev) {
		ieee80211_teardown_sdata(sdata);
		kfree(sdata);
	}
}

void ieee80211_sdata_stop(struct ieee80211_sub_if_data *sdata)
{
	if (WARN_ON_ONCE(!test_bit(SDATA_STATE_RUNNING, &sdata->state)))
		return;
	ieee80211_do_stop(sdata, true);
}

void ieee80211_remove_interfaces(struct ieee80211_local *local)
{
	struct ieee80211_sub_if_data *sdata, *tmp;
	LIST_HEAD(unreg_list);
	LIST_HEAD(wdev_list);

	ASSERT_RTNL();

	/* Before destroying the interfaces, make sure they're all stopped so
	 * that the hardware is stopped. Otherwise, the driver might still be
	 * iterating the interfaces during the shutdown, e.g. from a worker
	 * or from RX processing or similar, and if it does so (using atomic
	 * iteration) while we're manipulating the list, the iteration will
	 * crash.
	 *
	 * After this, the hardware should be stopped and the driver should
	 * have stopped all of its activities, so that we can do RCU-unaware
	 * manipulations of the interface list below.
	 */
	cfg80211_shutdown_all_interfaces(local->hw.wiphy);

	WARN(local->open_count, "%s: open count remains %d\n",
	     wiphy_name(local->hw.wiphy), local->open_count);

	ieee80211_txq_teardown_flows(local);

	mutex_lock(&local->iflist_mtx);
	list_for_each_entry_safe(sdata, tmp, &local->interfaces, list) {
		list_del(&sdata->list);

		if (sdata->dev)
			unregister_netdevice_queue(sdata->dev, &unreg_list);
		else
			list_add(&sdata->list, &wdev_list);
	}
	mutex_unlock(&local->iflist_mtx);

	unregister_netdevice_many(&unreg_list);

	wiphy_lock(local->hw.wiphy);
	list_for_each_entry_safe(sdata, tmp, &wdev_list, list) {
		list_del(&sdata->list);
		cfg80211_unregister_wdev(&sdata->wdev);
		kfree(sdata);
	}
	wiphy_unlock(local->hw.wiphy);
}

static int netdev_notify(struct notifier_block *nb,
			 unsigned long state, void *ptr)
{
	struct net_device *dev = netdev_notifier_info_to_dev(ptr);
	struct ieee80211_sub_if_data *sdata;

	if (state != NETDEV_CHANGENAME)
		return NOTIFY_DONE;

	if (!dev->ieee80211_ptr || !dev->ieee80211_ptr->wiphy)
		return NOTIFY_DONE;

	if (dev->ieee80211_ptr->wiphy->privid != mac80211_wiphy_privid)
		return NOTIFY_DONE;

	sdata = IEEE80211_DEV_TO_SUB_IF(dev);
	memcpy(sdata->name, dev->name, IFNAMSIZ);
	ieee80211_debugfs_rename_netdev(sdata);

	return NOTIFY_OK;
}

static struct notifier_block mac80211_netdev_notifier = {
	.notifier_call = netdev_notify,
};

int ieee80211_iface_init(void)
{
	return register_netdevice_notifier(&mac80211_netdev_notifier);
}

void ieee80211_iface_exit(void)
{
	unregister_netdevice_notifier(&mac80211_netdev_notifier);
}

void ieee80211_vif_inc_num_mcast(struct ieee80211_sub_if_data *sdata)
{
	if (sdata->vif.type == NL80211_IFTYPE_AP)
		atomic_inc(&sdata->u.ap.num_mcast_sta);
	else if (sdata->vif.type == NL80211_IFTYPE_AP_VLAN)
		atomic_inc(&sdata->u.vlan.num_mcast_sta);
}

void ieee80211_vif_dec_num_mcast(struct ieee80211_sub_if_data *sdata)
{
	if (sdata->vif.type == NL80211_IFTYPE_AP)
		atomic_dec(&sdata->u.ap.num_mcast_sta);
	else if (sdata->vif.type == NL80211_IFTYPE_AP_VLAN)
		atomic_dec(&sdata->u.vlan.num_mcast_sta);
}<|MERGE_RESOLUTION|>--- conflicted
+++ resolved
@@ -284,15 +284,12 @@
 		memcpy(sdata->vif.addr, sa->sa_data, ETH_ALEN);
 		ether_addr_copy(sdata->vif.bss_conf.addr, sdata->vif.addr);
 	}
-<<<<<<< HEAD
-=======
 
 	/* Regardless of eth_mac_addr() return we still want to add the
 	 * interface back. This should not fail...
 	 */
 	if (live)
 		WARN_ON(drv_add_interface(local, sdata));
->>>>>>> 7365df19
 
 	return ret;
 }
@@ -440,246 +437,6 @@
 	wiphy_unlock(sdata->local->hw.wiphy);
 
 	return err;
-}
-
-static void ieee80211_link_setup(struct ieee80211_link_data *link)
-{
-	if (link->sdata->vif.type == NL80211_IFTYPE_STATION)
-		ieee80211_mgd_setup_link(link);
-}
-
-static void ieee80211_link_init(struct ieee80211_sub_if_data *sdata,
-				int link_id,
-				struct ieee80211_link_data *link,
-				struct ieee80211_bss_conf *link_conf)
-{
-	bool deflink = link_id < 0;
-
-	if (link_id < 0)
-		link_id = 0;
-
-	rcu_assign_pointer(sdata->vif.link_conf[link_id], link_conf);
-	rcu_assign_pointer(sdata->link[link_id], link);
-
-	link->sdata = sdata;
-	link->link_id = link_id;
-	link->conf = link_conf;
-	link_conf->link_id = link_id;
-
-	INIT_WORK(&link->csa_finalize_work,
-		  ieee80211_csa_finalize_work);
-	INIT_WORK(&link->color_change_finalize_work,
-		  ieee80211_color_change_finalize_work);
-	INIT_LIST_HEAD(&link->assigned_chanctx_list);
-	INIT_LIST_HEAD(&link->reserved_chanctx_list);
-	INIT_DELAYED_WORK(&link->dfs_cac_timer_work,
-			  ieee80211_dfs_cac_timer_work);
-
-	if (!deflink) {
-		switch (sdata->vif.type) {
-		case NL80211_IFTYPE_AP:
-			ether_addr_copy(link_conf->addr,
-					sdata->wdev.links[link_id].addr);
-			WARN_ON(!(sdata->wdev.valid_links & BIT(link_id)));
-			break;
-		case NL80211_IFTYPE_STATION:
-			break;
-		default:
-			WARN_ON(1);
-		}
-	}
-}
-
-static void ieee80211_link_stop(struct ieee80211_link_data *link)
-{
-	if (link->sdata->vif.type == NL80211_IFTYPE_STATION)
-		ieee80211_mgd_stop_link(link);
-
-	ieee80211_link_release_channel(link);
-}
-
-struct link_container {
-	struct ieee80211_link_data data;
-	struct ieee80211_bss_conf conf;
-};
-
-static void ieee80211_free_links(struct ieee80211_sub_if_data *sdata,
-				 struct link_container **links)
-{
-	unsigned int link_id;
-
-	synchronize_rcu();
-
-	for (link_id = 0; link_id < IEEE80211_MLD_MAX_NUM_LINKS; link_id++) {
-		if (!links[link_id])
-			continue;
-		ieee80211_link_stop(&links[link_id]->data);
-		kfree(links[link_id]);
-	}
-}
-
-static int ieee80211_check_dup_link_addrs(struct ieee80211_sub_if_data *sdata)
-{
-	unsigned int i, j;
-
-	for (i = 0; i < IEEE80211_MLD_MAX_NUM_LINKS; i++) {
-		struct ieee80211_link_data *link1;
-
-		link1 = sdata_dereference(sdata->link[i], sdata);
-		if (!link1)
-			continue;
-		for (j = i + 1; j < IEEE80211_MLD_MAX_NUM_LINKS; j++) {
-			struct ieee80211_link_data *link2;
-
-			link2 = sdata_dereference(sdata->link[j], sdata);
-			if (!link2)
-				continue;
-
-			if (ether_addr_equal(link1->conf->addr,
-					     link2->conf->addr))
-				return -EALREADY;
-		}
-	}
-
-	return 0;
-}
-
-static int ieee80211_vif_update_links(struct ieee80211_sub_if_data *sdata,
-				      struct link_container **to_free,
-				      u16 new_links)
-{
-	u16 old_links = sdata->vif.valid_links;
-	unsigned long add = new_links & ~old_links;
-	unsigned long rem = old_links & ~new_links;
-	unsigned int link_id;
-	int ret;
-	struct link_container *links[IEEE80211_MLD_MAX_NUM_LINKS] = {}, *link;
-	struct ieee80211_bss_conf *old[IEEE80211_MLD_MAX_NUM_LINKS];
-	struct ieee80211_link_data *old_data[IEEE80211_MLD_MAX_NUM_LINKS];
-	bool use_deflink = old_links == 0; /* set for error case */
-
-	sdata_assert_lock(sdata);
-
-	memset(to_free, 0, sizeof(links));
-
-	if (old_links == new_links)
-		return 0;
-
-	/* if there were no old links, need to clear the pointers to deflink */
-	if (!old_links)
-		rem |= BIT(0);
-
-	/* allocate new link structures first */
-	for_each_set_bit(link_id, &add, IEEE80211_MLD_MAX_NUM_LINKS) {
-		link = kzalloc(sizeof(*link), GFP_KERNEL);
-		if (!link) {
-			ret = -ENOMEM;
-			goto free;
-		}
-		links[link_id] = link;
-	}
-
-	/* keep track of the old pointers for the driver */
-	BUILD_BUG_ON(sizeof(old) != sizeof(sdata->vif.link_conf));
-	memcpy(old, sdata->vif.link_conf, sizeof(old));
-	/* and for us in error cases */
-	BUILD_BUG_ON(sizeof(old_data) != sizeof(sdata->link));
-	memcpy(old_data, sdata->link, sizeof(old_data));
-
-	/* grab old links to free later */
-	for_each_set_bit(link_id, &rem, IEEE80211_MLD_MAX_NUM_LINKS) {
-		if (rcu_access_pointer(sdata->link[link_id]) != &sdata->deflink) {
-			/*
-			 * we must have allocated the data through this path so
-			 * we know we can free both at the same time
-			 */
-			to_free[link_id] = container_of(rcu_access_pointer(sdata->link[link_id]),
-							typeof(*links[link_id]),
-							data);
-		}
-
-		RCU_INIT_POINTER(sdata->link[link_id], NULL);
-		RCU_INIT_POINTER(sdata->vif.link_conf[link_id], NULL);
-	}
-
-	/* link them into data structures */
-	for_each_set_bit(link_id, &add, IEEE80211_MLD_MAX_NUM_LINKS) {
-		WARN_ON(!use_deflink &&
-			rcu_access_pointer(sdata->link[link_id]) == &sdata->deflink);
-
-		link = links[link_id];
-		ieee80211_link_init(sdata, link_id, &link->data, &link->conf);
-		ieee80211_link_setup(&link->data);
-	}
-
-	if (new_links == 0)
-		ieee80211_link_init(sdata, -1, &sdata->deflink,
-				    &sdata->vif.bss_conf);
-
-	sdata->vif.valid_links = new_links;
-
-	ret = ieee80211_check_dup_link_addrs(sdata);
-	if (!ret) {
-		/* tell the driver */
-		ret = drv_change_vif_links(sdata->local, sdata,
-					   old_links, new_links,
-					   old);
-	}
-
-	if (ret) {
-		/* restore config */
-		memcpy(sdata->link, old_data, sizeof(old_data));
-		memcpy(sdata->vif.link_conf, old, sizeof(old));
-		sdata->vif.valid_links = old_links;
-		/* and free (only) the newly allocated links */
-		memset(to_free, 0, sizeof(links));
-		goto free;
-	}
-
-	/* use deflink/bss_conf again if and only if there are no more links */
-	use_deflink = new_links == 0;
-
-	goto deinit;
-free:
-	/* if we failed during allocation, only free all */
-	for (link_id = 0; link_id < IEEE80211_MLD_MAX_NUM_LINKS; link_id++) {
-		kfree(links[link_id]);
-		links[link_id] = NULL;
-	}
-deinit:
-	if (use_deflink)
-		ieee80211_link_init(sdata, -1, &sdata->deflink,
-				    &sdata->vif.bss_conf);
-	return ret;
-}
-
-int ieee80211_vif_set_links(struct ieee80211_sub_if_data *sdata,
-			    u16 new_links)
-{
-	struct link_container *links[IEEE80211_MLD_MAX_NUM_LINKS];
-	int ret;
-
-	ret = ieee80211_vif_update_links(sdata, links, new_links);
-	ieee80211_free_links(sdata, links);
-
-	return ret;
-}
-
-static void ieee80211_vif_clear_links(struct ieee80211_sub_if_data *sdata)
-{
-	struct link_container *links[IEEE80211_MLD_MAX_NUM_LINKS];
-
-	/*
-	 * The locking here is different because when we free links
-	 * in the station case we need to be able to cancel_work_sync()
-	 * something that also takes the lock.
-	 */
-
-	sdata_lock(sdata);
-	ieee80211_vif_update_links(sdata, links, 0);
-	sdata_unlock(sdata);
-
-	ieee80211_free_links(sdata, links);
 }
 
 static void ieee80211_do_stop(struct ieee80211_sub_if_data *sdata, bool going_down)
@@ -1967,8 +1724,6 @@
 		container_of(work, struct ieee80211_sub_if_data, recalc_smps);
 
 	ieee80211_recalc_smps(sdata, &sdata->deflink);
-<<<<<<< HEAD
-=======
 }
 
 static void ieee80211_activate_links_work(struct work_struct *work)
@@ -1978,7 +1733,6 @@
 			     activate_links_work);
 
 	ieee80211_set_active_links(&sdata->vif, sdata->desired_active_links);
->>>>>>> 7365df19
 }
 
 /*
@@ -2018,10 +1772,7 @@
 	skb_queue_head_init(&sdata->status_queue);
 	INIT_WORK(&sdata->work, ieee80211_iface_work);
 	INIT_WORK(&sdata->recalc_smps, ieee80211_recalc_smps_work);
-<<<<<<< HEAD
-=======
 	INIT_WORK(&sdata->activate_links_work, ieee80211_activate_links_work);
->>>>>>> 7365df19
 
 	switch (type) {
 	case NL80211_IFTYPE_P2P_GO:
