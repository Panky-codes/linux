--- conflicted
+++ resolved
@@ -2,11 +2,7 @@
 VERSION = 6
 PATCHLEVEL = 3
 SUBLEVEL = 0
-<<<<<<< HEAD
-EXTRAVERSION = -rc2
-=======
 EXTRAVERSION = -rc5
->>>>>>> 7e364e56
 NAME = Hurr durr I'ma ninja sloth
 
 # *DOCUMENTATION*
