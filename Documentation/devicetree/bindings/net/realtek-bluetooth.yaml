--- conflicted
+++ resolved
@@ -11,11 +11,7 @@
   - Alistair Francis <alistair@alistair23.me>
 
 description:
-<<<<<<< HEAD
-  RTL8723CS/RTL8723CS/RTL8821CS/RTL8822CS is a WiFi + BT chip. WiFi part
-=======
   RTL8723BS/RTL8723CS/RTL8821CS/RTL8822CS is a WiFi + BT chip. WiFi part
->>>>>>> 2d3c95f4
   is connected over SDIO, while BT is connected over serial. It speaks
   H5 protocol with few extra commands to upload firmware and change
   module speed.
@@ -31,11 +27,7 @@
       - items:
           - enum:
               - realtek,rtl8821cs-bt
-<<<<<<< HEAD
-          - const: realtek,rtl8822cs-bt
-=======
           - const: realtek,rtl8723bs-bt
->>>>>>> 2d3c95f4
 
   device-wake-gpios:
     maxItems: 1
