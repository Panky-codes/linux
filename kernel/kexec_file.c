--- conflicted
+++ resolved
@@ -1156,189 +1156,4 @@
 
 	return 0;
 }
-<<<<<<< HEAD
-#endif /* CONFIG_ARCH_SUPPORTS_KEXEC_PURGATORY */
-
-int crash_exclude_mem_range(struct crash_mem *mem,
-			    unsigned long long mstart, unsigned long long mend)
-{
-	int i, j;
-	unsigned long long start, end, p_start, p_end;
-	struct range temp_range = {0, 0};
-
-	for (i = 0; i < mem->nr_ranges; i++) {
-		start = mem->ranges[i].start;
-		end = mem->ranges[i].end;
-		p_start = mstart;
-		p_end = mend;
-
-		if (mstart > end || mend < start)
-			continue;
-
-		/* Truncate any area outside of range */
-		if (mstart < start)
-			p_start = start;
-		if (mend > end)
-			p_end = end;
-
-		/* Found completely overlapping range */
-		if (p_start == start && p_end == end) {
-			mem->ranges[i].start = 0;
-			mem->ranges[i].end = 0;
-			if (i < mem->nr_ranges - 1) {
-				/* Shift rest of the ranges to left */
-				for (j = i; j < mem->nr_ranges - 1; j++) {
-					mem->ranges[j].start =
-						mem->ranges[j+1].start;
-					mem->ranges[j].end =
-							mem->ranges[j+1].end;
-				}
-
-				/*
-				 * Continue to check if there are another overlapping ranges
-				 * from the current position because of shifting the above
-				 * mem ranges.
-				 */
-				i--;
-				mem->nr_ranges--;
-				continue;
-			}
-			mem->nr_ranges--;
-			return 0;
-		}
-
-		if (p_start > start && p_end < end) {
-			/* Split original range */
-			mem->ranges[i].end = p_start - 1;
-			temp_range.start = p_end + 1;
-			temp_range.end = end;
-		} else if (p_start != start)
-			mem->ranges[i].end = p_start - 1;
-		else
-			mem->ranges[i].start = p_end + 1;
-		break;
-	}
-
-	/* If a split happened, add the split to array */
-	if (!temp_range.end)
-		return 0;
-
-	/* Split happened */
-	if (i == mem->max_nr_ranges - 1)
-		return -ENOMEM;
-
-	/* Location where new range should go */
-	j = i + 1;
-	if (j < mem->nr_ranges) {
-		/* Move over all ranges one slot towards the end */
-		for (i = mem->nr_ranges - 1; i >= j; i--)
-			mem->ranges[i + 1] = mem->ranges[i];
-	}
-
-	mem->ranges[j].start = temp_range.start;
-	mem->ranges[j].end = temp_range.end;
-	mem->nr_ranges++;
-	return 0;
-}
-
-int crash_prepare_elf64_headers(struct crash_mem *mem, int need_kernel_map,
-			  void **addr, unsigned long *sz)
-{
-	Elf64_Ehdr *ehdr;
-	Elf64_Phdr *phdr;
-	unsigned long nr_cpus = num_possible_cpus(), nr_phdr, elf_sz;
-	unsigned char *buf;
-	unsigned int cpu, i;
-	unsigned long long notes_addr;
-	unsigned long mstart, mend;
-
-	/* extra phdr for vmcoreinfo ELF note */
-	nr_phdr = nr_cpus + 1;
-	nr_phdr += mem->nr_ranges;
-
-	/*
-	 * kexec-tools creates an extra PT_LOAD phdr for kernel text mapping
-	 * area (for example, ffffffff80000000 - ffffffffa0000000 on x86_64).
-	 * I think this is required by tools like gdb. So same physical
-	 * memory will be mapped in two ELF headers. One will contain kernel
-	 * text virtual addresses and other will have __va(physical) addresses.
-	 */
-
-	nr_phdr++;
-	elf_sz = sizeof(Elf64_Ehdr) + nr_phdr * sizeof(Elf64_Phdr);
-	elf_sz = ALIGN(elf_sz, ELF_CORE_HEADER_ALIGN);
-
-	buf = vzalloc(elf_sz);
-	if (!buf)
-		return -ENOMEM;
-
-	ehdr = (Elf64_Ehdr *)buf;
-	phdr = (Elf64_Phdr *)(ehdr + 1);
-	memcpy(ehdr->e_ident, ELFMAG, SELFMAG);
-	ehdr->e_ident[EI_CLASS] = ELFCLASS64;
-	ehdr->e_ident[EI_DATA] = ELFDATA2LSB;
-	ehdr->e_ident[EI_VERSION] = EV_CURRENT;
-	ehdr->e_ident[EI_OSABI] = ELF_OSABI;
-	memset(ehdr->e_ident + EI_PAD, 0, EI_NIDENT - EI_PAD);
-	ehdr->e_type = ET_CORE;
-	ehdr->e_machine = ELF_ARCH;
-	ehdr->e_version = EV_CURRENT;
-	ehdr->e_phoff = sizeof(Elf64_Ehdr);
-	ehdr->e_ehsize = sizeof(Elf64_Ehdr);
-	ehdr->e_phentsize = sizeof(Elf64_Phdr);
-
-	/* Prepare one phdr of type PT_NOTE for each present CPU */
-	for_each_present_cpu(cpu) {
-		phdr->p_type = PT_NOTE;
-		notes_addr = per_cpu_ptr_to_phys(per_cpu_ptr(crash_notes, cpu));
-		phdr->p_offset = phdr->p_paddr = notes_addr;
-		phdr->p_filesz = phdr->p_memsz = sizeof(note_buf_t);
-		(ehdr->e_phnum)++;
-		phdr++;
-	}
-
-	/* Prepare one PT_NOTE header for vmcoreinfo */
-	phdr->p_type = PT_NOTE;
-	phdr->p_offset = phdr->p_paddr = paddr_vmcoreinfo_note();
-	phdr->p_filesz = phdr->p_memsz = VMCOREINFO_NOTE_SIZE;
-	(ehdr->e_phnum)++;
-	phdr++;
-
-	/* Prepare PT_LOAD type program header for kernel text region */
-	if (need_kernel_map) {
-		phdr->p_type = PT_LOAD;
-		phdr->p_flags = PF_R|PF_W|PF_X;
-		phdr->p_vaddr = (unsigned long) _text;
-		phdr->p_filesz = phdr->p_memsz = _end - _text;
-		phdr->p_offset = phdr->p_paddr = __pa_symbol(_text);
-		ehdr->e_phnum++;
-		phdr++;
-	}
-
-	/* Go through all the ranges in mem->ranges[] and prepare phdr */
-	for (i = 0; i < mem->nr_ranges; i++) {
-		mstart = mem->ranges[i].start;
-		mend = mem->ranges[i].end;
-
-		phdr->p_type = PT_LOAD;
-		phdr->p_flags = PF_R|PF_W|PF_X;
-		phdr->p_offset  = mstart;
-
-		phdr->p_paddr = mstart;
-		phdr->p_vaddr = (unsigned long) __va(mstart);
-		phdr->p_filesz = phdr->p_memsz = mend - mstart + 1;
-		phdr->p_align = 0;
-		ehdr->e_phnum++;
-		pr_debug("Crash PT_LOAD ELF header. phdr=%p vaddr=0x%llx, paddr=0x%llx, sz=0x%llx e_phnum=%d p_offset=0x%llx\n",
-			phdr, phdr->p_vaddr, phdr->p_paddr, phdr->p_filesz,
-			ehdr->e_phnum, phdr->p_offset);
-		phdr++;
-	}
-
-	*addr = buf;
-	*sz = elf_sz;
-	return 0;
-}
-=======
-#endif /* CONFIG_ARCH_SUPPORTS_KEXEC_PURGATORY */
->>>>>>> 6e02ff54
+#endif /* CONFIG_ARCH_SUPPORTS_KEXEC_PURGATORY */