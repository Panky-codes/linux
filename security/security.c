// SPDX-License-Identifier: GPL-2.0-or-later
/*
 * Security plug functions
 *
 * Copyright (C) 2001 WireX Communications, Inc <chris@wirex.com>
 * Copyright (C) 2001-2002 Greg Kroah-Hartman <greg@kroah.com>
 * Copyright (C) 2001 Networks Associates Technology, Inc <ssmalley@nai.com>
 * Copyright (C) 2016 Mellanox Technologies
 * Copyright (C) 2023 Microsoft Corporation <paul@paul-moore.com>
 */

#define pr_fmt(fmt) "LSM: " fmt

#include <linux/bpf.h>
#include <linux/capability.h>
#include <linux/dcache.h>
#include <linux/export.h>
#include <linux/init.h>
#include <linux/kernel.h>
#include <linux/kernel_read_file.h>
#include <linux/lsm_hooks.h>
#include <linux/integrity.h>
#include <linux/ima.h>
#include <linux/evm.h>
#include <linux/fsnotify.h>
#include <linux/mman.h>
#include <linux/mount.h>
#include <linux/personality.h>
#include <linux/backing-dev.h>
#include <linux/string.h>
#include <linux/msg.h>
#include <net/flow.h>

/* How many LSMs were built into the kernel? */
#define LSM_COUNT (__end_lsm_info - __start_lsm_info)

/*
 * These are descriptions of the reasons that can be passed to the
 * security_locked_down() LSM hook. Placing this array here allows
 * all security modules to use the same descriptions for auditing
 * purposes.
 */
const char *const lockdown_reasons[LOCKDOWN_CONFIDENTIALITY_MAX + 1] = {
	[LOCKDOWN_NONE] = "none",
	[LOCKDOWN_MODULE_SIGNATURE] = "unsigned module loading",
	[LOCKDOWN_DEV_MEM] = "/dev/mem,kmem,port",
	[LOCKDOWN_EFI_TEST] = "/dev/efi_test access",
	[LOCKDOWN_KEXEC] = "kexec of unsigned images",
	[LOCKDOWN_HIBERNATION] = "hibernation",
	[LOCKDOWN_PCI_ACCESS] = "direct PCI access",
	[LOCKDOWN_IOPORT] = "raw io port access",
	[LOCKDOWN_MSR] = "raw MSR access",
	[LOCKDOWN_ACPI_TABLES] = "modifying ACPI tables",
	[LOCKDOWN_DEVICE_TREE] = "modifying device tree contents",
	[LOCKDOWN_PCMCIA_CIS] = "direct PCMCIA CIS storage",
	[LOCKDOWN_TIOCSSERIAL] = "reconfiguration of serial port IO",
	[LOCKDOWN_MODULE_PARAMETERS] = "unsafe module parameters",
	[LOCKDOWN_MMIOTRACE] = "unsafe mmio",
	[LOCKDOWN_DEBUGFS] = "debugfs access",
	[LOCKDOWN_XMON_WR] = "xmon write access",
	[LOCKDOWN_BPF_WRITE_USER] = "use of bpf to write user RAM",
	[LOCKDOWN_DBG_WRITE_KERNEL] = "use of kgdb/kdb to write kernel RAM",
	[LOCKDOWN_RTAS_ERROR_INJECTION] = "RTAS error injection",
	[LOCKDOWN_INTEGRITY_MAX] = "integrity",
	[LOCKDOWN_KCORE] = "/proc/kcore access",
	[LOCKDOWN_KPROBES] = "use of kprobes",
	[LOCKDOWN_BPF_READ_KERNEL] = "use of bpf to read kernel RAM",
	[LOCKDOWN_DBG_READ_KERNEL] = "use of kgdb/kdb to read kernel RAM",
	[LOCKDOWN_PERF] = "unsafe use of perf",
	[LOCKDOWN_TRACEFS] = "use of tracefs",
	[LOCKDOWN_XMON_RW] = "xmon read and write access",
	[LOCKDOWN_XFRM_SECRET] = "xfrm SA secret",
	[LOCKDOWN_CONFIDENTIALITY_MAX] = "confidentiality",
};

struct security_hook_heads security_hook_heads __ro_after_init;
static BLOCKING_NOTIFIER_HEAD(blocking_lsm_notifier_chain);

static struct kmem_cache *lsm_file_cache;
static struct kmem_cache *lsm_inode_cache;

char *lsm_names;
static struct lsm_blob_sizes blob_sizes __ro_after_init;

/* Boot-time LSM user choice */
static __initdata const char *chosen_lsm_order;
static __initdata const char *chosen_major_lsm;

static __initconst const char *const builtin_lsm_order = CONFIG_LSM;

/* Ordered list of LSMs to initialize. */
static __initdata struct lsm_info **ordered_lsms;
static __initdata struct lsm_info *exclusive;

static __initdata bool debug;
#define init_debug(...)						\
	do {							\
		if (debug)					\
			pr_info(__VA_ARGS__);			\
	} while (0)

static bool __init is_enabled(struct lsm_info *lsm)
{
	if (!lsm->enabled)
		return false;

	return *lsm->enabled;
}

/* Mark an LSM's enabled flag. */
static int lsm_enabled_true __initdata = 1;
static int lsm_enabled_false __initdata = 0;
static void __init set_enabled(struct lsm_info *lsm, bool enabled)
{
	/*
	 * When an LSM hasn't configured an enable variable, we can use
	 * a hard-coded location for storing the default enabled state.
	 */
	if (!lsm->enabled) {
		if (enabled)
			lsm->enabled = &lsm_enabled_true;
		else
			lsm->enabled = &lsm_enabled_false;
	} else if (lsm->enabled == &lsm_enabled_true) {
		if (!enabled)
			lsm->enabled = &lsm_enabled_false;
	} else if (lsm->enabled == &lsm_enabled_false) {
		if (enabled)
			lsm->enabled = &lsm_enabled_true;
	} else {
		*lsm->enabled = enabled;
	}
}

/* Is an LSM already listed in the ordered LSMs list? */
static bool __init exists_ordered_lsm(struct lsm_info *lsm)
{
	struct lsm_info **check;

	for (check = ordered_lsms; *check; check++)
		if (*check == lsm)
			return true;

	return false;
}

/* Append an LSM to the list of ordered LSMs to initialize. */
static int last_lsm __initdata;
static void __init append_ordered_lsm(struct lsm_info *lsm, const char *from)
{
	/* Ignore duplicate selections. */
	if (exists_ordered_lsm(lsm))
		return;

	if (WARN(last_lsm == LSM_COUNT, "%s: out of LSM slots!?\n", from))
		return;

	/* Enable this LSM, if it is not already set. */
	if (!lsm->enabled)
		lsm->enabled = &lsm_enabled_true;
	ordered_lsms[last_lsm++] = lsm;

	init_debug("%s ordered: %s (%s)\n", from, lsm->name,
		   is_enabled(lsm) ? "enabled" : "disabled");
}

/* Is an LSM allowed to be initialized? */
static bool __init lsm_allowed(struct lsm_info *lsm)
{
	/* Skip if the LSM is disabled. */
	if (!is_enabled(lsm))
		return false;

	/* Not allowed if another exclusive LSM already initialized. */
	if ((lsm->flags & LSM_FLAG_EXCLUSIVE) && exclusive) {
		init_debug("exclusive disabled: %s\n", lsm->name);
		return false;
	}

	return true;
}

static void __init lsm_set_blob_size(int *need, int *lbs)
{
	int offset;

	if (*need <= 0)
		return;

	offset = ALIGN(*lbs, sizeof(void *));
	*lbs = offset + *need;
	*need = offset;
}

static void __init lsm_set_blob_sizes(struct lsm_blob_sizes *needed)
{
	if (!needed)
		return;

	lsm_set_blob_size(&needed->lbs_cred, &blob_sizes.lbs_cred);
	lsm_set_blob_size(&needed->lbs_file, &blob_sizes.lbs_file);
	/*
	 * The inode blob gets an rcu_head in addition to
	 * what the modules might need.
	 */
	if (needed->lbs_inode && blob_sizes.lbs_inode == 0)
		blob_sizes.lbs_inode = sizeof(struct rcu_head);
	lsm_set_blob_size(&needed->lbs_inode, &blob_sizes.lbs_inode);
	lsm_set_blob_size(&needed->lbs_ipc, &blob_sizes.lbs_ipc);
	lsm_set_blob_size(&needed->lbs_msg_msg, &blob_sizes.lbs_msg_msg);
	lsm_set_blob_size(&needed->lbs_superblock, &blob_sizes.lbs_superblock);
	lsm_set_blob_size(&needed->lbs_task, &blob_sizes.lbs_task);
	lsm_set_blob_size(&needed->lbs_xattr_count,
			  &blob_sizes.lbs_xattr_count);
}

/* Prepare LSM for initialization. */
static void __init prepare_lsm(struct lsm_info *lsm)
{
	int enabled = lsm_allowed(lsm);

	/* Record enablement (to handle any following exclusive LSMs). */
	set_enabled(lsm, enabled);

	/* If enabled, do pre-initialization work. */
	if (enabled) {
		if ((lsm->flags & LSM_FLAG_EXCLUSIVE) && !exclusive) {
			exclusive = lsm;
			init_debug("exclusive chosen:   %s\n", lsm->name);
		}

		lsm_set_blob_sizes(lsm->blobs);
	}
}

/* Initialize a given LSM, if it is enabled. */
static void __init initialize_lsm(struct lsm_info *lsm)
{
	if (is_enabled(lsm)) {
		int ret;

		init_debug("initializing %s\n", lsm->name);
		ret = lsm->init();
		WARN(ret, "%s failed to initialize: %d\n", lsm->name, ret);
	}
}

/* Populate ordered LSMs list from comma-separated LSM name list. */
static void __init ordered_lsm_parse(const char *order, const char *origin)
{
	struct lsm_info *lsm;
	char *sep, *name, *next;

	/* LSM_ORDER_FIRST is always first. */
	for (lsm = __start_lsm_info; lsm < __end_lsm_info; lsm++) {
		if (lsm->order == LSM_ORDER_FIRST)
			append_ordered_lsm(lsm, "  first");
	}

	/* Process "security=", if given. */
	if (chosen_major_lsm) {
		struct lsm_info *major;

		/*
		 * To match the original "security=" behavior, this
		 * explicitly does NOT fallback to another Legacy Major
		 * if the selected one was separately disabled: disable
		 * all non-matching Legacy Major LSMs.
		 */
		for (major = __start_lsm_info; major < __end_lsm_info;
		     major++) {
			if ((major->flags & LSM_FLAG_LEGACY_MAJOR) &&
			    strcmp(major->name, chosen_major_lsm) != 0) {
				set_enabled(major, false);
				init_debug("security=%s disabled: %s (only one legacy major LSM)\n",
					   chosen_major_lsm, major->name);
			}
		}
	}

	sep = kstrdup(order, GFP_KERNEL);
	next = sep;
	/* Walk the list, looking for matching LSMs. */
	while ((name = strsep(&next, ",")) != NULL) {
		bool found = false;

		for (lsm = __start_lsm_info; lsm < __end_lsm_info; lsm++) {
			if (strcmp(lsm->name, name) == 0) {
				if (lsm->order == LSM_ORDER_MUTABLE)
					append_ordered_lsm(lsm, origin);
				found = true;
			}
		}

		if (!found)
			init_debug("%s ignored: %s (not built into kernel)\n",
				   origin, name);
	}

	/* Process "security=", if given. */
	if (chosen_major_lsm) {
		for (lsm = __start_lsm_info; lsm < __end_lsm_info; lsm++) {
			if (exists_ordered_lsm(lsm))
				continue;
			if (strcmp(lsm->name, chosen_major_lsm) == 0)
				append_ordered_lsm(lsm, "security=");
		}
	}

	/* LSM_ORDER_LAST is always last. */
	for (lsm = __start_lsm_info; lsm < __end_lsm_info; lsm++) {
		if (lsm->order == LSM_ORDER_LAST)
			append_ordered_lsm(lsm, "   last");
	}

	/* Disable all LSMs not in the ordered list. */
	for (lsm = __start_lsm_info; lsm < __end_lsm_info; lsm++) {
		if (exists_ordered_lsm(lsm))
			continue;
		set_enabled(lsm, false);
		init_debug("%s skipped: %s (not in requested order)\n",
			   origin, lsm->name);
	}

	kfree(sep);
}

static void __init lsm_early_cred(struct cred *cred);
static void __init lsm_early_task(struct task_struct *task);

static int lsm_append(const char *new, char **result);

static void __init report_lsm_order(void)
{
	struct lsm_info **lsm, *early;
	int first = 0;

	pr_info("initializing lsm=");

	/* Report each enabled LSM name, comma separated. */
	for (early = __start_early_lsm_info;
	     early < __end_early_lsm_info; early++)
		if (is_enabled(early))
			pr_cont("%s%s", first++ == 0 ? "" : ",", early->name);
	for (lsm = ordered_lsms; *lsm; lsm++)
		if (is_enabled(*lsm))
			pr_cont("%s%s", first++ == 0 ? "" : ",", (*lsm)->name);

	pr_cont("\n");
}

static void __init ordered_lsm_init(void)
{
	struct lsm_info **lsm;

	ordered_lsms = kcalloc(LSM_COUNT + 1, sizeof(*ordered_lsms),
			       GFP_KERNEL);

	if (chosen_lsm_order) {
		if (chosen_major_lsm) {
			pr_warn("security=%s is ignored because it is superseded by lsm=%s\n",
				chosen_major_lsm, chosen_lsm_order);
			chosen_major_lsm = NULL;
		}
		ordered_lsm_parse(chosen_lsm_order, "cmdline");
	} else
		ordered_lsm_parse(builtin_lsm_order, "builtin");

	for (lsm = ordered_lsms; *lsm; lsm++)
		prepare_lsm(*lsm);

	report_lsm_order();

	init_debug("cred blob size       = %d\n", blob_sizes.lbs_cred);
	init_debug("file blob size       = %d\n", blob_sizes.lbs_file);
	init_debug("inode blob size      = %d\n", blob_sizes.lbs_inode);
	init_debug("ipc blob size        = %d\n", blob_sizes.lbs_ipc);
	init_debug("msg_msg blob size    = %d\n", blob_sizes.lbs_msg_msg);
	init_debug("superblock blob size = %d\n", blob_sizes.lbs_superblock);
	init_debug("task blob size       = %d\n", blob_sizes.lbs_task);
	init_debug("xattr slots          = %d\n", blob_sizes.lbs_xattr_count);

	/*
	 * Create any kmem_caches needed for blobs
	 */
	if (blob_sizes.lbs_file)
		lsm_file_cache = kmem_cache_create("lsm_file_cache",
						   blob_sizes.lbs_file, 0,
						   SLAB_PANIC, NULL);
	if (blob_sizes.lbs_inode)
		lsm_inode_cache = kmem_cache_create("lsm_inode_cache",
						    blob_sizes.lbs_inode, 0,
						    SLAB_PANIC, NULL);

	lsm_early_cred((struct cred *) current->cred);
	lsm_early_task(current);
	for (lsm = ordered_lsms; *lsm; lsm++)
		initialize_lsm(*lsm);

	kfree(ordered_lsms);
}

int __init early_security_init(void)
{
	struct lsm_info *lsm;

#define LSM_HOOK(RET, DEFAULT, NAME, ...) \
	INIT_HLIST_HEAD(&security_hook_heads.NAME);
#include "linux/lsm_hook_defs.h"
#undef LSM_HOOK

	for (lsm = __start_early_lsm_info; lsm < __end_early_lsm_info; lsm++) {
		if (!lsm->enabled)
			lsm->enabled = &lsm_enabled_true;
		prepare_lsm(lsm);
		initialize_lsm(lsm);
	}

	return 0;
}

/**
 * security_init - initializes the security framework
 *
 * This should be called early in the kernel initialization sequence.
 */
int __init security_init(void)
{
	struct lsm_info *lsm;

	init_debug("legacy security=%s\n", chosen_major_lsm ? : " *unspecified*");
	init_debug("  CONFIG_LSM=%s\n", builtin_lsm_order);
	init_debug("boot arg lsm=%s\n", chosen_lsm_order ? : " *unspecified*");

	/*
	 * Append the names of the early LSM modules now that kmalloc() is
	 * available
	 */
	for (lsm = __start_early_lsm_info; lsm < __end_early_lsm_info; lsm++) {
		init_debug("  early started: %s (%s)\n", lsm->name,
			   is_enabled(lsm) ? "enabled" : "disabled");
		if (lsm->enabled)
			lsm_append(lsm->name, &lsm_names);
	}

	/* Load LSMs in specified order. */
	ordered_lsm_init();

	return 0;
}

/* Save user chosen LSM */
static int __init choose_major_lsm(char *str)
{
	chosen_major_lsm = str;
	return 1;
}
__setup("security=", choose_major_lsm);

/* Explicitly choose LSM initialization order. */
static int __init choose_lsm_order(char *str)
{
	chosen_lsm_order = str;
	return 1;
}
__setup("lsm=", choose_lsm_order);

/* Enable LSM order debugging. */
static int __init enable_debug(char *str)
{
	debug = true;
	return 1;
}
__setup("lsm.debug", enable_debug);

static bool match_last_lsm(const char *list, const char *lsm)
{
	const char *last;

	if (WARN_ON(!list || !lsm))
		return false;
	last = strrchr(list, ',');
	if (last)
		/* Pass the comma, strcmp() will check for '\0' */
		last++;
	else
		last = list;
	return !strcmp(last, lsm);
}

static int lsm_append(const char *new, char **result)
{
	char *cp;

	if (*result == NULL) {
		*result = kstrdup(new, GFP_KERNEL);
		if (*result == NULL)
			return -ENOMEM;
	} else {
		/* Check if it is the last registered name */
		if (match_last_lsm(*result, new))
			return 0;
		cp = kasprintf(GFP_KERNEL, "%s,%s", *result, new);
		if (cp == NULL)
			return -ENOMEM;
		kfree(*result);
		*result = cp;
	}
	return 0;
}

/**
 * security_add_hooks - Add a modules hooks to the hook lists.
 * @hooks: the hooks to add
 * @count: the number of hooks to add
 * @lsm: the name of the security module
 *
 * Each LSM has to register its hooks with the infrastructure.
 */
void __init security_add_hooks(struct security_hook_list *hooks, int count,
			       const char *lsm)
{
	int i;

	for (i = 0; i < count; i++) {
		hooks[i].lsm = lsm;
		hlist_add_tail_rcu(&hooks[i].list, hooks[i].head);
	}

	/*
	 * Don't try to append during early_security_init(), we'll come back
	 * and fix this up afterwards.
	 */
	if (slab_is_available()) {
		if (lsm_append(lsm, &lsm_names) < 0)
			panic("%s - Cannot get early memory.\n", __func__);
	}
}

int call_blocking_lsm_notifier(enum lsm_event event, void *data)
{
	return blocking_notifier_call_chain(&blocking_lsm_notifier_chain,
					    event, data);
}
EXPORT_SYMBOL(call_blocking_lsm_notifier);

int register_blocking_lsm_notifier(struct notifier_block *nb)
{
	return blocking_notifier_chain_register(&blocking_lsm_notifier_chain,
						nb);
}
EXPORT_SYMBOL(register_blocking_lsm_notifier);

int unregister_blocking_lsm_notifier(struct notifier_block *nb)
{
	return blocking_notifier_chain_unregister(&blocking_lsm_notifier_chain,
						  nb);
}
EXPORT_SYMBOL(unregister_blocking_lsm_notifier);

/**
 * lsm_cred_alloc - allocate a composite cred blob
 * @cred: the cred that needs a blob
 * @gfp: allocation type
 *
 * Allocate the cred blob for all the modules
 *
 * Returns 0, or -ENOMEM if memory can't be allocated.
 */
static int lsm_cred_alloc(struct cred *cred, gfp_t gfp)
{
	if (blob_sizes.lbs_cred == 0) {
		cred->security = NULL;
		return 0;
	}

	cred->security = kzalloc(blob_sizes.lbs_cred, gfp);
	if (cred->security == NULL)
		return -ENOMEM;
	return 0;
}

/**
 * lsm_early_cred - during initialization allocate a composite cred blob
 * @cred: the cred that needs a blob
 *
 * Allocate the cred blob for all the modules
 */
static void __init lsm_early_cred(struct cred *cred)
{
	int rc = lsm_cred_alloc(cred, GFP_KERNEL);

	if (rc)
		panic("%s: Early cred alloc failed.\n", __func__);
}

/**
 * lsm_file_alloc - allocate a composite file blob
 * @file: the file that needs a blob
 *
 * Allocate the file blob for all the modules
 *
 * Returns 0, or -ENOMEM if memory can't be allocated.
 */
static int lsm_file_alloc(struct file *file)
{
	if (!lsm_file_cache) {
		file->f_security = NULL;
		return 0;
	}

	file->f_security = kmem_cache_zalloc(lsm_file_cache, GFP_KERNEL);
	if (file->f_security == NULL)
		return -ENOMEM;
	return 0;
}

/**
 * lsm_inode_alloc - allocate a composite inode blob
 * @inode: the inode that needs a blob
 *
 * Allocate the inode blob for all the modules
 *
 * Returns 0, or -ENOMEM if memory can't be allocated.
 */
int lsm_inode_alloc(struct inode *inode)
{
	if (!lsm_inode_cache) {
		inode->i_security = NULL;
		return 0;
	}

	inode->i_security = kmem_cache_zalloc(lsm_inode_cache, GFP_NOFS);
	if (inode->i_security == NULL)
		return -ENOMEM;
	return 0;
}

/**
 * lsm_task_alloc - allocate a composite task blob
 * @task: the task that needs a blob
 *
 * Allocate the task blob for all the modules
 *
 * Returns 0, or -ENOMEM if memory can't be allocated.
 */
static int lsm_task_alloc(struct task_struct *task)
{
	if (blob_sizes.lbs_task == 0) {
		task->security = NULL;
		return 0;
	}

	task->security = kzalloc(blob_sizes.lbs_task, GFP_KERNEL);
	if (task->security == NULL)
		return -ENOMEM;
	return 0;
}

/**
 * lsm_ipc_alloc - allocate a composite ipc blob
 * @kip: the ipc that needs a blob
 *
 * Allocate the ipc blob for all the modules
 *
 * Returns 0, or -ENOMEM if memory can't be allocated.
 */
static int lsm_ipc_alloc(struct kern_ipc_perm *kip)
{
	if (blob_sizes.lbs_ipc == 0) {
		kip->security = NULL;
		return 0;
	}

	kip->security = kzalloc(blob_sizes.lbs_ipc, GFP_KERNEL);
	if (kip->security == NULL)
		return -ENOMEM;
	return 0;
}

/**
 * lsm_msg_msg_alloc - allocate a composite msg_msg blob
 * @mp: the msg_msg that needs a blob
 *
 * Allocate the ipc blob for all the modules
 *
 * Returns 0, or -ENOMEM if memory can't be allocated.
 */
static int lsm_msg_msg_alloc(struct msg_msg *mp)
{
	if (blob_sizes.lbs_msg_msg == 0) {
		mp->security = NULL;
		return 0;
	}

	mp->security = kzalloc(blob_sizes.lbs_msg_msg, GFP_KERNEL);
	if (mp->security == NULL)
		return -ENOMEM;
	return 0;
}

/**
 * lsm_early_task - during initialization allocate a composite task blob
 * @task: the task that needs a blob
 *
 * Allocate the task blob for all the modules
 */
static void __init lsm_early_task(struct task_struct *task)
{
	int rc = lsm_task_alloc(task);

	if (rc)
		panic("%s: Early task alloc failed.\n", __func__);
}

/**
 * lsm_superblock_alloc - allocate a composite superblock blob
 * @sb: the superblock that needs a blob
 *
 * Allocate the superblock blob for all the modules
 *
 * Returns 0, or -ENOMEM if memory can't be allocated.
 */
static int lsm_superblock_alloc(struct super_block *sb)
{
	if (blob_sizes.lbs_superblock == 0) {
		sb->s_security = NULL;
		return 0;
	}

	sb->s_security = kzalloc(blob_sizes.lbs_superblock, GFP_KERNEL);
	if (sb->s_security == NULL)
		return -ENOMEM;
	return 0;
}

/*
 * The default value of the LSM hook is defined in linux/lsm_hook_defs.h and
 * can be accessed with:
 *
 *	LSM_RET_DEFAULT(<hook_name>)
 *
 * The macros below define static constants for the default value of each
 * LSM hook.
 */
#define LSM_RET_DEFAULT(NAME) (NAME##_default)
#define DECLARE_LSM_RET_DEFAULT_void(DEFAULT, NAME)
#define DECLARE_LSM_RET_DEFAULT_int(DEFAULT, NAME) \
	static const int __maybe_unused LSM_RET_DEFAULT(NAME) = (DEFAULT);
#define LSM_HOOK(RET, DEFAULT, NAME, ...) \
	DECLARE_LSM_RET_DEFAULT_##RET(DEFAULT, NAME)

#include <linux/lsm_hook_defs.h>
#undef LSM_HOOK

/*
 * Hook list operation macros.
 *
 * call_void_hook:
 *	This is a hook that does not return a value.
 *
 * call_int_hook:
 *	This is a hook that returns a value.
 */

#define call_void_hook(FUNC, ...)				\
	do {							\
		struct security_hook_list *P;			\
								\
		hlist_for_each_entry(P, &security_hook_heads.FUNC, list) \
			P->hook.FUNC(__VA_ARGS__);		\
	} while (0)

#define call_int_hook(FUNC, IRC, ...) ({			\
	int RC = IRC;						\
	do {							\
		struct security_hook_list *P;			\
								\
		hlist_for_each_entry(P, &security_hook_heads.FUNC, list) { \
			RC = P->hook.FUNC(__VA_ARGS__);		\
			if (RC != 0)				\
				break;				\
		}						\
	} while (0);						\
	RC;							\
})

/* Security operations */

/**
 * security_binder_set_context_mgr() - Check if becoming binder ctx mgr is ok
 * @mgr: task credentials of current binder process
 *
 * Check whether @mgr is allowed to be the binder context manager.
 *
 * Return: Return 0 if permission is granted.
 */
int security_binder_set_context_mgr(const struct cred *mgr)
{
	return call_int_hook(binder_set_context_mgr, 0, mgr);
}

/**
 * security_binder_transaction() - Check if a binder transaction is allowed
 * @from: sending process
 * @to: receiving process
 *
 * Check whether @from is allowed to invoke a binder transaction call to @to.
 *
 * Return: Returns 0 if permission is granted.
 */
int security_binder_transaction(const struct cred *from,
				const struct cred *to)
{
	return call_int_hook(binder_transaction, 0, from, to);
}

/**
 * security_binder_transfer_binder() - Check if a binder transfer is allowed
 * @from: sending process
 * @to: receiving process
 *
 * Check whether @from is allowed to transfer a binder reference to @to.
 *
 * Return: Returns 0 if permission is granted.
 */
int security_binder_transfer_binder(const struct cred *from,
				    const struct cred *to)
{
	return call_int_hook(binder_transfer_binder, 0, from, to);
}

/**
 * security_binder_transfer_file() - Check if a binder file xfer is allowed
 * @from: sending process
 * @to: receiving process
 * @file: file being transferred
 *
 * Check whether @from is allowed to transfer @file to @to.
 *
 * Return: Returns 0 if permission is granted.
 */
int security_binder_transfer_file(const struct cred *from,
				  const struct cred *to, struct file *file)
{
	return call_int_hook(binder_transfer_file, 0, from, to, file);
}

/**
 * security_ptrace_access_check() - Check if tracing is allowed
 * @child: target process
 * @mode: PTRACE_MODE flags
 *
 * Check permission before allowing the current process to trace the @child
 * process.  Security modules may also want to perform a process tracing check
 * during an execve in the set_security or apply_creds hooks of tracing check
 * during an execve in the bprm_set_creds hook of binprm_security_ops if the
 * process is being traced and its security attributes would be changed by the
 * execve.
 *
 * Return: Returns 0 if permission is granted.
 */
int security_ptrace_access_check(struct task_struct *child, unsigned int mode)
{
	return call_int_hook(ptrace_access_check, 0, child, mode);
}

/**
 * security_ptrace_traceme() - Check if tracing is allowed
 * @parent: tracing process
 *
 * Check that the @parent process has sufficient permission to trace the
 * current process before allowing the current process to present itself to the
 * @parent process for tracing.
 *
 * Return: Returns 0 if permission is granted.
 */
int security_ptrace_traceme(struct task_struct *parent)
{
	return call_int_hook(ptrace_traceme, 0, parent);
}

/**
 * security_capget() - Get the capability sets for a process
 * @target: target process
 * @effective: effective capability set
 * @inheritable: inheritable capability set
 * @permitted: permitted capability set
 *
 * Get the @effective, @inheritable, and @permitted capability sets for the
 * @target process.  The hook may also perform permission checking to determine
 * if the current process is allowed to see the capability sets of the @target
 * process.
 *
 * Return: Returns 0 if the capability sets were successfully obtained.
 */
int security_capget(struct task_struct *target,
		    kernel_cap_t *effective,
		    kernel_cap_t *inheritable,
		    kernel_cap_t *permitted)
{
	return call_int_hook(capget, 0, target,
			     effective, inheritable, permitted);
}

/**
 * security_capset() - Set the capability sets for a process
 * @new: new credentials for the target process
 * @old: current credentials of the target process
 * @effective: effective capability set
 * @inheritable: inheritable capability set
 * @permitted: permitted capability set
 *
 * Set the @effective, @inheritable, and @permitted capability sets for the
 * current process.
 *
 * Return: Returns 0 and update @new if permission is granted.
 */
int security_capset(struct cred *new, const struct cred *old,
		    const kernel_cap_t *effective,
		    const kernel_cap_t *inheritable,
		    const kernel_cap_t *permitted)
{
	return call_int_hook(capset, 0, new, old,
			     effective, inheritable, permitted);
}

/**
 * security_capable() - Check if a process has the necessary capability
 * @cred: credentials to examine
 * @ns: user namespace
 * @cap: capability requested
 * @opts: capability check options
 *
 * Check whether the @tsk process has the @cap capability in the indicated
 * credentials.  @cap contains the capability <include/linux/capability.h>.
 * @opts contains options for the capable check <include/linux/security.h>.
 *
 * Return: Returns 0 if the capability is granted.
 */
int security_capable(const struct cred *cred,
		     struct user_namespace *ns,
		     int cap,
		     unsigned int opts)
{
	return call_int_hook(capable, 0, cred, ns, cap, opts);
}

/**
 * security_quotactl() - Check if a quotactl() syscall is allowed for this fs
 * @cmds: commands
 * @type: type
 * @id: id
 * @sb: filesystem
 *
 * Check whether the quotactl syscall is allowed for this @sb.
 *
 * Return: Returns 0 if permission is granted.
 */
int security_quotactl(int cmds, int type, int id, struct super_block *sb)
{
	return call_int_hook(quotactl, 0, cmds, type, id, sb);
}

/**
 * security_quota_on() - Check if QUOTAON is allowed for a dentry
 * @dentry: dentry
 *
 * Check whether QUOTAON is allowed for @dentry.
 *
 * Return: Returns 0 if permission is granted.
 */
int security_quota_on(struct dentry *dentry)
{
	return call_int_hook(quota_on, 0, dentry);
}

/**
 * security_syslog() - Check if accessing the kernel message ring is allowed
 * @type: SYSLOG_ACTION_* type
 *
 * Check permission before accessing the kernel message ring or changing
 * logging to the console.  See the syslog(2) manual page for an explanation of
 * the @type values.
 *
 * Return: Return 0 if permission is granted.
 */
int security_syslog(int type)
{
	return call_int_hook(syslog, 0, type);
}

/**
 * security_settime64() - Check if changing the system time is allowed
 * @ts: new time
 * @tz: timezone
 *
 * Check permission to change the system time, struct timespec64 is defined in
 * <include/linux/time64.h> and timezone is defined in <include/linux/time.h>.
 *
 * Return: Returns 0 if permission is granted.
 */
int security_settime64(const struct timespec64 *ts, const struct timezone *tz)
{
	return call_int_hook(settime, 0, ts, tz);
}

/**
 * security_vm_enough_memory_mm() - Check if allocating a new mem map is allowed
 * @mm: mm struct
 * @pages: number of pages
 *
 * Check permissions for allocating a new virtual mapping.  If all LSMs return
 * a positive value, __vm_enough_memory() will be called with cap_sys_admin
 * set. If at least one LSM returns 0 or negative, __vm_enough_memory() will be
 * called with cap_sys_admin cleared.
 *
 * Return: Returns 0 if permission is granted by the LSM infrastructure to the
 *         caller.
 */
int security_vm_enough_memory_mm(struct mm_struct *mm, long pages)
{
	struct security_hook_list *hp;
	int cap_sys_admin = 1;
	int rc;

	/*
	 * The module will respond with a positive value if
	 * it thinks the __vm_enough_memory() call should be
	 * made with the cap_sys_admin set. If all of the modules
	 * agree that it should be set it will. If any module
	 * thinks it should not be set it won't.
	 */
	hlist_for_each_entry(hp, &security_hook_heads.vm_enough_memory, list) {
		rc = hp->hook.vm_enough_memory(mm, pages);
		if (rc <= 0) {
			cap_sys_admin = 0;
			break;
		}
	}
	return __vm_enough_memory(mm, pages, cap_sys_admin);
}

/**
 * security_bprm_creds_for_exec() - Prepare the credentials for exec()
 * @bprm: binary program information
 *
 * If the setup in prepare_exec_creds did not setup @bprm->cred->security
 * properly for executing @bprm->file, update the LSM's portion of
 * @bprm->cred->security to be what commit_creds needs to install for the new
 * program.  This hook may also optionally check permissions (e.g. for
 * transitions between security domains).  The hook must set @bprm->secureexec
 * to 1 if AT_SECURE should be set to request libc enable secure mode.  @bprm
 * contains the linux_binprm structure.
 *
 * Return: Returns 0 if the hook is successful and permission is granted.
 */
int security_bprm_creds_for_exec(struct linux_binprm *bprm)
{
	return call_int_hook(bprm_creds_for_exec, 0, bprm);
}

/**
 * security_bprm_creds_from_file() - Update linux_binprm creds based on file
 * @bprm: binary program information
 * @file: associated file
 *
 * If @file is setpcap, suid, sgid or otherwise marked to change privilege upon
 * exec, update @bprm->cred to reflect that change. This is called after
 * finding the binary that will be executed without an interpreter.  This
 * ensures that the credentials will not be derived from a script that the
 * binary will need to reopen, which when reopend may end up being a completely
 * different file.  This hook may also optionally check permissions (e.g. for
 * transitions between security domains).  The hook must set @bprm->secureexec
 * to 1 if AT_SECURE should be set to request libc enable secure mode.  The
 * hook must add to @bprm->per_clear any personality flags that should be
 * cleared from current->personality.  @bprm contains the linux_binprm
 * structure.
 *
 * Return: Returns 0 if the hook is successful and permission is granted.
 */
int security_bprm_creds_from_file(struct linux_binprm *bprm, struct file *file)
{
	return call_int_hook(bprm_creds_from_file, 0, bprm, file);
}

/**
 * security_bprm_check() - Mediate binary handler search
 * @bprm: binary program information
 *
 * This hook mediates the point when a search for a binary handler will begin.
 * It allows a check against the @bprm->cred->security value which was set in
 * the preceding creds_for_exec call.  The argv list and envp list are reliably
 * available in @bprm.  This hook may be called multiple times during a single
 * execve.  @bprm contains the linux_binprm structure.
 *
 * Return: Returns 0 if the hook is successful and permission is granted.
 */
int security_bprm_check(struct linux_binprm *bprm)
{
	int ret;

	ret = call_int_hook(bprm_check_security, 0, bprm);
	if (ret)
		return ret;
	return ima_bprm_check(bprm);
}

/**
 * security_bprm_committing_creds() - Install creds for a process during exec()
 * @bprm: binary program information
 *
 * Prepare to install the new security attributes of a process being
 * transformed by an execve operation, based on the old credentials pointed to
 * by @current->cred and the information set in @bprm->cred by the
 * bprm_creds_for_exec hook.  @bprm points to the linux_binprm structure.  This
 * hook is a good place to perform state changes on the process such as closing
 * open file descriptors to which access will no longer be granted when the
 * attributes are changed.  This is called immediately before commit_creds().
 */
void security_bprm_committing_creds(struct linux_binprm *bprm)
{
	call_void_hook(bprm_committing_creds, bprm);
}

/**
 * security_bprm_committed_creds() - Tidy up after cred install during exec()
 * @bprm: binary program information
 *
 * Tidy up after the installation of the new security attributes of a process
 * being transformed by an execve operation.  The new credentials have, by this
 * point, been set to @current->cred.  @bprm points to the linux_binprm
 * structure.  This hook is a good place to perform state changes on the
 * process such as clearing out non-inheritable signal state.  This is called
 * immediately after commit_creds().
 */
void security_bprm_committed_creds(struct linux_binprm *bprm)
{
	call_void_hook(bprm_committed_creds, bprm);
}

/**
 * security_fs_context_dup() - Duplicate a fs_context LSM blob
 * @fc: destination filesystem context
 * @src_fc: source filesystem context
 *
 * Allocate and attach a security structure to sc->security.  This pointer is
 * initialised to NULL by the caller.  @fc indicates the new filesystem context.
 * @src_fc indicates the original filesystem context.
 *
 * Return: Returns 0 on success or a negative error code on failure.
 */
int security_fs_context_dup(struct fs_context *fc, struct fs_context *src_fc)
{
	return call_int_hook(fs_context_dup, 0, fc, src_fc);
}

/**
 * security_fs_context_parse_param() - Configure a filesystem context
 * @fc: filesystem context
 * @param: filesystem parameter
 *
 * Userspace provided a parameter to configure a superblock.  The LSM can
 * consume the parameter or return it to the caller for use elsewhere.
 *
 * Return: If the parameter is used by the LSM it should return 0, if it is
 *         returned to the caller -ENOPARAM is returned, otherwise a negative
 *         error code is returned.
 */
int security_fs_context_parse_param(struct fs_context *fc,
				    struct fs_parameter *param)
{
	struct security_hook_list *hp;
	int trc;
	int rc = -ENOPARAM;

	hlist_for_each_entry(hp, &security_hook_heads.fs_context_parse_param,
			     list) {
		trc = hp->hook.fs_context_parse_param(fc, param);
		if (trc == 0)
			rc = 0;
		else if (trc != -ENOPARAM)
			return trc;
	}
	return rc;
}

/**
 * security_sb_alloc() - Allocate a super_block LSM blob
 * @sb: filesystem superblock
 *
 * Allocate and attach a security structure to the sb->s_security field.  The
 * s_security field is initialized to NULL when the structure is allocated.
 * @sb contains the super_block structure to be modified.
 *
 * Return: Returns 0 if operation was successful.
 */
int security_sb_alloc(struct super_block *sb)
{
	int rc = lsm_superblock_alloc(sb);

	if (unlikely(rc))
		return rc;
	rc = call_int_hook(sb_alloc_security, 0, sb);
	if (unlikely(rc))
		security_sb_free(sb);
	return rc;
}

/**
 * security_sb_delete() - Release super_block LSM associated objects
 * @sb: filesystem superblock
 *
 * Release objects tied to a superblock (e.g. inodes).  @sb contains the
 * super_block structure being released.
 */
void security_sb_delete(struct super_block *sb)
{
	call_void_hook(sb_delete, sb);
}

/**
 * security_sb_free() - Free a super_block LSM blob
 * @sb: filesystem superblock
 *
 * Deallocate and clear the sb->s_security field.  @sb contains the super_block
 * structure to be modified.
 */
void security_sb_free(struct super_block *sb)
{
	call_void_hook(sb_free_security, sb);
	kfree(sb->s_security);
	sb->s_security = NULL;
}

/**
 * security_free_mnt_opts() - Free memory associated with mount options
 * @mnt_opts: LSM processed mount options
 *
 * Free memory associated with @mnt_ops.
 */
void security_free_mnt_opts(void **mnt_opts)
{
	if (!*mnt_opts)
		return;
	call_void_hook(sb_free_mnt_opts, *mnt_opts);
	*mnt_opts = NULL;
}
EXPORT_SYMBOL(security_free_mnt_opts);

/**
 * security_sb_eat_lsm_opts() - Consume LSM mount options
 * @options: mount options
 * @mnt_opts: LSM processed mount options
 *
 * Eat (scan @options) and save them in @mnt_opts.
 *
 * Return: Returns 0 on success, negative values on failure.
 */
int security_sb_eat_lsm_opts(char *options, void **mnt_opts)
{
	return call_int_hook(sb_eat_lsm_opts, 0, options, mnt_opts);
}
EXPORT_SYMBOL(security_sb_eat_lsm_opts);

/**
 * security_sb_mnt_opts_compat() - Check if new mount options are allowed
 * @sb: filesystem superblock
 * @mnt_opts: new mount options
 *
 * Determine if the new mount options in @mnt_opts are allowed given the
 * existing mounted filesystem at @sb.  @sb superblock being compared.
 *
 * Return: Returns 0 if options are compatible.
 */
int security_sb_mnt_opts_compat(struct super_block *sb,
				void *mnt_opts)
{
	return call_int_hook(sb_mnt_opts_compat, 0, sb, mnt_opts);
}
EXPORT_SYMBOL(security_sb_mnt_opts_compat);

/**
 * security_sb_remount() - Verify no incompatible mount changes during remount
 * @sb: filesystem superblock
 * @mnt_opts: (re)mount options
 *
 * Extracts security system specific mount options and verifies no changes are
 * being made to those options.
 *
 * Return: Returns 0 if permission is granted.
 */
int security_sb_remount(struct super_block *sb,
			void *mnt_opts)
{
	return call_int_hook(sb_remount, 0, sb, mnt_opts);
}
EXPORT_SYMBOL(security_sb_remount);

/**
 * security_sb_kern_mount() - Check if a kernel mount is allowed
 * @sb: filesystem superblock
 *
 * Mount this @sb if allowed by permissions.
 *
 * Return: Returns 0 if permission is granted.
 */
int security_sb_kern_mount(struct super_block *sb)
{
	return call_int_hook(sb_kern_mount, 0, sb);
}

/**
 * security_sb_show_options() - Output the mount options for a superblock
 * @m: output file
 * @sb: filesystem superblock
 *
 * Show (print on @m) mount options for this @sb.
 *
 * Return: Returns 0 on success, negative values on failure.
 */
int security_sb_show_options(struct seq_file *m, struct super_block *sb)
{
	return call_int_hook(sb_show_options, 0, m, sb);
}

/**
 * security_sb_statfs() - Check if accessing fs stats is allowed
 * @dentry: superblock handle
 *
 * Check permission before obtaining filesystem statistics for the @mnt
 * mountpoint.  @dentry is a handle on the superblock for the filesystem.
 *
 * Return: Returns 0 if permission is granted.
 */
int security_sb_statfs(struct dentry *dentry)
{
	return call_int_hook(sb_statfs, 0, dentry);
}

/**
 * security_sb_mount() - Check permission for mounting a filesystem
 * @dev_name: filesystem backing device
 * @path: mount point
 * @type: filesystem type
 * @flags: mount flags
 * @data: filesystem specific data
 *
 * Check permission before an object specified by @dev_name is mounted on the
 * mount point named by @nd.  For an ordinary mount, @dev_name identifies a
 * device if the file system type requires a device.  For a remount
 * (@flags & MS_REMOUNT), @dev_name is irrelevant.  For a loopback/bind mount
 * (@flags & MS_BIND), @dev_name identifies the	pathname of the object being
 * mounted.
 *
 * Return: Returns 0 if permission is granted.
 */
int security_sb_mount(const char *dev_name, const struct path *path,
		      const char *type, unsigned long flags, void *data)
{
	return call_int_hook(sb_mount, 0, dev_name, path, type, flags, data);
}

/**
 * security_sb_umount() - Check permission for unmounting a filesystem
 * @mnt: mounted filesystem
 * @flags: unmount flags
 *
 * Check permission before the @mnt file system is unmounted.
 *
 * Return: Returns 0 if permission is granted.
 */
int security_sb_umount(struct vfsmount *mnt, int flags)
{
	return call_int_hook(sb_umount, 0, mnt, flags);
}

/**
 * security_sb_pivotroot() - Check permissions for pivoting the rootfs
 * @old_path: new location for current rootfs
 * @new_path: location of the new rootfs
 *
 * Check permission before pivoting the root filesystem.
 *
 * Return: Returns 0 if permission is granted.
 */
int security_sb_pivotroot(const struct path *old_path,
			  const struct path *new_path)
{
	return call_int_hook(sb_pivotroot, 0, old_path, new_path);
}

/**
 * security_sb_set_mnt_opts() - Set the mount options for a filesystem
 * @sb: filesystem superblock
 * @mnt_opts: binary mount options
 * @kern_flags: kernel flags (in)
 * @set_kern_flags: kernel flags (out)
 *
 * Set the security relevant mount options used for a superblock.
 *
 * Return: Returns 0 on success, error on failure.
 */
int security_sb_set_mnt_opts(struct super_block *sb,
			     void *mnt_opts,
			     unsigned long kern_flags,
			     unsigned long *set_kern_flags)
{
	return call_int_hook(sb_set_mnt_opts,
			     mnt_opts ? -EOPNOTSUPP : 0, sb,
			     mnt_opts, kern_flags, set_kern_flags);
}
EXPORT_SYMBOL(security_sb_set_mnt_opts);

/**
 * security_sb_clone_mnt_opts() - Duplicate superblock mount options
 * @oldsb: source superblock
 * @newsb: destination superblock
 * @kern_flags: kernel flags (in)
 * @set_kern_flags: kernel flags (out)
 *
 * Copy all security options from a given superblock to another.
 *
 * Return: Returns 0 on success, error on failure.
 */
int security_sb_clone_mnt_opts(const struct super_block *oldsb,
			       struct super_block *newsb,
			       unsigned long kern_flags,
			       unsigned long *set_kern_flags)
{
	return call_int_hook(sb_clone_mnt_opts, 0, oldsb, newsb,
			     kern_flags, set_kern_flags);
}
EXPORT_SYMBOL(security_sb_clone_mnt_opts);

/**
 * security_move_mount() - Check permissions for moving a mount
 * @from_path: source mount point
 * @to_path: destination mount point
 *
 * Check permission before a mount is moved.
 *
 * Return: Returns 0 if permission is granted.
 */
int security_move_mount(const struct path *from_path,
			const struct path *to_path)
{
	return call_int_hook(move_mount, 0, from_path, to_path);
}

/**
 * security_path_notify() - Check if setting a watch is allowed
 * @path: file path
 * @mask: event mask
 * @obj_type: file path type
 *
 * Check permissions before setting a watch on events as defined by @mask, on
 * an object at @path, whose type is defined by @obj_type.
 *
 * Return: Returns 0 if permission is granted.
 */
int security_path_notify(const struct path *path, u64 mask,
			 unsigned int obj_type)
{
	return call_int_hook(path_notify, 0, path, mask, obj_type);
}

/**
 * security_inode_alloc() - Allocate an inode LSM blob
 * @inode: the inode
 *
 * Allocate and attach a security structure to @inode->i_security.  The
 * i_security field is initialized to NULL when the inode structure is
 * allocated.
 *
 * Return: Return 0 if operation was successful.
 */
int security_inode_alloc(struct inode *inode)
{
	int rc = lsm_inode_alloc(inode);

	if (unlikely(rc))
		return rc;
	rc = call_int_hook(inode_alloc_security, 0, inode);
	if (unlikely(rc))
		security_inode_free(inode);
	return rc;
}

static void inode_free_by_rcu(struct rcu_head *head)
{
	/*
	 * The rcu head is at the start of the inode blob
	 */
	kmem_cache_free(lsm_inode_cache, head);
}

/**
 * security_inode_free() - Free an inode's LSM blob
 * @inode: the inode
 *
 * Deallocate the inode security structure and set @inode->i_security to NULL.
 */
void security_inode_free(struct inode *inode)
{
	integrity_inode_free(inode);
	call_void_hook(inode_free_security, inode);
	/*
	 * The inode may still be referenced in a path walk and
	 * a call to security_inode_permission() can be made
	 * after inode_free_security() is called. Ideally, the VFS
	 * wouldn't do this, but fixing that is a much harder
	 * job. For now, simply free the i_security via RCU, and
	 * leave the current inode->i_security pointer intact.
	 * The inode will be freed after the RCU grace period too.
	 */
	if (inode->i_security)
		call_rcu((struct rcu_head *)inode->i_security,
			 inode_free_by_rcu);
}

/**
 * security_dentry_init_security() - Perform dentry initialization
 * @dentry: the dentry to initialize
 * @mode: mode used to determine resource type
 * @name: name of the last path component
 * @xattr_name: name of the security/LSM xattr
 * @ctx: pointer to the resulting LSM context
 * @ctxlen: length of @ctx
 *
 * Compute a context for a dentry as the inode is not yet available since NFSv4
 * has no label backed by an EA anyway.  It is important to note that
 * @xattr_name does not need to be free'd by the caller, it is a static string.
 *
 * Return: Returns 0 on success, negative values on failure.
 */
int security_dentry_init_security(struct dentry *dentry, int mode,
				  const struct qstr *name,
				  const char **xattr_name, void **ctx,
				  u32 *ctxlen)
{
	struct security_hook_list *hp;
	int rc;

	/*
	 * Only one module will provide a security context.
	 */
	hlist_for_each_entry(hp, &security_hook_heads.dentry_init_security,
			     list) {
		rc = hp->hook.dentry_init_security(dentry, mode, name,
						   xattr_name, ctx, ctxlen);
		if (rc != LSM_RET_DEFAULT(dentry_init_security))
			return rc;
	}
	return LSM_RET_DEFAULT(dentry_init_security);
}
EXPORT_SYMBOL(security_dentry_init_security);

/**
 * security_dentry_create_files_as() - Perform dentry initialization
 * @dentry: the dentry to initialize
 * @mode: mode used to determine resource type
 * @name: name of the last path component
 * @old: creds to use for LSM context calculations
 * @new: creds to modify
 *
 * Compute a context for a dentry as the inode is not yet available and set
 * that context in passed in creds so that new files are created using that
 * context. Context is calculated using the passed in creds and not the creds
 * of the caller.
 *
 * Return: Returns 0 on success, error on failure.
 */
int security_dentry_create_files_as(struct dentry *dentry, int mode,
				    struct qstr *name,
				    const struct cred *old, struct cred *new)
{
	return call_int_hook(dentry_create_files_as, 0, dentry, mode,
			     name, old, new);
}
EXPORT_SYMBOL(security_dentry_create_files_as);

/**
 * security_inode_init_security() - Initialize an inode's LSM context
 * @inode: the inode
 * @dir: parent directory
 * @qstr: last component of the pathname
 * @initxattrs: callback function to write xattrs
 * @fs_data: filesystem specific data
 *
 * Obtain the security attribute name suffix and value to set on a newly
 * created inode and set up the incore security field for the new inode.  This
 * hook is called by the fs code as part of the inode creation transaction and
 * provides for atomic labeling of the inode, unlike the post_create/mkdir/...
 * hooks called by the VFS.
 *
 * The hook function is expected to populate the xattrs array, by calling
 * lsm_get_xattr_slot() to retrieve the slots reserved by the security module
 * with the lbs_xattr_count field of the lsm_blob_sizes structure.  For each
 * slot, the hook function should set ->name to the attribute name suffix
 * (e.g. selinux), to allocate ->value (will be freed by the caller) and set it
 * to the attribute value, to set ->value_len to the length of the value.  If
 * the security module does not use security attributes or does not wish to put
 * a security attribute on this particular inode, then it should return
 * -EOPNOTSUPP to skip this processing.
 *
 * Return: Returns 0 if the LSM successfully initialized all of the inode
 *         security attributes that are required, negative values otherwise.
 */
int security_inode_init_security(struct inode *inode, struct inode *dir,
				 const struct qstr *qstr,
				 const initxattrs initxattrs, void *fs_data)
{
	struct security_hook_list *hp;
	struct xattr *new_xattrs = NULL;
	int ret = -EOPNOTSUPP, xattr_count = 0;

	if (unlikely(IS_PRIVATE(inode)))
		return 0;

	if (!blob_sizes.lbs_xattr_count)
		return 0;

	if (initxattrs) {
		/* Allocate +1 for EVM and +1 as terminator. */
		new_xattrs = kcalloc(blob_sizes.lbs_xattr_count + 2,
				     sizeof(*new_xattrs), GFP_NOFS);
		if (!new_xattrs)
			return -ENOMEM;
	}

	hlist_for_each_entry(hp, &security_hook_heads.inode_init_security,
			     list) {
		ret = hp->hook.inode_init_security(inode, dir, qstr, new_xattrs,
						  &xattr_count);
		if (ret && ret != -EOPNOTSUPP)
			goto out;
		/*
		 * As documented in lsm_hooks.h, -EOPNOTSUPP in this context
		 * means that the LSM is not willing to provide an xattr, not
		 * that it wants to signal an error. Thus, continue to invoke
		 * the remaining LSMs.
		 */
	}

	/* If initxattrs() is NULL, xattr_count is zero, skip the call. */
	if (!xattr_count)
		goto out;

	ret = evm_inode_init_security(inode, dir, qstr, new_xattrs,
				      &xattr_count);
	if (ret)
		goto out;
	ret = initxattrs(inode, new_xattrs, fs_data);
out:
	for (; xattr_count > 0; xattr_count--)
		kfree(new_xattrs[xattr_count - 1].value);
	kfree(new_xattrs);
	return (ret == -EOPNOTSUPP) ? 0 : ret;
}
EXPORT_SYMBOL(security_inode_init_security);

/**
 * security_inode_init_security_anon() - Initialize an anonymous inode
 * @inode: the inode
 * @name: the anonymous inode class
 * @context_inode: an optional related inode
 *
 * Set up the incore security field for the new anonymous inode and return
 * whether the inode creation is permitted by the security module or not.
 *
 * Return: Returns 0 on success, -EACCES if the security module denies the
 * creation of this inode, or another -errno upon other errors.
 */
int security_inode_init_security_anon(struct inode *inode,
				      const struct qstr *name,
				      const struct inode *context_inode)
{
	return call_int_hook(inode_init_security_anon, 0, inode, name,
			     context_inode);
}

#ifdef CONFIG_SECURITY_PATH
/**
 * security_path_mknod() - Check if creating a special file is allowed
 * @dir: parent directory
 * @dentry: new file
 * @mode: new file mode
 * @dev: device number
 *
 * Check permissions when creating a file. Note that this hook is called even
 * if mknod operation is being done for a regular file.
 *
 * Return: Returns 0 if permission is granted.
 */
int security_path_mknod(const struct path *dir, struct dentry *dentry,
			umode_t mode, unsigned int dev)
{
	if (unlikely(IS_PRIVATE(d_backing_inode(dir->dentry))))
		return 0;
	return call_int_hook(path_mknod, 0, dir, dentry, mode, dev);
}
EXPORT_SYMBOL(security_path_mknod);

/**
 * security_path_mkdir() - Check if creating a new directory is allowed
 * @dir: parent directory
 * @dentry: new directory
 * @mode: new directory mode
 *
 * Check permissions to create a new directory in the existing directory.
 *
 * Return: Returns 0 if permission is granted.
 */
int security_path_mkdir(const struct path *dir, struct dentry *dentry,
			umode_t mode)
{
	if (unlikely(IS_PRIVATE(d_backing_inode(dir->dentry))))
		return 0;
	return call_int_hook(path_mkdir, 0, dir, dentry, mode);
}
EXPORT_SYMBOL(security_path_mkdir);

/**
 * security_path_rmdir() - Check if removing a directory is allowed
 * @dir: parent directory
 * @dentry: directory to remove
 *
 * Check the permission to remove a directory.
 *
 * Return: Returns 0 if permission is granted.
 */
int security_path_rmdir(const struct path *dir, struct dentry *dentry)
{
	if (unlikely(IS_PRIVATE(d_backing_inode(dir->dentry))))
		return 0;
	return call_int_hook(path_rmdir, 0, dir, dentry);
}

/**
 * security_path_unlink() - Check if removing a hard link is allowed
 * @dir: parent directory
 * @dentry: file
 *
 * Check the permission to remove a hard link to a file.
 *
 * Return: Returns 0 if permission is granted.
 */
int security_path_unlink(const struct path *dir, struct dentry *dentry)
{
	if (unlikely(IS_PRIVATE(d_backing_inode(dir->dentry))))
		return 0;
	return call_int_hook(path_unlink, 0, dir, dentry);
}
EXPORT_SYMBOL(security_path_unlink);

/**
 * security_path_symlink() - Check if creating a symbolic link is allowed
 * @dir: parent directory
 * @dentry: symbolic link
 * @old_name: file pathname
 *
 * Check the permission to create a symbolic link to a file.
 *
 * Return: Returns 0 if permission is granted.
 */
int security_path_symlink(const struct path *dir, struct dentry *dentry,
			  const char *old_name)
{
	if (unlikely(IS_PRIVATE(d_backing_inode(dir->dentry))))
		return 0;
	return call_int_hook(path_symlink, 0, dir, dentry, old_name);
}

/**
 * security_path_link - Check if creating a hard link is allowed
 * @old_dentry: existing file
 * @new_dir: new parent directory
 * @new_dentry: new link
 *
 * Check permission before creating a new hard link to a file.
 *
 * Return: Returns 0 if permission is granted.
 */
int security_path_link(struct dentry *old_dentry, const struct path *new_dir,
		       struct dentry *new_dentry)
{
	if (unlikely(IS_PRIVATE(d_backing_inode(old_dentry))))
		return 0;
	return call_int_hook(path_link, 0, old_dentry, new_dir, new_dentry);
}

/**
 * security_path_rename() - Check if renaming a file is allowed
 * @old_dir: parent directory of the old file
 * @old_dentry: the old file
 * @new_dir: parent directory of the new file
 * @new_dentry: the new file
 * @flags: flags
 *
 * Check for permission to rename a file or directory.
 *
 * Return: Returns 0 if permission is granted.
 */
int security_path_rename(const struct path *old_dir, struct dentry *old_dentry,
			 const struct path *new_dir, struct dentry *new_dentry,
			 unsigned int flags)
{
	if (unlikely(IS_PRIVATE(d_backing_inode(old_dentry)) ||
		     (d_is_positive(new_dentry) &&
		      IS_PRIVATE(d_backing_inode(new_dentry)))))
		return 0;

	return call_int_hook(path_rename, 0, old_dir, old_dentry, new_dir,
			     new_dentry, flags);
}
EXPORT_SYMBOL(security_path_rename);

/**
 * security_path_truncate() - Check if truncating a file is allowed
 * @path: file
 *
 * Check permission before truncating the file indicated by path.  Note that
 * truncation permissions may also be checked based on already opened files,
 * using the security_file_truncate() hook.
 *
 * Return: Returns 0 if permission is granted.
 */
int security_path_truncate(const struct path *path)
{
	if (unlikely(IS_PRIVATE(d_backing_inode(path->dentry))))
		return 0;
	return call_int_hook(path_truncate, 0, path);
}

/**
 * security_path_chmod() - Check if changing the file's mode is allowed
 * @path: file
 * @mode: new mode
 *
 * Check for permission to change a mode of the file @path. The new mode is
 * specified in @mode which is a bitmask of constants from
 * <include/uapi/linux/stat.h>.
 *
 * Return: Returns 0 if permission is granted.
 */
int security_path_chmod(const struct path *path, umode_t mode)
{
	if (unlikely(IS_PRIVATE(d_backing_inode(path->dentry))))
		return 0;
	return call_int_hook(path_chmod, 0, path, mode);
}

/**
 * security_path_chown() - Check if changing the file's owner/group is allowed
 * @path: file
 * @uid: file owner
 * @gid: file group
 *
 * Check for permission to change owner/group of a file or directory.
 *
 * Return: Returns 0 if permission is granted.
 */
int security_path_chown(const struct path *path, kuid_t uid, kgid_t gid)
{
	if (unlikely(IS_PRIVATE(d_backing_inode(path->dentry))))
		return 0;
	return call_int_hook(path_chown, 0, path, uid, gid);
}

/**
 * security_path_chroot() - Check if changing the root directory is allowed
 * @path: directory
 *
 * Check for permission to change root directory.
 *
 * Return: Returns 0 if permission is granted.
 */
int security_path_chroot(const struct path *path)
{
	return call_int_hook(path_chroot, 0, path);
}
#endif /* CONFIG_SECURITY_PATH */

/**
 * security_inode_create() - Check if creating a file is allowed
 * @dir: the parent directory
 * @dentry: the file being created
 * @mode: requested file mode
 *
 * Check permission to create a regular file.
 *
 * Return: Returns 0 if permission is granted.
 */
int security_inode_create(struct inode *dir, struct dentry *dentry,
			  umode_t mode)
{
	if (unlikely(IS_PRIVATE(dir)))
		return 0;
	return call_int_hook(inode_create, 0, dir, dentry, mode);
}
EXPORT_SYMBOL_GPL(security_inode_create);

/**
 * security_inode_link() - Check if creating a hard link is allowed
 * @old_dentry: existing file
 * @dir: new parent directory
 * @new_dentry: new link
 *
 * Check permission before creating a new hard link to a file.
 *
 * Return: Returns 0 if permission is granted.
 */
int security_inode_link(struct dentry *old_dentry, struct inode *dir,
			struct dentry *new_dentry)
{
	if (unlikely(IS_PRIVATE(d_backing_inode(old_dentry))))
		return 0;
	return call_int_hook(inode_link, 0, old_dentry, dir, new_dentry);
}

/**
 * security_inode_unlink() - Check if removing a hard link is allowed
 * @dir: parent directory
 * @dentry: file
 *
 * Check the permission to remove a hard link to a file.
 *
 * Return: Returns 0 if permission is granted.
 */
int security_inode_unlink(struct inode *dir, struct dentry *dentry)
{
	if (unlikely(IS_PRIVATE(d_backing_inode(dentry))))
		return 0;
	return call_int_hook(inode_unlink, 0, dir, dentry);
}

/**
 * security_inode_symlink() - Check if creating a symbolic link is allowed
 * @dir: parent directory
 * @dentry: symbolic link
 * @old_name: existing filename
 *
 * Check the permission to create a symbolic link to a file.
 *
 * Return: Returns 0 if permission is granted.
 */
int security_inode_symlink(struct inode *dir, struct dentry *dentry,
			   const char *old_name)
{
	if (unlikely(IS_PRIVATE(dir)))
		return 0;
	return call_int_hook(inode_symlink, 0, dir, dentry, old_name);
}

/**
 * security_inode_mkdir() - Check if creation a new director is allowed
 * @dir: parent directory
 * @dentry: new directory
 * @mode: new directory mode
 *
 * Check permissions to create a new directory in the existing directory
 * associated with inode structure @dir.
 *
 * Return: Returns 0 if permission is granted.
 */
int security_inode_mkdir(struct inode *dir, struct dentry *dentry, umode_t mode)
{
	if (unlikely(IS_PRIVATE(dir)))
		return 0;
	return call_int_hook(inode_mkdir, 0, dir, dentry, mode);
}
EXPORT_SYMBOL_GPL(security_inode_mkdir);

/**
 * security_inode_rmdir() - Check if removing a directory is allowed
 * @dir: parent directory
 * @dentry: directory to be removed
 *
 * Check the permission to remove a directory.
 *
 * Return: Returns 0 if permission is granted.
 */
int security_inode_rmdir(struct inode *dir, struct dentry *dentry)
{
	if (unlikely(IS_PRIVATE(d_backing_inode(dentry))))
		return 0;
	return call_int_hook(inode_rmdir, 0, dir, dentry);
}

/**
 * security_inode_mknod() - Check if creating a special file is allowed
 * @dir: parent directory
 * @dentry: new file
 * @mode: new file mode
 * @dev: device number
 *
 * Check permissions when creating a special file (or a socket or a fifo file
 * created via the mknod system call).  Note that if mknod operation is being
 * done for a regular file, then the create hook will be called and not this
 * hook.
 *
 * Return: Returns 0 if permission is granted.
 */
int security_inode_mknod(struct inode *dir, struct dentry *dentry,
			 umode_t mode, dev_t dev)
{
	if (unlikely(IS_PRIVATE(dir)))
		return 0;
	return call_int_hook(inode_mknod, 0, dir, dentry, mode, dev);
}

/**
 * security_inode_rename() - Check if renaming a file is allowed
 * @old_dir: parent directory of the old file
 * @old_dentry: the old file
 * @new_dir: parent directory of the new file
 * @new_dentry: the new file
 * @flags: flags
 *
 * Check for permission to rename a file or directory.
 *
 * Return: Returns 0 if permission is granted.
 */
int security_inode_rename(struct inode *old_dir, struct dentry *old_dentry,
			  struct inode *new_dir, struct dentry *new_dentry,
			  unsigned int flags)
{
	if (unlikely(IS_PRIVATE(d_backing_inode(old_dentry)) ||
		     (d_is_positive(new_dentry) &&
		      IS_PRIVATE(d_backing_inode(new_dentry)))))
		return 0;

	if (flags & RENAME_EXCHANGE) {
		int err = call_int_hook(inode_rename, 0, new_dir, new_dentry,
					old_dir, old_dentry);
		if (err)
			return err;
	}

	return call_int_hook(inode_rename, 0, old_dir, old_dentry,
			     new_dir, new_dentry);
}

/**
 * security_inode_readlink() - Check if reading a symbolic link is allowed
 * @dentry: link
 *
 * Check the permission to read the symbolic link.
 *
 * Return: Returns 0 if permission is granted.
 */
int security_inode_readlink(struct dentry *dentry)
{
	if (unlikely(IS_PRIVATE(d_backing_inode(dentry))))
		return 0;
	return call_int_hook(inode_readlink, 0, dentry);
}

/**
 * security_inode_follow_link() - Check if following a symbolic link is allowed
 * @dentry: link dentry
 * @inode: link inode
 * @rcu: true if in RCU-walk mode
 *
 * Check permission to follow a symbolic link when looking up a pathname.  If
 * @rcu is true, @inode is not stable.
 *
 * Return: Returns 0 if permission is granted.
 */
int security_inode_follow_link(struct dentry *dentry, struct inode *inode,
			       bool rcu)
{
	if (unlikely(IS_PRIVATE(inode)))
		return 0;
	return call_int_hook(inode_follow_link, 0, dentry, inode, rcu);
}

/**
 * security_inode_permission() - Check if accessing an inode is allowed
 * @inode: inode
 * @mask: access mask
 *
 * Check permission before accessing an inode.  This hook is called by the
 * existing Linux permission function, so a security module can use it to
 * provide additional checking for existing Linux permission checks.  Notice
 * that this hook is called when a file is opened (as well as many other
 * operations), whereas the file_security_ops permission hook is called when
 * the actual read/write operations are performed.
 *
 * Return: Returns 0 if permission is granted.
 */
int security_inode_permission(struct inode *inode, int mask)
{
	if (unlikely(IS_PRIVATE(inode)))
		return 0;
	return call_int_hook(inode_permission, 0, inode, mask);
}

/**
 * security_inode_setattr() - Check if setting file attributes is allowed
 * @idmap: idmap of the mount
 * @dentry: file
 * @attr: new attributes
 *
 * Check permission before setting file attributes.  Note that the kernel call
 * to notify_change is performed from several locations, whenever file
 * attributes change (such as when a file is truncated, chown/chmod operations,
 * transferring disk quotas, etc).
 *
 * Return: Returns 0 if permission is granted.
 */
int security_inode_setattr(struct mnt_idmap *idmap,
			   struct dentry *dentry, struct iattr *attr)
{
	int ret;

	if (unlikely(IS_PRIVATE(d_backing_inode(dentry))))
		return 0;
	ret = call_int_hook(inode_setattr, 0, dentry, attr);
	if (ret)
		return ret;
	return evm_inode_setattr(idmap, dentry, attr);
}
EXPORT_SYMBOL_GPL(security_inode_setattr);

/**
 * security_inode_getattr() - Check if getting file attributes is allowed
 * @path: file
 *
 * Check permission before obtaining file attributes.
 *
 * Return: Returns 0 if permission is granted.
 */
int security_inode_getattr(const struct path *path)
{
	if (unlikely(IS_PRIVATE(d_backing_inode(path->dentry))))
		return 0;
	return call_int_hook(inode_getattr, 0, path);
}

/**
 * security_inode_setxattr() - Check if setting file xattrs is allowed
 * @idmap: idmap of the mount
 * @dentry: file
 * @name: xattr name
 * @value: xattr value
 * @size: size of xattr value
 * @flags: flags
 *
 * Check permission before setting the extended attributes.
 *
 * Return: Returns 0 if permission is granted.
 */
int security_inode_setxattr(struct mnt_idmap *idmap,
			    struct dentry *dentry, const char *name,
			    const void *value, size_t size, int flags)
{
	int ret;

	if (unlikely(IS_PRIVATE(d_backing_inode(dentry))))
		return 0;
	/*
	 * SELinux and Smack integrate the cap call,
	 * so assume that all LSMs supplying this call do so.
	 */
	ret = call_int_hook(inode_setxattr, 1, idmap, dentry, name, value,
			    size, flags);

	if (ret == 1)
		ret = cap_inode_setxattr(dentry, name, value, size, flags);
	if (ret)
		return ret;
	ret = ima_inode_setxattr(dentry, name, value, size);
	if (ret)
		return ret;
	return evm_inode_setxattr(idmap, dentry, name, value, size);
}

/**
 * security_inode_set_acl() - Check if setting posix acls is allowed
 * @idmap: idmap of the mount
 * @dentry: file
 * @acl_name: acl name
 * @kacl: acl struct
 *
 * Check permission before setting posix acls, the posix acls in @kacl are
 * identified by @acl_name.
 *
 * Return: Returns 0 if permission is granted.
 */
int security_inode_set_acl(struct mnt_idmap *idmap,
			   struct dentry *dentry, const char *acl_name,
			   struct posix_acl *kacl)
{
	int ret;

	if (unlikely(IS_PRIVATE(d_backing_inode(dentry))))
		return 0;
	ret = call_int_hook(inode_set_acl, 0, idmap, dentry, acl_name,
			    kacl);
	if (ret)
		return ret;
	ret = ima_inode_set_acl(idmap, dentry, acl_name, kacl);
	if (ret)
		return ret;
	return evm_inode_set_acl(idmap, dentry, acl_name, kacl);
}

/**
 * security_inode_get_acl() - Check if reading posix acls is allowed
 * @idmap: idmap of the mount
 * @dentry: file
 * @acl_name: acl name
 *
 * Check permission before getting osix acls, the posix acls are identified by
 * @acl_name.
 *
 * Return: Returns 0 if permission is granted.
 */
int security_inode_get_acl(struct mnt_idmap *idmap,
			   struct dentry *dentry, const char *acl_name)
{
	if (unlikely(IS_PRIVATE(d_backing_inode(dentry))))
		return 0;
	return call_int_hook(inode_get_acl, 0, idmap, dentry, acl_name);
}

/**
 * security_inode_remove_acl() - Check if removing a posix acl is allowed
 * @idmap: idmap of the mount
 * @dentry: file
 * @acl_name: acl name
 *
 * Check permission before removing posix acls, the posix acls are identified
 * by @acl_name.
 *
 * Return: Returns 0 if permission is granted.
 */
int security_inode_remove_acl(struct mnt_idmap *idmap,
			      struct dentry *dentry, const char *acl_name)
{
	int ret;

	if (unlikely(IS_PRIVATE(d_backing_inode(dentry))))
		return 0;
	ret = call_int_hook(inode_remove_acl, 0, idmap, dentry, acl_name);
	if (ret)
		return ret;
	ret = ima_inode_remove_acl(idmap, dentry, acl_name);
	if (ret)
		return ret;
	return evm_inode_remove_acl(idmap, dentry, acl_name);
}

/**
 * security_inode_post_setxattr() - Update the inode after a setxattr operation
 * @dentry: file
 * @name: xattr name
 * @value: xattr value
 * @size: xattr value size
 * @flags: flags
 *
 * Update inode security field after successful setxattr operation.
 */
void security_inode_post_setxattr(struct dentry *dentry, const char *name,
				  const void *value, size_t size, int flags)
{
	if (unlikely(IS_PRIVATE(d_backing_inode(dentry))))
		return;
	call_void_hook(inode_post_setxattr, dentry, name, value, size, flags);
	evm_inode_post_setxattr(dentry, name, value, size);
}

/**
 * security_inode_getxattr() - Check if xattr access is allowed
 * @dentry: file
 * @name: xattr name
 *
 * Check permission before obtaining the extended attributes identified by
 * @name for @dentry.
 *
 * Return: Returns 0 if permission is granted.
 */
int security_inode_getxattr(struct dentry *dentry, const char *name)
{
	if (unlikely(IS_PRIVATE(d_backing_inode(dentry))))
		return 0;
	return call_int_hook(inode_getxattr, 0, dentry, name);
}

/**
 * security_inode_listxattr() - Check if listing xattrs is allowed
 * @dentry: file
 *
 * Check permission before obtaining the list of extended attribute names for
 * @dentry.
 *
 * Return: Returns 0 if permission is granted.
 */
int security_inode_listxattr(struct dentry *dentry)
{
	if (unlikely(IS_PRIVATE(d_backing_inode(dentry))))
		return 0;
	return call_int_hook(inode_listxattr, 0, dentry);
}

/**
 * security_inode_removexattr() - Check if removing an xattr is allowed
 * @idmap: idmap of the mount
 * @dentry: file
 * @name: xattr name
 *
 * Check permission before removing the extended attribute identified by @name
 * for @dentry.
 *
 * Return: Returns 0 if permission is granted.
 */
int security_inode_removexattr(struct mnt_idmap *idmap,
			       struct dentry *dentry, const char *name)
{
	int ret;

	if (unlikely(IS_PRIVATE(d_backing_inode(dentry))))
		return 0;
	/*
	 * SELinux and Smack integrate the cap call,
	 * so assume that all LSMs supplying this call do so.
	 */
	ret = call_int_hook(inode_removexattr, 1, idmap, dentry, name);
	if (ret == 1)
		ret = cap_inode_removexattr(idmap, dentry, name);
	if (ret)
		return ret;
	ret = ima_inode_removexattr(dentry, name);
	if (ret)
		return ret;
	return evm_inode_removexattr(idmap, dentry, name);
}

/**
 * security_inode_need_killpriv() - Check if security_inode_killpriv() required
 * @dentry: associated dentry
 *
 * Called when an inode has been changed to determine if
 * security_inode_killpriv() should be called.
 *
 * Return: Return <0 on error to abort the inode change operation, return 0 if
 *         security_inode_killpriv() does not need to be called, return >0 if
 *         security_inode_killpriv() does need to be called.
 */
int security_inode_need_killpriv(struct dentry *dentry)
{
	return call_int_hook(inode_need_killpriv, 0, dentry);
}

/**
 * security_inode_killpriv() - The setuid bit is removed, update LSM state
 * @idmap: idmap of the mount
 * @dentry: associated dentry
 *
 * The @dentry's setuid bit is being removed.  Remove similar security labels.
 * Called with the dentry->d_inode->i_mutex held.
 *
 * Return: Return 0 on success.  If error is returned, then the operation
 *         causing setuid bit removal is failed.
 */
int security_inode_killpriv(struct mnt_idmap *idmap,
			    struct dentry *dentry)
{
	return call_int_hook(inode_killpriv, 0, idmap, dentry);
}

/**
 * security_inode_getsecurity() - Get the xattr security label of an inode
 * @idmap: idmap of the mount
 * @inode: inode
 * @name: xattr name
 * @buffer: security label buffer
 * @alloc: allocation flag
 *
 * Retrieve a copy of the extended attribute representation of the security
 * label associated with @name for @inode via @buffer.  Note that @name is the
 * remainder of the attribute name after the security prefix has been removed.
 * @alloc is used to specify if the call should return a value via the buffer
 * or just the value length.
 *
 * Return: Returns size of buffer on success.
 */
int security_inode_getsecurity(struct mnt_idmap *idmap,
			       struct inode *inode, const char *name,
			       void **buffer, bool alloc)
{
	struct security_hook_list *hp;
	int rc;

	if (unlikely(IS_PRIVATE(inode)))
		return LSM_RET_DEFAULT(inode_getsecurity);
	/*
	 * Only one module will provide an attribute with a given name.
	 */
	hlist_for_each_entry(hp, &security_hook_heads.inode_getsecurity, list) {
		rc = hp->hook.inode_getsecurity(idmap, inode, name, buffer,
						alloc);
		if (rc != LSM_RET_DEFAULT(inode_getsecurity))
			return rc;
	}
	return LSM_RET_DEFAULT(inode_getsecurity);
}

/**
 * security_inode_setsecurity() - Set the xattr security label of an inode
 * @inode: inode
 * @name: xattr name
 * @value: security label
 * @size: length of security label
 * @flags: flags
 *
 * Set the security label associated with @name for @inode from the extended
 * attribute value @value.  @size indicates the size of the @value in bytes.
 * @flags may be XATTR_CREATE, XATTR_REPLACE, or 0. Note that @name is the
 * remainder of the attribute name after the security. prefix has been removed.
 *
 * Return: Returns 0 on success.
 */
int security_inode_setsecurity(struct inode *inode, const char *name,
			       const void *value, size_t size, int flags)
{
	struct security_hook_list *hp;
	int rc;

	if (unlikely(IS_PRIVATE(inode)))
		return LSM_RET_DEFAULT(inode_setsecurity);
	/*
	 * Only one module will provide an attribute with a given name.
	 */
	hlist_for_each_entry(hp, &security_hook_heads.inode_setsecurity, list) {
		rc = hp->hook.inode_setsecurity(inode, name, value, size,
						flags);
		if (rc != LSM_RET_DEFAULT(inode_setsecurity))
			return rc;
	}
	return LSM_RET_DEFAULT(inode_setsecurity);
}

/**
 * security_inode_listsecurity() - List the xattr security label names
 * @inode: inode
 * @buffer: buffer
 * @buffer_size: size of buffer
 *
 * Copy the extended attribute names for the security labels associated with
 * @inode into @buffer.  The maximum size of @buffer is specified by
 * @buffer_size.  @buffer may be NULL to request the size of the buffer
 * required.
 *
 * Return: Returns number of bytes used/required on success.
 */
int security_inode_listsecurity(struct inode *inode,
				char *buffer, size_t buffer_size)
{
	if (unlikely(IS_PRIVATE(inode)))
		return 0;
	return call_int_hook(inode_listsecurity, 0, inode, buffer, buffer_size);
}
EXPORT_SYMBOL(security_inode_listsecurity);

/**
 * security_inode_getsecid() - Get an inode's secid
 * @inode: inode
 * @secid: secid to return
 *
 * Get the secid associated with the node.  In case of failure, @secid will be
 * set to zero.
 */
void security_inode_getsecid(struct inode *inode, u32 *secid)
{
	call_void_hook(inode_getsecid, inode, secid);
}

/**
 * security_inode_copy_up() - Create new creds for an overlayfs copy-up op
 * @src: union dentry of copy-up file
 * @new: newly created creds
 *
 * A file is about to be copied up from lower layer to upper layer of overlay
 * filesystem. Security module can prepare a set of new creds and modify as
 * need be and return new creds. Caller will switch to new creds temporarily to
 * create new file and release newly allocated creds.
 *
 * Return: Returns 0 on success or a negative error code on error.
 */
int security_inode_copy_up(struct dentry *src, struct cred **new)
{
	return call_int_hook(inode_copy_up, 0, src, new);
}
EXPORT_SYMBOL(security_inode_copy_up);

/**
 * security_inode_copy_up_xattr() - Filter xattrs in an overlayfs copy-up op
 * @name: xattr name
 *
 * Filter the xattrs being copied up when a unioned file is copied up from a
 * lower layer to the union/overlay layer.   The caller is responsible for
 * reading and writing the xattrs, this hook is merely a filter.
 *
 * Return: Returns 0 to accept the xattr, 1 to discard the xattr, -EOPNOTSUPP
 *         if the security module does not know about attribute, or a negative
 *         error code to abort the copy up.
 */
int security_inode_copy_up_xattr(const char *name)
{
	struct security_hook_list *hp;
	int rc;

	/*
	 * The implementation can return 0 (accept the xattr), 1 (discard the
	 * xattr), -EOPNOTSUPP if it does not know anything about the xattr or
	 * any other error code in case of an error.
	 */
	hlist_for_each_entry(hp,
			     &security_hook_heads.inode_copy_up_xattr, list) {
		rc = hp->hook.inode_copy_up_xattr(name);
		if (rc != LSM_RET_DEFAULT(inode_copy_up_xattr))
			return rc;
	}

	return LSM_RET_DEFAULT(inode_copy_up_xattr);
}
EXPORT_SYMBOL(security_inode_copy_up_xattr);

/**
 * security_kernfs_init_security() - Init LSM context for a kernfs node
 * @kn_dir: parent kernfs node
 * @kn: the kernfs node to initialize
 *
 * Initialize the security context of a newly created kernfs node based on its
 * own and its parent's attributes.
 *
 * Return: Returns 0 if permission is granted.
 */
int security_kernfs_init_security(struct kernfs_node *kn_dir,
				  struct kernfs_node *kn)
{
	return call_int_hook(kernfs_init_security, 0, kn_dir, kn);
}

/**
 * security_file_permission() - Check file permissions
 * @file: file
 * @mask: requested permissions
 *
 * Check file permissions before accessing an open file.  This hook is called
 * by various operations that read or write files.  A security module can use
 * this hook to perform additional checking on these operations, e.g. to
 * revalidate permissions on use to support privilege bracketing or policy
 * changes.  Notice that this hook is used when the actual read/write
 * operations are performed, whereas the inode_security_ops hook is called when
 * a file is opened (as well as many other operations).  Although this hook can
 * be used to revalidate permissions for various system call operations that
 * read or write files, it does not address the revalidation of permissions for
 * memory-mapped files.  Security modules must handle this separately if they
 * need such revalidation.
 *
 * Return: Returns 0 if permission is granted.
 */
int security_file_permission(struct file *file, int mask)
{
	int ret;

	ret = call_int_hook(file_permission, 0, file, mask);
	if (ret)
		return ret;

	return fsnotify_perm(file, mask);
}

/**
 * security_file_alloc() - Allocate and init a file's LSM blob
 * @file: the file
 *
 * Allocate and attach a security structure to the file->f_security field.  The
 * security field is initialized to NULL when the structure is first created.
 *
 * Return: Return 0 if the hook is successful and permission is granted.
 */
int security_file_alloc(struct file *file)
{
	int rc = lsm_file_alloc(file);

	if (rc)
		return rc;
	rc = call_int_hook(file_alloc_security, 0, file);
	if (unlikely(rc))
		security_file_free(file);
	return rc;
}

/**
 * security_file_free() - Free a file's LSM blob
 * @file: the file
 *
 * Deallocate and free any security structures stored in file->f_security.
 */
void security_file_free(struct file *file)
{
	void *blob;

	call_void_hook(file_free_security, file);

	blob = file->f_security;
	if (blob) {
		file->f_security = NULL;
		kmem_cache_free(lsm_file_cache, blob);
	}
}

/**
 * security_file_ioctl() - Check if an ioctl is allowed
 * @file: associated file
 * @cmd: ioctl cmd
 * @arg: ioctl arguments
 *
 * Check permission for an ioctl operation on @file.  Note that @arg sometimes
 * represents a user space pointer; in other cases, it may be a simple integer
 * value.  When @arg represents a user space pointer, it should never be used
 * by the security module.
 *
 * Return: Returns 0 if permission is granted.
 */
int security_file_ioctl(struct file *file, unsigned int cmd, unsigned long arg)
{
	return call_int_hook(file_ioctl, 0, file, cmd, arg);
}
EXPORT_SYMBOL_GPL(security_file_ioctl);

static inline unsigned long mmap_prot(struct file *file, unsigned long prot)
{
	/*
	 * Does we have PROT_READ and does the application expect
	 * it to imply PROT_EXEC?  If not, nothing to talk about...
	 */
	if ((prot & (PROT_READ | PROT_EXEC)) != PROT_READ)
		return prot;
	if (!(current->personality & READ_IMPLIES_EXEC))
		return prot;
	/*
	 * if that's an anonymous mapping, let it.
	 */
	if (!file)
		return prot | PROT_EXEC;
	/*
	 * ditto if it's not on noexec mount, except that on !MMU we need
	 * NOMMU_MAP_EXEC (== VM_MAYEXEC) in this case
	 */
	if (!path_noexec(&file->f_path)) {
#ifndef CONFIG_MMU
		if (file->f_op->mmap_capabilities) {
			unsigned caps = file->f_op->mmap_capabilities(file);
			if (!(caps & NOMMU_MAP_EXEC))
				return prot;
		}
#endif
		return prot | PROT_EXEC;
	}
	/* anything on noexec mount won't get PROT_EXEC */
	return prot;
}

/**
 * security_mmap_file() - Check if mmap'ing a file is allowed
 * @file: file
 * @prot: protection applied by the kernel
 * @flags: flags
 *
 * Check permissions for a mmap operation.  The @file may be NULL, e.g. if
 * mapping anonymous memory.
 *
 * Return: Returns 0 if permission is granted.
 */
int security_mmap_file(struct file *file, unsigned long prot,
		       unsigned long flags)
{
	unsigned long prot_adj = mmap_prot(file, prot);
	int ret;

	ret = call_int_hook(mmap_file, 0, file, prot, prot_adj, flags);
	if (ret)
		return ret;
	return ima_file_mmap(file, prot, prot_adj, flags);
}

/**
 * security_mmap_addr() - Check if mmap'ing an address is allowed
 * @addr: address
 *
 * Check permissions for a mmap operation at @addr.
 *
 * Return: Returns 0 if permission is granted.
 */
int security_mmap_addr(unsigned long addr)
{
	return call_int_hook(mmap_addr, 0, addr);
}

/**
 * security_file_mprotect() - Check if changing memory protections is allowed
 * @vma: memory region
 * @reqprot: application requested protection
 * @prot: protection applied by the kernel
 *
 * Check permissions before changing memory access permissions.
 *
 * Return: Returns 0 if permission is granted.
 */
int security_file_mprotect(struct vm_area_struct *vma, unsigned long reqprot,
			   unsigned long prot)
{
	int ret;

	ret = call_int_hook(file_mprotect, 0, vma, reqprot, prot);
	if (ret)
		return ret;
	return ima_file_mprotect(vma, prot);
}

/**
 * security_file_lock() - Check if a file lock is allowed
 * @file: file
 * @cmd: lock operation (e.g. F_RDLCK, F_WRLCK)
 *
 * Check permission before performing file locking operations.  Note the hook
 * mediates both flock and fcntl style locks.
 *
 * Return: Returns 0 if permission is granted.
 */
int security_file_lock(struct file *file, unsigned int cmd)
{
	return call_int_hook(file_lock, 0, file, cmd);
}

/**
 * security_file_fcntl() - Check if fcntl() op is allowed
 * @file: file
 * @cmd: fcntl command
 * @arg: command argument
 *
 * Check permission before allowing the file operation specified by @cmd from
 * being performed on the file @file.  Note that @arg sometimes represents a
 * user space pointer; in other cases, it may be a simple integer value.  When
 * @arg represents a user space pointer, it should never be used by the
 * security module.
 *
 * Return: Returns 0 if permission is granted.
 */
int security_file_fcntl(struct file *file, unsigned int cmd, unsigned long arg)
{
	return call_int_hook(file_fcntl, 0, file, cmd, arg);
}

/**
 * security_file_set_fowner() - Set the file owner info in the LSM blob
 * @file: the file
 *
 * Save owner security information (typically from current->security) in
 * file->f_security for later use by the send_sigiotask hook.
 *
 * Return: Returns 0 on success.
 */
void security_file_set_fowner(struct file *file)
{
	call_void_hook(file_set_fowner, file);
}

/**
 * security_file_send_sigiotask() - Check if sending SIGIO/SIGURG is allowed
 * @tsk: target task
 * @fown: signal sender
 * @sig: signal to be sent, SIGIO is sent if 0
 *
 * Check permission for the file owner @fown to send SIGIO or SIGURG to the
 * process @tsk.  Note that this hook is sometimes called from interrupt.  Note
 * that the fown_struct, @fown, is never outside the context of a struct file,
 * so the file structure (and associated security information) can always be
 * obtained: container_of(fown, struct file, f_owner).
 *
 * Return: Returns 0 if permission is granted.
 */
int security_file_send_sigiotask(struct task_struct *tsk,
				 struct fown_struct *fown, int sig)
{
	return call_int_hook(file_send_sigiotask, 0, tsk, fown, sig);
}

/**
 * security_file_receive() - Check is receiving a file via IPC is allowed
 * @file: file being received
 *
 * This hook allows security modules to control the ability of a process to
 * receive an open file descriptor via socket IPC.
 *
 * Return: Returns 0 if permission is granted.
 */
int security_file_receive(struct file *file)
{
	return call_int_hook(file_receive, 0, file);
}

/**
 * security_file_open() - Save open() time state for late use by the LSM
 * @file:
 *
 * Save open-time permission checking state for later use upon file_permission,
 * and recheck access if anything has changed since inode_permission.
 *
 * Return: Returns 0 if permission is granted.
 */
int security_file_open(struct file *file)
{
	int ret;

	ret = call_int_hook(file_open, 0, file);
	if (ret)
		return ret;

	return fsnotify_perm(file, MAY_OPEN);
}

/**
 * security_file_truncate() - Check if truncating a file is allowed
 * @file: file
 *
 * Check permission before truncating a file, i.e. using ftruncate.  Note that
 * truncation permission may also be checked based on the path, using the
 * @path_truncate hook.
 *
 * Return: Returns 0 if permission is granted.
 */
int security_file_truncate(struct file *file)
{
	return call_int_hook(file_truncate, 0, file);
}

/**
 * security_task_alloc() - Allocate a task's LSM blob
 * @task: the task
 * @clone_flags: flags indicating what is being shared
 *
 * Handle allocation of task-related resources.
 *
 * Return: Returns a zero on success, negative values on failure.
 */
int security_task_alloc(struct task_struct *task, unsigned long clone_flags)
{
	int rc = lsm_task_alloc(task);

	if (rc)
		return rc;
	rc = call_int_hook(task_alloc, 0, task, clone_flags);
	if (unlikely(rc))
		security_task_free(task);
	return rc;
}

/**
 * security_task_free() - Free a task's LSM blob and related resources
 * @task: task
 *
 * Handle release of task-related resources.  Note that this can be called from
 * interrupt context.
 */
void security_task_free(struct task_struct *task)
{
	call_void_hook(task_free, task);

	kfree(task->security);
	task->security = NULL;
}

/**
 * security_cred_alloc_blank() - Allocate the min memory to allow cred_transfer
 * @cred: credentials
 * @gfp: gfp flags
 *
 * Only allocate sufficient memory and attach to @cred such that
 * cred_transfer() will not get ENOMEM.
 *
 * Return: Returns 0 on success, negative values on failure.
 */
int security_cred_alloc_blank(struct cred *cred, gfp_t gfp)
{
	int rc = lsm_cred_alloc(cred, gfp);

	if (rc)
		return rc;

	rc = call_int_hook(cred_alloc_blank, 0, cred, gfp);
	if (unlikely(rc))
		security_cred_free(cred);
	return rc;
}

/**
 * security_cred_free() - Free the cred's LSM blob and associated resources
 * @cred: credentials
 *
 * Deallocate and clear the cred->security field in a set of credentials.
 */
void security_cred_free(struct cred *cred)
{
	/*
	 * There is a failure case in prepare_creds() that
	 * may result in a call here with ->security being NULL.
	 */
	if (unlikely(cred->security == NULL))
		return;

	call_void_hook(cred_free, cred);

	kfree(cred->security);
	cred->security = NULL;
}

/**
 * security_prepare_creds() - Prepare a new set of credentials
 * @new: new credentials
 * @old: original credentials
 * @gfp: gfp flags
 *
 * Prepare a new set of credentials by copying the data from the old set.
 *
 * Return: Returns 0 on success, negative values on failure.
 */
int security_prepare_creds(struct cred *new, const struct cred *old, gfp_t gfp)
{
	int rc = lsm_cred_alloc(new, gfp);

	if (rc)
		return rc;

	rc = call_int_hook(cred_prepare, 0, new, old, gfp);
	if (unlikely(rc))
		security_cred_free(new);
	return rc;
}

/**
 * security_transfer_creds() - Transfer creds
 * @new: target credentials
 * @old: original credentials
 *
 * Transfer data from original creds to new creds.
 */
void security_transfer_creds(struct cred *new, const struct cred *old)
{
	call_void_hook(cred_transfer, new, old);
}

/**
 * security_cred_getsecid() - Get the secid from a set of credentials
 * @c: credentials
 * @secid: secid value
 *
 * Retrieve the security identifier of the cred structure @c.  In case of
 * failure, @secid will be set to zero.
 */
void security_cred_getsecid(const struct cred *c, u32 *secid)
{
	*secid = 0;
	call_void_hook(cred_getsecid, c, secid);
}
EXPORT_SYMBOL(security_cred_getsecid);

/**
 * security_kernel_act_as() - Set the kernel credentials to act as secid
 * @new: credentials
 * @secid: secid
 *
 * Set the credentials for a kernel service to act as (subjective context).
 * The current task must be the one that nominated @secid.
 *
 * Return: Returns 0 if successful.
 */
int security_kernel_act_as(struct cred *new, u32 secid)
{
	return call_int_hook(kernel_act_as, 0, new, secid);
}

/**
 * security_kernel_create_files_as() - Set file creation context using an inode
 * @new: target credentials
 * @inode: reference inode
 *
 * Set the file creation context in a set of credentials to be the same as the
 * objective context of the specified inode.  The current task must be the one
 * that nominated @inode.
 *
 * Return: Returns 0 if successful.
 */
int security_kernel_create_files_as(struct cred *new, struct inode *inode)
{
	return call_int_hook(kernel_create_files_as, 0, new, inode);
}

/**
 * security_kernel_module_request() - Check is loading a module is allowed
 * @kmod_name: module name
 *
 * Ability to trigger the kernel to automatically upcall to userspace for
 * userspace to load a kernel module with the given name.
 *
 * Return: Returns 0 if successful.
 */
int security_kernel_module_request(char *kmod_name)
{
	int ret;

	ret = call_int_hook(kernel_module_request, 0, kmod_name);
	if (ret)
		return ret;
	return integrity_kernel_module_request(kmod_name);
}

/**
 * security_kernel_read_file() - Read a file specified by userspace
 * @file: file
 * @id: file identifier
 * @contents: trust if security_kernel_post_read_file() will be called
 *
 * Read a file specified by userspace.
 *
 * Return: Returns 0 if permission is granted.
 */
int security_kernel_read_file(struct file *file, enum kernel_read_file_id id,
			      bool contents)
{
	int ret;

	ret = call_int_hook(kernel_read_file, 0, file, id, contents);
	if (ret)
		return ret;
	return ima_read_file(file, id, contents);
}
EXPORT_SYMBOL_GPL(security_kernel_read_file);

/**
 * security_kernel_post_read_file() - Read a file specified by userspace
 * @file: file
 * @buf: file contents
 * @size: size of file contents
 * @id: file identifier
 *
 * Read a file specified by userspace.  This must be paired with a prior call
 * to security_kernel_read_file() call that indicated this hook would also be
 * called, see security_kernel_read_file() for more information.
 *
 * Return: Returns 0 if permission is granted.
 */
int security_kernel_post_read_file(struct file *file, char *buf, loff_t size,
				   enum kernel_read_file_id id)
{
	int ret;

	ret = call_int_hook(kernel_post_read_file, 0, file, buf, size, id);
	if (ret)
		return ret;
	return ima_post_read_file(file, buf, size, id);
}
EXPORT_SYMBOL_GPL(security_kernel_post_read_file);

/**
 * security_kernel_load_data() - Load data provided by userspace
 * @id: data identifier
 * @contents: true if security_kernel_post_load_data() will be called
 *
 * Load data provided by userspace.
 *
 * Return: Returns 0 if permission is granted.
 */
int security_kernel_load_data(enum kernel_load_data_id id, bool contents)
{
	int ret;

	ret = call_int_hook(kernel_load_data, 0, id, contents);
	if (ret)
		return ret;
	return ima_load_data(id, contents);
}
EXPORT_SYMBOL_GPL(security_kernel_load_data);

/**
 * security_kernel_post_load_data() - Load userspace data from a non-file source
 * @buf: data
 * @size: size of data
 * @id: data identifier
 * @description: text description of data, specific to the id value
 *
 * Load data provided by a non-file source (usually userspace buffer).  This
 * must be paired with a prior security_kernel_load_data() call that indicated
 * this hook would also be called, see security_kernel_load_data() for more
 * information.
 *
 * Return: Returns 0 if permission is granted.
 */
int security_kernel_post_load_data(char *buf, loff_t size,
				   enum kernel_load_data_id id,
				   char *description)
{
	int ret;

	ret = call_int_hook(kernel_post_load_data, 0, buf, size, id,
			    description);
	if (ret)
		return ret;
	return ima_post_load_data(buf, size, id, description);
}
EXPORT_SYMBOL_GPL(security_kernel_post_load_data);

/**
 * security_task_fix_setuid() - Update LSM with new user id attributes
 * @new: updated credentials
 * @old: credentials being replaced
 * @flags: LSM_SETID_* flag values
 *
 * Update the module's state after setting one or more of the user identity
 * attributes of the current process.  The @flags parameter indicates which of
 * the set*uid system calls invoked this hook.  If @new is the set of
 * credentials that will be installed.  Modifications should be made to this
 * rather than to @current->cred.
 *
 * Return: Returns 0 on success.
 */
int security_task_fix_setuid(struct cred *new, const struct cred *old,
			     int flags)
{
	return call_int_hook(task_fix_setuid, 0, new, old, flags);
}

/**
 * security_task_fix_setgid() - Update LSM with new group id attributes
 * @new: updated credentials
 * @old: credentials being replaced
 * @flags: LSM_SETID_* flag value
 *
 * Update the module's state after setting one or more of the group identity
 * attributes of the current process.  The @flags parameter indicates which of
 * the set*gid system calls invoked this hook.  @new is the set of credentials
 * that will be installed.  Modifications should be made to this rather than to
 * @current->cred.
 *
 * Return: Returns 0 on success.
 */
int security_task_fix_setgid(struct cred *new, const struct cred *old,
			     int flags)
{
	return call_int_hook(task_fix_setgid, 0, new, old, flags);
}

/**
 * security_task_fix_setgroups() - Update LSM with new supplementary groups
 * @new: updated credentials
 * @old: credentials being replaced
 *
 * Update the module's state after setting the supplementary group identity
 * attributes of the current process.  @new is the set of credentials that will
 * be installed.  Modifications should be made to this rather than to
 * @current->cred.
 *
 * Return: Returns 0 on success.
 */
int security_task_fix_setgroups(struct cred *new, const struct cred *old)
{
	return call_int_hook(task_fix_setgroups, 0, new, old);
}

/**
 * security_task_setpgid() - Check if setting the pgid is allowed
 * @p: task being modified
 * @pgid: new pgid
 *
 * Check permission before setting the process group identifier of the process
 * @p to @pgid.
 *
 * Return: Returns 0 if permission is granted.
 */
int security_task_setpgid(struct task_struct *p, pid_t pgid)
{
	return call_int_hook(task_setpgid, 0, p, pgid);
}

/**
 * security_task_getpgid() - Check if getting the pgid is allowed
 * @p: task
 *
 * Check permission before getting the process group identifier of the process
 * @p.
 *
 * Return: Returns 0 if permission is granted.
 */
int security_task_getpgid(struct task_struct *p)
{
	return call_int_hook(task_getpgid, 0, p);
}

/**
 * security_task_getsid() - Check if getting the session id is allowed
 * @p: task
 *
 * Check permission before getting the session identifier of the process @p.
 *
 * Return: Returns 0 if permission is granted.
 */
int security_task_getsid(struct task_struct *p)
{
	return call_int_hook(task_getsid, 0, p);
}

/**
 * security_current_getsecid_subj() - Get the current task's subjective secid
 * @secid: secid value
 *
 * Retrieve the subjective security identifier of the current task and return
 * it in @secid.  In case of failure, @secid will be set to zero.
 */
void security_current_getsecid_subj(u32 *secid)
{
	*secid = 0;
	call_void_hook(current_getsecid_subj, secid);
}
EXPORT_SYMBOL(security_current_getsecid_subj);

/**
 * security_task_getsecid_obj() - Get a task's objective secid
 * @p: target task
 * @secid: secid value
 *
 * Retrieve the objective security identifier of the task_struct in @p and
 * return it in @secid. In case of failure, @secid will be set to zero.
 */
void security_task_getsecid_obj(struct task_struct *p, u32 *secid)
{
	*secid = 0;
	call_void_hook(task_getsecid_obj, p, secid);
}
EXPORT_SYMBOL(security_task_getsecid_obj);

/**
 * security_task_setnice() - Check if setting a task's nice value is allowed
 * @p: target task
 * @nice: nice value
 *
 * Check permission before setting the nice value of @p to @nice.
 *
 * Return: Returns 0 if permission is granted.
 */
int security_task_setnice(struct task_struct *p, int nice)
{
	return call_int_hook(task_setnice, 0, p, nice);
}

/**
 * security_task_setioprio() - Check if setting a task's ioprio is allowed
 * @p: target task
 * @ioprio: ioprio value
 *
 * Check permission before setting the ioprio value of @p to @ioprio.
 *
 * Return: Returns 0 if permission is granted.
 */
int security_task_setioprio(struct task_struct *p, int ioprio)
{
	return call_int_hook(task_setioprio, 0, p, ioprio);
}

/**
 * security_task_getioprio() - Check if getting a task's ioprio is allowed
 * @p: task
 *
 * Check permission before getting the ioprio value of @p.
 *
 * Return: Returns 0 if permission is granted.
 */
int security_task_getioprio(struct task_struct *p)
{
	return call_int_hook(task_getioprio, 0, p);
}

/**
 * security_task_prlimit() - Check if get/setting resources limits is allowed
 * @cred: current task credentials
 * @tcred: target task credentials
 * @flags: LSM_PRLIMIT_* flag bits indicating a get/set/both
 *
 * Check permission before getting and/or setting the resource limits of
 * another task.
 *
 * Return: Returns 0 if permission is granted.
 */
int security_task_prlimit(const struct cred *cred, const struct cred *tcred,
			  unsigned int flags)
{
	return call_int_hook(task_prlimit, 0, cred, tcred, flags);
}

/**
 * security_task_setrlimit() - Check if setting a new rlimit value is allowed
 * @p: target task's group leader
 * @resource: resource whose limit is being set
 * @new_rlim: new resource limit
 *
 * Check permission before setting the resource limits of process @p for
 * @resource to @new_rlim.  The old resource limit values can be examined by
 * dereferencing (p->signal->rlim + resource).
 *
 * Return: Returns 0 if permission is granted.
 */
int security_task_setrlimit(struct task_struct *p, unsigned int resource,
			    struct rlimit *new_rlim)
{
	return call_int_hook(task_setrlimit, 0, p, resource, new_rlim);
}

/**
 * security_task_setscheduler() - Check if setting sched policy/param is allowed
 * @p: target task
 *
 * Check permission before setting scheduling policy and/or parameters of
 * process @p.
 *
 * Return: Returns 0 if permission is granted.
 */
int security_task_setscheduler(struct task_struct *p)
{
	return call_int_hook(task_setscheduler, 0, p);
}

/**
 * security_task_getscheduler() - Check if getting scheduling info is allowed
 * @p: target task
 *
 * Check permission before obtaining scheduling information for process @p.
 *
 * Return: Returns 0 if permission is granted.
 */
int security_task_getscheduler(struct task_struct *p)
{
	return call_int_hook(task_getscheduler, 0, p);
}

/**
 * security_task_movememory() - Check if moving memory is allowed
 * @p: task
 *
 * Check permission before moving memory owned by process @p.
 *
 * Return: Returns 0 if permission is granted.
 */
int security_task_movememory(struct task_struct *p)
{
	return call_int_hook(task_movememory, 0, p);
}

/**
 * security_task_kill() - Check if sending a signal is allowed
 * @p: target process
 * @info: signal information
 * @sig: signal value
 * @cred: credentials of the signal sender, NULL if @current
 *
 * Check permission before sending signal @sig to @p.  @info can be NULL, the
 * constant 1, or a pointer to a kernel_siginfo structure.  If @info is 1 or
 * SI_FROMKERNEL(info) is true, then the signal should be viewed as coming from
 * the kernel and should typically be permitted.  SIGIO signals are handled
 * separately by the send_sigiotask hook in file_security_ops.
 *
 * Return: Returns 0 if permission is granted.
 */
int security_task_kill(struct task_struct *p, struct kernel_siginfo *info,
		       int sig, const struct cred *cred)
{
	return call_int_hook(task_kill, 0, p, info, sig, cred);
}

/**
 * security_task_prctl() - Check if a prctl op is allowed
 * @option: operation
 * @arg2: argument
 * @arg3: argument
 * @arg4: argument
 * @arg5: argument
 *
 * Check permission before performing a process control operation on the
 * current process.
 *
 * Return: Return -ENOSYS if no-one wanted to handle this op, any other value
 *         to cause prctl() to return immediately with that value.
 */
int security_task_prctl(int option, unsigned long arg2, unsigned long arg3,
			unsigned long arg4, unsigned long arg5)
{
	int thisrc;
	int rc = LSM_RET_DEFAULT(task_prctl);
	struct security_hook_list *hp;

	hlist_for_each_entry(hp, &security_hook_heads.task_prctl, list) {
		thisrc = hp->hook.task_prctl(option, arg2, arg3, arg4, arg5);
		if (thisrc != LSM_RET_DEFAULT(task_prctl)) {
			rc = thisrc;
			if (thisrc != 0)
				break;
		}
	}
	return rc;
}

/**
 * security_task_to_inode() - Set the security attributes of a task's inode
 * @p: task
 * @inode: inode
 *
 * Set the security attributes for an inode based on an associated task's
 * security attributes, e.g. for /proc/pid inodes.
 */
void security_task_to_inode(struct task_struct *p, struct inode *inode)
{
	call_void_hook(task_to_inode, p, inode);
}

/**
 * security_create_user_ns() - Check if creating a new userns is allowed
 * @cred: prepared creds
 *
 * Check permission prior to creating a new user namespace.
 *
 * Return: Returns 0 if successful, otherwise < 0 error code.
 */
int security_create_user_ns(const struct cred *cred)
{
	return call_int_hook(userns_create, 0, cred);
}

/**
 * security_ipc_permission() - Check if sysv ipc access is allowed
 * @ipcp: ipc permission structure
 * @flag: requested permissions
 *
 * Check permissions for access to IPC.
 *
 * Return: Returns 0 if permission is granted.
 */
int security_ipc_permission(struct kern_ipc_perm *ipcp, short flag)
{
	return call_int_hook(ipc_permission, 0, ipcp, flag);
}

/**
 * security_ipc_getsecid() - Get the sysv ipc object's secid
 * @ipcp: ipc permission structure
 * @secid: secid pointer
 *
 * Get the secid associated with the ipc object.  In case of failure, @secid
 * will be set to zero.
 */
void security_ipc_getsecid(struct kern_ipc_perm *ipcp, u32 *secid)
{
	*secid = 0;
	call_void_hook(ipc_getsecid, ipcp, secid);
}

/**
 * security_msg_msg_alloc() - Allocate a sysv ipc message LSM blob
 * @msg: message structure
 *
 * Allocate and attach a security structure to the msg->security field.  The
 * security field is initialized to NULL when the structure is first created.
 *
 * Return: Return 0 if operation was successful and permission is granted.
 */
int security_msg_msg_alloc(struct msg_msg *msg)
{
	int rc = lsm_msg_msg_alloc(msg);

	if (unlikely(rc))
		return rc;
	rc = call_int_hook(msg_msg_alloc_security, 0, msg);
	if (unlikely(rc))
		security_msg_msg_free(msg);
	return rc;
}

/**
 * security_msg_msg_free() - Free a sysv ipc message LSM blob
 * @msg: message structure
 *
 * Deallocate the security structure for this message.
 */
void security_msg_msg_free(struct msg_msg *msg)
{
	call_void_hook(msg_msg_free_security, msg);
	kfree(msg->security);
	msg->security = NULL;
}

/**
 * security_msg_queue_alloc() - Allocate a sysv ipc msg queue LSM blob
 * @msq: sysv ipc permission structure
 *
 * Allocate and attach a security structure to @msg. The security field is
 * initialized to NULL when the structure is first created.
 *
 * Return: Returns 0 if operation was successful and permission is granted.
 */
int security_msg_queue_alloc(struct kern_ipc_perm *msq)
{
	int rc = lsm_ipc_alloc(msq);

	if (unlikely(rc))
		return rc;
	rc = call_int_hook(msg_queue_alloc_security, 0, msq);
	if (unlikely(rc))
		security_msg_queue_free(msq);
	return rc;
}

/**
 * security_msg_queue_free() - Free a sysv ipc msg queue LSM blob
 * @msq: sysv ipc permission structure
 *
 * Deallocate security field @perm->security for the message queue.
 */
void security_msg_queue_free(struct kern_ipc_perm *msq)
{
	call_void_hook(msg_queue_free_security, msq);
	kfree(msq->security);
	msq->security = NULL;
}

/**
 * security_msg_queue_associate() - Check if a msg queue operation is allowed
 * @msq: sysv ipc permission structure
 * @msqflg: operation flags
 *
 * Check permission when a message queue is requested through the msgget system
 * call. This hook is only called when returning the message queue identifier
 * for an existing message queue, not when a new message queue is created.
 *
 * Return: Return 0 if permission is granted.
 */
int security_msg_queue_associate(struct kern_ipc_perm *msq, int msqflg)
{
	return call_int_hook(msg_queue_associate, 0, msq, msqflg);
}

/**
 * security_msg_queue_msgctl() - Check if a msg queue operation is allowed
 * @msq: sysv ipc permission structure
 * @cmd: operation
 *
 * Check permission when a message control operation specified by @cmd is to be
 * performed on the message queue with permissions.
 *
 * Return: Returns 0 if permission is granted.
 */
int security_msg_queue_msgctl(struct kern_ipc_perm *msq, int cmd)
{
	return call_int_hook(msg_queue_msgctl, 0, msq, cmd);
}

/**
 * security_msg_queue_msgsnd() - Check if sending a sysv ipc message is allowed
 * @msq: sysv ipc permission structure
 * @msg: message
 * @msqflg: operation flags
 *
 * Check permission before a message, @msg, is enqueued on the message queue
 * with permissions specified in @msq.
 *
 * Return: Returns 0 if permission is granted.
 */
int security_msg_queue_msgsnd(struct kern_ipc_perm *msq,
			      struct msg_msg *msg, int msqflg)
{
	return call_int_hook(msg_queue_msgsnd, 0, msq, msg, msqflg);
}

/**
 * security_msg_queue_msgrcv() - Check if receiving a sysv ipc msg is allowed
 * @msq: sysv ipc permission structure
 * @msg: message
 * @target: target task
 * @type: type of message requested
 * @mode: operation flags
 *
 * Check permission before a message, @msg, is removed from the message	queue.
 * The @target task structure contains a pointer to the process that will be
 * receiving the message (not equal to the current process when inline receives
 * are being performed).
 *
 * Return: Returns 0 if permission is granted.
 */
int security_msg_queue_msgrcv(struct kern_ipc_perm *msq, struct msg_msg *msg,
			      struct task_struct *target, long type, int mode)
{
	return call_int_hook(msg_queue_msgrcv, 0, msq, msg, target, type, mode);
}

/**
 * security_shm_alloc() - Allocate a sysv shm LSM blob
 * @shp: sysv ipc permission structure
 *
 * Allocate and attach a security structure to the @shp security field.  The
 * security field is initialized to NULL when the structure is first created.
 *
 * Return: Returns 0 if operation was successful and permission is granted.
 */
int security_shm_alloc(struct kern_ipc_perm *shp)
{
	int rc = lsm_ipc_alloc(shp);

	if (unlikely(rc))
		return rc;
	rc = call_int_hook(shm_alloc_security, 0, shp);
	if (unlikely(rc))
		security_shm_free(shp);
	return rc;
}

/**
 * security_shm_free() - Free a sysv shm LSM blob
 * @shp: sysv ipc permission structure
 *
 * Deallocate the security structure @perm->security for the memory segment.
 */
void security_shm_free(struct kern_ipc_perm *shp)
{
	call_void_hook(shm_free_security, shp);
	kfree(shp->security);
	shp->security = NULL;
}

/**
 * security_shm_associate() - Check if a sysv shm operation is allowed
 * @shp: sysv ipc permission structure
 * @shmflg: operation flags
 *
 * Check permission when a shared memory region is requested through the shmget
 * system call. This hook is only called when returning the shared memory
 * region identifier for an existing region, not when a new shared memory
 * region is created.
 *
 * Return: Returns 0 if permission is granted.
 */
int security_shm_associate(struct kern_ipc_perm *shp, int shmflg)
{
	return call_int_hook(shm_associate, 0, shp, shmflg);
}

/**
 * security_shm_shmctl() - Check if a sysv shm operation is allowed
 * @shp: sysv ipc permission structure
 * @cmd: operation
 *
 * Check permission when a shared memory control operation specified by @cmd is
 * to be performed on the shared memory region with permissions in @shp.
 *
 * Return: Return 0 if permission is granted.
 */
int security_shm_shmctl(struct kern_ipc_perm *shp, int cmd)
{
	return call_int_hook(shm_shmctl, 0, shp, cmd);
}

/**
 * security_shm_shmat() - Check if a sysv shm attach operation is allowed
 * @shp: sysv ipc permission structure
 * @shmaddr: address of memory region to attach
 * @shmflg: operation flags
 *
 * Check permissions prior to allowing the shmat system call to attach the
 * shared memory segment with permissions @shp to the data segment of the
 * calling process. The attaching address is specified by @shmaddr.
 *
 * Return: Returns 0 if permission is granted.
 */
int security_shm_shmat(struct kern_ipc_perm *shp,
		       char __user *shmaddr, int shmflg)
{
	return call_int_hook(shm_shmat, 0, shp, shmaddr, shmflg);
}

/**
 * security_sem_alloc() - Allocate a sysv semaphore LSM blob
 * @sma: sysv ipc permission structure
 *
 * Allocate and attach a security structure to the @sma security field. The
 * security field is initialized to NULL when the structure is first created.
 *
 * Return: Returns 0 if operation was successful and permission is granted.
 */
int security_sem_alloc(struct kern_ipc_perm *sma)
{
	int rc = lsm_ipc_alloc(sma);

	if (unlikely(rc))
		return rc;
	rc = call_int_hook(sem_alloc_security, 0, sma);
	if (unlikely(rc))
		security_sem_free(sma);
	return rc;
}

/**
 * security_sem_free() - Free a sysv semaphore LSM blob
 * @sma: sysv ipc permission structure
 *
 * Deallocate security structure @sma->security for the semaphore.
 */
void security_sem_free(struct kern_ipc_perm *sma)
{
	call_void_hook(sem_free_security, sma);
	kfree(sma->security);
	sma->security = NULL;
}

/**
 * security_sem_associate() - Check if a sysv semaphore operation is allowed
 * @sma: sysv ipc permission structure
 * @semflg: operation flags
 *
 * Check permission when a semaphore is requested through the semget system
 * call. This hook is only called when returning the semaphore identifier for
 * an existing semaphore, not when a new one must be created.
 *
 * Return: Returns 0 if permission is granted.
 */
int security_sem_associate(struct kern_ipc_perm *sma, int semflg)
{
	return call_int_hook(sem_associate, 0, sma, semflg);
}

/**
 * security_sem_semctl() - Check if a sysv semaphore operation is allowed
 * @sma: sysv ipc permission structure
 * @cmd: operation
 *
 * Check permission when a semaphore operation specified by @cmd is to be
 * performed on the semaphore.
 *
 * Return: Returns 0 if permission is granted.
 */
int security_sem_semctl(struct kern_ipc_perm *sma, int cmd)
{
	return call_int_hook(sem_semctl, 0, sma, cmd);
}

/**
 * security_sem_semop() - Check if a sysv semaphore operation is allowed
 * @sma: sysv ipc permission structure
 * @sops: operations to perform
 * @nsops: number of operations
 * @alter: flag indicating changes will be made
 *
 * Check permissions before performing operations on members of the semaphore
 * set. If the @alter flag is nonzero, the semaphore set may be modified.
 *
 * Return: Returns 0 if permission is granted.
 */
int security_sem_semop(struct kern_ipc_perm *sma, struct sembuf *sops,
		       unsigned nsops, int alter)
{
	return call_int_hook(sem_semop, 0, sma, sops, nsops, alter);
}

/**
 * security_d_instantiate() - Populate an inode's LSM state based on a dentry
 * @dentry: dentry
 * @inode: inode
 *
 * Fill in @inode security information for a @dentry if allowed.
 */
void security_d_instantiate(struct dentry *dentry, struct inode *inode)
{
	if (unlikely(inode && IS_PRIVATE(inode)))
		return;
	call_void_hook(d_instantiate, dentry, inode);
}
EXPORT_SYMBOL(security_d_instantiate);

/**
 * security_getprocattr() - Read an attribute for a task
 * @p: the task
 * @lsm: LSM name
 * @name: attribute name
 * @value: attribute value
 *
 * Read attribute @name for task @p and store it into @value if allowed.
 *
 * Return: Returns the length of @value on success, a negative value otherwise.
 */
int security_getprocattr(struct task_struct *p, const char *lsm,
			 const char *name, char **value)
{
	struct security_hook_list *hp;

	hlist_for_each_entry(hp, &security_hook_heads.getprocattr, list) {
		if (lsm != NULL && strcmp(lsm, hp->lsm))
			continue;
		return hp->hook.getprocattr(p, name, value);
	}
	return LSM_RET_DEFAULT(getprocattr);
}

/**
 * security_setprocattr() - Set an attribute for a task
 * @lsm: LSM name
 * @name: attribute name
 * @value: attribute value
 * @size: attribute value size
 *
 * Write (set) the current task's attribute @name to @value, size @size if
 * allowed.
 *
 * Return: Returns bytes written on success, a negative value otherwise.
 */
int security_setprocattr(const char *lsm, const char *name, void *value,
			 size_t size)
{
	struct security_hook_list *hp;

	hlist_for_each_entry(hp, &security_hook_heads.setprocattr, list) {
		if (lsm != NULL && strcmp(lsm, hp->lsm))
			continue;
		return hp->hook.setprocattr(name, value, size);
	}
	return LSM_RET_DEFAULT(setprocattr);
}

/**
 * security_netlink_send() - Save info and check if netlink sending is allowed
 * @sk: sending socket
 * @skb: netlink message
 *
 * Save security information for a netlink message so that permission checking
 * can be performed when the message is processed.  The security information
 * can be saved using the eff_cap field of the netlink_skb_parms structure.
 * Also may be used to provide fine grained control over message transmission.
 *
 * Return: Returns 0 if the information was successfully saved and message is
 *         allowed to be transmitted.
 */
int security_netlink_send(struct sock *sk, struct sk_buff *skb)
{
	return call_int_hook(netlink_send, 0, sk, skb);
}

/**
 * security_ismaclabel() - Check is the named attribute is a MAC label
 * @name: full extended attribute name
 *
 * Check if the extended attribute specified by @name represents a MAC label.
 *
 * Return: Returns 1 if name is a MAC attribute otherwise returns 0.
 */
int security_ismaclabel(const char *name)
{
	return call_int_hook(ismaclabel, 0, name);
}
EXPORT_SYMBOL(security_ismaclabel);

/**
 * security_secid_to_secctx() - Convert a secid to a secctx
 * @secid: secid
 * @secdata: secctx
 * @seclen: secctx length
 *
 * Convert secid to security context.  If @secdata is NULL the length of the
 * result will be returned in @seclen, but no @secdata will be returned.  This
 * does mean that the length could change between calls to check the length and
 * the next call which actually allocates and returns the @secdata.
 *
 * Return: Return 0 on success, error on failure.
 */
int security_secid_to_secctx(u32 secid, char **secdata, u32 *seclen)
{
	struct security_hook_list *hp;
	int rc;

	/*
	 * Currently, only one LSM can implement secid_to_secctx (i.e this
	 * LSM hook is not "stackable").
	 */
	hlist_for_each_entry(hp, &security_hook_heads.secid_to_secctx, list) {
		rc = hp->hook.secid_to_secctx(secid, secdata, seclen);
		if (rc != LSM_RET_DEFAULT(secid_to_secctx))
			return rc;
	}

	return LSM_RET_DEFAULT(secid_to_secctx);
}
EXPORT_SYMBOL(security_secid_to_secctx);

/**
 * security_secctx_to_secid() - Convert a secctx to a secid
 * @secdata: secctx
 * @seclen: length of secctx
 * @secid: secid
 *
 * Convert security context to secid.
 *
 * Return: Returns 0 on success, error on failure.
 */
int security_secctx_to_secid(const char *secdata, u32 seclen, u32 *secid)
{
	*secid = 0;
	return call_int_hook(secctx_to_secid, 0, secdata, seclen, secid);
}
EXPORT_SYMBOL(security_secctx_to_secid);

/**
 * security_release_secctx() - Free a secctx buffer
 * @secdata: secctx
 * @seclen: length of secctx
 *
 * Release the security context.
 */
void security_release_secctx(char *secdata, u32 seclen)
{
	call_void_hook(release_secctx, secdata, seclen);
}
EXPORT_SYMBOL(security_release_secctx);

/**
 * security_inode_invalidate_secctx() - Invalidate an inode's security label
 * @inode: inode
 *
 * Notify the security module that it must revalidate the security context of
 * an inode.
 */
void security_inode_invalidate_secctx(struct inode *inode)
{
	call_void_hook(inode_invalidate_secctx, inode);
}
EXPORT_SYMBOL(security_inode_invalidate_secctx);

/**
 * security_inode_notifysecctx() - Nofify the LSM of an inode's security label
 * @inode: inode
 * @ctx: secctx
 * @ctxlen: length of secctx
 *
 * Notify the security module of what the security context of an inode should
 * be.  Initializes the incore security context managed by the security module
 * for this inode.  Example usage: NFS client invokes this hook to initialize
 * the security context in its incore inode to the value provided by the server
 * for the file when the server returned the file's attributes to the client.
 * Must be called with inode->i_mutex locked.
 *
 * Return: Returns 0 on success, error on failure.
 */
int security_inode_notifysecctx(struct inode *inode, void *ctx, u32 ctxlen)
{
	return call_int_hook(inode_notifysecctx, 0, inode, ctx, ctxlen);
}
EXPORT_SYMBOL(security_inode_notifysecctx);

/**
 * security_inode_setsecctx() - Change the security label of an inode
 * @dentry: inode
 * @ctx: secctx
 * @ctxlen: length of secctx
 *
 * Change the security context of an inode.  Updates the incore security
 * context managed by the security module and invokes the fs code as needed
 * (via __vfs_setxattr_noperm) to update any backing xattrs that represent the
 * context.  Example usage: NFS server invokes this hook to change the security
 * context in its incore inode and on the backing filesystem to a value
 * provided by the client on a SETATTR operation.  Must be called with
 * inode->i_mutex locked.
 *
 * Return: Returns 0 on success, error on failure.
 */
int security_inode_setsecctx(struct dentry *dentry, void *ctx, u32 ctxlen)
{
	return call_int_hook(inode_setsecctx, 0, dentry, ctx, ctxlen);
}
EXPORT_SYMBOL(security_inode_setsecctx);

/**
 * security_inode_getsecctx() - Get the security label of an inode
 * @inode: inode
 * @ctx: secctx
 * @ctxlen: length of secctx
 *
 * On success, returns 0 and fills out @ctx and @ctxlen with the security
 * context for the given @inode.
 *
 * Return: Returns 0 on success, error on failure.
 */
int security_inode_getsecctx(struct inode *inode, void **ctx, u32 *ctxlen)
{
	return call_int_hook(inode_getsecctx, -EOPNOTSUPP, inode, ctx, ctxlen);
}
EXPORT_SYMBOL(security_inode_getsecctx);

#ifdef CONFIG_WATCH_QUEUE
/**
 * security_post_notification() - Check if a watch notification can be posted
 * @w_cred: credentials of the task that set the watch
 * @cred: credentials of the task which triggered the watch
 * @n: the notification
 *
 * Check to see if a watch notification can be posted to a particular queue.
 *
 * Return: Returns 0 if permission is granted.
 */
int security_post_notification(const struct cred *w_cred,
			       const struct cred *cred,
			       struct watch_notification *n)
{
	return call_int_hook(post_notification, 0, w_cred, cred, n);
}
#endif /* CONFIG_WATCH_QUEUE */

#ifdef CONFIG_KEY_NOTIFICATIONS
/**
 * security_watch_key() - Check if a task is allowed to watch for key events
 * @key: the key to watch
 *
 * Check to see if a process is allowed to watch for event notifications from
 * a key or keyring.
 *
 * Return: Returns 0 if permission is granted.
 */
int security_watch_key(struct key *key)
{
	return call_int_hook(watch_key, 0, key);
}
#endif /* CONFIG_KEY_NOTIFICATIONS */

#ifdef CONFIG_SECURITY_NETWORK
/**
 * security_unix_stream_connect() - Check if a AF_UNIX stream is allowed
 * @sock: originating sock
 * @other: peer sock
 * @newsk: new sock
 *
 * Check permissions before establishing a Unix domain stream connection
 * between @sock and @other.
 *
 * The @unix_stream_connect and @unix_may_send hooks were necessary because
 * Linux provides an alternative to the conventional file name space for Unix
 * domain sockets.  Whereas binding and connecting to sockets in the file name
 * space is mediated by the typical file permissions (and caught by the mknod
 * and permission hooks in inode_security_ops), binding and connecting to
 * sockets in the abstract name space is completely unmediated.  Sufficient
 * control of Unix domain sockets in the abstract name space isn't possible
 * using only the socket layer hooks, since we need to know the actual target
 * socket, which is not looked up until we are inside the af_unix code.
 *
 * Return: Returns 0 if permission is granted.
 */
int security_unix_stream_connect(struct sock *sock, struct sock *other,
				 struct sock *newsk)
{
	return call_int_hook(unix_stream_connect, 0, sock, other, newsk);
}
EXPORT_SYMBOL(security_unix_stream_connect);

/**
 * security_unix_may_send() - Check if AF_UNIX socket can send datagrams
 * @sock: originating sock
 * @other: peer sock
 *
 * Check permissions before connecting or sending datagrams from @sock to
 * @other.
 *
 * The @unix_stream_connect and @unix_may_send hooks were necessary because
 * Linux provides an alternative to the conventional file name space for Unix
 * domain sockets.  Whereas binding and connecting to sockets in the file name
 * space is mediated by the typical file permissions (and caught by the mknod
 * and permission hooks in inode_security_ops), binding and connecting to
 * sockets in the abstract name space is completely unmediated.  Sufficient
 * control of Unix domain sockets in the abstract name space isn't possible
 * using only the socket layer hooks, since we need to know the actual target
 * socket, which is not looked up until we are inside the af_unix code.
 *
 * Return: Returns 0 if permission is granted.
 */
int security_unix_may_send(struct socket *sock,  struct socket *other)
{
	return call_int_hook(unix_may_send, 0, sock, other);
}
EXPORT_SYMBOL(security_unix_may_send);

/**
 * security_socket_create() - Check if creating a new socket is allowed
 * @family: protocol family
 * @type: communications type
 * @protocol: requested protocol
 * @kern: set to 1 if a kernel socket is requested
 *
 * Check permissions prior to creating a new socket.
 *
 * Return: Returns 0 if permission is granted.
 */
int security_socket_create(int family, int type, int protocol, int kern)
{
	return call_int_hook(socket_create, 0, family, type, protocol, kern);
}

/**
 * security_socket_post_create() - Initialize a newly created socket
 * @sock: socket
 * @family: protocol family
 * @type: communications type
 * @protocol: requested protocol
 * @kern: set to 1 if a kernel socket is requested
 *
 * This hook allows a module to update or allocate a per-socket security
 * structure. Note that the security field was not added directly to the socket
 * structure, but rather, the socket security information is stored in the
 * associated inode.  Typically, the inode alloc_security hook will allocate
 * and attach security information to SOCK_INODE(sock)->i_security.  This hook
 * may be used to update the SOCK_INODE(sock)->i_security field with additional
 * information that wasn't available when the inode was allocated.
 *
 * Return: Returns 0 if permission is granted.
 */
int security_socket_post_create(struct socket *sock, int family,
				int type, int protocol, int kern)
{
	return call_int_hook(socket_post_create, 0, sock, family, type,
			     protocol, kern);
}

/**
 * security_socket_socketpair() - Check if creating a socketpair is allowed
 * @socka: first socket
 * @sockb: second socket
 *
 * Check permissions before creating a fresh pair of sockets.
 *
 * Return: Returns 0 if permission is granted and the connection was
 *         established.
 */
int security_socket_socketpair(struct socket *socka, struct socket *sockb)
{
	return call_int_hook(socket_socketpair, 0, socka, sockb);
}
EXPORT_SYMBOL(security_socket_socketpair);

/**
 * security_socket_bind() - Check if a socket bind operation is allowed
 * @sock: socket
 * @address: requested bind address
 * @addrlen: length of address
 *
 * Check permission before socket protocol layer bind operation is performed
 * and the socket @sock is bound to the address specified in the @address
 * parameter.
 *
 * Return: Returns 0 if permission is granted.
 */
int security_socket_bind(struct socket *sock,
			 struct sockaddr *address, int addrlen)
{
	return call_int_hook(socket_bind, 0, sock, address, addrlen);
}

/**
 * security_socket_connect() - Check if a socket connect operation is allowed
 * @sock: socket
 * @address: address of remote connection point
 * @addrlen: length of address
 *
 * Check permission before socket protocol layer connect operation attempts to
 * connect socket @sock to a remote address, @address.
 *
 * Return: Returns 0 if permission is granted.
 */
int security_socket_connect(struct socket *sock,
			    struct sockaddr *address, int addrlen)
{
	return call_int_hook(socket_connect, 0, sock, address, addrlen);
}

/**
 * security_socket_listen() - Check if a socket is allowed to listen
 * @sock: socket
 * @backlog: connection queue size
 *
 * Check permission before socket protocol layer listen operation.
 *
 * Return: Returns 0 if permission is granted.
 */
int security_socket_listen(struct socket *sock, int backlog)
{
	return call_int_hook(socket_listen, 0, sock, backlog);
}

/**
 * security_socket_accept() - Check if a socket is allowed to accept connections
 * @sock: listening socket
 * @newsock: newly creation connection socket
 *
 * Check permission before accepting a new connection.  Note that the new
 * socket, @newsock, has been created and some information copied to it, but
 * the accept operation has not actually been performed.
 *
 * Return: Returns 0 if permission is granted.
 */
int security_socket_accept(struct socket *sock, struct socket *newsock)
{
	return call_int_hook(socket_accept, 0, sock, newsock);
}

/**
 * security_socket_sendmsg() - Check is sending a message is allowed
 * @sock: sending socket
 * @msg: message to send
 * @size: size of message
 *
 * Check permission before transmitting a message to another socket.
 *
 * Return: Returns 0 if permission is granted.
 */
int security_socket_sendmsg(struct socket *sock, struct msghdr *msg, int size)
{
	return call_int_hook(socket_sendmsg, 0, sock, msg, size);
}

/**
 * security_socket_recvmsg() - Check if receiving a message is allowed
 * @sock: receiving socket
 * @msg: message to receive
 * @size: size of message
 * @flags: operational flags
 *
 * Check permission before receiving a message from a socket.
 *
 * Return: Returns 0 if permission is granted.
 */
int security_socket_recvmsg(struct socket *sock, struct msghdr *msg,
			    int size, int flags)
{
	return call_int_hook(socket_recvmsg, 0, sock, msg, size, flags);
}

/**
 * security_socket_getsockname() - Check if reading the socket addr is allowed
 * @sock: socket
 *
 * Check permission before reading the local address (name) of the socket
 * object.
 *
 * Return: Returns 0 if permission is granted.
 */
int security_socket_getsockname(struct socket *sock)
{
	return call_int_hook(socket_getsockname, 0, sock);
}

/**
 * security_socket_getpeername() - Check if reading the peer's addr is allowed
 * @sock: socket
 *
 * Check permission before the remote address (name) of a socket object.
 *
 * Return: Returns 0 if permission is granted.
 */
int security_socket_getpeername(struct socket *sock)
{
	return call_int_hook(socket_getpeername, 0, sock);
}

/**
 * security_socket_getsockopt() - Check if reading a socket option is allowed
 * @sock: socket
 * @level: option's protocol level
 * @optname: option name
 *
 * Check permissions before retrieving the options associated with socket
 * @sock.
 *
 * Return: Returns 0 if permission is granted.
 */
int security_socket_getsockopt(struct socket *sock, int level, int optname)
{
	return call_int_hook(socket_getsockopt, 0, sock, level, optname);
}

/**
 * security_socket_setsockopt() - Check if setting a socket option is allowed
 * @sock: socket
 * @level: option's protocol level
 * @optname: option name
 *
 * Check permissions before setting the options associated with socket @sock.
 *
 * Return: Returns 0 if permission is granted.
 */
int security_socket_setsockopt(struct socket *sock, int level, int optname)
{
	return call_int_hook(socket_setsockopt, 0, sock, level, optname);
}

/**
 * security_socket_shutdown() - Checks if shutting down the socket is allowed
 * @sock: socket
 * @how: flag indicating how sends and receives are handled
 *
 * Checks permission before all or part of a connection on the socket @sock is
 * shut down.
 *
 * Return: Returns 0 if permission is granted.
 */
int security_socket_shutdown(struct socket *sock, int how)
{
	return call_int_hook(socket_shutdown, 0, sock, how);
}

/**
 * security_sock_rcv_skb() - Check if an incoming network packet is allowed
 * @sk: destination sock
 * @skb: incoming packet
 *
 * Check permissions on incoming network packets.  This hook is distinct from
 * Netfilter's IP input hooks since it is the first time that the incoming
 * sk_buff @skb has been associated with a particular socket, @sk.  Must not
 * sleep inside this hook because some callers hold spinlocks.
 *
 * Return: Returns 0 if permission is granted.
 */
int security_sock_rcv_skb(struct sock *sk, struct sk_buff *skb)
{
	return call_int_hook(socket_sock_rcv_skb, 0, sk, skb);
}
EXPORT_SYMBOL(security_sock_rcv_skb);

/**
 * security_socket_getpeersec_stream() - Get the remote peer label
 * @sock: socket
 * @optval: destination buffer
 * @optlen: size of peer label copied into the buffer
 * @len: maximum size of the destination buffer
 *
 * This hook allows the security module to provide peer socket security state
 * for unix or connected tcp sockets to userspace via getsockopt SO_GETPEERSEC.
 * For tcp sockets this can be meaningful if the socket is associated with an
 * ipsec SA.
 *
 * Return: Returns 0 if all is well, otherwise, typical getsockopt return
 *         values.
 */
int security_socket_getpeersec_stream(struct socket *sock, sockptr_t optval,
				      sockptr_t optlen, unsigned int len)
{
	return call_int_hook(socket_getpeersec_stream, -ENOPROTOOPT, sock,
			     optval, optlen, len);
}

/**
 * security_socket_getpeersec_dgram() - Get the remote peer label
 * @sock: socket
 * @skb: datagram packet
 * @secid: remote peer label secid
 *
 * This hook allows the security module to provide peer socket security state
 * for udp sockets on a per-packet basis to userspace via getsockopt
 * SO_GETPEERSEC. The application must first have indicated the IP_PASSSEC
 * option via getsockopt. It can then retrieve the security state returned by
 * this hook for a packet via the SCM_SECURITY ancillary message type.
 *
 * Return: Returns 0 on success, error on failure.
 */
int security_socket_getpeersec_dgram(struct socket *sock,
				     struct sk_buff *skb, u32 *secid)
{
	return call_int_hook(socket_getpeersec_dgram, -ENOPROTOOPT, sock,
			     skb, secid);
}
EXPORT_SYMBOL(security_socket_getpeersec_dgram);

/**
 * security_sk_alloc() - Allocate and initialize a sock's LSM blob
 * @sk: sock
 * @family: protocol family
 * @priority: gfp flags
 *
 * Allocate and attach a security structure to the sk->sk_security field, which
 * is used to copy security attributes between local stream sockets.
 *
 * Return: Returns 0 on success, error on failure.
 */
int security_sk_alloc(struct sock *sk, int family, gfp_t priority)
{
	return call_int_hook(sk_alloc_security, 0, sk, family, priority);
}

/**
 * security_sk_free() - Free the sock's LSM blob
 * @sk: sock
 *
 * Deallocate security structure.
 */
void security_sk_free(struct sock *sk)
{
	call_void_hook(sk_free_security, sk);
}

/**
 * security_sk_clone() - Clone a sock's LSM state
 * @sk: original sock
 * @newsk: target sock
 *
 * Clone/copy security structure.
 */
void security_sk_clone(const struct sock *sk, struct sock *newsk)
{
	call_void_hook(sk_clone_security, sk, newsk);
}
EXPORT_SYMBOL(security_sk_clone);

<<<<<<< HEAD
void security_sk_classify_flow(const struct sock *sk, struct flowi_common *flic)
=======
/**
 * security_sk_classify_flow() - Set a flow's secid based on socket
 * @sk: original socket
 * @flic: target flow
 *
 * Set the target flow's secid to socket's secid.
 */
void security_sk_classify_flow(struct sock *sk, struct flowi_common *flic)
>>>>>>> bd1f5934
{
	call_void_hook(sk_getsecid, sk, &flic->flowic_secid);
}
EXPORT_SYMBOL(security_sk_classify_flow);

/**
 * security_req_classify_flow() - Set a flow's secid based on request_sock
 * @req: request_sock
 * @flic: target flow
 *
 * Sets @flic's secid to @req's secid.
 */
void security_req_classify_flow(const struct request_sock *req,
				struct flowi_common *flic)
{
	call_void_hook(req_classify_flow, req, flic);
}
EXPORT_SYMBOL(security_req_classify_flow);

/**
 * security_sock_graft() - Reconcile LSM state when grafting a sock on a socket
 * @sk: sock being grafted
 * @parent: target parent socket
 *
 * Sets @parent's inode secid to @sk's secid and update @sk with any necessary
 * LSM state from @parent.
 */
void security_sock_graft(struct sock *sk, struct socket *parent)
{
	call_void_hook(sock_graft, sk, parent);
}
EXPORT_SYMBOL(security_sock_graft);

/**
 * security_inet_conn_request() - Set request_sock state using incoming connect
 * @sk: parent listening sock
 * @skb: incoming connection
 * @req: new request_sock
 *
 * Initialize the @req LSM state based on @sk and the incoming connect in @skb.
 *
 * Return: Returns 0 if permission is granted.
 */
int security_inet_conn_request(const struct sock *sk,
			       struct sk_buff *skb, struct request_sock *req)
{
	return call_int_hook(inet_conn_request, 0, sk, skb, req);
}
EXPORT_SYMBOL(security_inet_conn_request);

/**
 * security_inet_csk_clone() - Set new sock LSM state based on request_sock
 * @newsk: new sock
 * @req: connection request_sock
 *
 * Set that LSM state of @sock using the LSM state from @req.
 */
void security_inet_csk_clone(struct sock *newsk,
			     const struct request_sock *req)
{
	call_void_hook(inet_csk_clone, newsk, req);
}

/**
 * security_inet_conn_established() - Update sock's LSM state with connection
 * @sk: sock
 * @skb: connection packet
 *
 * Update @sock's LSM state to represent a new connection from @skb.
 */
void security_inet_conn_established(struct sock *sk,
				    struct sk_buff *skb)
{
	call_void_hook(inet_conn_established, sk, skb);
}
EXPORT_SYMBOL(security_inet_conn_established);

/**
 * security_secmark_relabel_packet() - Check if setting a secmark is allowed
 * @secid: new secmark value
 *
 * Check if the process should be allowed to relabel packets to @secid.
 *
 * Return: Returns 0 if permission is granted.
 */
int security_secmark_relabel_packet(u32 secid)
{
	return call_int_hook(secmark_relabel_packet, 0, secid);
}
EXPORT_SYMBOL(security_secmark_relabel_packet);

/**
 * security_secmark_refcount_inc() - Increment the secmark labeling rule count
 *
 * Tells the LSM to increment the number of secmark labeling rules loaded.
 */
void security_secmark_refcount_inc(void)
{
	call_void_hook(secmark_refcount_inc);
}
EXPORT_SYMBOL(security_secmark_refcount_inc);

/**
 * security_secmark_refcount_dec() - Decrement the secmark labeling rule count
 *
 * Tells the LSM to decrement the number of secmark labeling rules loaded.
 */
void security_secmark_refcount_dec(void)
{
	call_void_hook(secmark_refcount_dec);
}
EXPORT_SYMBOL(security_secmark_refcount_dec);

/**
 * security_tun_dev_alloc_security() - Allocate a LSM blob for a TUN device
 * @security: pointer to the LSM blob
 *
 * This hook allows a module to allocate a security structure for a TUN	device,
 * returning the pointer in @security.
 *
 * Return: Returns a zero on success, negative values on failure.
 */
int security_tun_dev_alloc_security(void **security)
{
	return call_int_hook(tun_dev_alloc_security, 0, security);
}
EXPORT_SYMBOL(security_tun_dev_alloc_security);

/**
 * security_tun_dev_free_security() - Free a TUN device LSM blob
 * @security: LSM blob
 *
 * This hook allows a module to free the security structure for a TUN device.
 */
void security_tun_dev_free_security(void *security)
{
	call_void_hook(tun_dev_free_security, security);
}
EXPORT_SYMBOL(security_tun_dev_free_security);

/**
 * security_tun_dev_create() - Check if creating a TUN device is allowed
 *
 * Check permissions prior to creating a new TUN device.
 *
 * Return: Returns 0 if permission is granted.
 */
int security_tun_dev_create(void)
{
	return call_int_hook(tun_dev_create, 0);
}
EXPORT_SYMBOL(security_tun_dev_create);

/**
 * security_tun_dev_attach_queue() - Check if attaching a TUN queue is allowed
 * @security: TUN device LSM blob
 *
 * Check permissions prior to attaching to a TUN device queue.
 *
 * Return: Returns 0 if permission is granted.
 */
int security_tun_dev_attach_queue(void *security)
{
	return call_int_hook(tun_dev_attach_queue, 0, security);
}
EXPORT_SYMBOL(security_tun_dev_attach_queue);

/**
 * security_tun_dev_attach() - Update TUN device LSM state on attach
 * @sk: associated sock
 * @security: TUN device LSM blob
 *
 * This hook can be used by the module to update any security state associated
 * with the TUN device's sock structure.
 *
 * Return: Returns 0 if permission is granted.
 */
int security_tun_dev_attach(struct sock *sk, void *security)
{
	return call_int_hook(tun_dev_attach, 0, sk, security);
}
EXPORT_SYMBOL(security_tun_dev_attach);

/**
 * security_tun_dev_open() - Update TUN device LSM state on open
 * @security: TUN device LSM blob
 *
 * This hook can be used by the module to update any security state associated
 * with the TUN device's security structure.
 *
 * Return: Returns 0 if permission is granted.
 */
int security_tun_dev_open(void *security)
{
	return call_int_hook(tun_dev_open, 0, security);
}
EXPORT_SYMBOL(security_tun_dev_open);

/**
 * security_sctp_assoc_request() - Update the LSM on a SCTP association req
 * @asoc: SCTP association
 * @skb: packet requesting the association
 *
 * Passes the @asoc and @chunk->skb of the association INIT packet to the LSM.
 *
 * Return: Returns 0 on success, error on failure.
 */
int security_sctp_assoc_request(struct sctp_association *asoc,
				struct sk_buff *skb)
{
	return call_int_hook(sctp_assoc_request, 0, asoc, skb);
}
EXPORT_SYMBOL(security_sctp_assoc_request);

/**
 * security_sctp_bind_connect() - Validate a list of addrs for a SCTP option
 * @sk: socket
 * @optname: SCTP option to validate
 * @address: list of IP addresses to validate
 * @addrlen: length of the address list
 *
 * Validiate permissions required for each address associated with sock	@sk.
 * Depending on @optname, the addresses will be treated as either a connect or
 * bind service. The @addrlen is calculated on each IPv4 and IPv6 address using
 * sizeof(struct sockaddr_in) or sizeof(struct sockaddr_in6).
 *
 * Return: Returns 0 on success, error on failure.
 */
int security_sctp_bind_connect(struct sock *sk, int optname,
			       struct sockaddr *address, int addrlen)
{
	return call_int_hook(sctp_bind_connect, 0, sk, optname,
			     address, addrlen);
}
EXPORT_SYMBOL(security_sctp_bind_connect);

/**
 * security_sctp_sk_clone() - Clone a SCTP sock's LSM state
 * @asoc: SCTP association
 * @sk: original sock
 * @newsk: target sock
 *
 * Called whenever a new socket is created by accept(2) (i.e. a TCP style
 * socket) or when a socket is 'peeled off' e.g userspace calls
 * sctp_peeloff(3).
 */
void security_sctp_sk_clone(struct sctp_association *asoc, struct sock *sk,
			    struct sock *newsk)
{
	call_void_hook(sctp_sk_clone, asoc, sk, newsk);
}
EXPORT_SYMBOL(security_sctp_sk_clone);

/**
 * security_sctp_assoc_established() - Update LSM state when assoc established
 * @asoc: SCTP association
 * @skb: packet establishing the association
 *
 * Passes the @asoc and @chunk->skb of the association COOKIE_ACK packet to the
 * security module.
 *
 * Return: Returns 0 if permission is granted.
 */
int security_sctp_assoc_established(struct sctp_association *asoc,
				    struct sk_buff *skb)
{
	return call_int_hook(sctp_assoc_established, 0, asoc, skb);
}
EXPORT_SYMBOL(security_sctp_assoc_established);

/**
 * security_mptcp_add_subflow() - Inherit the LSM label from the MPTCP socket
 * @sk: the owning MPTCP socket
 * @ssk: the new subflow
 *
 * Update the labeling for the given MPTCP subflow, to match the one of the
 * owning MPTCP socket. This hook has to be called after the socket creation and
 * initialization via the security_socket_create() and
 * security_socket_post_create() LSM hooks.
 *
 * Return: Returns 0 on success or a negative error code on failure.
 */
int security_mptcp_add_subflow(struct sock *sk, struct sock *ssk)
{
	return call_int_hook(mptcp_add_subflow, 0, sk, ssk);
}

#endif	/* CONFIG_SECURITY_NETWORK */

#ifdef CONFIG_SECURITY_INFINIBAND
/**
 * security_ib_pkey_access() - Check if access to an IB pkey is allowed
 * @sec: LSM blob
 * @subnet_prefix: subnet prefix of the port
 * @pkey: IB pkey
 *
 * Check permission to access a pkey when modifying a QP.
 *
 * Return: Returns 0 if permission is granted.
 */
int security_ib_pkey_access(void *sec, u64 subnet_prefix, u16 pkey)
{
	return call_int_hook(ib_pkey_access, 0, sec, subnet_prefix, pkey);
}
EXPORT_SYMBOL(security_ib_pkey_access);

/**
 * security_ib_endport_manage_subnet() - Check if SMPs traffic is allowed
 * @sec: LSM blob
 * @dev_name: IB device name
 * @port_num: port number
 *
 * Check permissions to send and receive SMPs on a end port.
 *
 * Return: Returns 0 if permission is granted.
 */
int security_ib_endport_manage_subnet(void *sec,
				      const char *dev_name, u8 port_num)
{
	return call_int_hook(ib_endport_manage_subnet, 0, sec,
			     dev_name, port_num);
}
EXPORT_SYMBOL(security_ib_endport_manage_subnet);

/**
 * security_ib_alloc_security() - Allocate an Infiniband LSM blob
 * @sec: LSM blob
 *
 * Allocate a security structure for Infiniband objects.
 *
 * Return: Returns 0 on success, non-zero on failure.
 */
int security_ib_alloc_security(void **sec)
{
	return call_int_hook(ib_alloc_security, 0, sec);
}
EXPORT_SYMBOL(security_ib_alloc_security);

/**
 * security_ib_free_security() - Free an Infiniband LSM blob
 * @sec: LSM blob
 *
 * Deallocate an Infiniband security structure.
 */
void security_ib_free_security(void *sec)
{
	call_void_hook(ib_free_security, sec);
}
EXPORT_SYMBOL(security_ib_free_security);
#endif	/* CONFIG_SECURITY_INFINIBAND */

#ifdef CONFIG_SECURITY_NETWORK_XFRM
/**
 * security_xfrm_policy_alloc() - Allocate a xfrm policy LSM blob
 * @ctxp: xfrm security context being added to the SPD
 * @sec_ctx: security label provided by userspace
 * @gfp: gfp flags
 *
 * Allocate a security structure to the xp->security field; the security field
 * is initialized to NULL when the xfrm_policy is allocated.
 *
 * Return:  Return 0 if operation was successful.
 */
int security_xfrm_policy_alloc(struct xfrm_sec_ctx **ctxp,
			       struct xfrm_user_sec_ctx *sec_ctx,
			       gfp_t gfp)
{
	return call_int_hook(xfrm_policy_alloc_security, 0, ctxp, sec_ctx, gfp);
}
EXPORT_SYMBOL(security_xfrm_policy_alloc);

/**
 * security_xfrm_policy_clone() - Clone xfrm policy LSM state
 * @old_ctx: xfrm security context
 * @new_ctxp: target xfrm security context
 *
 * Allocate a security structure in new_ctxp that contains the information from
 * the old_ctx structure.
 *
 * Return: Return 0 if operation was successful.
 */
int security_xfrm_policy_clone(struct xfrm_sec_ctx *old_ctx,
			       struct xfrm_sec_ctx **new_ctxp)
{
	return call_int_hook(xfrm_policy_clone_security, 0, old_ctx, new_ctxp);
}

/**
 * security_xfrm_policy_free() - Free a xfrm security context
 * @ctx: xfrm security context
 *
 * Free LSM resources associated with @ctx.
 */
void security_xfrm_policy_free(struct xfrm_sec_ctx *ctx)
{
	call_void_hook(xfrm_policy_free_security, ctx);
}
EXPORT_SYMBOL(security_xfrm_policy_free);

/**
 * security_xfrm_policy_delete() - Check if deleting a xfrm policy is allowed
 * @ctx: xfrm security context
 *
 * Authorize deletion of a SPD entry.
 *
 * Return: Returns 0 if permission is granted.
 */
int security_xfrm_policy_delete(struct xfrm_sec_ctx *ctx)
{
	return call_int_hook(xfrm_policy_delete_security, 0, ctx);
}

/**
 * security_xfrm_state_alloc() - Allocate a xfrm state LSM blob
 * @x: xfrm state being added to the SAD
 * @sec_ctx: security label provided by userspace
 *
 * Allocate a security structure to the @x->security field; the security field
 * is initialized to NULL when the xfrm_state is allocated. Set the context to
 * correspond to @sec_ctx.
 *
 * Return: Return 0 if operation was successful.
 */
int security_xfrm_state_alloc(struct xfrm_state *x,
			      struct xfrm_user_sec_ctx *sec_ctx)
{
	return call_int_hook(xfrm_state_alloc, 0, x, sec_ctx);
}
EXPORT_SYMBOL(security_xfrm_state_alloc);

/**
 * security_xfrm_state_alloc_acquire() - Allocate a xfrm state LSM blob
 * @x: xfrm state being added to the SAD
 * @polsec: associated policy's security context
 * @secid: secid from the flow
 *
 * Allocate a security structure to the x->security field; the security field
 * is initialized to NULL when the xfrm_state is allocated.  Set the context to
 * correspond to secid.
 *
 * Return: Returns 0 if operation was successful.
 */
int security_xfrm_state_alloc_acquire(struct xfrm_state *x,
				      struct xfrm_sec_ctx *polsec, u32 secid)
{
	return call_int_hook(xfrm_state_alloc_acquire, 0, x, polsec, secid);
}

/**
 * security_xfrm_state_delete() - Check if deleting a xfrm state is allowed
 * @x: xfrm state
 *
 * Authorize deletion of x->security.
 *
 * Return: Returns 0 if permission is granted.
 */
int security_xfrm_state_delete(struct xfrm_state *x)
{
	return call_int_hook(xfrm_state_delete_security, 0, x);
}
EXPORT_SYMBOL(security_xfrm_state_delete);

/**
 * security_xfrm_state_free() - Free a xfrm state
 * @x: xfrm state
 *
 * Deallocate x->security.
 */
void security_xfrm_state_free(struct xfrm_state *x)
{
	call_void_hook(xfrm_state_free_security, x);
}

/**
 * security_xfrm_policy_lookup() - Check if using a xfrm policy is allowed
 * @ctx: target xfrm security context
 * @fl_secid: flow secid used to authorize access
 *
 * Check permission when a flow selects a xfrm_policy for processing XFRMs on a
 * packet.  The hook is called when selecting either a per-socket policy or a
 * generic xfrm policy.
 *
 * Return: Return 0 if permission is granted, -ESRCH otherwise, or -errno on
 *         other errors.
 */
int security_xfrm_policy_lookup(struct xfrm_sec_ctx *ctx, u32 fl_secid)
{
	return call_int_hook(xfrm_policy_lookup, 0, ctx, fl_secid);
}

/**
 * security_xfrm_state_pol_flow_match() - Check for a xfrm match
 * @x: xfrm state to match
 * @xp: xfrm policy to check for a match
 * @flic: flow to check for a match.
 *
 * Check @xp and @flic for a match with @x.
 *
 * Return: Returns 1 if there is a match.
 */
int security_xfrm_state_pol_flow_match(struct xfrm_state *x,
				       struct xfrm_policy *xp,
				       const struct flowi_common *flic)
{
	struct security_hook_list *hp;
	int rc = LSM_RET_DEFAULT(xfrm_state_pol_flow_match);

	/*
	 * Since this function is expected to return 0 or 1, the judgment
	 * becomes difficult if multiple LSMs supply this call. Fortunately,
	 * we can use the first LSM's judgment because currently only SELinux
	 * supplies this call.
	 *
	 * For speed optimization, we explicitly break the loop rather than
	 * using the macro
	 */
	hlist_for_each_entry(hp, &security_hook_heads.xfrm_state_pol_flow_match,
			     list) {
		rc = hp->hook.xfrm_state_pol_flow_match(x, xp, flic);
		break;
	}
	return rc;
}

/**
 * security_xfrm_decode_session() - Determine the xfrm secid for a packet
 * @skb: xfrm packet
 * @secid: secid
 *
 * Decode the packet in @skb and return the security label in @secid.
 *
 * Return: Return 0 if all xfrms used have the same secid.
 */
int security_xfrm_decode_session(struct sk_buff *skb, u32 *secid)
{
	return call_int_hook(xfrm_decode_session, 0, skb, secid, 1);
}

void security_skb_classify_flow(struct sk_buff *skb, struct flowi_common *flic)
{
	int rc = call_int_hook(xfrm_decode_session, 0, skb, &flic->flowic_secid,
			       0);

	BUG_ON(rc);
}
EXPORT_SYMBOL(security_skb_classify_flow);
#endif	/* CONFIG_SECURITY_NETWORK_XFRM */

#ifdef CONFIG_KEYS
/**
 * security_key_alloc() - Allocate and initialize a kernel key LSM blob
 * @key: key
 * @cred: credentials
 * @flags: allocation flags
 *
 * Permit allocation of a key and assign security data. Note that key does not
 * have a serial number assigned at this point.
 *
 * Return: Return 0 if permission is granted, -ve error otherwise.
 */
int security_key_alloc(struct key *key, const struct cred *cred,
		       unsigned long flags)
{
	return call_int_hook(key_alloc, 0, key, cred, flags);
}

/**
 * security_key_free() - Free a kernel key LSM blob
 * @key: key
 *
 * Notification of destruction; free security data.
 */
void security_key_free(struct key *key)
{
	call_void_hook(key_free, key);
}

/**
 * security_key_permission() - Check if a kernel key operation is allowed
 * @key_ref: key reference
 * @cred: credentials of actor requesting access
 * @need_perm: requested permissions
 *
 * See whether a specific operational right is granted to a process on a key.
 *
 * Return: Return 0 if permission is granted, -ve error otherwise.
 */
int security_key_permission(key_ref_t key_ref, const struct cred *cred,
			    enum key_need_perm need_perm)
{
	return call_int_hook(key_permission, 0, key_ref, cred, need_perm);
}

/**
 * security_key_getsecurity() - Get the key's security label
 * @key: key
 * @buffer: security label buffer
 *
 * Get a textual representation of the security context attached to a key for
 * the purposes of honouring KEYCTL_GETSECURITY.  This function allocates the
 * storage for the NUL-terminated string and the caller should free it.
 *
 * Return: Returns the length of @buffer (including terminating NUL) or -ve if
 *         an error occurs.  May also return 0 (and a NULL buffer pointer) if
 *         there is no security label assigned to the key.
 */
int security_key_getsecurity(struct key *key, char **buffer)
{
	*buffer = NULL;
	return call_int_hook(key_getsecurity, 0, key, buffer);
}
#endif	/* CONFIG_KEYS */

#ifdef CONFIG_AUDIT
/**
 * security_audit_rule_init() - Allocate and init an LSM audit rule struct
 * @field: audit action
 * @op: rule operator
 * @rulestr: rule context
 * @lsmrule: receive buffer for audit rule struct
 *
 * Allocate and initialize an LSM audit rule structure.
 *
 * Return: Return 0 if @lsmrule has been successfully set, -EINVAL in case of
 *         an invalid rule.
 */
int security_audit_rule_init(u32 field, u32 op, char *rulestr, void **lsmrule)
{
	return call_int_hook(audit_rule_init, 0, field, op, rulestr, lsmrule);
}

/**
 * security_audit_rule_known() - Check if an audit rule contains LSM fields
 * @krule: audit rule
 *
 * Specifies whether given @krule contains any fields related to the current
 * LSM.
 *
 * Return: Returns 1 in case of relation found, 0 otherwise.
 */
int security_audit_rule_known(struct audit_krule *krule)
{
	return call_int_hook(audit_rule_known, 0, krule);
}

/**
 * security_audit_rule_free() - Free an LSM audit rule struct
 * @lsmrule: audit rule struct
 *
 * Deallocate the LSM audit rule structure previously allocated by
 * audit_rule_init().
 */
void security_audit_rule_free(void *lsmrule)
{
	call_void_hook(audit_rule_free, lsmrule);
}

/**
 * security_audit_rule_match() - Check if a label matches an audit rule
 * @secid: security label
 * @field: LSM audit field
 * @op: matching operator
 * @lsmrule: audit rule
 *
 * Determine if given @secid matches a rule previously approved by
 * security_audit_rule_known().
 *
 * Return: Returns 1 if secid matches the rule, 0 if it does not, -ERRNO on
 *         failure.
 */
int security_audit_rule_match(u32 secid, u32 field, u32 op, void *lsmrule)
{
	return call_int_hook(audit_rule_match, 0, secid, field, op, lsmrule);
}
#endif /* CONFIG_AUDIT */

#ifdef CONFIG_BPF_SYSCALL
/**
 * security_bpf() - Check if the bpf syscall operation is allowed
 * @cmd: command
 * @attr: bpf attribute
 * @size: size
 *
 * Do a initial check for all bpf syscalls after the attribute is copied into
 * the kernel. The actual security module can implement their own rules to
 * check the specific cmd they need.
 *
 * Return: Returns 0 if permission is granted.
 */
int security_bpf(int cmd, union bpf_attr *attr, unsigned int size)
{
	return call_int_hook(bpf, 0, cmd, attr, size);
}

/**
 * security_bpf_map() - Check if access to a bpf map is allowed
 * @map: bpf map
 * @fmode: mode
 *
 * Do a check when the kernel generates and returns a file descriptor for eBPF
 * maps.
 *
 * Return: Returns 0 if permission is granted.
 */
int security_bpf_map(struct bpf_map *map, fmode_t fmode)
{
	return call_int_hook(bpf_map, 0, map, fmode);
}

/**
 * security_bpf_prog() - Check if access to a bpf program is allowed
 * @prog: bpf program
 *
 * Do a check when the kernel generates and returns a file descriptor for eBPF
 * programs.
 *
 * Return: Returns 0 if permission is granted.
 */
int security_bpf_prog(struct bpf_prog *prog)
{
	return call_int_hook(bpf_prog, 0, prog);
}

/**
 * security_bpf_map_alloc() - Allocate a bpf map LSM blob
 * @map: bpf map
 *
 * Initialize the security field inside bpf map.
 *
 * Return: Returns 0 on success, error on failure.
 */
int security_bpf_map_alloc(struct bpf_map *map)
{
	return call_int_hook(bpf_map_alloc_security, 0, map);
}

/**
 * security_bpf_prog_alloc() - Allocate a bpf program LSM blob
 * @aux: bpf program aux info struct
 *
 * Initialize the security field inside bpf program.
 *
 * Return: Returns 0 on success, error on failure.
 */
int security_bpf_prog_alloc(struct bpf_prog_aux *aux)
{
	return call_int_hook(bpf_prog_alloc_security, 0, aux);
}

/**
 * security_bpf_map_free() - Free a bpf map's LSM blob
 * @map: bpf map
 *
 * Clean up the security information stored inside bpf map.
 */
void security_bpf_map_free(struct bpf_map *map)
{
	call_void_hook(bpf_map_free_security, map);
}

/**
 * security_bpf_prog_free() - Free a bpf program's LSM blob
 * @aux: bpf program aux info struct
 *
 * Clean up the security information stored inside bpf prog.
 */
void security_bpf_prog_free(struct bpf_prog_aux *aux)
{
	call_void_hook(bpf_prog_free_security, aux);
}
#endif /* CONFIG_BPF_SYSCALL */

/**
 * security_locked_down() - Check if a kernel feature is allowed
 * @what: requested kernel feature
 *
 * Determine whether a kernel feature that potentially enables arbitrary code
 * execution in kernel space should be permitted.
 *
 * Return: Returns 0 if permission is granted.
 */
int security_locked_down(enum lockdown_reason what)
{
	return call_int_hook(locked_down, 0, what);
}
EXPORT_SYMBOL(security_locked_down);

#ifdef CONFIG_PERF_EVENTS
/**
 * security_perf_event_open() - Check if a perf event open is allowed
 * @attr: perf event attribute
 * @type: type of event
 *
 * Check whether the @type of perf_event_open syscall is allowed.
 *
 * Return: Returns 0 if permission is granted.
 */
int security_perf_event_open(struct perf_event_attr *attr, int type)
{
	return call_int_hook(perf_event_open, 0, attr, type);
}

/**
 * security_perf_event_alloc() - Allocate a perf event LSM blob
 * @event: perf event
 *
 * Allocate and save perf_event security info.
 *
 * Return: Returns 0 on success, error on failure.
 */
int security_perf_event_alloc(struct perf_event *event)
{
	return call_int_hook(perf_event_alloc, 0, event);
}

/**
 * security_perf_event_free() - Free a perf event LSM blob
 * @event: perf event
 *
 * Release (free) perf_event security info.
 */
void security_perf_event_free(struct perf_event *event)
{
	call_void_hook(perf_event_free, event);
}

/**
 * security_perf_event_read() - Check if reading a perf event label is allowed
 * @event: perf event
 *
 * Read perf_event security info if allowed.
 *
 * Return: Returns 0 if permission is granted.
 */
int security_perf_event_read(struct perf_event *event)
{
	return call_int_hook(perf_event_read, 0, event);
}

/**
 * security_perf_event_write() - Check if writing a perf event label is allowed
 * @event: perf event
 *
 * Write perf_event security info if allowed.
 *
 * Return: Returns 0 if permission is granted.
 */
int security_perf_event_write(struct perf_event *event)
{
	return call_int_hook(perf_event_write, 0, event);
}
#endif /* CONFIG_PERF_EVENTS */

#ifdef CONFIG_IO_URING
/**
 * security_uring_override_creds() - Check if overriding creds is allowed
 * @new: new credentials
 *
 * Check if the current task, executing an io_uring operation, is allowed to
 * override it's credentials with @new.
 *
 * Return: Returns 0 if permission is granted.
 */
int security_uring_override_creds(const struct cred *new)
{
	return call_int_hook(uring_override_creds, 0, new);
}

/**
 * security_uring_sqpoll() - Check if IORING_SETUP_SQPOLL is allowed
 *
 * Check whether the current task is allowed to spawn a io_uring polling thread
 * (IORING_SETUP_SQPOLL).
 *
 * Return: Returns 0 if permission is granted.
 */
int security_uring_sqpoll(void)
{
	return call_int_hook(uring_sqpoll, 0);
}

/**
 * security_uring_cmd() - Check if a io_uring passthrough command is allowed
 * @ioucmd: command
 *
 * Check whether the file_operations uring_cmd is allowed to run.
 *
 * Return: Returns 0 if permission is granted.
 */
int security_uring_cmd(struct io_uring_cmd *ioucmd)
{
	return call_int_hook(uring_cmd, 0, ioucmd);
}
#endif /* CONFIG_IO_URING */<|MERGE_RESOLUTION|>--- conflicted
+++ resolved
@@ -4421,9 +4421,6 @@
 }
 EXPORT_SYMBOL(security_sk_clone);
 
-<<<<<<< HEAD
-void security_sk_classify_flow(const struct sock *sk, struct flowi_common *flic)
-=======
 /**
  * security_sk_classify_flow() - Set a flow's secid based on socket
  * @sk: original socket
@@ -4431,8 +4428,7 @@
  *
  * Set the target flow's secid to socket's secid.
  */
-void security_sk_classify_flow(struct sock *sk, struct flowi_common *flic)
->>>>>>> bd1f5934
+void security_sk_classify_flow(const struct sock *sk, struct flowi_common *flic)
 {
 	call_void_hook(sk_getsecid, sk, &flic->flowic_secid);
 }
