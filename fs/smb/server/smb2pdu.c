// SPDX-License-Identifier: GPL-2.0-or-later
/*
 *   Copyright (C) 2016 Namjae Jeon <linkinjeon@kernel.org>
 *   Copyright (C) 2018 Samsung Electronics Co., Ltd.
 */

#include <linux/inetdevice.h>
#include <net/addrconf.h>
#include <linux/syscalls.h>
#include <linux/namei.h>
#include <linux/statfs.h>
#include <linux/ethtool.h>
#include <linux/falloc.h>
#include <linux/mount.h>
#include <linux/filelock.h>

#include "glob.h"
#include "smbfsctl.h"
#include "oplock.h"
#include "smbacl.h"

#include "auth.h"
#include "asn1.h"
#include "connection.h"
#include "transport_ipc.h"
#include "transport_rdma.h"
#include "vfs.h"
#include "vfs_cache.h"
#include "misc.h"

#include "server.h"
#include "smb_common.h"
#include "smbstatus.h"
#include "ksmbd_work.h"
#include "mgmt/user_config.h"
#include "mgmt/share_config.h"
#include "mgmt/tree_connect.h"
#include "mgmt/user_session.h"
#include "mgmt/ksmbd_ida.h"
#include "ndr.h"

static void __wbuf(struct ksmbd_work *work, void **req, void **rsp)
{
	if (work->next_smb2_rcv_hdr_off) {
		*req = ksmbd_req_buf_next(work);
		*rsp = ksmbd_resp_buf_next(work);
	} else {
		*req = smb2_get_msg(work->request_buf);
		*rsp = smb2_get_msg(work->response_buf);
	}
}

#define WORK_BUFFERS(w, rq, rs)	__wbuf((w), (void **)&(rq), (void **)&(rs))

/**
 * check_session_id() - check for valid session id in smb header
 * @conn:	connection instance
 * @id:		session id from smb header
 *
 * Return:      1 if valid session id, otherwise 0
 */
static inline bool check_session_id(struct ksmbd_conn *conn, u64 id)
{
	struct ksmbd_session *sess;

	if (id == 0 || id == -1)
		return false;

	sess = ksmbd_session_lookup_all(conn, id);
	if (sess)
		return true;
	pr_err("Invalid user session id: %llu\n", id);
	return false;
}

struct channel *lookup_chann_list(struct ksmbd_session *sess, struct ksmbd_conn *conn)
{
	return xa_load(&sess->ksmbd_chann_list, (long)conn);
}

/**
 * smb2_get_ksmbd_tcon() - get tree connection information using a tree id.
 * @work:	smb work
 *
 * Return:	0 if there is a tree connection matched or these are
 *		skipable commands, otherwise error
 */
int smb2_get_ksmbd_tcon(struct ksmbd_work *work)
{
	struct smb2_hdr *req_hdr = ksmbd_req_buf_next(work);
	unsigned int cmd = le16_to_cpu(req_hdr->Command);
	unsigned int tree_id;

	if (cmd == SMB2_TREE_CONNECT_HE ||
	    cmd ==  SMB2_CANCEL_HE ||
	    cmd ==  SMB2_LOGOFF_HE) {
		ksmbd_debug(SMB, "skip to check tree connect request\n");
		return 0;
	}

	if (xa_empty(&work->sess->tree_conns)) {
		ksmbd_debug(SMB, "NO tree connected\n");
		return -ENOENT;
	}

	tree_id = le32_to_cpu(req_hdr->Id.SyncId.TreeId);

	/*
	 * If request is not the first in Compound request,
	 * Just validate tree id in header with work->tcon->id.
	 */
	if (work->next_smb2_rcv_hdr_off) {
		if (!work->tcon) {
			pr_err("The first operation in the compound does not have tcon\n");
			return -EINVAL;
		}
		if (tree_id != UINT_MAX && work->tcon->id != tree_id) {
			pr_err("tree id(%u) is different with id(%u) in first operation\n",
					tree_id, work->tcon->id);
			return -EINVAL;
		}
		return 1;
	}

	work->tcon = ksmbd_tree_conn_lookup(work->sess, tree_id);
	if (!work->tcon) {
		pr_err("Invalid tid %d\n", tree_id);
		return -ENOENT;
	}

	return 1;
}

/**
 * smb2_set_err_rsp() - set error response code on smb response
 * @work:	smb work containing response buffer
 */
void smb2_set_err_rsp(struct ksmbd_work *work)
{
	struct smb2_err_rsp *err_rsp;

	if (work->next_smb2_rcv_hdr_off)
		err_rsp = ksmbd_resp_buf_next(work);
	else
		err_rsp = smb2_get_msg(work->response_buf);

	if (err_rsp->hdr.Status != STATUS_STOPPED_ON_SYMLINK) {
		int err;

		err_rsp->StructureSize = SMB2_ERROR_STRUCTURE_SIZE2_LE;
		err_rsp->ErrorContextCount = 0;
		err_rsp->Reserved = 0;
		err_rsp->ByteCount = 0;
		err_rsp->ErrorData[0] = 0;
		err = ksmbd_iov_pin_rsp(work, (void *)err_rsp,
					__SMB2_HEADER_STRUCTURE_SIZE +
						SMB2_ERROR_STRUCTURE_SIZE2);
		if (err)
			work->send_no_response = 1;
	}
}

/**
 * is_smb2_neg_cmd() - is it smb2 negotiation command
 * @work:	smb work containing smb header
 *
 * Return:      true if smb2 negotiation command, otherwise false
 */
bool is_smb2_neg_cmd(struct ksmbd_work *work)
{
	struct smb2_hdr *hdr = smb2_get_msg(work->request_buf);

	/* is it SMB2 header ? */
	if (hdr->ProtocolId != SMB2_PROTO_NUMBER)
		return false;

	/* make sure it is request not response message */
	if (hdr->Flags & SMB2_FLAGS_SERVER_TO_REDIR)
		return false;

	if (hdr->Command != SMB2_NEGOTIATE)
		return false;

	return true;
}

/**
 * is_smb2_rsp() - is it smb2 response
 * @work:	smb work containing smb response buffer
 *
 * Return:      true if smb2 response, otherwise false
 */
bool is_smb2_rsp(struct ksmbd_work *work)
{
	struct smb2_hdr *hdr = smb2_get_msg(work->response_buf);

	/* is it SMB2 header ? */
	if (hdr->ProtocolId != SMB2_PROTO_NUMBER)
		return false;

	/* make sure it is response not request message */
	if (!(hdr->Flags & SMB2_FLAGS_SERVER_TO_REDIR))
		return false;

	return true;
}

/**
 * get_smb2_cmd_val() - get smb command code from smb header
 * @work:	smb work containing smb request buffer
 *
 * Return:      smb2 request command value
 */
u16 get_smb2_cmd_val(struct ksmbd_work *work)
{
	struct smb2_hdr *rcv_hdr;

	if (work->next_smb2_rcv_hdr_off)
		rcv_hdr = ksmbd_req_buf_next(work);
	else
		rcv_hdr = smb2_get_msg(work->request_buf);
	return le16_to_cpu(rcv_hdr->Command);
}

/**
 * set_smb2_rsp_status() - set error response code on smb2 header
 * @work:	smb work containing response buffer
 * @err:	error response code
 */
void set_smb2_rsp_status(struct ksmbd_work *work, __le32 err)
{
	struct smb2_hdr *rsp_hdr;

	if (work->next_smb2_rcv_hdr_off)
		rsp_hdr = ksmbd_resp_buf_next(work);
	else
		rsp_hdr = smb2_get_msg(work->response_buf);
	rsp_hdr->Status = err;
	smb2_set_err_rsp(work);
}

/**
 * init_smb2_neg_rsp() - initialize smb2 response for negotiate command
 * @work:	smb work containing smb request buffer
 *
 * smb2 negotiate response is sent in reply of smb1 negotiate command for
 * dialect auto-negotiation.
 */
int init_smb2_neg_rsp(struct ksmbd_work *work)
{
	struct smb2_hdr *rsp_hdr;
	struct smb2_negotiate_rsp *rsp;
	struct ksmbd_conn *conn = work->conn;
	int err;

	rsp_hdr = smb2_get_msg(work->response_buf);
	memset(rsp_hdr, 0, sizeof(struct smb2_hdr) + 2);
	rsp_hdr->ProtocolId = SMB2_PROTO_NUMBER;
	rsp_hdr->StructureSize = SMB2_HEADER_STRUCTURE_SIZE;
	rsp_hdr->CreditRequest = cpu_to_le16(2);
	rsp_hdr->Command = SMB2_NEGOTIATE;
	rsp_hdr->Flags = (SMB2_FLAGS_SERVER_TO_REDIR);
	rsp_hdr->NextCommand = 0;
	rsp_hdr->MessageId = 0;
	rsp_hdr->Id.SyncId.ProcessId = 0;
	rsp_hdr->Id.SyncId.TreeId = 0;
	rsp_hdr->SessionId = 0;
	memset(rsp_hdr->Signature, 0, 16);

	rsp = smb2_get_msg(work->response_buf);

	WARN_ON(ksmbd_conn_good(conn));

	rsp->StructureSize = cpu_to_le16(65);
	ksmbd_debug(SMB, "conn->dialect 0x%x\n", conn->dialect);
	rsp->DialectRevision = cpu_to_le16(conn->dialect);
	/* Not setting conn guid rsp->ServerGUID, as it
	 * not used by client for identifying connection
	 */
	rsp->Capabilities = cpu_to_le32(conn->vals->capabilities);
	/* Default Max Message Size till SMB2.0, 64K*/
	rsp->MaxTransactSize = cpu_to_le32(conn->vals->max_trans_size);
	rsp->MaxReadSize = cpu_to_le32(conn->vals->max_read_size);
	rsp->MaxWriteSize = cpu_to_le32(conn->vals->max_write_size);

	rsp->SystemTime = cpu_to_le64(ksmbd_systime());
	rsp->ServerStartTime = 0;

	rsp->SecurityBufferOffset = cpu_to_le16(128);
	rsp->SecurityBufferLength = cpu_to_le16(AUTH_GSS_LENGTH);
	ksmbd_copy_gss_neg_header((char *)(&rsp->hdr) +
		le16_to_cpu(rsp->SecurityBufferOffset));
	rsp->SecurityMode = SMB2_NEGOTIATE_SIGNING_ENABLED_LE;
	if (server_conf.signing == KSMBD_CONFIG_OPT_MANDATORY)
		rsp->SecurityMode |= SMB2_NEGOTIATE_SIGNING_REQUIRED_LE;
	err = ksmbd_iov_pin_rsp(work, rsp,
				sizeof(struct smb2_negotiate_rsp) + AUTH_GSS_LENGTH);
	if (err)
		return err;
	conn->use_spnego = true;

	ksmbd_conn_set_need_negotiate(conn);
	return 0;
}

/**
 * smb2_set_rsp_credits() - set number of credits in response buffer
 * @work:	smb work containing smb response buffer
 */
int smb2_set_rsp_credits(struct ksmbd_work *work)
{
	struct smb2_hdr *req_hdr = ksmbd_req_buf_next(work);
	struct smb2_hdr *hdr = ksmbd_resp_buf_next(work);
	struct ksmbd_conn *conn = work->conn;
	unsigned short credits_requested, aux_max;
	unsigned short credit_charge, credits_granted = 0;

	if (work->send_no_response)
		return 0;

	hdr->CreditCharge = req_hdr->CreditCharge;

	if (conn->total_credits > conn->vals->max_credits) {
		hdr->CreditRequest = 0;
		pr_err("Total credits overflow: %d\n", conn->total_credits);
		return -EINVAL;
	}

	credit_charge = max_t(unsigned short,
			      le16_to_cpu(req_hdr->CreditCharge), 1);
	if (credit_charge > conn->total_credits) {
		ksmbd_debug(SMB, "Insufficient credits granted, given: %u, granted: %u\n",
			    credit_charge, conn->total_credits);
		return -EINVAL;
	}

	conn->total_credits -= credit_charge;
	conn->outstanding_credits -= credit_charge;
	credits_requested = max_t(unsigned short,
				  le16_to_cpu(req_hdr->CreditRequest), 1);

	/* according to smb2.credits smbtorture, Windows server
	 * 2016 or later grant up to 8192 credits at once.
	 *
	 * TODO: Need to adjuct CreditRequest value according to
	 * current cpu load
	 */
	if (hdr->Command == SMB2_NEGOTIATE)
		aux_max = 1;
	else
		aux_max = conn->vals->max_credits - conn->total_credits;
	credits_granted = min_t(unsigned short, credits_requested, aux_max);

	conn->total_credits += credits_granted;
	work->credits_granted += credits_granted;

	if (!req_hdr->NextCommand) {
		/* Update CreditRequest in last request */
		hdr->CreditRequest = cpu_to_le16(work->credits_granted);
	}
	ksmbd_debug(SMB,
		    "credits: requested[%d] granted[%d] total_granted[%d]\n",
		    credits_requested, credits_granted,
		    conn->total_credits);
	return 0;
}

/**
 * init_chained_smb2_rsp() - initialize smb2 chained response
 * @work:	smb work containing smb response buffer
 */
static void init_chained_smb2_rsp(struct ksmbd_work *work)
{
	struct smb2_hdr *req = ksmbd_req_buf_next(work);
	struct smb2_hdr *rsp = ksmbd_resp_buf_next(work);
	struct smb2_hdr *rsp_hdr;
	struct smb2_hdr *rcv_hdr;
	int next_hdr_offset = 0;
	int len, new_len;

	/* Len of this response = updated RFC len - offset of previous cmd
	 * in the compound rsp
	 */

	/* Storing the current local FID which may be needed by subsequent
	 * command in the compound request
	 */
	if (req->Command == SMB2_CREATE && rsp->Status == STATUS_SUCCESS) {
		work->compound_fid = ((struct smb2_create_rsp *)rsp)->VolatileFileId;
		work->compound_pfid = ((struct smb2_create_rsp *)rsp)->PersistentFileId;
		work->compound_sid = le64_to_cpu(rsp->SessionId);
	}

	len = get_rfc1002_len(work->response_buf) - work->next_smb2_rsp_hdr_off;
	next_hdr_offset = le32_to_cpu(req->NextCommand);

	new_len = ALIGN(len, 8);
	work->iov[work->iov_idx].iov_len += (new_len - len);
	inc_rfc1001_len(work->response_buf, new_len - len);
	rsp->NextCommand = cpu_to_le32(new_len);

	work->next_smb2_rcv_hdr_off += next_hdr_offset;
	work->curr_smb2_rsp_hdr_off = work->next_smb2_rsp_hdr_off;
	work->next_smb2_rsp_hdr_off += new_len;
	ksmbd_debug(SMB,
		    "Compound req new_len = %d rcv off = %d rsp off = %d\n",
		    new_len, work->next_smb2_rcv_hdr_off,
		    work->next_smb2_rsp_hdr_off);

	rsp_hdr = ksmbd_resp_buf_next(work);
	rcv_hdr = ksmbd_req_buf_next(work);

	if (!(rcv_hdr->Flags & SMB2_FLAGS_RELATED_OPERATIONS)) {
		ksmbd_debug(SMB, "related flag should be set\n");
		work->compound_fid = KSMBD_NO_FID;
		work->compound_pfid = KSMBD_NO_FID;
	}
	memset((char *)rsp_hdr, 0, sizeof(struct smb2_hdr) + 2);
	rsp_hdr->ProtocolId = SMB2_PROTO_NUMBER;
	rsp_hdr->StructureSize = SMB2_HEADER_STRUCTURE_SIZE;
	rsp_hdr->Command = rcv_hdr->Command;

	/*
	 * Message is response. We don't grant oplock yet.
	 */
	rsp_hdr->Flags = (SMB2_FLAGS_SERVER_TO_REDIR |
				SMB2_FLAGS_RELATED_OPERATIONS);
	rsp_hdr->NextCommand = 0;
	rsp_hdr->MessageId = rcv_hdr->MessageId;
	rsp_hdr->Id.SyncId.ProcessId = rcv_hdr->Id.SyncId.ProcessId;
	rsp_hdr->Id.SyncId.TreeId = rcv_hdr->Id.SyncId.TreeId;
	rsp_hdr->SessionId = rcv_hdr->SessionId;
	memcpy(rsp_hdr->Signature, rcv_hdr->Signature, 16);
}

/**
 * is_chained_smb2_message() - check for chained command
 * @work:	smb work containing smb request buffer
 *
 * Return:      true if chained request, otherwise false
 */
bool is_chained_smb2_message(struct ksmbd_work *work)
{
	struct smb2_hdr *hdr = smb2_get_msg(work->request_buf);
	unsigned int len, next_cmd;

	if (hdr->ProtocolId != SMB2_PROTO_NUMBER)
		return false;

	hdr = ksmbd_req_buf_next(work);
	next_cmd = le32_to_cpu(hdr->NextCommand);
	if (next_cmd > 0) {
		if ((u64)work->next_smb2_rcv_hdr_off + next_cmd +
			__SMB2_HEADER_STRUCTURE_SIZE >
		    get_rfc1002_len(work->request_buf)) {
			pr_err("next command(%u) offset exceeds smb msg size\n",
			       next_cmd);
			return false;
		}

		if ((u64)get_rfc1002_len(work->response_buf) + MAX_CIFS_SMALL_BUFFER_SIZE >
		    work->response_sz) {
			pr_err("next response offset exceeds response buffer size\n");
			return false;
		}

		ksmbd_debug(SMB, "got SMB2 chained command\n");
		init_chained_smb2_rsp(work);
		return true;
	} else if (work->next_smb2_rcv_hdr_off) {
		/*
		 * This is last request in chained command,
		 * align response to 8 byte
		 */
		len = ALIGN(get_rfc1002_len(work->response_buf), 8);
		len = len - get_rfc1002_len(work->response_buf);
		if (len) {
			ksmbd_debug(SMB, "padding len %u\n", len);
			work->iov[work->iov_idx].iov_len += len;
			inc_rfc1001_len(work->response_buf, len);
		}
		work->curr_smb2_rsp_hdr_off = work->next_smb2_rsp_hdr_off;
	}
	return false;
}

/**
 * init_smb2_rsp_hdr() - initialize smb2 response
 * @work:	smb work containing smb request buffer
 *
 * Return:      0
 */
int init_smb2_rsp_hdr(struct ksmbd_work *work)
{
	struct smb2_hdr *rsp_hdr = smb2_get_msg(work->response_buf);
	struct smb2_hdr *rcv_hdr = smb2_get_msg(work->request_buf);

	memset(rsp_hdr, 0, sizeof(struct smb2_hdr) + 2);
	rsp_hdr->ProtocolId = rcv_hdr->ProtocolId;
	rsp_hdr->StructureSize = SMB2_HEADER_STRUCTURE_SIZE;
	rsp_hdr->Command = rcv_hdr->Command;

	/*
	 * Message is response. We don't grant oplock yet.
	 */
	rsp_hdr->Flags = (SMB2_FLAGS_SERVER_TO_REDIR);
	rsp_hdr->NextCommand = 0;
	rsp_hdr->MessageId = rcv_hdr->MessageId;
	rsp_hdr->Id.SyncId.ProcessId = rcv_hdr->Id.SyncId.ProcessId;
	rsp_hdr->Id.SyncId.TreeId = rcv_hdr->Id.SyncId.TreeId;
	rsp_hdr->SessionId = rcv_hdr->SessionId;
	memcpy(rsp_hdr->Signature, rcv_hdr->Signature, 16);

	return 0;
}

/**
 * smb2_allocate_rsp_buf() - allocate smb2 response buffer
 * @work:	smb work containing smb request buffer
 *
 * Return:      0 on success, otherwise -ENOMEM
 */
int smb2_allocate_rsp_buf(struct ksmbd_work *work)
{
	struct smb2_hdr *hdr = smb2_get_msg(work->request_buf);
	size_t small_sz = MAX_CIFS_SMALL_BUFFER_SIZE;
	size_t large_sz = small_sz + work->conn->vals->max_trans_size;
	size_t sz = small_sz;
	int cmd = le16_to_cpu(hdr->Command);

	if (cmd == SMB2_IOCTL_HE || cmd == SMB2_QUERY_DIRECTORY_HE)
		sz = large_sz;

	if (cmd == SMB2_QUERY_INFO_HE) {
		struct smb2_query_info_req *req;

		req = smb2_get_msg(work->request_buf);
		if ((req->InfoType == SMB2_O_INFO_FILE &&
		     (req->FileInfoClass == FILE_FULL_EA_INFORMATION ||
		     req->FileInfoClass == FILE_ALL_INFORMATION)) ||
		    req->InfoType == SMB2_O_INFO_SECURITY)
			sz = large_sz;
	}

	/* allocate large response buf for chained commands */
	if (le32_to_cpu(hdr->NextCommand) > 0)
		sz = large_sz;

	work->response_buf = kvzalloc(sz, GFP_KERNEL);
	if (!work->response_buf)
		return -ENOMEM;

	work->response_sz = sz;
	return 0;
}

/**
 * smb2_check_user_session() - check for valid session for a user
 * @work:	smb work containing smb request buffer
 *
 * Return:      0 on success, otherwise error
 */
int smb2_check_user_session(struct ksmbd_work *work)
{
	struct smb2_hdr *req_hdr = ksmbd_req_buf_next(work);
	struct ksmbd_conn *conn = work->conn;
	unsigned int cmd = le16_to_cpu(req_hdr->Command);
	unsigned long long sess_id;

	/*
	 * SMB2_ECHO, SMB2_NEGOTIATE, SMB2_SESSION_SETUP command do not
	 * require a session id, so no need to validate user session's for
	 * these commands.
	 */
	if (cmd == SMB2_ECHO_HE || cmd == SMB2_NEGOTIATE_HE ||
	    cmd == SMB2_SESSION_SETUP_HE)
		return 0;

	if (!ksmbd_conn_good(conn))
		return -EIO;

	sess_id = le64_to_cpu(req_hdr->SessionId);

	/*
	 * If request is not the first in Compound request,
	 * Just validate session id in header with work->sess->id.
	 */
	if (work->next_smb2_rcv_hdr_off) {
		if (!work->sess) {
			pr_err("The first operation in the compound does not have sess\n");
			return -EINVAL;
		}
		if (sess_id != ULLONG_MAX && work->sess->id != sess_id) {
			pr_err("session id(%llu) is different with the first operation(%lld)\n",
					sess_id, work->sess->id);
			return -EINVAL;
		}
		return 1;
	}

	/* Check for validity of user session */
	work->sess = ksmbd_session_lookup_all(conn, sess_id);
	if (work->sess)
		return 1;
	ksmbd_debug(SMB, "Invalid user session, Uid %llu\n", sess_id);
	return -ENOENT;
}

static void destroy_previous_session(struct ksmbd_conn *conn,
				     struct ksmbd_user *user, u64 id)
{
	struct ksmbd_session *prev_sess = ksmbd_session_lookup_slowpath(id);
	struct ksmbd_user *prev_user;
	struct channel *chann;
	long index;

	if (!prev_sess)
		return;

	prev_user = prev_sess->user;

	if (!prev_user ||
	    strcmp(user->name, prev_user->name) ||
	    user->passkey_sz != prev_user->passkey_sz ||
	    memcmp(user->passkey, prev_user->passkey, user->passkey_sz))
		return;

	prev_sess->state = SMB2_SESSION_EXPIRED;
	xa_for_each(&prev_sess->ksmbd_chann_list, index, chann)
		ksmbd_conn_set_exiting(chann->conn);
}

/**
 * smb2_get_name() - get filename string from on the wire smb format
 * @src:	source buffer
 * @maxlen:	maxlen of source string
 * @local_nls:	nls_table pointer
 *
 * Return:      matching converted filename on success, otherwise error ptr
 */
static char *
smb2_get_name(const char *src, const int maxlen, struct nls_table *local_nls)
{
	char *name;

	name = smb_strndup_from_utf16(src, maxlen, 1, local_nls);
	if (IS_ERR(name)) {
		pr_err("failed to get name %ld\n", PTR_ERR(name));
		return name;
	}

	ksmbd_conv_path_to_unix(name);
	ksmbd_strip_last_slash(name);
	return name;
}

int setup_async_work(struct ksmbd_work *work, void (*fn)(void **), void **arg)
{
	struct smb2_hdr *rsp_hdr;
	struct ksmbd_conn *conn = work->conn;
	int id;

	rsp_hdr = ksmbd_resp_buf_next(work);
	rsp_hdr->Flags |= SMB2_FLAGS_ASYNC_COMMAND;

	id = ksmbd_acquire_async_msg_id(&conn->async_ida);
	if (id < 0) {
		pr_err("Failed to alloc async message id\n");
		return id;
	}
	work->asynchronous = true;
	work->async_id = id;
	rsp_hdr->Id.AsyncId = cpu_to_le64(id);

	ksmbd_debug(SMB,
		    "Send interim Response to inform async request id : %d\n",
		    work->async_id);

	work->cancel_fn = fn;
	work->cancel_argv = arg;

	if (list_empty(&work->async_request_entry)) {
		spin_lock(&conn->request_lock);
		list_add_tail(&work->async_request_entry, &conn->async_requests);
		spin_unlock(&conn->request_lock);
	}

	return 0;
}

void release_async_work(struct ksmbd_work *work)
{
	struct ksmbd_conn *conn = work->conn;

	spin_lock(&conn->request_lock);
	list_del_init(&work->async_request_entry);
	spin_unlock(&conn->request_lock);

	work->asynchronous = 0;
	work->cancel_fn = NULL;
	kfree(work->cancel_argv);
	work->cancel_argv = NULL;
	if (work->async_id) {
		ksmbd_release_id(&conn->async_ida, work->async_id);
		work->async_id = 0;
	}
}

void smb2_send_interim_resp(struct ksmbd_work *work, __le32 status)
{
	struct smb2_hdr *rsp_hdr;
	struct ksmbd_work *in_work = ksmbd_alloc_work_struct();

	if (allocate_interim_rsp_buf(in_work)) {
		pr_err("smb_allocate_rsp_buf failed!\n");
		ksmbd_free_work_struct(in_work);
		return;
	}

	in_work->conn = work->conn;
	memcpy(smb2_get_msg(in_work->response_buf), ksmbd_resp_buf_next(work),
	       __SMB2_HEADER_STRUCTURE_SIZE);

	rsp_hdr = smb2_get_msg(in_work->response_buf);
	smb2_set_err_rsp(in_work);
	rsp_hdr->Status = status;

	ksmbd_conn_write(in_work);
	ksmbd_free_work_struct(in_work);
}

static __le32 smb2_get_reparse_tag_special_file(umode_t mode)
{
	if (S_ISDIR(mode) || S_ISREG(mode))
		return 0;

	if (S_ISLNK(mode))
		return IO_REPARSE_TAG_LX_SYMLINK_LE;
	else if (S_ISFIFO(mode))
		return IO_REPARSE_TAG_LX_FIFO_LE;
	else if (S_ISSOCK(mode))
		return IO_REPARSE_TAG_AF_UNIX_LE;
	else if (S_ISCHR(mode))
		return IO_REPARSE_TAG_LX_CHR_LE;
	else if (S_ISBLK(mode))
		return IO_REPARSE_TAG_LX_BLK_LE;

	return 0;
}

/**
 * smb2_get_dos_mode() - get file mode in dos format from unix mode
 * @stat:	kstat containing file mode
 * @attribute:	attribute flags
 *
 * Return:      converted dos mode
 */
static int smb2_get_dos_mode(struct kstat *stat, int attribute)
{
	int attr = 0;

	if (S_ISDIR(stat->mode)) {
		attr = FILE_ATTRIBUTE_DIRECTORY |
			(attribute & (FILE_ATTRIBUTE_HIDDEN | FILE_ATTRIBUTE_SYSTEM));
	} else {
		attr = (attribute & 0x00005137) | FILE_ATTRIBUTE_ARCHIVE;
		attr &= ~(FILE_ATTRIBUTE_DIRECTORY);
		if (S_ISREG(stat->mode) && (server_conf.share_fake_fscaps &
				FILE_SUPPORTS_SPARSE_FILES))
			attr |= FILE_ATTRIBUTE_SPARSE_FILE;

		if (smb2_get_reparse_tag_special_file(stat->mode))
			attr |= FILE_ATTRIBUTE_REPARSE_POINT;
	}

	return attr;
}

static void build_preauth_ctxt(struct smb2_preauth_neg_context *pneg_ctxt,
			       __le16 hash_id)
{
	pneg_ctxt->ContextType = SMB2_PREAUTH_INTEGRITY_CAPABILITIES;
	pneg_ctxt->DataLength = cpu_to_le16(38);
	pneg_ctxt->HashAlgorithmCount = cpu_to_le16(1);
	pneg_ctxt->Reserved = cpu_to_le32(0);
	pneg_ctxt->SaltLength = cpu_to_le16(SMB311_SALT_SIZE);
	get_random_bytes(pneg_ctxt->Salt, SMB311_SALT_SIZE);
	pneg_ctxt->HashAlgorithms = hash_id;
}

static void build_encrypt_ctxt(struct smb2_encryption_neg_context *pneg_ctxt,
			       __le16 cipher_type)
{
	pneg_ctxt->ContextType = SMB2_ENCRYPTION_CAPABILITIES;
	pneg_ctxt->DataLength = cpu_to_le16(4);
	pneg_ctxt->Reserved = cpu_to_le32(0);
	pneg_ctxt->CipherCount = cpu_to_le16(1);
	pneg_ctxt->Ciphers[0] = cipher_type;
}

static void build_sign_cap_ctxt(struct smb2_signing_capabilities *pneg_ctxt,
				__le16 sign_algo)
{
	pneg_ctxt->ContextType = SMB2_SIGNING_CAPABILITIES;
	pneg_ctxt->DataLength =
		cpu_to_le16((sizeof(struct smb2_signing_capabilities) + 2)
			- sizeof(struct smb2_neg_context));
	pneg_ctxt->Reserved = cpu_to_le32(0);
	pneg_ctxt->SigningAlgorithmCount = cpu_to_le16(1);
	pneg_ctxt->SigningAlgorithms[0] = sign_algo;
}

static void build_posix_ctxt(struct smb2_posix_neg_context *pneg_ctxt)
{
	pneg_ctxt->ContextType = SMB2_POSIX_EXTENSIONS_AVAILABLE;
	pneg_ctxt->DataLength = cpu_to_le16(POSIX_CTXT_DATA_LEN);
	/* SMB2_CREATE_TAG_POSIX is "0x93AD25509CB411E7B42383DE968BCD7C" */
	pneg_ctxt->Name[0] = 0x93;
	pneg_ctxt->Name[1] = 0xAD;
	pneg_ctxt->Name[2] = 0x25;
	pneg_ctxt->Name[3] = 0x50;
	pneg_ctxt->Name[4] = 0x9C;
	pneg_ctxt->Name[5] = 0xB4;
	pneg_ctxt->Name[6] = 0x11;
	pneg_ctxt->Name[7] = 0xE7;
	pneg_ctxt->Name[8] = 0xB4;
	pneg_ctxt->Name[9] = 0x23;
	pneg_ctxt->Name[10] = 0x83;
	pneg_ctxt->Name[11] = 0xDE;
	pneg_ctxt->Name[12] = 0x96;
	pneg_ctxt->Name[13] = 0x8B;
	pneg_ctxt->Name[14] = 0xCD;
	pneg_ctxt->Name[15] = 0x7C;
}

static unsigned int assemble_neg_contexts(struct ksmbd_conn *conn,
				  struct smb2_negotiate_rsp *rsp)
{
	char * const pneg_ctxt = (char *)rsp +
			le32_to_cpu(rsp->NegotiateContextOffset);
	int neg_ctxt_cnt = 1;
	int ctxt_size;

	ksmbd_debug(SMB,
		    "assemble SMB2_PREAUTH_INTEGRITY_CAPABILITIES context\n");
	build_preauth_ctxt((struct smb2_preauth_neg_context *)pneg_ctxt,
			   conn->preauth_info->Preauth_HashId);
	ctxt_size = sizeof(struct smb2_preauth_neg_context);

	if (conn->cipher_type) {
		/* Round to 8 byte boundary */
		ctxt_size = round_up(ctxt_size, 8);
		ksmbd_debug(SMB,
			    "assemble SMB2_ENCRYPTION_CAPABILITIES context\n");
		build_encrypt_ctxt((struct smb2_encryption_neg_context *)
				   (pneg_ctxt + ctxt_size),
				   conn->cipher_type);
		neg_ctxt_cnt++;
		ctxt_size += sizeof(struct smb2_encryption_neg_context) + 2;
	}

	/* compression context not yet supported */
	WARN_ON(conn->compress_algorithm != SMB3_COMPRESS_NONE);

	if (conn->posix_ext_supported) {
		ctxt_size = round_up(ctxt_size, 8);
		ksmbd_debug(SMB,
			    "assemble SMB2_POSIX_EXTENSIONS_AVAILABLE context\n");
		build_posix_ctxt((struct smb2_posix_neg_context *)
				 (pneg_ctxt + ctxt_size));
		neg_ctxt_cnt++;
		ctxt_size += sizeof(struct smb2_posix_neg_context);
	}

	if (conn->signing_negotiated) {
		ctxt_size = round_up(ctxt_size, 8);
		ksmbd_debug(SMB,
			    "assemble SMB2_SIGNING_CAPABILITIES context\n");
		build_sign_cap_ctxt((struct smb2_signing_capabilities *)
				    (pneg_ctxt + ctxt_size),
				    conn->signing_algorithm);
		neg_ctxt_cnt++;
		ctxt_size += sizeof(struct smb2_signing_capabilities) + 2;
	}

	rsp->NegotiateContextCount = cpu_to_le16(neg_ctxt_cnt);
	return ctxt_size + AUTH_GSS_PADDING;
}

static __le32 decode_preauth_ctxt(struct ksmbd_conn *conn,
				  struct smb2_preauth_neg_context *pneg_ctxt,
				  int ctxt_len)
{
	/*
	 * sizeof(smb2_preauth_neg_context) assumes SMB311_SALT_SIZE Salt,
	 * which may not be present. Only check for used HashAlgorithms[1].
	 */
	if (ctxt_len <
	    sizeof(struct smb2_neg_context) + MIN_PREAUTH_CTXT_DATA_LEN)
		return STATUS_INVALID_PARAMETER;

	if (pneg_ctxt->HashAlgorithms != SMB2_PREAUTH_INTEGRITY_SHA512)
		return STATUS_NO_PREAUTH_INTEGRITY_HASH_OVERLAP;

	conn->preauth_info->Preauth_HashId = SMB2_PREAUTH_INTEGRITY_SHA512;
	return STATUS_SUCCESS;
}

static void decode_encrypt_ctxt(struct ksmbd_conn *conn,
				struct smb2_encryption_neg_context *pneg_ctxt,
				int ctxt_len)
{
	int cph_cnt;
	int i, cphs_size;

	if (sizeof(struct smb2_encryption_neg_context) > ctxt_len) {
		pr_err("Invalid SMB2_ENCRYPTION_CAPABILITIES context size\n");
		return;
	}

	conn->cipher_type = 0;

	cph_cnt = le16_to_cpu(pneg_ctxt->CipherCount);
	cphs_size = cph_cnt * sizeof(__le16);

	if (sizeof(struct smb2_encryption_neg_context) + cphs_size >
	    ctxt_len) {
		pr_err("Invalid cipher count(%d)\n", cph_cnt);
		return;
	}

	if (server_conf.flags & KSMBD_GLOBAL_FLAG_SMB2_ENCRYPTION_OFF)
		return;

	for (i = 0; i < cph_cnt; i++) {
		if (pneg_ctxt->Ciphers[i] == SMB2_ENCRYPTION_AES128_GCM ||
		    pneg_ctxt->Ciphers[i] == SMB2_ENCRYPTION_AES128_CCM ||
		    pneg_ctxt->Ciphers[i] == SMB2_ENCRYPTION_AES256_CCM ||
		    pneg_ctxt->Ciphers[i] == SMB2_ENCRYPTION_AES256_GCM) {
			ksmbd_debug(SMB, "Cipher ID = 0x%x\n",
				    pneg_ctxt->Ciphers[i]);
			conn->cipher_type = pneg_ctxt->Ciphers[i];
			break;
		}
	}
}

/**
 * smb3_encryption_negotiated() - checks if server and client agreed on enabling encryption
 * @conn:	smb connection
 *
 * Return:	true if connection should be encrypted, else false
 */
bool smb3_encryption_negotiated(struct ksmbd_conn *conn)
{
	if (!conn->ops->generate_encryptionkey)
		return false;

	/*
	 * SMB 3.0 and 3.0.2 dialects use the SMB2_GLOBAL_CAP_ENCRYPTION flag.
	 * SMB 3.1.1 uses the cipher_type field.
	 */
	return (conn->vals->capabilities & SMB2_GLOBAL_CAP_ENCRYPTION) ||
	    conn->cipher_type;
}

static void decode_compress_ctxt(struct ksmbd_conn *conn,
				 struct smb2_compression_capabilities_context *pneg_ctxt)
{
	conn->compress_algorithm = SMB3_COMPRESS_NONE;
}

static void decode_sign_cap_ctxt(struct ksmbd_conn *conn,
				 struct smb2_signing_capabilities *pneg_ctxt,
				 int ctxt_len)
{
	int sign_algo_cnt;
	int i, sign_alos_size;

	if (sizeof(struct smb2_signing_capabilities) > ctxt_len) {
		pr_err("Invalid SMB2_SIGNING_CAPABILITIES context length\n");
		return;
	}

	conn->signing_negotiated = false;
	sign_algo_cnt = le16_to_cpu(pneg_ctxt->SigningAlgorithmCount);
	sign_alos_size = sign_algo_cnt * sizeof(__le16);

	if (sizeof(struct smb2_signing_capabilities) + sign_alos_size >
	    ctxt_len) {
		pr_err("Invalid signing algorithm count(%d)\n", sign_algo_cnt);
		return;
	}

	for (i = 0; i < sign_algo_cnt; i++) {
		if (pneg_ctxt->SigningAlgorithms[i] == SIGNING_ALG_HMAC_SHA256_LE ||
		    pneg_ctxt->SigningAlgorithms[i] == SIGNING_ALG_AES_CMAC_LE) {
			ksmbd_debug(SMB, "Signing Algorithm ID = 0x%x\n",
				    pneg_ctxt->SigningAlgorithms[i]);
			conn->signing_negotiated = true;
			conn->signing_algorithm =
				pneg_ctxt->SigningAlgorithms[i];
			break;
		}
	}
}

static __le32 deassemble_neg_contexts(struct ksmbd_conn *conn,
				      struct smb2_negotiate_req *req,
				      unsigned int len_of_smb)
{
	/* +4 is to account for the RFC1001 len field */
	struct smb2_neg_context *pctx = (struct smb2_neg_context *)req;
	int i = 0, len_of_ctxts;
	unsigned int offset = le32_to_cpu(req->NegotiateContextOffset);
	unsigned int neg_ctxt_cnt = le16_to_cpu(req->NegotiateContextCount);
	__le32 status = STATUS_INVALID_PARAMETER;

	ksmbd_debug(SMB, "decoding %d negotiate contexts\n", neg_ctxt_cnt);
	if (len_of_smb <= offset) {
		ksmbd_debug(SMB, "Invalid response: negotiate context offset\n");
		return status;
	}

	len_of_ctxts = len_of_smb - offset;

	while (i++ < neg_ctxt_cnt) {
		int clen, ctxt_len;

		if (len_of_ctxts < (int)sizeof(struct smb2_neg_context))
			break;

		pctx = (struct smb2_neg_context *)((char *)pctx + offset);
		clen = le16_to_cpu(pctx->DataLength);
		ctxt_len = clen + sizeof(struct smb2_neg_context);

		if (ctxt_len > len_of_ctxts)
			break;

		if (pctx->ContextType == SMB2_PREAUTH_INTEGRITY_CAPABILITIES) {
			ksmbd_debug(SMB,
				    "deassemble SMB2_PREAUTH_INTEGRITY_CAPABILITIES context\n");
			if (conn->preauth_info->Preauth_HashId)
				break;

			status = decode_preauth_ctxt(conn,
						     (struct smb2_preauth_neg_context *)pctx,
						     ctxt_len);
			if (status != STATUS_SUCCESS)
				break;
		} else if (pctx->ContextType == SMB2_ENCRYPTION_CAPABILITIES) {
			ksmbd_debug(SMB,
				    "deassemble SMB2_ENCRYPTION_CAPABILITIES context\n");
			if (conn->cipher_type)
				break;

			decode_encrypt_ctxt(conn,
					    (struct smb2_encryption_neg_context *)pctx,
					    ctxt_len);
		} else if (pctx->ContextType == SMB2_COMPRESSION_CAPABILITIES) {
			ksmbd_debug(SMB,
				    "deassemble SMB2_COMPRESSION_CAPABILITIES context\n");
			if (conn->compress_algorithm)
				break;

			decode_compress_ctxt(conn,
					     (struct smb2_compression_capabilities_context *)pctx);
		} else if (pctx->ContextType == SMB2_NETNAME_NEGOTIATE_CONTEXT_ID) {
			ksmbd_debug(SMB,
				    "deassemble SMB2_NETNAME_NEGOTIATE_CONTEXT_ID context\n");
		} else if (pctx->ContextType == SMB2_POSIX_EXTENSIONS_AVAILABLE) {
			ksmbd_debug(SMB,
				    "deassemble SMB2_POSIX_EXTENSIONS_AVAILABLE context\n");
			conn->posix_ext_supported = true;
		} else if (pctx->ContextType == SMB2_SIGNING_CAPABILITIES) {
			ksmbd_debug(SMB,
				    "deassemble SMB2_SIGNING_CAPABILITIES context\n");

			decode_sign_cap_ctxt(conn,
					     (struct smb2_signing_capabilities *)pctx,
					     ctxt_len);
		}

		/* offsets must be 8 byte aligned */
		offset = (ctxt_len + 7) & ~0x7;
		len_of_ctxts -= offset;
	}
	return status;
}

/**
 * smb2_handle_negotiate() - handler for smb2 negotiate command
 * @work:	smb work containing smb request buffer
 *
 * Return:      0
 */
int smb2_handle_negotiate(struct ksmbd_work *work)
{
	struct ksmbd_conn *conn = work->conn;
	struct smb2_negotiate_req *req = smb2_get_msg(work->request_buf);
	struct smb2_negotiate_rsp *rsp = smb2_get_msg(work->response_buf);
	int rc = 0;
	unsigned int smb2_buf_len, smb2_neg_size, neg_ctxt_len = 0;
	__le32 status;

	ksmbd_debug(SMB, "Received negotiate request\n");
	conn->need_neg = false;
	if (ksmbd_conn_good(conn)) {
		pr_err("conn->tcp_status is already in CifsGood State\n");
		work->send_no_response = 1;
		return rc;
	}

	smb2_buf_len = get_rfc1002_len(work->request_buf);
	smb2_neg_size = offsetof(struct smb2_negotiate_req, Dialects);
	if (smb2_neg_size > smb2_buf_len) {
		rsp->hdr.Status = STATUS_INVALID_PARAMETER;
		rc = -EINVAL;
		goto err_out;
	}

	if (req->DialectCount == 0) {
		pr_err("malformed packet\n");
		rsp->hdr.Status = STATUS_INVALID_PARAMETER;
		rc = -EINVAL;
		goto err_out;
	}

	if (conn->dialect == SMB311_PROT_ID) {
		unsigned int nego_ctxt_off = le32_to_cpu(req->NegotiateContextOffset);

		if (smb2_buf_len < nego_ctxt_off) {
			rsp->hdr.Status = STATUS_INVALID_PARAMETER;
			rc = -EINVAL;
			goto err_out;
		}

		if (smb2_neg_size > nego_ctxt_off) {
			rsp->hdr.Status = STATUS_INVALID_PARAMETER;
			rc = -EINVAL;
			goto err_out;
		}

		if (smb2_neg_size + le16_to_cpu(req->DialectCount) * sizeof(__le16) >
		    nego_ctxt_off) {
			rsp->hdr.Status = STATUS_INVALID_PARAMETER;
			rc = -EINVAL;
			goto err_out;
		}
	} else {
		if (smb2_neg_size + le16_to_cpu(req->DialectCount) * sizeof(__le16) >
		    smb2_buf_len) {
			rsp->hdr.Status = STATUS_INVALID_PARAMETER;
			rc = -EINVAL;
			goto err_out;
		}
	}

	conn->cli_cap = le32_to_cpu(req->Capabilities);
	switch (conn->dialect) {
	case SMB311_PROT_ID:
		conn->preauth_info =
			kzalloc(sizeof(struct preauth_integrity_info),
				GFP_KERNEL);
		if (!conn->preauth_info) {
			rc = -ENOMEM;
			rsp->hdr.Status = STATUS_INVALID_PARAMETER;
			goto err_out;
		}

		status = deassemble_neg_contexts(conn, req,
						 get_rfc1002_len(work->request_buf));
		if (status != STATUS_SUCCESS) {
			pr_err("deassemble_neg_contexts error(0x%x)\n",
			       status);
			rsp->hdr.Status = status;
			rc = -EINVAL;
			kfree(conn->preauth_info);
			conn->preauth_info = NULL;
			goto err_out;
		}

		rc = init_smb3_11_server(conn);
		if (rc < 0) {
			rsp->hdr.Status = STATUS_INVALID_PARAMETER;
			kfree(conn->preauth_info);
			conn->preauth_info = NULL;
			goto err_out;
		}

		ksmbd_gen_preauth_integrity_hash(conn,
						 work->request_buf,
						 conn->preauth_info->Preauth_HashValue);
		rsp->NegotiateContextOffset =
				cpu_to_le32(OFFSET_OF_NEG_CONTEXT);
		neg_ctxt_len = assemble_neg_contexts(conn, rsp);
		break;
	case SMB302_PROT_ID:
		init_smb3_02_server(conn);
		break;
	case SMB30_PROT_ID:
		init_smb3_0_server(conn);
		break;
	case SMB21_PROT_ID:
		init_smb2_1_server(conn);
		break;
	case SMB2X_PROT_ID:
	case BAD_PROT_ID:
	default:
		ksmbd_debug(SMB, "Server dialect :0x%x not supported\n",
			    conn->dialect);
		rsp->hdr.Status = STATUS_NOT_SUPPORTED;
		rc = -EINVAL;
		goto err_out;
	}
	rsp->Capabilities = cpu_to_le32(conn->vals->capabilities);

	/* For stats */
	conn->connection_type = conn->dialect;

	rsp->MaxTransactSize = cpu_to_le32(conn->vals->max_trans_size);
	rsp->MaxReadSize = cpu_to_le32(conn->vals->max_read_size);
	rsp->MaxWriteSize = cpu_to_le32(conn->vals->max_write_size);

	memcpy(conn->ClientGUID, req->ClientGUID,
			SMB2_CLIENT_GUID_SIZE);
	conn->cli_sec_mode = le16_to_cpu(req->SecurityMode);

	rsp->StructureSize = cpu_to_le16(65);
	rsp->DialectRevision = cpu_to_le16(conn->dialect);
	/* Not setting conn guid rsp->ServerGUID, as it
	 * not used by client for identifying server
	 */
	memset(rsp->ServerGUID, 0, SMB2_CLIENT_GUID_SIZE);

	rsp->SystemTime = cpu_to_le64(ksmbd_systime());
	rsp->ServerStartTime = 0;
	ksmbd_debug(SMB, "negotiate context offset %d, count %d\n",
		    le32_to_cpu(rsp->NegotiateContextOffset),
		    le16_to_cpu(rsp->NegotiateContextCount));

	rsp->SecurityBufferOffset = cpu_to_le16(128);
	rsp->SecurityBufferLength = cpu_to_le16(AUTH_GSS_LENGTH);
	ksmbd_copy_gss_neg_header((char *)(&rsp->hdr) +
				  le16_to_cpu(rsp->SecurityBufferOffset));

	rsp->SecurityMode = SMB2_NEGOTIATE_SIGNING_ENABLED_LE;
	conn->use_spnego = true;

	if ((server_conf.signing == KSMBD_CONFIG_OPT_AUTO ||
	     server_conf.signing == KSMBD_CONFIG_OPT_DISABLED) &&
	    req->SecurityMode & SMB2_NEGOTIATE_SIGNING_REQUIRED_LE)
		conn->sign = true;
	else if (server_conf.signing == KSMBD_CONFIG_OPT_MANDATORY) {
		server_conf.enforced_signing = true;
		rsp->SecurityMode |= SMB2_NEGOTIATE_SIGNING_REQUIRED_LE;
		conn->sign = true;
	}

	conn->srv_sec_mode = le16_to_cpu(rsp->SecurityMode);
	ksmbd_conn_set_need_negotiate(conn);

err_out:
	if (rc)
		rsp->hdr.Status = STATUS_INSUFFICIENT_RESOURCES;

	if (!rc)
		rc = ksmbd_iov_pin_rsp(work, rsp,
				       sizeof(struct smb2_negotiate_rsp) +
					AUTH_GSS_LENGTH + neg_ctxt_len);
	if (rc < 0)
		smb2_set_err_rsp(work);
	return rc;
}

static int alloc_preauth_hash(struct ksmbd_session *sess,
			      struct ksmbd_conn *conn)
{
	if (sess->Preauth_HashValue)
		return 0;

	sess->Preauth_HashValue = kmemdup(conn->preauth_info->Preauth_HashValue,
					  PREAUTH_HASHVALUE_SIZE, GFP_KERNEL);
	if (!sess->Preauth_HashValue)
		return -ENOMEM;

	return 0;
}

static int generate_preauth_hash(struct ksmbd_work *work)
{
	struct ksmbd_conn *conn = work->conn;
	struct ksmbd_session *sess = work->sess;
	u8 *preauth_hash;

	if (conn->dialect != SMB311_PROT_ID)
		return 0;

	if (conn->binding) {
		struct preauth_session *preauth_sess;

		preauth_sess = ksmbd_preauth_session_lookup(conn, sess->id);
		if (!preauth_sess) {
			preauth_sess = ksmbd_preauth_session_alloc(conn, sess->id);
			if (!preauth_sess)
				return -ENOMEM;
		}

		preauth_hash = preauth_sess->Preauth_HashValue;
	} else {
		if (!sess->Preauth_HashValue)
			if (alloc_preauth_hash(sess, conn))
				return -ENOMEM;
		preauth_hash = sess->Preauth_HashValue;
	}

	ksmbd_gen_preauth_integrity_hash(conn, work->request_buf, preauth_hash);
	return 0;
}

static int decode_negotiation_token(struct ksmbd_conn *conn,
				    struct negotiate_message *negblob,
				    size_t sz)
{
	if (!conn->use_spnego)
		return -EINVAL;

	if (ksmbd_decode_negTokenInit((char *)negblob, sz, conn)) {
		if (ksmbd_decode_negTokenTarg((char *)negblob, sz, conn)) {
			conn->auth_mechs |= KSMBD_AUTH_NTLMSSP;
			conn->preferred_auth_mech = KSMBD_AUTH_NTLMSSP;
			conn->use_spnego = false;
		}
	}
	return 0;
}

static int ntlm_negotiate(struct ksmbd_work *work,
			  struct negotiate_message *negblob,
			  size_t negblob_len, struct smb2_sess_setup_rsp *rsp)
{
	struct challenge_message *chgblob;
	unsigned char *spnego_blob = NULL;
	u16 spnego_blob_len;
	char *neg_blob;
	int sz, rc;

	ksmbd_debug(SMB, "negotiate phase\n");
	rc = ksmbd_decode_ntlmssp_neg_blob(negblob, negblob_len, work->conn);
	if (rc)
		return rc;

	sz = le16_to_cpu(rsp->SecurityBufferOffset);
	chgblob =
		(struct challenge_message *)((char *)&rsp->hdr.ProtocolId + sz);
	memset(chgblob, 0, sizeof(struct challenge_message));

	if (!work->conn->use_spnego) {
		sz = ksmbd_build_ntlmssp_challenge_blob(chgblob, work->conn);
		if (sz < 0)
			return -ENOMEM;

		rsp->SecurityBufferLength = cpu_to_le16(sz);
		return 0;
	}

	sz = sizeof(struct challenge_message);
	sz += (strlen(ksmbd_netbios_name()) * 2 + 1 + 4) * 6;

	neg_blob = kzalloc(sz, GFP_KERNEL);
	if (!neg_blob)
		return -ENOMEM;

	chgblob = (struct challenge_message *)neg_blob;
	sz = ksmbd_build_ntlmssp_challenge_blob(chgblob, work->conn);
	if (sz < 0) {
		rc = -ENOMEM;
		goto out;
	}

	rc = build_spnego_ntlmssp_neg_blob(&spnego_blob, &spnego_blob_len,
					   neg_blob, sz);
	if (rc) {
		rc = -ENOMEM;
		goto out;
	}

	sz = le16_to_cpu(rsp->SecurityBufferOffset);
	memcpy((char *)&rsp->hdr.ProtocolId + sz, spnego_blob, spnego_blob_len);
	rsp->SecurityBufferLength = cpu_to_le16(spnego_blob_len);

out:
	kfree(spnego_blob);
	kfree(neg_blob);
	return rc;
}

static struct authenticate_message *user_authblob(struct ksmbd_conn *conn,
						  struct smb2_sess_setup_req *req)
{
	int sz;

	if (conn->use_spnego && conn->mechToken)
		return (struct authenticate_message *)conn->mechToken;

	sz = le16_to_cpu(req->SecurityBufferOffset);
	return (struct authenticate_message *)((char *)&req->hdr.ProtocolId
					       + sz);
}

static struct ksmbd_user *session_user(struct ksmbd_conn *conn,
				       struct smb2_sess_setup_req *req)
{
	struct authenticate_message *authblob;
	struct ksmbd_user *user;
	char *name;
	unsigned int name_off, name_len, secbuf_len;

	secbuf_len = le16_to_cpu(req->SecurityBufferLength);
	if (secbuf_len < sizeof(struct authenticate_message)) {
		ksmbd_debug(SMB, "blob len %d too small\n", secbuf_len);
		return NULL;
	}
	authblob = user_authblob(conn, req);
	name_off = le32_to_cpu(authblob->UserName.BufferOffset);
	name_len = le16_to_cpu(authblob->UserName.Length);

	if (secbuf_len < (u64)name_off + name_len)
		return NULL;

	name = smb_strndup_from_utf16((const char *)authblob + name_off,
				      name_len,
				      true,
				      conn->local_nls);
	if (IS_ERR(name)) {
		pr_err("cannot allocate memory\n");
		return NULL;
	}

	ksmbd_debug(SMB, "session setup request for user %s\n", name);
	user = ksmbd_login_user(name);
	kfree(name);
	return user;
}

static int ntlm_authenticate(struct ksmbd_work *work,
			     struct smb2_sess_setup_req *req,
			     struct smb2_sess_setup_rsp *rsp)
{
	struct ksmbd_conn *conn = work->conn;
	struct ksmbd_session *sess = work->sess;
	struct channel *chann = NULL;
	struct ksmbd_user *user;
	u64 prev_id;
	int sz, rc;

	ksmbd_debug(SMB, "authenticate phase\n");
	if (conn->use_spnego) {
		unsigned char *spnego_blob;
		u16 spnego_blob_len;

		rc = build_spnego_ntlmssp_auth_blob(&spnego_blob,
						    &spnego_blob_len,
						    0);
		if (rc)
			return -ENOMEM;

		sz = le16_to_cpu(rsp->SecurityBufferOffset);
		memcpy((char *)&rsp->hdr.ProtocolId + sz, spnego_blob, spnego_blob_len);
		rsp->SecurityBufferLength = cpu_to_le16(spnego_blob_len);
		kfree(spnego_blob);
	}

	user = session_user(conn, req);
	if (!user) {
		ksmbd_debug(SMB, "Unknown user name or an error\n");
		return -EPERM;
	}

	/* Check for previous session */
	prev_id = le64_to_cpu(req->PreviousSessionId);
	if (prev_id && prev_id != sess->id)
		destroy_previous_session(conn, user, prev_id);

	if (sess->state == SMB2_SESSION_VALID) {
		/*
		 * Reuse session if anonymous try to connect
		 * on reauthetication.
		 */
		if (conn->binding == false && ksmbd_anonymous_user(user)) {
			ksmbd_free_user(user);
			return 0;
		}

		if (!ksmbd_compare_user(sess->user, user)) {
			ksmbd_free_user(user);
			return -EPERM;
		}
		ksmbd_free_user(user);
	} else {
		sess->user = user;
	}

	if (conn->binding == false && user_guest(sess->user)) {
		rsp->SessionFlags = SMB2_SESSION_FLAG_IS_GUEST_LE;
	} else {
		struct authenticate_message *authblob;

		authblob = user_authblob(conn, req);
		sz = le16_to_cpu(req->SecurityBufferLength);
		rc = ksmbd_decode_ntlmssp_auth_blob(authblob, sz, conn, sess);
		if (rc) {
			set_user_flag(sess->user, KSMBD_USER_FLAG_BAD_PASSWORD);
			ksmbd_debug(SMB, "authentication failed\n");
			return -EPERM;
		}
	}

	/*
	 * If session state is SMB2_SESSION_VALID, We can assume
	 * that it is reauthentication. And the user/password
	 * has been verified, so return it here.
	 */
	if (sess->state == SMB2_SESSION_VALID) {
		if (conn->binding)
			goto binding_session;
		return 0;
	}

	if ((rsp->SessionFlags != SMB2_SESSION_FLAG_IS_GUEST_LE &&
	     (conn->sign || server_conf.enforced_signing)) ||
	    (req->SecurityMode & SMB2_NEGOTIATE_SIGNING_REQUIRED))
		sess->sign = true;

	if (smb3_encryption_negotiated(conn) &&
			!(req->Flags & SMB2_SESSION_REQ_FLAG_BINDING)) {
		rc = conn->ops->generate_encryptionkey(conn, sess);
		if (rc) {
			ksmbd_debug(SMB,
					"SMB3 encryption key generation failed\n");
			return -EINVAL;
		}
		sess->enc = true;
		if (server_conf.flags & KSMBD_GLOBAL_FLAG_SMB2_ENCRYPTION)
			rsp->SessionFlags = SMB2_SESSION_FLAG_ENCRYPT_DATA_LE;
		/*
		 * signing is disable if encryption is enable
		 * on this session
		 */
		sess->sign = false;
	}

binding_session:
	if (conn->dialect >= SMB30_PROT_ID) {
		chann = lookup_chann_list(sess, conn);
		if (!chann) {
			chann = kmalloc(sizeof(struct channel), GFP_KERNEL);
			if (!chann)
				return -ENOMEM;

			chann->conn = conn;
			xa_store(&sess->ksmbd_chann_list, (long)conn, chann, GFP_KERNEL);
		}
	}

	if (conn->ops->generate_signingkey) {
		rc = conn->ops->generate_signingkey(sess, conn);
		if (rc) {
			ksmbd_debug(SMB, "SMB3 signing key generation failed\n");
			return -EINVAL;
		}
	}

	if (!ksmbd_conn_lookup_dialect(conn)) {
		pr_err("fail to verify the dialect\n");
		return -ENOENT;
	}
	return 0;
}

#ifdef CONFIG_SMB_SERVER_KERBEROS5
static int krb5_authenticate(struct ksmbd_work *work,
			     struct smb2_sess_setup_req *req,
			     struct smb2_sess_setup_rsp *rsp)
{
	struct ksmbd_conn *conn = work->conn;
	struct ksmbd_session *sess = work->sess;
	char *in_blob, *out_blob;
	struct channel *chann = NULL;
	u64 prev_sess_id;
	int in_len, out_len;
	int retval;

	in_blob = (char *)&req->hdr.ProtocolId +
		le16_to_cpu(req->SecurityBufferOffset);
	in_len = le16_to_cpu(req->SecurityBufferLength);
	out_blob = (char *)&rsp->hdr.ProtocolId +
		le16_to_cpu(rsp->SecurityBufferOffset);
	out_len = work->response_sz -
		(le16_to_cpu(rsp->SecurityBufferOffset) + 4);

	/* Check previous session */
	prev_sess_id = le64_to_cpu(req->PreviousSessionId);
	if (prev_sess_id && prev_sess_id != sess->id)
		destroy_previous_session(conn, sess->user, prev_sess_id);

	if (sess->state == SMB2_SESSION_VALID)
		ksmbd_free_user(sess->user);

	retval = ksmbd_krb5_authenticate(sess, in_blob, in_len,
					 out_blob, &out_len);
	if (retval) {
		ksmbd_debug(SMB, "krb5 authentication failed\n");
		return -EINVAL;
	}
	rsp->SecurityBufferLength = cpu_to_le16(out_len);

	if ((conn->sign || server_conf.enforced_signing) ||
	    (req->SecurityMode & SMB2_NEGOTIATE_SIGNING_REQUIRED))
		sess->sign = true;

	if (smb3_encryption_negotiated(conn)) {
		retval = conn->ops->generate_encryptionkey(conn, sess);
		if (retval) {
			ksmbd_debug(SMB,
				    "SMB3 encryption key generation failed\n");
			return -EINVAL;
		}
		sess->enc = true;
		if (server_conf.flags & KSMBD_GLOBAL_FLAG_SMB2_ENCRYPTION)
			rsp->SessionFlags = SMB2_SESSION_FLAG_ENCRYPT_DATA_LE;
		sess->sign = false;
	}

	if (conn->dialect >= SMB30_PROT_ID) {
		chann = lookup_chann_list(sess, conn);
		if (!chann) {
			chann = kmalloc(sizeof(struct channel), GFP_KERNEL);
			if (!chann)
				return -ENOMEM;

			chann->conn = conn;
			xa_store(&sess->ksmbd_chann_list, (long)conn, chann, GFP_KERNEL);
		}
	}

	if (conn->ops->generate_signingkey) {
		retval = conn->ops->generate_signingkey(sess, conn);
		if (retval) {
			ksmbd_debug(SMB, "SMB3 signing key generation failed\n");
			return -EINVAL;
		}
	}

	if (!ksmbd_conn_lookup_dialect(conn)) {
		pr_err("fail to verify the dialect\n");
		return -ENOENT;
	}
	return 0;
}
#else
static int krb5_authenticate(struct ksmbd_work *work,
			     struct smb2_sess_setup_req *req,
			     struct smb2_sess_setup_rsp *rsp)
{
	return -EOPNOTSUPP;
}
#endif

int smb2_sess_setup(struct ksmbd_work *work)
{
	struct ksmbd_conn *conn = work->conn;
	struct smb2_sess_setup_req *req;
	struct smb2_sess_setup_rsp *rsp;
	struct ksmbd_session *sess;
	struct negotiate_message *negblob;
	unsigned int negblob_len, negblob_off;
	int rc = 0;

	ksmbd_debug(SMB, "Received request for session setup\n");

	WORK_BUFFERS(work, req, rsp);

	rsp->StructureSize = cpu_to_le16(9);
	rsp->SessionFlags = 0;
	rsp->SecurityBufferOffset = cpu_to_le16(72);
	rsp->SecurityBufferLength = 0;

	ksmbd_conn_lock(conn);
	if (!req->hdr.SessionId) {
		sess = ksmbd_smb2_session_create();
		if (!sess) {
			rc = -ENOMEM;
			goto out_err;
		}
		rsp->hdr.SessionId = cpu_to_le64(sess->id);
		rc = ksmbd_session_register(conn, sess);
		if (rc)
			goto out_err;
	} else if (conn->dialect >= SMB30_PROT_ID &&
		   (server_conf.flags & KSMBD_GLOBAL_FLAG_SMB3_MULTICHANNEL) &&
		   req->Flags & SMB2_SESSION_REQ_FLAG_BINDING) {
		u64 sess_id = le64_to_cpu(req->hdr.SessionId);

		sess = ksmbd_session_lookup_slowpath(sess_id);
		if (!sess) {
			rc = -ENOENT;
			goto out_err;
		}

		if (conn->dialect != sess->dialect) {
			rc = -EINVAL;
			goto out_err;
		}

		if (!(req->hdr.Flags & SMB2_FLAGS_SIGNED)) {
			rc = -EINVAL;
			goto out_err;
		}

		if (strncmp(conn->ClientGUID, sess->ClientGUID,
			    SMB2_CLIENT_GUID_SIZE)) {
			rc = -ENOENT;
			goto out_err;
		}

		if (sess->state == SMB2_SESSION_IN_PROGRESS) {
			rc = -EACCES;
			goto out_err;
		}

		if (sess->state == SMB2_SESSION_EXPIRED) {
			rc = -EFAULT;
			goto out_err;
		}

		if (ksmbd_conn_need_reconnect(conn)) {
			rc = -EFAULT;
			sess = NULL;
			goto out_err;
		}

		if (ksmbd_session_lookup(conn, sess_id)) {
			rc = -EACCES;
			goto out_err;
		}

		if (user_guest(sess->user)) {
			rc = -EOPNOTSUPP;
			goto out_err;
		}

		conn->binding = true;
	} else if ((conn->dialect < SMB30_PROT_ID ||
		    server_conf.flags & KSMBD_GLOBAL_FLAG_SMB3_MULTICHANNEL) &&
		   (req->Flags & SMB2_SESSION_REQ_FLAG_BINDING)) {
		sess = NULL;
		rc = -EACCES;
		goto out_err;
	} else {
		sess = ksmbd_session_lookup(conn,
					    le64_to_cpu(req->hdr.SessionId));
		if (!sess) {
			rc = -ENOENT;
			goto out_err;
		}

		if (sess->state == SMB2_SESSION_EXPIRED) {
			rc = -EFAULT;
			goto out_err;
		}

		if (ksmbd_conn_need_reconnect(conn)) {
			rc = -EFAULT;
			sess = NULL;
			goto out_err;
		}
	}
	work->sess = sess;

	negblob_off = le16_to_cpu(req->SecurityBufferOffset);
	negblob_len = le16_to_cpu(req->SecurityBufferLength);
	if (negblob_off < offsetof(struct smb2_sess_setup_req, Buffer) ||
	    negblob_len < offsetof(struct negotiate_message, NegotiateFlags)) {
		rc = -EINVAL;
		goto out_err;
	}

	negblob = (struct negotiate_message *)((char *)&req->hdr.ProtocolId +
			negblob_off);

	if (decode_negotiation_token(conn, negblob, negblob_len) == 0) {
		if (conn->mechToken)
			negblob = (struct negotiate_message *)conn->mechToken;
	}

	if (server_conf.auth_mechs & conn->auth_mechs) {
		rc = generate_preauth_hash(work);
		if (rc)
			goto out_err;

		if (conn->preferred_auth_mech &
				(KSMBD_AUTH_KRB5 | KSMBD_AUTH_MSKRB5)) {
			rc = krb5_authenticate(work, req, rsp);
			if (rc) {
				rc = -EINVAL;
				goto out_err;
			}

			if (!ksmbd_conn_need_reconnect(conn)) {
				ksmbd_conn_set_good(conn);
				sess->state = SMB2_SESSION_VALID;
			}
			kfree(sess->Preauth_HashValue);
			sess->Preauth_HashValue = NULL;
		} else if (conn->preferred_auth_mech == KSMBD_AUTH_NTLMSSP) {
			if (negblob->MessageType == NtLmNegotiate) {
				rc = ntlm_negotiate(work, negblob, negblob_len, rsp);
				if (rc)
					goto out_err;
				rsp->hdr.Status =
					STATUS_MORE_PROCESSING_REQUIRED;
			} else if (negblob->MessageType == NtLmAuthenticate) {
				rc = ntlm_authenticate(work, req, rsp);
				if (rc)
					goto out_err;

				if (!ksmbd_conn_need_reconnect(conn)) {
					ksmbd_conn_set_good(conn);
					sess->state = SMB2_SESSION_VALID;
				}
				if (conn->binding) {
					struct preauth_session *preauth_sess;

					preauth_sess =
						ksmbd_preauth_session_lookup(conn, sess->id);
					if (preauth_sess) {
						list_del(&preauth_sess->preauth_entry);
						kfree(preauth_sess);
					}
				}
				kfree(sess->Preauth_HashValue);
				sess->Preauth_HashValue = NULL;
			} else {
				pr_info_ratelimited("Unknown NTLMSSP message type : 0x%x\n",
						le32_to_cpu(negblob->MessageType));
				rc = -EINVAL;
			}
		} else {
			/* TODO: need one more negotiation */
			pr_err("Not support the preferred authentication\n");
			rc = -EINVAL;
		}
	} else {
		pr_err("Not support authentication\n");
		rc = -EINVAL;
	}

out_err:
	if (rc == -EINVAL)
		rsp->hdr.Status = STATUS_INVALID_PARAMETER;
	else if (rc == -ENOENT)
		rsp->hdr.Status = STATUS_USER_SESSION_DELETED;
	else if (rc == -EACCES)
		rsp->hdr.Status = STATUS_REQUEST_NOT_ACCEPTED;
	else if (rc == -EFAULT)
		rsp->hdr.Status = STATUS_NETWORK_SESSION_EXPIRED;
	else if (rc == -ENOMEM)
		rsp->hdr.Status = STATUS_INSUFFICIENT_RESOURCES;
	else if (rc == -EOPNOTSUPP)
		rsp->hdr.Status = STATUS_NOT_SUPPORTED;
	else if (rc)
		rsp->hdr.Status = STATUS_LOGON_FAILURE;

	if (conn->use_spnego && conn->mechToken) {
		kfree(conn->mechToken);
		conn->mechToken = NULL;
	}

	if (rc < 0) {
		/*
		 * SecurityBufferOffset should be set to zero
		 * in session setup error response.
		 */
		rsp->SecurityBufferOffset = 0;

		if (sess) {
			bool try_delay = false;

			/*
			 * To avoid dictionary attacks (repeated session setups rapidly sent) to
			 * connect to server, ksmbd make a delay of a 5 seconds on session setup
			 * failure to make it harder to send enough random connection requests
			 * to break into a server.
			 */
			if (sess->user && sess->user->flags & KSMBD_USER_FLAG_DELAY_SESSION)
				try_delay = true;

			sess->last_active = jiffies;
			sess->state = SMB2_SESSION_EXPIRED;
			if (try_delay) {
				ksmbd_conn_set_need_reconnect(conn);
				ssleep(5);
				ksmbd_conn_set_need_negotiate(conn);
			}
		}
	} else {
		unsigned int iov_len;

		if (rsp->SecurityBufferLength)
			iov_len = offsetof(struct smb2_sess_setup_rsp, Buffer) +
				le16_to_cpu(rsp->SecurityBufferLength);
		else
			iov_len = sizeof(struct smb2_sess_setup_rsp);
		rc = ksmbd_iov_pin_rsp(work, rsp, iov_len);
		if (rc)
			rsp->hdr.Status = STATUS_INSUFFICIENT_RESOURCES;
	}

	ksmbd_conn_unlock(conn);
	return rc;
}

/**
 * smb2_tree_connect() - handler for smb2 tree connect command
 * @work:	smb work containing smb request buffer
 *
 * Return:      0 on success, otherwise error
 */
int smb2_tree_connect(struct ksmbd_work *work)
{
	struct ksmbd_conn *conn = work->conn;
	struct smb2_tree_connect_req *req;
	struct smb2_tree_connect_rsp *rsp;
	struct ksmbd_session *sess = work->sess;
	char *treename = NULL, *name = NULL;
	struct ksmbd_tree_conn_status status;
	struct ksmbd_share_config *share;
	int rc = -EINVAL;

	WORK_BUFFERS(work, req, rsp);

	treename = smb_strndup_from_utf16(req->Buffer,
					  le16_to_cpu(req->PathLength), true,
					  conn->local_nls);
	if (IS_ERR(treename)) {
		pr_err("treename is NULL\n");
		status.ret = KSMBD_TREE_CONN_STATUS_ERROR;
		goto out_err1;
	}

	name = ksmbd_extract_sharename(conn->um, treename);
	if (IS_ERR(name)) {
		status.ret = KSMBD_TREE_CONN_STATUS_ERROR;
		goto out_err1;
	}

	ksmbd_debug(SMB, "tree connect request for tree %s treename %s\n",
		    name, treename);

	status = ksmbd_tree_conn_connect(conn, sess, name);
	if (status.ret == KSMBD_TREE_CONN_STATUS_OK)
		rsp->hdr.Id.SyncId.TreeId = cpu_to_le32(status.tree_conn->id);
	else
		goto out_err1;

	share = status.tree_conn->share_conf;
	if (test_share_config_flag(share, KSMBD_SHARE_FLAG_PIPE)) {
		ksmbd_debug(SMB, "IPC share path request\n");
		rsp->ShareType = SMB2_SHARE_TYPE_PIPE;
		rsp->MaximalAccess = FILE_READ_DATA_LE | FILE_READ_EA_LE |
			FILE_EXECUTE_LE | FILE_READ_ATTRIBUTES_LE |
			FILE_DELETE_LE | FILE_READ_CONTROL_LE |
			FILE_WRITE_DAC_LE | FILE_WRITE_OWNER_LE |
			FILE_SYNCHRONIZE_LE;
	} else {
		rsp->ShareType = SMB2_SHARE_TYPE_DISK;
		rsp->MaximalAccess = FILE_READ_DATA_LE | FILE_READ_EA_LE |
			FILE_EXECUTE_LE | FILE_READ_ATTRIBUTES_LE;
		if (test_tree_conn_flag(status.tree_conn,
					KSMBD_TREE_CONN_FLAG_WRITABLE)) {
			rsp->MaximalAccess |= FILE_WRITE_DATA_LE |
				FILE_APPEND_DATA_LE | FILE_WRITE_EA_LE |
				FILE_DELETE_LE | FILE_WRITE_ATTRIBUTES_LE |
				FILE_DELETE_CHILD_LE | FILE_READ_CONTROL_LE |
				FILE_WRITE_DAC_LE | FILE_WRITE_OWNER_LE |
				FILE_SYNCHRONIZE_LE;
		}
	}

	status.tree_conn->maximal_access = le32_to_cpu(rsp->MaximalAccess);
	if (conn->posix_ext_supported)
		status.tree_conn->posix_extensions = true;

	rsp->StructureSize = cpu_to_le16(16);
out_err1:
	rsp->Capabilities = 0;
	rsp->Reserved = 0;
	/* default manual caching */
	rsp->ShareFlags = SMB2_SHAREFLAG_MANUAL_CACHING;

	rc = ksmbd_iov_pin_rsp(work, rsp, sizeof(struct smb2_tree_connect_rsp));
	if (rc)
		status.ret = KSMBD_TREE_CONN_STATUS_NOMEM;

	if (!IS_ERR(treename))
		kfree(treename);
	if (!IS_ERR(name))
		kfree(name);

	switch (status.ret) {
	case KSMBD_TREE_CONN_STATUS_OK:
		rsp->hdr.Status = STATUS_SUCCESS;
		rc = 0;
		break;
	case -ESTALE:
	case -ENOENT:
	case KSMBD_TREE_CONN_STATUS_NO_SHARE:
		rsp->hdr.Status = STATUS_BAD_NETWORK_NAME;
		break;
	case -ENOMEM:
	case KSMBD_TREE_CONN_STATUS_NOMEM:
		rsp->hdr.Status = STATUS_NO_MEMORY;
		break;
	case KSMBD_TREE_CONN_STATUS_ERROR:
	case KSMBD_TREE_CONN_STATUS_TOO_MANY_CONNS:
	case KSMBD_TREE_CONN_STATUS_TOO_MANY_SESSIONS:
		rsp->hdr.Status = STATUS_ACCESS_DENIED;
		break;
	case -EINVAL:
		rsp->hdr.Status = STATUS_INVALID_PARAMETER;
		break;
	default:
		rsp->hdr.Status = STATUS_ACCESS_DENIED;
	}

	if (status.ret != KSMBD_TREE_CONN_STATUS_OK)
		smb2_set_err_rsp(work);

	return rc;
}

/**
 * smb2_create_open_flags() - convert smb open flags to unix open flags
 * @file_present:	is file already present
 * @access:		file access flags
 * @disposition:	file disposition flags
 * @may_flags:		set with MAY_ flags
 *
 * Return:      file open flags
 */
static int smb2_create_open_flags(bool file_present, __le32 access,
				  __le32 disposition,
				  int *may_flags)
{
	int oflags = O_NONBLOCK | O_LARGEFILE;

	if (access & FILE_READ_DESIRED_ACCESS_LE &&
	    access & FILE_WRITE_DESIRE_ACCESS_LE) {
		oflags |= O_RDWR;
		*may_flags = MAY_OPEN | MAY_READ | MAY_WRITE;
	} else if (access & FILE_WRITE_DESIRE_ACCESS_LE) {
		oflags |= O_WRONLY;
		*may_flags = MAY_OPEN | MAY_WRITE;
	} else {
		oflags |= O_RDONLY;
		*may_flags = MAY_OPEN | MAY_READ;
	}

	if (access == FILE_READ_ATTRIBUTES_LE)
		oflags |= O_PATH;

	if (file_present) {
		switch (disposition & FILE_CREATE_MASK_LE) {
		case FILE_OPEN_LE:
		case FILE_CREATE_LE:
			break;
		case FILE_SUPERSEDE_LE:
		case FILE_OVERWRITE_LE:
		case FILE_OVERWRITE_IF_LE:
			oflags |= O_TRUNC;
			break;
		default:
			break;
		}
	} else {
		switch (disposition & FILE_CREATE_MASK_LE) {
		case FILE_SUPERSEDE_LE:
		case FILE_CREATE_LE:
		case FILE_OPEN_IF_LE:
		case FILE_OVERWRITE_IF_LE:
			oflags |= O_CREAT;
			break;
		case FILE_OPEN_LE:
		case FILE_OVERWRITE_LE:
			oflags &= ~O_CREAT;
			break;
		default:
			break;
		}
	}

	return oflags;
}

/**
 * smb2_tree_disconnect() - handler for smb tree connect request
 * @work:	smb work containing request buffer
 *
 * Return:      0
 */
int smb2_tree_disconnect(struct ksmbd_work *work)
{
	struct smb2_tree_disconnect_rsp *rsp;
	struct smb2_tree_disconnect_req *req;
	struct ksmbd_session *sess = work->sess;
	struct ksmbd_tree_connect *tcon = work->tcon;
	int err;

	WORK_BUFFERS(work, req, rsp);

	ksmbd_debug(SMB, "request\n");

	rsp->StructureSize = cpu_to_le16(4);
	err = ksmbd_iov_pin_rsp(work, rsp,
				sizeof(struct smb2_tree_disconnect_rsp));
	if (err) {
		rsp->hdr.Status = STATUS_INSUFFICIENT_RESOURCES;
		smb2_set_err_rsp(work);
		return err;
	}

	if (!tcon || test_and_set_bit(TREE_CONN_EXPIRE, &tcon->status)) {
		ksmbd_debug(SMB, "Invalid tid %d\n", req->hdr.Id.SyncId.TreeId);

		rsp->hdr.Status = STATUS_NETWORK_NAME_DELETED;
		smb2_set_err_rsp(work);
		return -ENOENT;
	}

	ksmbd_close_tree_conn_fds(work);
	ksmbd_tree_conn_disconnect(sess, tcon);
	work->tcon = NULL;
	return 0;
}

/**
 * smb2_session_logoff() - handler for session log off request
 * @work:	smb work containing request buffer
 *
 * Return:      0
 */
int smb2_session_logoff(struct ksmbd_work *work)
{
	struct ksmbd_conn *conn = work->conn;
	struct smb2_logoff_req *req;
	struct smb2_logoff_rsp *rsp;
	struct ksmbd_session *sess;
	u64 sess_id;
	int err;

	WORK_BUFFERS(work, req, rsp);

	ksmbd_debug(SMB, "request\n");

	sess_id = le64_to_cpu(req->hdr.SessionId);

	rsp->StructureSize = cpu_to_le16(4);
	err = ksmbd_iov_pin_rsp(work, rsp, sizeof(struct smb2_logoff_rsp));
	if (err) {
		rsp->hdr.Status = STATUS_INSUFFICIENT_RESOURCES;
		smb2_set_err_rsp(work);
		return err;
	}

	ksmbd_all_conn_set_status(sess_id, KSMBD_SESS_NEED_RECONNECT);
	ksmbd_close_session_fds(work);
	ksmbd_conn_wait_idle(conn, sess_id);

	/*
	 * Re-lookup session to validate if session is deleted
	 * while waiting request complete
	 */
	sess = ksmbd_session_lookup_all(conn, sess_id);
	if (ksmbd_tree_conn_session_logoff(sess)) {
		ksmbd_debug(SMB, "Invalid tid %d\n", req->hdr.Id.SyncId.TreeId);
		rsp->hdr.Status = STATUS_NETWORK_NAME_DELETED;
		smb2_set_err_rsp(work);
		return -ENOENT;
	}

	ksmbd_destroy_file_table(&sess->file_table);
	sess->state = SMB2_SESSION_EXPIRED;

	ksmbd_free_user(sess->user);
	sess->user = NULL;
	ksmbd_all_conn_set_status(sess_id, KSMBD_SESS_NEED_NEGOTIATE);
	return 0;
}

/**
 * create_smb2_pipe() - create IPC pipe
 * @work:	smb work containing request buffer
 *
 * Return:      0 on success, otherwise error
 */
static noinline int create_smb2_pipe(struct ksmbd_work *work)
{
	struct smb2_create_rsp *rsp;
	struct smb2_create_req *req;
	int id;
	int err;
	char *name;

	WORK_BUFFERS(work, req, rsp);

	name = smb_strndup_from_utf16(req->Buffer, le16_to_cpu(req->NameLength),
				      1, work->conn->local_nls);
	if (IS_ERR(name)) {
		rsp->hdr.Status = STATUS_NO_MEMORY;
		err = PTR_ERR(name);
		goto out;
	}

	id = ksmbd_session_rpc_open(work->sess, name);
	if (id < 0) {
		pr_err("Unable to open RPC pipe: %d\n", id);
		err = id;
		goto out;
	}

	rsp->hdr.Status = STATUS_SUCCESS;
	rsp->StructureSize = cpu_to_le16(89);
	rsp->OplockLevel = SMB2_OPLOCK_LEVEL_NONE;
	rsp->Flags = 0;
	rsp->CreateAction = cpu_to_le32(FILE_OPENED);

	rsp->CreationTime = cpu_to_le64(0);
	rsp->LastAccessTime = cpu_to_le64(0);
	rsp->ChangeTime = cpu_to_le64(0);
	rsp->AllocationSize = cpu_to_le64(0);
	rsp->EndofFile = cpu_to_le64(0);
	rsp->FileAttributes = FILE_ATTRIBUTE_NORMAL_LE;
	rsp->Reserved2 = 0;
	rsp->VolatileFileId = id;
	rsp->PersistentFileId = 0;
	rsp->CreateContextsOffset = 0;
	rsp->CreateContextsLength = 0;

	err = ksmbd_iov_pin_rsp(work, rsp, offsetof(struct smb2_create_rsp, Buffer));
	if (err)
		goto out;

	kfree(name);
	return 0;

out:
	switch (err) {
	case -EINVAL:
		rsp->hdr.Status = STATUS_INVALID_PARAMETER;
		break;
	case -ENOSPC:
	case -ENOMEM:
		rsp->hdr.Status = STATUS_NO_MEMORY;
		break;
	}

	if (!IS_ERR(name))
		kfree(name);

	smb2_set_err_rsp(work);
	return err;
}

/**
 * smb2_set_ea() - handler for setting extended attributes using set
 *		info command
 * @eabuf:	set info command buffer
 * @buf_len:	set info command buffer length
 * @path:	dentry path for get ea
 *
 * Return:	0 on success, otherwise error
 */
static int smb2_set_ea(struct smb2_ea_info *eabuf, unsigned int buf_len,
		       const struct path *path)
{
	struct mnt_idmap *idmap = mnt_idmap(path->mnt);
	char *attr_name = NULL, *value;
	int rc = 0;
	unsigned int next = 0;

	if (buf_len < sizeof(struct smb2_ea_info) + eabuf->EaNameLength +
			le16_to_cpu(eabuf->EaValueLength))
		return -EINVAL;

	attr_name = kmalloc(XATTR_NAME_MAX + 1, GFP_KERNEL);
	if (!attr_name)
		return -ENOMEM;

	do {
		if (!eabuf->EaNameLength)
			goto next;

		ksmbd_debug(SMB,
			    "name : <%s>, name_len : %u, value_len : %u, next : %u\n",
			    eabuf->name, eabuf->EaNameLength,
			    le16_to_cpu(eabuf->EaValueLength),
			    le32_to_cpu(eabuf->NextEntryOffset));

		if (eabuf->EaNameLength >
		    (XATTR_NAME_MAX - XATTR_USER_PREFIX_LEN)) {
			rc = -EINVAL;
			break;
		}

		memcpy(attr_name, XATTR_USER_PREFIX, XATTR_USER_PREFIX_LEN);
		memcpy(&attr_name[XATTR_USER_PREFIX_LEN], eabuf->name,
		       eabuf->EaNameLength);
		attr_name[XATTR_USER_PREFIX_LEN + eabuf->EaNameLength] = '\0';
		value = (char *)&eabuf->name + eabuf->EaNameLength + 1;

		if (!eabuf->EaValueLength) {
			rc = ksmbd_vfs_casexattr_len(idmap,
						     path->dentry,
						     attr_name,
						     XATTR_USER_PREFIX_LEN +
						     eabuf->EaNameLength);

			/* delete the EA only when it exits */
			if (rc > 0) {
				rc = ksmbd_vfs_remove_xattr(idmap,
							    path,
							    attr_name);

				if (rc < 0) {
					ksmbd_debug(SMB,
						    "remove xattr failed(%d)\n",
						    rc);
					break;
				}
			}

			/* if the EA doesn't exist, just do nothing. */
			rc = 0;
		} else {
			rc = ksmbd_vfs_setxattr(idmap, path, attr_name, value,
						le16_to_cpu(eabuf->EaValueLength), 0);
			if (rc < 0) {
				ksmbd_debug(SMB,
					    "ksmbd_vfs_setxattr is failed(%d)\n",
					    rc);
				break;
			}
		}

next:
		next = le32_to_cpu(eabuf->NextEntryOffset);
		if (next == 0 || buf_len < next)
			break;
		buf_len -= next;
		eabuf = (struct smb2_ea_info *)((char *)eabuf + next);
		if (buf_len < sizeof(struct smb2_ea_info)) {
			rc = -EINVAL;
			break;
		}

		if (buf_len < sizeof(struct smb2_ea_info) + eabuf->EaNameLength +
				le16_to_cpu(eabuf->EaValueLength)) {
			rc = -EINVAL;
			break;
		}
	} while (next != 0);

	kfree(attr_name);
	return rc;
}

static noinline int smb2_set_stream_name_xattr(const struct path *path,
					       struct ksmbd_file *fp,
					       char *stream_name, int s_type)
{
	struct mnt_idmap *idmap = mnt_idmap(path->mnt);
	size_t xattr_stream_size;
	char *xattr_stream_name;
	int rc;

	rc = ksmbd_vfs_xattr_stream_name(stream_name,
					 &xattr_stream_name,
					 &xattr_stream_size,
					 s_type);
	if (rc)
		return rc;

	fp->stream.name = xattr_stream_name;
	fp->stream.size = xattr_stream_size;

	/* Check if there is stream prefix in xattr space */
	rc = ksmbd_vfs_casexattr_len(idmap,
				     path->dentry,
				     xattr_stream_name,
				     xattr_stream_size);
	if (rc >= 0)
		return 0;

	if (fp->cdoption == FILE_OPEN_LE) {
		ksmbd_debug(SMB, "XATTR stream name lookup failed: %d\n", rc);
		return -EBADF;
	}

	rc = ksmbd_vfs_setxattr(idmap, path, xattr_stream_name, NULL, 0, 0);
	if (rc < 0)
		pr_err("Failed to store XATTR stream name :%d\n", rc);
	return 0;
}

static int smb2_remove_smb_xattrs(const struct path *path)
{
	struct mnt_idmap *idmap = mnt_idmap(path->mnt);
	char *name, *xattr_list = NULL;
	ssize_t xattr_list_len;
	int err = 0;

	xattr_list_len = ksmbd_vfs_listxattr(path->dentry, &xattr_list);
	if (xattr_list_len < 0) {
		goto out;
	} else if (!xattr_list_len) {
		ksmbd_debug(SMB, "empty xattr in the file\n");
		goto out;
	}

	for (name = xattr_list; name - xattr_list < xattr_list_len;
			name += strlen(name) + 1) {
		ksmbd_debug(SMB, "%s, len %zd\n", name, strlen(name));

		if (!strncmp(name, XATTR_USER_PREFIX, XATTR_USER_PREFIX_LEN) &&
		    !strncmp(&name[XATTR_USER_PREFIX_LEN], STREAM_PREFIX,
			     STREAM_PREFIX_LEN)) {
			err = ksmbd_vfs_remove_xattr(idmap, path,
						     name);
			if (err)
				ksmbd_debug(SMB, "remove xattr failed : %s\n",
					    name);
		}
	}
out:
	kvfree(xattr_list);
	return err;
}

static int smb2_create_truncate(const struct path *path)
{
	int rc = vfs_truncate(path, 0);

	if (rc) {
		pr_err("vfs_truncate failed, rc %d\n", rc);
		return rc;
	}

	rc = smb2_remove_smb_xattrs(path);
	if (rc == -EOPNOTSUPP)
		rc = 0;
	if (rc)
		ksmbd_debug(SMB,
			    "ksmbd_truncate_stream_name_xattr failed, rc %d\n",
			    rc);
	return rc;
}

static void smb2_new_xattrs(struct ksmbd_tree_connect *tcon, const struct path *path,
			    struct ksmbd_file *fp)
{
	struct xattr_dos_attrib da = {0};
	int rc;

	if (!test_share_config_flag(tcon->share_conf,
				    KSMBD_SHARE_FLAG_STORE_DOS_ATTRS))
		return;

	da.version = 4;
	da.attr = le32_to_cpu(fp->f_ci->m_fattr);
	da.itime = da.create_time = fp->create_time;
	da.flags = XATTR_DOSINFO_ATTRIB | XATTR_DOSINFO_CREATE_TIME |
		XATTR_DOSINFO_ITIME;

	rc = ksmbd_vfs_set_dos_attrib_xattr(mnt_idmap(path->mnt), path, &da);
	if (rc)
		ksmbd_debug(SMB, "failed to store file attribute into xattr\n");
}

static void smb2_update_xattrs(struct ksmbd_tree_connect *tcon,
			       const struct path *path, struct ksmbd_file *fp)
{
	struct xattr_dos_attrib da;
	int rc;

	fp->f_ci->m_fattr &= ~(FILE_ATTRIBUTE_HIDDEN_LE | FILE_ATTRIBUTE_SYSTEM_LE);

	/* get FileAttributes from XATTR_NAME_DOS_ATTRIBUTE */
	if (!test_share_config_flag(tcon->share_conf,
				    KSMBD_SHARE_FLAG_STORE_DOS_ATTRS))
		return;

	rc = ksmbd_vfs_get_dos_attrib_xattr(mnt_idmap(path->mnt),
					    path->dentry, &da);
	if (rc > 0) {
		fp->f_ci->m_fattr = cpu_to_le32(da.attr);
		fp->create_time = da.create_time;
		fp->itime = da.itime;
	}
}

static int smb2_creat(struct ksmbd_work *work, struct path *parent_path,
		      struct path *path, char *name, int open_flags,
		      umode_t posix_mode, bool is_dir)
{
	struct ksmbd_tree_connect *tcon = work->tcon;
	struct ksmbd_share_config *share = tcon->share_conf;
	umode_t mode;
	int rc;

	if (!(open_flags & O_CREAT))
		return -EBADF;

	ksmbd_debug(SMB, "file does not exist, so creating\n");
	if (is_dir == true) {
		ksmbd_debug(SMB, "creating directory\n");

		mode = share_config_directory_mode(share, posix_mode);
		rc = ksmbd_vfs_mkdir(work, name, mode);
		if (rc)
			return rc;
	} else {
		ksmbd_debug(SMB, "creating regular file\n");

		mode = share_config_create_mode(share, posix_mode);
		rc = ksmbd_vfs_create(work, name, mode);
		if (rc)
			return rc;
	}

	rc = ksmbd_vfs_kern_path_locked(work, name, 0, parent_path, path, 0);
	if (rc) {
		pr_err("cannot get linux path (%s), err = %d\n",
		       name, rc);
		return rc;
	}
	return 0;
}

static int smb2_create_sd_buffer(struct ksmbd_work *work,
				 struct smb2_create_req *req,
				 const struct path *path)
{
	struct create_context *context;
	struct create_sd_buf_req *sd_buf;

	if (!req->CreateContextsOffset)
		return -ENOENT;

	/* Parse SD BUFFER create contexts */
	context = smb2_find_context_vals(req, SMB2_CREATE_SD_BUFFER, 4);
	if (!context)
		return -ENOENT;
	else if (IS_ERR(context))
		return PTR_ERR(context);

	ksmbd_debug(SMB,
		    "Set ACLs using SMB2_CREATE_SD_BUFFER context\n");
	sd_buf = (struct create_sd_buf_req *)context;
	if (le16_to_cpu(context->DataOffset) +
	    le32_to_cpu(context->DataLength) <
	    sizeof(struct create_sd_buf_req))
		return -EINVAL;
	return set_info_sec(work->conn, work->tcon, path, &sd_buf->ntsd,
			    le32_to_cpu(sd_buf->ccontext.DataLength), true);
}

static void ksmbd_acls_fattr(struct smb_fattr *fattr,
			     struct mnt_idmap *idmap,
			     struct inode *inode)
{
	vfsuid_t vfsuid = i_uid_into_vfsuid(idmap, inode);
	vfsgid_t vfsgid = i_gid_into_vfsgid(idmap, inode);

	fattr->cf_uid = vfsuid_into_kuid(vfsuid);
	fattr->cf_gid = vfsgid_into_kgid(vfsgid);
	fattr->cf_mode = inode->i_mode;
	fattr->cf_acls = NULL;
	fattr->cf_dacls = NULL;

	if (IS_ENABLED(CONFIG_FS_POSIX_ACL)) {
		fattr->cf_acls = get_inode_acl(inode, ACL_TYPE_ACCESS);
		if (S_ISDIR(inode->i_mode))
			fattr->cf_dacls = get_inode_acl(inode, ACL_TYPE_DEFAULT);
	}
}

/**
 * smb2_open() - handler for smb file open request
 * @work:	smb work containing request buffer
 *
 * Return:      0 on success, otherwise error
 */
int smb2_open(struct ksmbd_work *work)
{
	struct ksmbd_conn *conn = work->conn;
	struct ksmbd_session *sess = work->sess;
	struct ksmbd_tree_connect *tcon = work->tcon;
	struct smb2_create_req *req;
	struct smb2_create_rsp *rsp;
	struct path path, parent_path;
	struct ksmbd_share_config *share = tcon->share_conf;
	struct ksmbd_file *fp = NULL;
	struct file *filp = NULL;
	struct mnt_idmap *idmap = NULL;
	struct kstat stat;
	struct create_context *context;
	struct lease_ctx_info *lc = NULL;
	struct create_ea_buf_req *ea_buf = NULL;
	struct oplock_info *opinfo;
	__le32 *next_ptr = NULL;
	int req_op_level = 0, open_flags = 0, may_flags = 0, file_info = 0;
	int rc = 0;
	int contxt_cnt = 0, query_disk_id = 0;
	int maximal_access_ctxt = 0, posix_ctxt = 0;
	int s_type = 0;
	int next_off = 0;
	char *name = NULL;
	char *stream_name = NULL;
	bool file_present = false, created = false, already_permitted = false;
	int share_ret, need_truncate = 0;
	u64 time;
	umode_t posix_mode = 0;
	__le32 daccess, maximal_access = 0;
	int iov_len = 0;

	WORK_BUFFERS(work, req, rsp);

	if (req->hdr.NextCommand && !work->next_smb2_rcv_hdr_off &&
	    (req->hdr.Flags & SMB2_FLAGS_RELATED_OPERATIONS)) {
		ksmbd_debug(SMB, "invalid flag in chained command\n");
		rsp->hdr.Status = STATUS_INVALID_PARAMETER;
		smb2_set_err_rsp(work);
		return -EINVAL;
	}

	if (test_share_config_flag(share, KSMBD_SHARE_FLAG_PIPE)) {
		ksmbd_debug(SMB, "IPC pipe create request\n");
		return create_smb2_pipe(work);
	}

	if (req->NameLength) {
		if ((req->CreateOptions & FILE_DIRECTORY_FILE_LE) &&
		    *(char *)req->Buffer == '\\') {
			pr_err("not allow directory name included leading slash\n");
			rc = -EINVAL;
			goto err_out1;
		}

		name = smb2_get_name(req->Buffer,
				     le16_to_cpu(req->NameLength),
				     work->conn->local_nls);
		if (IS_ERR(name)) {
			rc = PTR_ERR(name);
			if (rc != -ENOMEM)
				rc = -ENOENT;
			name = NULL;
			goto err_out1;
		}

		ksmbd_debug(SMB, "converted name = %s\n", name);
		if (strchr(name, ':')) {
			if (!test_share_config_flag(work->tcon->share_conf,
						    KSMBD_SHARE_FLAG_STREAMS)) {
				rc = -EBADF;
				goto err_out1;
			}
			rc = parse_stream_name(name, &stream_name, &s_type);
			if (rc < 0)
				goto err_out1;
		}

		rc = ksmbd_validate_filename(name);
		if (rc < 0)
			goto err_out1;

		if (ksmbd_share_veto_filename(share, name)) {
			rc = -ENOENT;
			ksmbd_debug(SMB, "Reject open(), vetoed file: %s\n",
				    name);
			goto err_out1;
		}
	} else {
		name = kstrdup("", GFP_KERNEL);
		if (!name) {
			rc = -ENOMEM;
			goto err_out1;
		}
	}

	req_op_level = req->RequestedOplockLevel;
	if (req_op_level == SMB2_OPLOCK_LEVEL_LEASE)
		lc = parse_lease_state(req);

	if (le32_to_cpu(req->ImpersonationLevel) > le32_to_cpu(IL_DELEGATE)) {
		pr_err("Invalid impersonationlevel : 0x%x\n",
		       le32_to_cpu(req->ImpersonationLevel));
		rc = -EIO;
		rsp->hdr.Status = STATUS_BAD_IMPERSONATION_LEVEL;
		goto err_out1;
	}

	if (req->CreateOptions && !(req->CreateOptions & CREATE_OPTIONS_MASK_LE)) {
		pr_err("Invalid create options : 0x%x\n",
		       le32_to_cpu(req->CreateOptions));
		rc = -EINVAL;
		goto err_out1;
	} else {
		if (req->CreateOptions & FILE_SEQUENTIAL_ONLY_LE &&
		    req->CreateOptions & FILE_RANDOM_ACCESS_LE)
			req->CreateOptions = ~(FILE_SEQUENTIAL_ONLY_LE);

		if (req->CreateOptions &
		    (FILE_OPEN_BY_FILE_ID_LE | CREATE_TREE_CONNECTION |
		     FILE_RESERVE_OPFILTER_LE)) {
			rc = -EOPNOTSUPP;
			goto err_out1;
		}

		if (req->CreateOptions & FILE_DIRECTORY_FILE_LE) {
			if (req->CreateOptions & FILE_NON_DIRECTORY_FILE_LE) {
				rc = -EINVAL;
				goto err_out1;
			} else if (req->CreateOptions & FILE_NO_COMPRESSION_LE) {
				req->CreateOptions = ~(FILE_NO_COMPRESSION_LE);
			}
		}
	}

	if (le32_to_cpu(req->CreateDisposition) >
	    le32_to_cpu(FILE_OVERWRITE_IF_LE)) {
		pr_err("Invalid create disposition : 0x%x\n",
		       le32_to_cpu(req->CreateDisposition));
		rc = -EINVAL;
		goto err_out1;
	}

	if (!(req->DesiredAccess & DESIRED_ACCESS_MASK)) {
		pr_err("Invalid desired access : 0x%x\n",
		       le32_to_cpu(req->DesiredAccess));
		rc = -EACCES;
		goto err_out1;
	}

	if (req->FileAttributes && !(req->FileAttributes & FILE_ATTRIBUTE_MASK_LE)) {
		pr_err("Invalid file attribute : 0x%x\n",
		       le32_to_cpu(req->FileAttributes));
		rc = -EINVAL;
		goto err_out1;
	}

	if (req->CreateContextsOffset) {
		/* Parse non-durable handle create contexts */
		context = smb2_find_context_vals(req, SMB2_CREATE_EA_BUFFER, 4);
		if (IS_ERR(context)) {
			rc = PTR_ERR(context);
			goto err_out1;
		} else if (context) {
			ea_buf = (struct create_ea_buf_req *)context;
			if (le16_to_cpu(context->DataOffset) +
			    le32_to_cpu(context->DataLength) <
			    sizeof(struct create_ea_buf_req)) {
				rc = -EINVAL;
				goto err_out1;
			}
			if (req->CreateOptions & FILE_NO_EA_KNOWLEDGE_LE) {
				rsp->hdr.Status = STATUS_ACCESS_DENIED;
				rc = -EACCES;
				goto err_out1;
			}
		}

		context = smb2_find_context_vals(req,
						 SMB2_CREATE_QUERY_MAXIMAL_ACCESS_REQUEST, 4);
		if (IS_ERR(context)) {
			rc = PTR_ERR(context);
			goto err_out1;
		} else if (context) {
			ksmbd_debug(SMB,
				    "get query maximal access context\n");
			maximal_access_ctxt = 1;
		}

		context = smb2_find_context_vals(req,
						 SMB2_CREATE_TIMEWARP_REQUEST, 4);
		if (IS_ERR(context)) {
			rc = PTR_ERR(context);
			goto err_out1;
		} else if (context) {
			ksmbd_debug(SMB, "get timewarp context\n");
			rc = -EBADF;
			goto err_out1;
		}

		if (tcon->posix_extensions) {
			context = smb2_find_context_vals(req,
							 SMB2_CREATE_TAG_POSIX, 16);
			if (IS_ERR(context)) {
				rc = PTR_ERR(context);
				goto err_out1;
			} else if (context) {
				struct create_posix *posix =
					(struct create_posix *)context;
				if (le16_to_cpu(context->DataOffset) +
				    le32_to_cpu(context->DataLength) <
				    sizeof(struct create_posix) - 4) {
					rc = -EINVAL;
					goto err_out1;
				}
				ksmbd_debug(SMB, "get posix context\n");

				posix_mode = le32_to_cpu(posix->Mode);
				posix_ctxt = 1;
			}
		}
	}

	if (ksmbd_override_fsids(work)) {
		rc = -ENOMEM;
		goto err_out1;
	}

	rc = ksmbd_vfs_kern_path_locked(work, name, LOOKUP_NO_SYMLINKS,
					&parent_path, &path, 1);
	if (!rc) {
		file_present = true;

		if (req->CreateOptions & FILE_DELETE_ON_CLOSE_LE) {
			/*
			 * If file exists with under flags, return access
			 * denied error.
			 */
			if (req->CreateDisposition == FILE_OVERWRITE_IF_LE ||
			    req->CreateDisposition == FILE_OPEN_IF_LE) {
				rc = -EACCES;
				goto err_out;
			}

			if (!test_tree_conn_flag(tcon, KSMBD_TREE_CONN_FLAG_WRITABLE)) {
				ksmbd_debug(SMB,
					    "User does not have write permission\n");
				rc = -EACCES;
				goto err_out;
			}
		} else if (d_is_symlink(path.dentry)) {
			rc = -EACCES;
			goto err_out;
		}

		file_present = true;
		idmap = mnt_idmap(path.mnt);
	} else {
		if (rc != -ENOENT)
			goto err_out;
		ksmbd_debug(SMB, "can not get linux path for %s, rc = %d\n",
			    name, rc);
		rc = 0;
	}

	if (stream_name) {
		if (req->CreateOptions & FILE_DIRECTORY_FILE_LE) {
			if (s_type == DATA_STREAM) {
				rc = -EIO;
				rsp->hdr.Status = STATUS_NOT_A_DIRECTORY;
			}
		} else {
			if (file_present && S_ISDIR(d_inode(path.dentry)->i_mode) &&
			    s_type == DATA_STREAM) {
				rc = -EIO;
				rsp->hdr.Status = STATUS_FILE_IS_A_DIRECTORY;
			}
		}

		if (req->CreateOptions & FILE_DIRECTORY_FILE_LE &&
		    req->FileAttributes & FILE_ATTRIBUTE_NORMAL_LE) {
			rsp->hdr.Status = STATUS_NOT_A_DIRECTORY;
			rc = -EIO;
		}

		if (rc < 0)
			goto err_out;
	}

	if (file_present && req->CreateOptions & FILE_NON_DIRECTORY_FILE_LE &&
	    S_ISDIR(d_inode(path.dentry)->i_mode) &&
	    !(req->CreateOptions & FILE_DELETE_ON_CLOSE_LE)) {
		ksmbd_debug(SMB, "open() argument is a directory: %s, %x\n",
			    name, req->CreateOptions);
		rsp->hdr.Status = STATUS_FILE_IS_A_DIRECTORY;
		rc = -EIO;
		goto err_out;
	}

	if (file_present && (req->CreateOptions & FILE_DIRECTORY_FILE_LE) &&
	    !(req->CreateDisposition == FILE_CREATE_LE) &&
	    !S_ISDIR(d_inode(path.dentry)->i_mode)) {
		rsp->hdr.Status = STATUS_NOT_A_DIRECTORY;
		rc = -EIO;
		goto err_out;
	}

	if (!stream_name && file_present &&
	    req->CreateDisposition == FILE_CREATE_LE) {
		rc = -EEXIST;
		goto err_out;
	}

	daccess = smb_map_generic_desired_access(req->DesiredAccess);

	if (file_present && !(req->CreateOptions & FILE_DELETE_ON_CLOSE_LE)) {
		rc = smb_check_perm_dacl(conn, &path, &daccess,
					 sess->user->uid);
		if (rc)
			goto err_out;
	}

	if (daccess & FILE_MAXIMAL_ACCESS_LE) {
		if (!file_present) {
			daccess = cpu_to_le32(GENERIC_ALL_FLAGS);
		} else {
			ksmbd_vfs_query_maximal_access(idmap,
							    path.dentry,
							    &daccess);
			already_permitted = true;
		}
		maximal_access = daccess;
	}

	open_flags = smb2_create_open_flags(file_present, daccess,
					    req->CreateDisposition,
					    &may_flags);

	if (!test_tree_conn_flag(tcon, KSMBD_TREE_CONN_FLAG_WRITABLE)) {
		if (open_flags & O_CREAT) {
			ksmbd_debug(SMB,
				    "User does not have write permission\n");
			rc = -EACCES;
			goto err_out;
		}
	}

	/*create file if not present */
	if (!file_present) {
		rc = smb2_creat(work, &parent_path, &path, name, open_flags,
				posix_mode,
				req->CreateOptions & FILE_DIRECTORY_FILE_LE);
		if (rc) {
			if (rc == -ENOENT) {
				rc = -EIO;
				rsp->hdr.Status = STATUS_OBJECT_PATH_NOT_FOUND;
			}
			goto err_out;
		}

		created = true;
		idmap = mnt_idmap(path.mnt);
		if (ea_buf) {
			if (le32_to_cpu(ea_buf->ccontext.DataLength) <
			    sizeof(struct smb2_ea_info)) {
				rc = -EINVAL;
				goto err_out;
			}

			rc = smb2_set_ea(&ea_buf->ea,
					 le32_to_cpu(ea_buf->ccontext.DataLength),
					 &path);
			if (rc == -EOPNOTSUPP)
				rc = 0;
			else if (rc)
				goto err_out;
		}
	} else if (!already_permitted) {
		/* FILE_READ_ATTRIBUTE is allowed without inode_permission,
		 * because execute(search) permission on a parent directory,
		 * is already granted.
		 */
		if (daccess & ~(FILE_READ_ATTRIBUTES_LE | FILE_READ_CONTROL_LE)) {
			rc = inode_permission(idmap,
					      d_inode(path.dentry),
					      may_flags);
			if (rc)
				goto err_out;

			if ((daccess & FILE_DELETE_LE) ||
			    (req->CreateOptions & FILE_DELETE_ON_CLOSE_LE)) {
				rc = inode_permission(idmap,
						      d_inode(path.dentry->d_parent),
						      MAY_EXEC | MAY_WRITE);
				if (rc)
					goto err_out;
			}
		}
	}

	rc = ksmbd_query_inode_status(d_inode(path.dentry->d_parent));
	if (rc == KSMBD_INODE_STATUS_PENDING_DELETE) {
		rc = -EBUSY;
		goto err_out;
	}

	rc = 0;
	filp = dentry_open(&path, open_flags, current_cred());
	if (IS_ERR(filp)) {
		rc = PTR_ERR(filp);
		pr_err("dentry open for dir failed, rc %d\n", rc);
		goto err_out;
	}

	if (file_present) {
		if (!(open_flags & O_TRUNC))
			file_info = FILE_OPENED;
		else
			file_info = FILE_OVERWRITTEN;

		if ((req->CreateDisposition & FILE_CREATE_MASK_LE) ==
		    FILE_SUPERSEDE_LE)
			file_info = FILE_SUPERSEDED;
	} else if (open_flags & O_CREAT) {
		file_info = FILE_CREATED;
	}

	ksmbd_vfs_set_fadvise(filp, req->CreateOptions);

	/* Obtain Volatile-ID */
	fp = ksmbd_open_fd(work, filp);
	if (IS_ERR(fp)) {
		fput(filp);
		rc = PTR_ERR(fp);
		fp = NULL;
		goto err_out;
	}

	/* Get Persistent-ID */
	ksmbd_open_durable_fd(fp);
	if (!has_file_id(fp->persistent_id)) {
		rc = -ENOMEM;
		goto err_out;
	}

	fp->cdoption = req->CreateDisposition;
	fp->daccess = daccess;
	fp->saccess = req->ShareAccess;
	fp->coption = req->CreateOptions;

	/* Set default windows and posix acls if creating new file */
	if (created) {
		int posix_acl_rc;
		struct inode *inode = d_inode(path.dentry);

		posix_acl_rc = ksmbd_vfs_inherit_posix_acl(idmap,
							   &path,
							   d_inode(path.dentry->d_parent));
		if (posix_acl_rc)
			ksmbd_debug(SMB, "inherit posix acl failed : %d\n", posix_acl_rc);

		if (test_share_config_flag(work->tcon->share_conf,
					   KSMBD_SHARE_FLAG_ACL_XATTR)) {
			rc = smb_inherit_dacl(conn, &path, sess->user->uid,
					      sess->user->gid);
		}

		if (rc) {
			rc = smb2_create_sd_buffer(work, req, &path);
			if (rc) {
				if (posix_acl_rc)
					ksmbd_vfs_set_init_posix_acl(idmap,
								     &path);

				if (test_share_config_flag(work->tcon->share_conf,
							   KSMBD_SHARE_FLAG_ACL_XATTR)) {
					struct smb_fattr fattr;
					struct smb_ntsd *pntsd;
					int pntsd_size, ace_num = 0;

					ksmbd_acls_fattr(&fattr, idmap, inode);
					if (fattr.cf_acls)
						ace_num = fattr.cf_acls->a_count;
					if (fattr.cf_dacls)
						ace_num += fattr.cf_dacls->a_count;

					pntsd = kmalloc(sizeof(struct smb_ntsd) +
							sizeof(struct smb_sid) * 3 +
							sizeof(struct smb_acl) +
							sizeof(struct smb_ace) * ace_num * 2,
							GFP_KERNEL);
					if (!pntsd) {
						posix_acl_release(fattr.cf_acls);
						posix_acl_release(fattr.cf_dacls);
						goto err_out;
					}

					rc = build_sec_desc(idmap,
							    pntsd, NULL, 0,
							    OWNER_SECINFO |
							    GROUP_SECINFO |
							    DACL_SECINFO,
							    &pntsd_size, &fattr);
					posix_acl_release(fattr.cf_acls);
					posix_acl_release(fattr.cf_dacls);
					if (rc) {
						kfree(pntsd);
						goto err_out;
					}

					rc = ksmbd_vfs_set_sd_xattr(conn,
								    idmap,
								    &path,
								    pntsd,
								    pntsd_size);
					kfree(pntsd);
					if (rc)
						pr_err("failed to store ntacl in xattr : %d\n",
						       rc);
				}
			}
		}
		rc = 0;
	}

	if (stream_name) {
		rc = smb2_set_stream_name_xattr(&path,
						fp,
						stream_name,
						s_type);
		if (rc)
			goto err_out;
		file_info = FILE_CREATED;
	}

	fp->attrib_only = !(req->DesiredAccess & ~(FILE_READ_ATTRIBUTES_LE |
			FILE_WRITE_ATTRIBUTES_LE | FILE_SYNCHRONIZE_LE));
	if (!S_ISDIR(file_inode(filp)->i_mode) && open_flags & O_TRUNC &&
	    !fp->attrib_only && !stream_name) {
		smb_break_all_oplock(work, fp);
		need_truncate = 1;
	}

	/* fp should be searchable through ksmbd_inode.m_fp_list
	 * after daccess, saccess, attrib_only, and stream are
	 * initialized.
	 */
	write_lock(&fp->f_ci->m_lock);
	list_add(&fp->node, &fp->f_ci->m_fp_list);
	write_unlock(&fp->f_ci->m_lock);

	/* Check delete pending among previous fp before oplock break */
	if (ksmbd_inode_pending_delete(fp)) {
		rc = -EBUSY;
		goto err_out;
	}

	share_ret = ksmbd_smb_check_shared_mode(fp->filp, fp);
	if (!test_share_config_flag(work->tcon->share_conf, KSMBD_SHARE_FLAG_OPLOCKS) ||
	    (req_op_level == SMB2_OPLOCK_LEVEL_LEASE &&
	     !(conn->vals->capabilities & SMB2_GLOBAL_CAP_LEASING))) {
		if (share_ret < 0 && !S_ISDIR(file_inode(fp->filp)->i_mode)) {
			rc = share_ret;
			goto err_out;
		}
	} else {
		if (req_op_level == SMB2_OPLOCK_LEVEL_LEASE) {
			req_op_level = smb2_map_lease_to_oplock(lc->req_state);
			ksmbd_debug(SMB,
				    "lease req for(%s) req oplock state 0x%x, lease state 0x%x\n",
				    name, req_op_level, lc->req_state);
			rc = find_same_lease_key(sess, fp->f_ci, lc);
			if (rc)
				goto err_out;
		} else if (open_flags == O_RDONLY &&
			   (req_op_level == SMB2_OPLOCK_LEVEL_BATCH ||
			    req_op_level == SMB2_OPLOCK_LEVEL_EXCLUSIVE))
			req_op_level = SMB2_OPLOCK_LEVEL_II;

		rc = smb_grant_oplock(work, req_op_level,
				      fp->persistent_id, fp,
				      le32_to_cpu(req->hdr.Id.SyncId.TreeId),
				      lc, share_ret);
		if (rc < 0)
			goto err_out;
	}

	if (req->CreateOptions & FILE_DELETE_ON_CLOSE_LE)
		ksmbd_fd_set_delete_on_close(fp, file_info);

	if (need_truncate) {
		rc = smb2_create_truncate(&path);
		if (rc)
			goto err_out;
	}

	if (req->CreateContextsOffset) {
		struct create_alloc_size_req *az_req;

		az_req = (struct create_alloc_size_req *)smb2_find_context_vals(req,
					SMB2_CREATE_ALLOCATION_SIZE, 4);
		if (IS_ERR(az_req)) {
			rc = PTR_ERR(az_req);
			goto err_out;
		} else if (az_req) {
			loff_t alloc_size;
			int err;

			if (le16_to_cpu(az_req->ccontext.DataOffset) +
			    le32_to_cpu(az_req->ccontext.DataLength) <
			    sizeof(struct create_alloc_size_req)) {
				rc = -EINVAL;
				goto err_out;
			}
			alloc_size = le64_to_cpu(az_req->AllocationSize);
			ksmbd_debug(SMB,
				    "request smb2 create allocate size : %llu\n",
				    alloc_size);
			smb_break_all_levII_oplock(work, fp, 1);
			err = vfs_fallocate(fp->filp, FALLOC_FL_KEEP_SIZE, 0,
					    alloc_size);
			if (err < 0)
				ksmbd_debug(SMB,
					    "vfs_fallocate is failed : %d\n",
					    err);
		}

		context = smb2_find_context_vals(req, SMB2_CREATE_QUERY_ON_DISK_ID, 4);
		if (IS_ERR(context)) {
			rc = PTR_ERR(context);
			goto err_out;
		} else if (context) {
			ksmbd_debug(SMB, "get query on disk id context\n");
			query_disk_id = 1;
		}
	}

	rc = ksmbd_vfs_getattr(&path, &stat);
	if (rc)
		goto err_out;

	if (stat.result_mask & STATX_BTIME)
		fp->create_time = ksmbd_UnixTimeToNT(stat.btime);
	else
		fp->create_time = ksmbd_UnixTimeToNT(stat.ctime);
	if (req->FileAttributes || fp->f_ci->m_fattr == 0)
		fp->f_ci->m_fattr =
			cpu_to_le32(smb2_get_dos_mode(&stat, le32_to_cpu(req->FileAttributes)));

	if (!created)
		smb2_update_xattrs(tcon, &path, fp);
	else
		smb2_new_xattrs(tcon, &path, fp);

	memcpy(fp->client_guid, conn->ClientGUID, SMB2_CLIENT_GUID_SIZE);

	rsp->StructureSize = cpu_to_le16(89);
	rcu_read_lock();
	opinfo = rcu_dereference(fp->f_opinfo);
	rsp->OplockLevel = opinfo != NULL ? opinfo->level : 0;
	rcu_read_unlock();
	rsp->Flags = 0;
	rsp->CreateAction = cpu_to_le32(file_info);
	rsp->CreationTime = cpu_to_le64(fp->create_time);
	time = ksmbd_UnixTimeToNT(stat.atime);
	rsp->LastAccessTime = cpu_to_le64(time);
	time = ksmbd_UnixTimeToNT(stat.mtime);
	rsp->LastWriteTime = cpu_to_le64(time);
	time = ksmbd_UnixTimeToNT(stat.ctime);
	rsp->ChangeTime = cpu_to_le64(time);
	rsp->AllocationSize = S_ISDIR(stat.mode) ? 0 :
		cpu_to_le64(stat.blocks << 9);
	rsp->EndofFile = S_ISDIR(stat.mode) ? 0 : cpu_to_le64(stat.size);
	rsp->FileAttributes = fp->f_ci->m_fattr;

	rsp->Reserved2 = 0;

	rsp->PersistentFileId = fp->persistent_id;
	rsp->VolatileFileId = fp->volatile_id;

	rsp->CreateContextsOffset = 0;
	rsp->CreateContextsLength = 0;
	iov_len = offsetof(struct smb2_create_rsp, Buffer);

	/* If lease is request send lease context response */
	if (opinfo && opinfo->is_lease) {
		struct create_context *lease_ccontext;

		ksmbd_debug(SMB, "lease granted on(%s) lease state 0x%x\n",
			    name, opinfo->o_lease->state);
		rsp->OplockLevel = SMB2_OPLOCK_LEVEL_LEASE;

		lease_ccontext = (struct create_context *)rsp->Buffer;
		contxt_cnt++;
		create_lease_buf(rsp->Buffer, opinfo->o_lease);
		le32_add_cpu(&rsp->CreateContextsLength,
			     conn->vals->create_lease_size);
		iov_len += conn->vals->create_lease_size;
		next_ptr = &lease_ccontext->Next;
		next_off = conn->vals->create_lease_size;
	}

	if (maximal_access_ctxt) {
		struct create_context *mxac_ccontext;

		if (maximal_access == 0)
			ksmbd_vfs_query_maximal_access(idmap,
						       path.dentry,
						       &maximal_access);
		mxac_ccontext = (struct create_context *)(rsp->Buffer +
				le32_to_cpu(rsp->CreateContextsLength));
		contxt_cnt++;
		create_mxac_rsp_buf(rsp->Buffer +
				le32_to_cpu(rsp->CreateContextsLength),
				le32_to_cpu(maximal_access));
		le32_add_cpu(&rsp->CreateContextsLength,
			     conn->vals->create_mxac_size);
		iov_len += conn->vals->create_mxac_size;
		if (next_ptr)
			*next_ptr = cpu_to_le32(next_off);
		next_ptr = &mxac_ccontext->Next;
		next_off = conn->vals->create_mxac_size;
	}

	if (query_disk_id) {
		struct create_context *disk_id_ccontext;

		disk_id_ccontext = (struct create_context *)(rsp->Buffer +
				le32_to_cpu(rsp->CreateContextsLength));
		contxt_cnt++;
		create_disk_id_rsp_buf(rsp->Buffer +
				le32_to_cpu(rsp->CreateContextsLength),
				stat.ino, tcon->id);
		le32_add_cpu(&rsp->CreateContextsLength,
			     conn->vals->create_disk_id_size);
		iov_len += conn->vals->create_disk_id_size;
		if (next_ptr)
			*next_ptr = cpu_to_le32(next_off);
		next_ptr = &disk_id_ccontext->Next;
		next_off = conn->vals->create_disk_id_size;
	}

	if (posix_ctxt) {
		contxt_cnt++;
		create_posix_rsp_buf(rsp->Buffer +
				le32_to_cpu(rsp->CreateContextsLength),
				fp);
		le32_add_cpu(&rsp->CreateContextsLength,
			     conn->vals->create_posix_size);
		iov_len += conn->vals->create_posix_size;
		if (next_ptr)
			*next_ptr = cpu_to_le32(next_off);
	}

	if (contxt_cnt > 0) {
		rsp->CreateContextsOffset =
			cpu_to_le32(offsetof(struct smb2_create_rsp, Buffer));
	}

err_out:
	if (file_present || created) {
		inode_unlock(d_inode(parent_path.dentry));
		path_put(&path);
		path_put(&parent_path);
	}
	ksmbd_revert_fsids(work);
err_out1:
	if (!rc)
		rc = ksmbd_iov_pin_rsp(work, (void *)rsp, iov_len);
	if (rc) {
		if (rc == -EINVAL)
			rsp->hdr.Status = STATUS_INVALID_PARAMETER;
		else if (rc == -EOPNOTSUPP)
			rsp->hdr.Status = STATUS_NOT_SUPPORTED;
		else if (rc == -EACCES || rc == -ESTALE || rc == -EXDEV)
			rsp->hdr.Status = STATUS_ACCESS_DENIED;
		else if (rc == -ENOENT)
			rsp->hdr.Status = STATUS_OBJECT_NAME_INVALID;
		else if (rc == -EPERM)
			rsp->hdr.Status = STATUS_SHARING_VIOLATION;
		else if (rc == -EBUSY)
			rsp->hdr.Status = STATUS_DELETE_PENDING;
		else if (rc == -EBADF)
			rsp->hdr.Status = STATUS_OBJECT_NAME_NOT_FOUND;
		else if (rc == -ENOEXEC)
			rsp->hdr.Status = STATUS_DUPLICATE_OBJECTID;
		else if (rc == -ENXIO)
			rsp->hdr.Status = STATUS_NO_SUCH_DEVICE;
		else if (rc == -EEXIST)
			rsp->hdr.Status = STATUS_OBJECT_NAME_COLLISION;
		else if (rc == -EMFILE)
			rsp->hdr.Status = STATUS_INSUFFICIENT_RESOURCES;
		if (!rsp->hdr.Status)
			rsp->hdr.Status = STATUS_UNEXPECTED_IO_ERROR;

		if (fp)
			ksmbd_fd_put(work, fp);
		smb2_set_err_rsp(work);
		ksmbd_debug(SMB, "Error response: %x\n", rsp->hdr.Status);
	}

	kfree(name);
	kfree(lc);

	return 0;
}

static int readdir_info_level_struct_sz(int info_level)
{
	switch (info_level) {
	case FILE_FULL_DIRECTORY_INFORMATION:
		return sizeof(struct file_full_directory_info);
	case FILE_BOTH_DIRECTORY_INFORMATION:
		return sizeof(struct file_both_directory_info);
	case FILE_DIRECTORY_INFORMATION:
		return sizeof(struct file_directory_info);
	case FILE_NAMES_INFORMATION:
		return sizeof(struct file_names_info);
	case FILEID_FULL_DIRECTORY_INFORMATION:
		return sizeof(struct file_id_full_dir_info);
	case FILEID_BOTH_DIRECTORY_INFORMATION:
		return sizeof(struct file_id_both_directory_info);
	case SMB_FIND_FILE_POSIX_INFO:
		return sizeof(struct smb2_posix_info);
	default:
		return -EOPNOTSUPP;
	}
}

static int dentry_name(struct ksmbd_dir_info *d_info, int info_level)
{
	switch (info_level) {
	case FILE_FULL_DIRECTORY_INFORMATION:
	{
		struct file_full_directory_info *ffdinfo;

		ffdinfo = (struct file_full_directory_info *)d_info->rptr;
		d_info->rptr += le32_to_cpu(ffdinfo->NextEntryOffset);
		d_info->name = ffdinfo->FileName;
		d_info->name_len = le32_to_cpu(ffdinfo->FileNameLength);
		return 0;
	}
	case FILE_BOTH_DIRECTORY_INFORMATION:
	{
		struct file_both_directory_info *fbdinfo;

		fbdinfo = (struct file_both_directory_info *)d_info->rptr;
		d_info->rptr += le32_to_cpu(fbdinfo->NextEntryOffset);
		d_info->name = fbdinfo->FileName;
		d_info->name_len = le32_to_cpu(fbdinfo->FileNameLength);
		return 0;
	}
	case FILE_DIRECTORY_INFORMATION:
	{
		struct file_directory_info *fdinfo;

		fdinfo = (struct file_directory_info *)d_info->rptr;
		d_info->rptr += le32_to_cpu(fdinfo->NextEntryOffset);
		d_info->name = fdinfo->FileName;
		d_info->name_len = le32_to_cpu(fdinfo->FileNameLength);
		return 0;
	}
	case FILE_NAMES_INFORMATION:
	{
		struct file_names_info *fninfo;

		fninfo = (struct file_names_info *)d_info->rptr;
		d_info->rptr += le32_to_cpu(fninfo->NextEntryOffset);
		d_info->name = fninfo->FileName;
		d_info->name_len = le32_to_cpu(fninfo->FileNameLength);
		return 0;
	}
	case FILEID_FULL_DIRECTORY_INFORMATION:
	{
		struct file_id_full_dir_info *dinfo;

		dinfo = (struct file_id_full_dir_info *)d_info->rptr;
		d_info->rptr += le32_to_cpu(dinfo->NextEntryOffset);
		d_info->name = dinfo->FileName;
		d_info->name_len = le32_to_cpu(dinfo->FileNameLength);
		return 0;
	}
	case FILEID_BOTH_DIRECTORY_INFORMATION:
	{
		struct file_id_both_directory_info *fibdinfo;

		fibdinfo = (struct file_id_both_directory_info *)d_info->rptr;
		d_info->rptr += le32_to_cpu(fibdinfo->NextEntryOffset);
		d_info->name = fibdinfo->FileName;
		d_info->name_len = le32_to_cpu(fibdinfo->FileNameLength);
		return 0;
	}
	case SMB_FIND_FILE_POSIX_INFO:
	{
		struct smb2_posix_info *posix_info;

		posix_info = (struct smb2_posix_info *)d_info->rptr;
		d_info->rptr += le32_to_cpu(posix_info->NextEntryOffset);
		d_info->name = posix_info->name;
		d_info->name_len = le32_to_cpu(posix_info->name_len);
		return 0;
	}
	default:
		return -EINVAL;
	}
}

/**
 * smb2_populate_readdir_entry() - encode directory entry in smb2 response
 * buffer
 * @conn:	connection instance
 * @info_level:	smb information level
 * @d_info:	structure included variables for query dir
 * @ksmbd_kstat:	ksmbd wrapper of dirent stat information
 *
 * if directory has many entries, find first can't read it fully.
 * find next might be called multiple times to read remaining dir entries
 *
 * Return:	0 on success, otherwise error
 */
static int smb2_populate_readdir_entry(struct ksmbd_conn *conn, int info_level,
				       struct ksmbd_dir_info *d_info,
				       struct ksmbd_kstat *ksmbd_kstat)
{
	int next_entry_offset = 0;
	char *conv_name;
	int conv_len;
	void *kstat;
	int struct_sz, rc = 0;

	conv_name = ksmbd_convert_dir_info_name(d_info,
						conn->local_nls,
						&conv_len);
	if (!conv_name)
		return -ENOMEM;

	/* Somehow the name has only terminating NULL bytes */
	if (conv_len < 0) {
		rc = -EINVAL;
		goto free_conv_name;
	}

	struct_sz = readdir_info_level_struct_sz(info_level) + conv_len;
	next_entry_offset = ALIGN(struct_sz, KSMBD_DIR_INFO_ALIGNMENT);
	d_info->last_entry_off_align = next_entry_offset - struct_sz;

	if (next_entry_offset > d_info->out_buf_len) {
		d_info->out_buf_len = 0;
		rc = -ENOSPC;
		goto free_conv_name;
	}

	kstat = d_info->wptr;
	if (info_level != FILE_NAMES_INFORMATION)
		kstat = ksmbd_vfs_init_kstat(&d_info->wptr, ksmbd_kstat);

	switch (info_level) {
	case FILE_FULL_DIRECTORY_INFORMATION:
	{
		struct file_full_directory_info *ffdinfo;

		ffdinfo = (struct file_full_directory_info *)kstat;
		ffdinfo->FileNameLength = cpu_to_le32(conv_len);
		ffdinfo->EaSize =
			smb2_get_reparse_tag_special_file(ksmbd_kstat->kstat->mode);
		if (ffdinfo->EaSize)
			ffdinfo->ExtFileAttributes = FILE_ATTRIBUTE_REPARSE_POINT_LE;
		if (d_info->hide_dot_file && d_info->name[0] == '.')
			ffdinfo->ExtFileAttributes |= FILE_ATTRIBUTE_HIDDEN_LE;
		memcpy(ffdinfo->FileName, conv_name, conv_len);
		ffdinfo->NextEntryOffset = cpu_to_le32(next_entry_offset);
		break;
	}
	case FILE_BOTH_DIRECTORY_INFORMATION:
	{
		struct file_both_directory_info *fbdinfo;

		fbdinfo = (struct file_both_directory_info *)kstat;
		fbdinfo->FileNameLength = cpu_to_le32(conv_len);
		fbdinfo->EaSize =
			smb2_get_reparse_tag_special_file(ksmbd_kstat->kstat->mode);
		if (fbdinfo->EaSize)
			fbdinfo->ExtFileAttributes = FILE_ATTRIBUTE_REPARSE_POINT_LE;
		fbdinfo->ShortNameLength = 0;
		fbdinfo->Reserved = 0;
		if (d_info->hide_dot_file && d_info->name[0] == '.')
			fbdinfo->ExtFileAttributes |= FILE_ATTRIBUTE_HIDDEN_LE;
		memcpy(fbdinfo->FileName, conv_name, conv_len);
		fbdinfo->NextEntryOffset = cpu_to_le32(next_entry_offset);
		break;
	}
	case FILE_DIRECTORY_INFORMATION:
	{
		struct file_directory_info *fdinfo;

		fdinfo = (struct file_directory_info *)kstat;
		fdinfo->FileNameLength = cpu_to_le32(conv_len);
		if (d_info->hide_dot_file && d_info->name[0] == '.')
			fdinfo->ExtFileAttributes |= FILE_ATTRIBUTE_HIDDEN_LE;
		memcpy(fdinfo->FileName, conv_name, conv_len);
		fdinfo->NextEntryOffset = cpu_to_le32(next_entry_offset);
		break;
	}
	case FILE_NAMES_INFORMATION:
	{
		struct file_names_info *fninfo;

		fninfo = (struct file_names_info *)kstat;
		fninfo->FileNameLength = cpu_to_le32(conv_len);
		memcpy(fninfo->FileName, conv_name, conv_len);
		fninfo->NextEntryOffset = cpu_to_le32(next_entry_offset);
		break;
	}
	case FILEID_FULL_DIRECTORY_INFORMATION:
	{
		struct file_id_full_dir_info *dinfo;

		dinfo = (struct file_id_full_dir_info *)kstat;
		dinfo->FileNameLength = cpu_to_le32(conv_len);
		dinfo->EaSize =
			smb2_get_reparse_tag_special_file(ksmbd_kstat->kstat->mode);
		if (dinfo->EaSize)
			dinfo->ExtFileAttributes = FILE_ATTRIBUTE_REPARSE_POINT_LE;
		dinfo->Reserved = 0;
		dinfo->UniqueId = cpu_to_le64(ksmbd_kstat->kstat->ino);
		if (d_info->hide_dot_file && d_info->name[0] == '.')
			dinfo->ExtFileAttributes |= FILE_ATTRIBUTE_HIDDEN_LE;
		memcpy(dinfo->FileName, conv_name, conv_len);
		dinfo->NextEntryOffset = cpu_to_le32(next_entry_offset);
		break;
	}
	case FILEID_BOTH_DIRECTORY_INFORMATION:
	{
		struct file_id_both_directory_info *fibdinfo;

		fibdinfo = (struct file_id_both_directory_info *)kstat;
		fibdinfo->FileNameLength = cpu_to_le32(conv_len);
		fibdinfo->EaSize =
			smb2_get_reparse_tag_special_file(ksmbd_kstat->kstat->mode);
		if (fibdinfo->EaSize)
			fibdinfo->ExtFileAttributes = FILE_ATTRIBUTE_REPARSE_POINT_LE;
		fibdinfo->UniqueId = cpu_to_le64(ksmbd_kstat->kstat->ino);
		fibdinfo->ShortNameLength = 0;
		fibdinfo->Reserved = 0;
		fibdinfo->Reserved2 = cpu_to_le16(0);
		if (d_info->hide_dot_file && d_info->name[0] == '.')
			fibdinfo->ExtFileAttributes |= FILE_ATTRIBUTE_HIDDEN_LE;
		memcpy(fibdinfo->FileName, conv_name, conv_len);
		fibdinfo->NextEntryOffset = cpu_to_le32(next_entry_offset);
		break;
	}
	case SMB_FIND_FILE_POSIX_INFO:
	{
		struct smb2_posix_info *posix_info;
		u64 time;

		posix_info = (struct smb2_posix_info *)kstat;
		posix_info->Ignored = 0;
		posix_info->CreationTime = cpu_to_le64(ksmbd_kstat->create_time);
		time = ksmbd_UnixTimeToNT(ksmbd_kstat->kstat->ctime);
		posix_info->ChangeTime = cpu_to_le64(time);
		time = ksmbd_UnixTimeToNT(ksmbd_kstat->kstat->atime);
		posix_info->LastAccessTime = cpu_to_le64(time);
		time = ksmbd_UnixTimeToNT(ksmbd_kstat->kstat->mtime);
		posix_info->LastWriteTime = cpu_to_le64(time);
		posix_info->EndOfFile = cpu_to_le64(ksmbd_kstat->kstat->size);
		posix_info->AllocationSize = cpu_to_le64(ksmbd_kstat->kstat->blocks << 9);
		posix_info->DeviceId = cpu_to_le32(ksmbd_kstat->kstat->rdev);
		posix_info->HardLinks = cpu_to_le32(ksmbd_kstat->kstat->nlink);
		posix_info->Mode = cpu_to_le32(ksmbd_kstat->kstat->mode & 0777);
		posix_info->Inode = cpu_to_le64(ksmbd_kstat->kstat->ino);
		posix_info->DosAttributes =
			S_ISDIR(ksmbd_kstat->kstat->mode) ?
				FILE_ATTRIBUTE_DIRECTORY_LE : FILE_ATTRIBUTE_ARCHIVE_LE;
		if (d_info->hide_dot_file && d_info->name[0] == '.')
			posix_info->DosAttributes |= FILE_ATTRIBUTE_HIDDEN_LE;
		/*
		 * SidBuffer(32) contain two sids(Domain sid(16), UNIX group sid(16)).
		 * UNIX sid(16) = revision(1) + num_subauth(1) + authority(6) +
		 *		  sub_auth(4 * 1(num_subauth)) + RID(4).
		 */
		id_to_sid(from_kuid_munged(&init_user_ns, ksmbd_kstat->kstat->uid),
			  SIDUNIX_USER, (struct smb_sid *)&posix_info->SidBuffer[0]);
		id_to_sid(from_kgid_munged(&init_user_ns, ksmbd_kstat->kstat->gid),
			  SIDUNIX_GROUP, (struct smb_sid *)&posix_info->SidBuffer[16]);
		memcpy(posix_info->name, conv_name, conv_len);
		posix_info->name_len = cpu_to_le32(conv_len);
		posix_info->NextEntryOffset = cpu_to_le32(next_entry_offset);
		break;
	}

	} /* switch (info_level) */

	d_info->last_entry_offset = d_info->data_count;
	d_info->data_count += next_entry_offset;
	d_info->out_buf_len -= next_entry_offset;
	d_info->wptr += next_entry_offset;

	ksmbd_debug(SMB,
		    "info_level : %d, buf_len :%d, next_offset : %d, data_count : %d\n",
		    info_level, d_info->out_buf_len,
		    next_entry_offset, d_info->data_count);

free_conv_name:
	kfree(conv_name);
	return rc;
}

struct smb2_query_dir_private {
	struct ksmbd_work	*work;
	char			*search_pattern;
	struct ksmbd_file	*dir_fp;

	struct ksmbd_dir_info	*d_info;
	int			info_level;
};

static void lock_dir(struct ksmbd_file *dir_fp)
{
	struct dentry *dir = dir_fp->filp->f_path.dentry;

	inode_lock_nested(d_inode(dir), I_MUTEX_PARENT);
}

static void unlock_dir(struct ksmbd_file *dir_fp)
{
	struct dentry *dir = dir_fp->filp->f_path.dentry;

	inode_unlock(d_inode(dir));
}

static int process_query_dir_entries(struct smb2_query_dir_private *priv)
{
	struct mnt_idmap	*idmap = file_mnt_idmap(priv->dir_fp->filp);
	struct kstat		kstat;
	struct ksmbd_kstat	ksmbd_kstat;
	int			rc;
	int			i;

	for (i = 0; i < priv->d_info->num_entry; i++) {
		struct dentry *dent;

		if (dentry_name(priv->d_info, priv->info_level))
			return -EINVAL;

		lock_dir(priv->dir_fp);
		dent = lookup_one(idmap, priv->d_info->name,
				  priv->dir_fp->filp->f_path.dentry,
				  priv->d_info->name_len);
		unlock_dir(priv->dir_fp);

		if (IS_ERR(dent)) {
			ksmbd_debug(SMB, "Cannot lookup `%s' [%ld]\n",
				    priv->d_info->name,
				    PTR_ERR(dent));
			continue;
		}
		if (unlikely(d_is_negative(dent))) {
			dput(dent);
			ksmbd_debug(SMB, "Negative dentry `%s'\n",
				    priv->d_info->name);
			continue;
		}

		ksmbd_kstat.kstat = &kstat;
		if (priv->info_level != FILE_NAMES_INFORMATION)
			ksmbd_vfs_fill_dentry_attrs(priv->work,
						    idmap,
						    dent,
						    &ksmbd_kstat);

		rc = smb2_populate_readdir_entry(priv->work->conn,
						 priv->info_level,
						 priv->d_info,
						 &ksmbd_kstat);
		dput(dent);
		if (rc)
			return rc;
	}
	return 0;
}

static int reserve_populate_dentry(struct ksmbd_dir_info *d_info,
				   int info_level)
{
	int struct_sz;
	int conv_len;
	int next_entry_offset;

	struct_sz = readdir_info_level_struct_sz(info_level);
	if (struct_sz == -EOPNOTSUPP)
		return -EOPNOTSUPP;

	conv_len = (d_info->name_len + 1) * 2;
	next_entry_offset = ALIGN(struct_sz + conv_len,
				  KSMBD_DIR_INFO_ALIGNMENT);

	if (next_entry_offset > d_info->out_buf_len) {
		d_info->out_buf_len = 0;
		return -ENOSPC;
	}

	switch (info_level) {
	case FILE_FULL_DIRECTORY_INFORMATION:
	{
		struct file_full_directory_info *ffdinfo;

		ffdinfo = (struct file_full_directory_info *)d_info->wptr;
		memcpy(ffdinfo->FileName, d_info->name, d_info->name_len);
		ffdinfo->FileName[d_info->name_len] = 0x00;
		ffdinfo->FileNameLength = cpu_to_le32(d_info->name_len);
		ffdinfo->NextEntryOffset = cpu_to_le32(next_entry_offset);
		break;
	}
	case FILE_BOTH_DIRECTORY_INFORMATION:
	{
		struct file_both_directory_info *fbdinfo;

		fbdinfo = (struct file_both_directory_info *)d_info->wptr;
		memcpy(fbdinfo->FileName, d_info->name, d_info->name_len);
		fbdinfo->FileName[d_info->name_len] = 0x00;
		fbdinfo->FileNameLength = cpu_to_le32(d_info->name_len);
		fbdinfo->NextEntryOffset = cpu_to_le32(next_entry_offset);
		break;
	}
	case FILE_DIRECTORY_INFORMATION:
	{
		struct file_directory_info *fdinfo;

		fdinfo = (struct file_directory_info *)d_info->wptr;
		memcpy(fdinfo->FileName, d_info->name, d_info->name_len);
		fdinfo->FileName[d_info->name_len] = 0x00;
		fdinfo->FileNameLength = cpu_to_le32(d_info->name_len);
		fdinfo->NextEntryOffset = cpu_to_le32(next_entry_offset);
		break;
	}
	case FILE_NAMES_INFORMATION:
	{
		struct file_names_info *fninfo;

		fninfo = (struct file_names_info *)d_info->wptr;
		memcpy(fninfo->FileName, d_info->name, d_info->name_len);
		fninfo->FileName[d_info->name_len] = 0x00;
		fninfo->FileNameLength = cpu_to_le32(d_info->name_len);
		fninfo->NextEntryOffset = cpu_to_le32(next_entry_offset);
		break;
	}
	case FILEID_FULL_DIRECTORY_INFORMATION:
	{
		struct file_id_full_dir_info *dinfo;

		dinfo = (struct file_id_full_dir_info *)d_info->wptr;
		memcpy(dinfo->FileName, d_info->name, d_info->name_len);
		dinfo->FileName[d_info->name_len] = 0x00;
		dinfo->FileNameLength = cpu_to_le32(d_info->name_len);
		dinfo->NextEntryOffset = cpu_to_le32(next_entry_offset);
		break;
	}
	case FILEID_BOTH_DIRECTORY_INFORMATION:
	{
		struct file_id_both_directory_info *fibdinfo;

		fibdinfo = (struct file_id_both_directory_info *)d_info->wptr;
		memcpy(fibdinfo->FileName, d_info->name, d_info->name_len);
		fibdinfo->FileName[d_info->name_len] = 0x00;
		fibdinfo->FileNameLength = cpu_to_le32(d_info->name_len);
		fibdinfo->NextEntryOffset = cpu_to_le32(next_entry_offset);
		break;
	}
	case SMB_FIND_FILE_POSIX_INFO:
	{
		struct smb2_posix_info *posix_info;

		posix_info = (struct smb2_posix_info *)d_info->wptr;
		memcpy(posix_info->name, d_info->name, d_info->name_len);
		posix_info->name[d_info->name_len] = 0x00;
		posix_info->name_len = cpu_to_le32(d_info->name_len);
		posix_info->NextEntryOffset =
			cpu_to_le32(next_entry_offset);
		break;
	}
	} /* switch (info_level) */

	d_info->num_entry++;
	d_info->out_buf_len -= next_entry_offset;
	d_info->wptr += next_entry_offset;
	return 0;
}

static bool __query_dir(struct dir_context *ctx, const char *name, int namlen,
		       loff_t offset, u64 ino, unsigned int d_type)
{
	struct ksmbd_readdir_data	*buf;
	struct smb2_query_dir_private	*priv;
	struct ksmbd_dir_info		*d_info;
	int				rc;

	buf	= container_of(ctx, struct ksmbd_readdir_data, ctx);
	priv	= buf->private;
	d_info	= priv->d_info;

	/* dot and dotdot entries are already reserved */
	if (!strcmp(".", name) || !strcmp("..", name))
		return true;
	if (ksmbd_share_veto_filename(priv->work->tcon->share_conf, name))
		return true;
	if (!match_pattern(name, namlen, priv->search_pattern))
		return true;

	d_info->name		= name;
	d_info->name_len	= namlen;
	rc = reserve_populate_dentry(d_info, priv->info_level);
	if (rc)
		return false;
	if (d_info->flags & SMB2_RETURN_SINGLE_ENTRY)
		d_info->out_buf_len = 0;
	return true;
}

static int verify_info_level(int info_level)
{
	switch (info_level) {
	case FILE_FULL_DIRECTORY_INFORMATION:
	case FILE_BOTH_DIRECTORY_INFORMATION:
	case FILE_DIRECTORY_INFORMATION:
	case FILE_NAMES_INFORMATION:
	case FILEID_FULL_DIRECTORY_INFORMATION:
	case FILEID_BOTH_DIRECTORY_INFORMATION:
	case SMB_FIND_FILE_POSIX_INFO:
		break;
	default:
		return -EOPNOTSUPP;
	}

	return 0;
}

static int smb2_resp_buf_len(struct ksmbd_work *work, unsigned short hdr2_len)
{
	int free_len;

	free_len = (int)(work->response_sz -
		(get_rfc1002_len(work->response_buf) + 4)) - hdr2_len;
	return free_len;
}

static int smb2_calc_max_out_buf_len(struct ksmbd_work *work,
				     unsigned short hdr2_len,
				     unsigned int out_buf_len)
{
	int free_len;

	if (out_buf_len > work->conn->vals->max_trans_size)
		return -EINVAL;

	free_len = smb2_resp_buf_len(work, hdr2_len);
	if (free_len < 0)
		return -EINVAL;

	return min_t(int, out_buf_len, free_len);
}

int smb2_query_dir(struct ksmbd_work *work)
{
	struct ksmbd_conn *conn = work->conn;
	struct smb2_query_directory_req *req;
	struct smb2_query_directory_rsp *rsp;
	struct ksmbd_share_config *share = work->tcon->share_conf;
	struct ksmbd_file *dir_fp = NULL;
	struct ksmbd_dir_info d_info;
	int rc = 0;
	char *srch_ptr = NULL;
	unsigned char srch_flag;
	int buffer_sz;
	struct smb2_query_dir_private query_dir_private = {NULL, };

	WORK_BUFFERS(work, req, rsp);

	if (ksmbd_override_fsids(work)) {
		rsp->hdr.Status = STATUS_NO_MEMORY;
		smb2_set_err_rsp(work);
		return -ENOMEM;
	}

	rc = verify_info_level(req->FileInformationClass);
	if (rc) {
		rc = -EFAULT;
		goto err_out2;
	}

	dir_fp = ksmbd_lookup_fd_slow(work, req->VolatileFileId, req->PersistentFileId);
	if (!dir_fp) {
		rc = -EBADF;
		goto err_out2;
	}

	if (!(dir_fp->daccess & FILE_LIST_DIRECTORY_LE) ||
	    inode_permission(file_mnt_idmap(dir_fp->filp),
			     file_inode(dir_fp->filp),
			     MAY_READ | MAY_EXEC)) {
		pr_err("no right to enumerate directory (%pD)\n", dir_fp->filp);
		rc = -EACCES;
		goto err_out2;
	}

	if (!S_ISDIR(file_inode(dir_fp->filp)->i_mode)) {
		pr_err("can't do query dir for a file\n");
		rc = -EINVAL;
		goto err_out2;
	}

	srch_flag = req->Flags;
	srch_ptr = smb_strndup_from_utf16(req->Buffer,
					  le16_to_cpu(req->FileNameLength), 1,
					  conn->local_nls);
	if (IS_ERR(srch_ptr)) {
		ksmbd_debug(SMB, "Search Pattern not found\n");
		rc = -EINVAL;
		goto err_out2;
	} else {
		ksmbd_debug(SMB, "Search pattern is %s\n", srch_ptr);
	}

	if (srch_flag & SMB2_REOPEN || srch_flag & SMB2_RESTART_SCANS) {
		ksmbd_debug(SMB, "Restart directory scan\n");
		generic_file_llseek(dir_fp->filp, 0, SEEK_SET);
	}

	memset(&d_info, 0, sizeof(struct ksmbd_dir_info));
	d_info.wptr = (char *)rsp->Buffer;
	d_info.rptr = (char *)rsp->Buffer;
	d_info.out_buf_len =
		smb2_calc_max_out_buf_len(work, 8,
					  le32_to_cpu(req->OutputBufferLength));
	if (d_info.out_buf_len < 0) {
		rc = -EINVAL;
		goto err_out;
	}
	d_info.flags = srch_flag;

	/*
	 * reserve dot and dotdot entries in head of buffer
	 * in first response
	 */
	rc = ksmbd_populate_dot_dotdot_entries(work, req->FileInformationClass,
					       dir_fp, &d_info, srch_ptr,
					       smb2_populate_readdir_entry);
	if (rc == -ENOSPC)
		rc = 0;
	else if (rc)
		goto err_out;

	if (test_share_config_flag(share, KSMBD_SHARE_FLAG_HIDE_DOT_FILES))
		d_info.hide_dot_file = true;

	buffer_sz				= d_info.out_buf_len;
	d_info.rptr				= d_info.wptr;
	query_dir_private.work			= work;
	query_dir_private.search_pattern	= srch_ptr;
	query_dir_private.dir_fp		= dir_fp;
	query_dir_private.d_info		= &d_info;
	query_dir_private.info_level		= req->FileInformationClass;
	dir_fp->readdir_data.private		= &query_dir_private;
	set_ctx_actor(&dir_fp->readdir_data.ctx, __query_dir);

	rc = iterate_dir(dir_fp->filp, &dir_fp->readdir_data.ctx);
	/*
	 * req->OutputBufferLength is too small to contain even one entry.
	 * In this case, it immediately returns OutputBufferLength 0 to client.
	 */
	if (!d_info.out_buf_len && !d_info.num_entry)
		goto no_buf_len;
	if (rc > 0 || rc == -ENOSPC)
		rc = 0;
	else if (rc)
		goto err_out;

	d_info.wptr = d_info.rptr;
	d_info.out_buf_len = buffer_sz;
	rc = process_query_dir_entries(&query_dir_private);
	if (rc)
		goto err_out;

	if (!d_info.data_count && d_info.out_buf_len >= 0) {
		if (srch_flag & SMB2_RETURN_SINGLE_ENTRY && !is_asterisk(srch_ptr)) {
			rsp->hdr.Status = STATUS_NO_SUCH_FILE;
		} else {
			dir_fp->dot_dotdot[0] = dir_fp->dot_dotdot[1] = 0;
			rsp->hdr.Status = STATUS_NO_MORE_FILES;
		}
		rsp->StructureSize = cpu_to_le16(9);
		rsp->OutputBufferOffset = cpu_to_le16(0);
		rsp->OutputBufferLength = cpu_to_le32(0);
		rsp->Buffer[0] = 0;
		rc = ksmbd_iov_pin_rsp(work, (void *)rsp,
				       sizeof(struct smb2_query_directory_rsp));
		if (rc)
			goto err_out;
	} else {
no_buf_len:
		((struct file_directory_info *)
		((char *)rsp->Buffer + d_info.last_entry_offset))
		->NextEntryOffset = 0;
		if (d_info.data_count >= d_info.last_entry_off_align)
			d_info.data_count -= d_info.last_entry_off_align;

		rsp->StructureSize = cpu_to_le16(9);
		rsp->OutputBufferOffset = cpu_to_le16(72);
		rsp->OutputBufferLength = cpu_to_le32(d_info.data_count);
		rc = ksmbd_iov_pin_rsp(work, (void *)rsp,
				       offsetof(struct smb2_query_directory_rsp, Buffer) +
				       d_info.data_count);
		if (rc)
			goto err_out;
	}

	kfree(srch_ptr);
	ksmbd_fd_put(work, dir_fp);
	ksmbd_revert_fsids(work);
	return 0;

err_out:
	pr_err("error while processing smb2 query dir rc = %d\n", rc);
	kfree(srch_ptr);

err_out2:
	if (rc == -EINVAL)
		rsp->hdr.Status = STATUS_INVALID_PARAMETER;
	else if (rc == -EACCES)
		rsp->hdr.Status = STATUS_ACCESS_DENIED;
	else if (rc == -ENOENT)
		rsp->hdr.Status = STATUS_NO_SUCH_FILE;
	else if (rc == -EBADF)
		rsp->hdr.Status = STATUS_FILE_CLOSED;
	else if (rc == -ENOMEM)
		rsp->hdr.Status = STATUS_NO_MEMORY;
	else if (rc == -EFAULT)
		rsp->hdr.Status = STATUS_INVALID_INFO_CLASS;
	else if (rc == -EIO)
		rsp->hdr.Status = STATUS_FILE_CORRUPT_ERROR;
	if (!rsp->hdr.Status)
		rsp->hdr.Status = STATUS_UNEXPECTED_IO_ERROR;

	smb2_set_err_rsp(work);
	ksmbd_fd_put(work, dir_fp);
	ksmbd_revert_fsids(work);
	return 0;
}

/**
 * buffer_check_err() - helper function to check buffer errors
 * @reqOutputBufferLength:	max buffer length expected in command response
 * @rsp:		query info response buffer contains output buffer length
 * @rsp_org:		base response buffer pointer in case of chained response
 * @infoclass_size:	query info class response buffer size
 *
 * Return:	0 on success, otherwise error
 */
static int buffer_check_err(int reqOutputBufferLength,
			    struct smb2_query_info_rsp *rsp,
			    void *rsp_org)
{
	if (reqOutputBufferLength < le32_to_cpu(rsp->OutputBufferLength)) {
		pr_err("Invalid Buffer Size Requested\n");
		rsp->hdr.Status = STATUS_INFO_LENGTH_MISMATCH;
		*(__be32 *)rsp_org = cpu_to_be32(sizeof(struct smb2_hdr));
		return -EINVAL;
	}
	return 0;
}

static void get_standard_info_pipe(struct smb2_query_info_rsp *rsp,
				   void *rsp_org)
{
	struct smb2_file_standard_info *sinfo;

	sinfo = (struct smb2_file_standard_info *)rsp->Buffer;

	sinfo->AllocationSize = cpu_to_le64(4096);
	sinfo->EndOfFile = cpu_to_le64(0);
	sinfo->NumberOfLinks = cpu_to_le32(1);
	sinfo->DeletePending = 1;
	sinfo->Directory = 0;
	rsp->OutputBufferLength =
		cpu_to_le32(sizeof(struct smb2_file_standard_info));
}

static void get_internal_info_pipe(struct smb2_query_info_rsp *rsp, u64 num,
				   void *rsp_org)
{
	struct smb2_file_internal_info *file_info;

	file_info = (struct smb2_file_internal_info *)rsp->Buffer;

	/* any unique number */
	file_info->IndexNumber = cpu_to_le64(num | (1ULL << 63));
	rsp->OutputBufferLength =
		cpu_to_le32(sizeof(struct smb2_file_internal_info));
}

static int smb2_get_info_file_pipe(struct ksmbd_session *sess,
				   struct smb2_query_info_req *req,
				   struct smb2_query_info_rsp *rsp,
				   void *rsp_org)
{
	u64 id;
	int rc;

	/*
	 * Windows can sometime send query file info request on
	 * pipe without opening it, checking error condition here
	 */
	id = req->VolatileFileId;
	if (!ksmbd_session_rpc_method(sess, id))
		return -ENOENT;

	ksmbd_debug(SMB, "FileInfoClass %u, FileId 0x%llx\n",
		    req->FileInfoClass, req->VolatileFileId);

	switch (req->FileInfoClass) {
	case FILE_STANDARD_INFORMATION:
		get_standard_info_pipe(rsp, rsp_org);
		rc = buffer_check_err(le32_to_cpu(req->OutputBufferLength),
				      rsp, rsp_org);
		break;
	case FILE_INTERNAL_INFORMATION:
		get_internal_info_pipe(rsp, id, rsp_org);
		rc = buffer_check_err(le32_to_cpu(req->OutputBufferLength),
				      rsp, rsp_org);
		break;
	default:
		ksmbd_debug(SMB, "smb2_info_file_pipe for %u not supported\n",
			    req->FileInfoClass);
		rc = -EOPNOTSUPP;
	}
	return rc;
}

/**
 * smb2_get_ea() - handler for smb2 get extended attribute command
 * @work:	smb work containing query info command buffer
 * @fp:		ksmbd_file pointer
 * @req:	get extended attribute request
 * @rsp:	response buffer pointer
 * @rsp_org:	base response buffer pointer in case of chained response
 *
 * Return:	0 on success, otherwise error
 */
static int smb2_get_ea(struct ksmbd_work *work, struct ksmbd_file *fp,
		       struct smb2_query_info_req *req,
		       struct smb2_query_info_rsp *rsp, void *rsp_org)
{
	struct smb2_ea_info *eainfo, *prev_eainfo;
	char *name, *ptr, *xattr_list = NULL, *buf;
	int rc, name_len, value_len, xattr_list_len, idx;
	ssize_t buf_free_len, alignment_bytes, next_offset, rsp_data_cnt = 0;
	struct smb2_ea_info_req *ea_req = NULL;
	const struct path *path;
	struct mnt_idmap *idmap = file_mnt_idmap(fp->filp);

	if (!(fp->daccess & FILE_READ_EA_LE)) {
		pr_err("Not permitted to read ext attr : 0x%x\n",
		       fp->daccess);
		return -EACCES;
	}

	path = &fp->filp->f_path;
	/* single EA entry is requested with given user.* name */
	if (req->InputBufferLength) {
		if (le32_to_cpu(req->InputBufferLength) <
		    sizeof(struct smb2_ea_info_req))
			return -EINVAL;

		ea_req = (struct smb2_ea_info_req *)req->Buffer;
	} else {
		/* need to send all EAs, if no specific EA is requested*/
		if (le32_to_cpu(req->Flags) & SL_RETURN_SINGLE_ENTRY)
			ksmbd_debug(SMB,
				    "All EAs are requested but need to send single EA entry in rsp flags 0x%x\n",
				    le32_to_cpu(req->Flags));
	}

	buf_free_len =
		smb2_calc_max_out_buf_len(work, 8,
					  le32_to_cpu(req->OutputBufferLength));
	if (buf_free_len < 0)
		return -EINVAL;

	rc = ksmbd_vfs_listxattr(path->dentry, &xattr_list);
	if (rc < 0) {
		rsp->hdr.Status = STATUS_INVALID_HANDLE;
		goto out;
	} else if (!rc) { /* there is no EA in the file */
		ksmbd_debug(SMB, "no ea data in the file\n");
		goto done;
	}
	xattr_list_len = rc;

	ptr = (char *)rsp->Buffer;
	eainfo = (struct smb2_ea_info *)ptr;
	prev_eainfo = eainfo;
	idx = 0;

	while (idx < xattr_list_len) {
		name = xattr_list + idx;
		name_len = strlen(name);

		ksmbd_debug(SMB, "%s, len %d\n", name, name_len);
		idx += name_len + 1;

		/*
		 * CIFS does not support EA other than user.* namespace,
		 * still keep the framework generic, to list other attrs
		 * in future.
		 */
		if (strncmp(name, XATTR_USER_PREFIX, XATTR_USER_PREFIX_LEN))
			continue;

		if (!strncmp(&name[XATTR_USER_PREFIX_LEN], STREAM_PREFIX,
			     STREAM_PREFIX_LEN))
			continue;

		if (req->InputBufferLength &&
		    strncmp(&name[XATTR_USER_PREFIX_LEN], ea_req->name,
			    ea_req->EaNameLength))
			continue;

		if (!strncmp(&name[XATTR_USER_PREFIX_LEN],
			     DOS_ATTRIBUTE_PREFIX, DOS_ATTRIBUTE_PREFIX_LEN))
			continue;

		if (!strncmp(name, XATTR_USER_PREFIX, XATTR_USER_PREFIX_LEN))
			name_len -= XATTR_USER_PREFIX_LEN;

		ptr = (char *)(&eainfo->name + name_len + 1);
		buf_free_len -= (offsetof(struct smb2_ea_info, name) +
				name_len + 1);
		/* bailout if xattr can't fit in buf_free_len */
		value_len = ksmbd_vfs_getxattr(idmap, path->dentry,
					       name, &buf);
		if (value_len <= 0) {
			rc = -ENOENT;
			rsp->hdr.Status = STATUS_INVALID_HANDLE;
			goto out;
		}

		buf_free_len -= value_len;
		if (buf_free_len < 0) {
			kfree(buf);
			break;
		}

		memcpy(ptr, buf, value_len);
		kfree(buf);

		ptr += value_len;
		eainfo->Flags = 0;
		eainfo->EaNameLength = name_len;

		if (!strncmp(name, XATTR_USER_PREFIX, XATTR_USER_PREFIX_LEN))
			memcpy(eainfo->name, &name[XATTR_USER_PREFIX_LEN],
			       name_len);
		else
			memcpy(eainfo->name, name, name_len);

		eainfo->name[name_len] = '\0';
		eainfo->EaValueLength = cpu_to_le16(value_len);
		next_offset = offsetof(struct smb2_ea_info, name) +
			name_len + 1 + value_len;

		/* align next xattr entry at 4 byte bundary */
		alignment_bytes = ((next_offset + 3) & ~3) - next_offset;
		if (alignment_bytes) {
			memset(ptr, '\0', alignment_bytes);
			ptr += alignment_bytes;
			next_offset += alignment_bytes;
			buf_free_len -= alignment_bytes;
		}
		eainfo->NextEntryOffset = cpu_to_le32(next_offset);
		prev_eainfo = eainfo;
		eainfo = (struct smb2_ea_info *)ptr;
		rsp_data_cnt += next_offset;

		if (req->InputBufferLength) {
			ksmbd_debug(SMB, "single entry requested\n");
			break;
		}
	}

	/* no more ea entries */
	prev_eainfo->NextEntryOffset = 0;
done:
	rc = 0;
	if (rsp_data_cnt == 0)
		rsp->hdr.Status = STATUS_NO_EAS_ON_FILE;
	rsp->OutputBufferLength = cpu_to_le32(rsp_data_cnt);
out:
	kvfree(xattr_list);
	return rc;
}

static void get_file_access_info(struct smb2_query_info_rsp *rsp,
				 struct ksmbd_file *fp, void *rsp_org)
{
	struct smb2_file_access_info *file_info;

	file_info = (struct smb2_file_access_info *)rsp->Buffer;
	file_info->AccessFlags = fp->daccess;
	rsp->OutputBufferLength =
		cpu_to_le32(sizeof(struct smb2_file_access_info));
}

static int get_file_basic_info(struct smb2_query_info_rsp *rsp,
			       struct ksmbd_file *fp, void *rsp_org)
{
	struct smb2_file_basic_info *basic_info;
	struct kstat stat;
	u64 time;

	if (!(fp->daccess & FILE_READ_ATTRIBUTES_LE)) {
		pr_err("no right to read the attributes : 0x%x\n",
		       fp->daccess);
		return -EACCES;
	}

	basic_info = (struct smb2_file_basic_info *)rsp->Buffer;
	generic_fillattr(file_mnt_idmap(fp->filp), STATX_BASIC_STATS,
			 file_inode(fp->filp), &stat);
	basic_info->CreationTime = cpu_to_le64(fp->create_time);
	time = ksmbd_UnixTimeToNT(stat.atime);
	basic_info->LastAccessTime = cpu_to_le64(time);
	time = ksmbd_UnixTimeToNT(stat.mtime);
	basic_info->LastWriteTime = cpu_to_le64(time);
	time = ksmbd_UnixTimeToNT(stat.ctime);
	basic_info->ChangeTime = cpu_to_le64(time);
	basic_info->Attributes = fp->f_ci->m_fattr;
	basic_info->Pad1 = 0;
	rsp->OutputBufferLength =
		cpu_to_le32(sizeof(struct smb2_file_basic_info));
	return 0;
}

static void get_file_standard_info(struct smb2_query_info_rsp *rsp,
				   struct ksmbd_file *fp, void *rsp_org)
{
	struct smb2_file_standard_info *sinfo;
	unsigned int delete_pending;
	struct inode *inode;
	struct kstat stat;

	inode = file_inode(fp->filp);
	generic_fillattr(file_mnt_idmap(fp->filp), STATX_BASIC_STATS, inode, &stat);

	sinfo = (struct smb2_file_standard_info *)rsp->Buffer;
	delete_pending = ksmbd_inode_pending_delete(fp);

	sinfo->AllocationSize = cpu_to_le64(inode->i_blocks << 9);
	sinfo->EndOfFile = S_ISDIR(stat.mode) ? 0 : cpu_to_le64(stat.size);
	sinfo->NumberOfLinks = cpu_to_le32(get_nlink(&stat) - delete_pending);
	sinfo->DeletePending = delete_pending;
	sinfo->Directory = S_ISDIR(stat.mode) ? 1 : 0;
	rsp->OutputBufferLength =
		cpu_to_le32(sizeof(struct smb2_file_standard_info));
}

static void get_file_alignment_info(struct smb2_query_info_rsp *rsp,
				    void *rsp_org)
{
	struct smb2_file_alignment_info *file_info;

	file_info = (struct smb2_file_alignment_info *)rsp->Buffer;
	file_info->AlignmentRequirement = 0;
	rsp->OutputBufferLength =
		cpu_to_le32(sizeof(struct smb2_file_alignment_info));
}

static int get_file_all_info(struct ksmbd_work *work,
			     struct smb2_query_info_rsp *rsp,
			     struct ksmbd_file *fp,
			     void *rsp_org)
{
	struct ksmbd_conn *conn = work->conn;
	struct smb2_file_all_info *file_info;
	unsigned int delete_pending;
	struct inode *inode;
	struct kstat stat;
	int conv_len;
	char *filename;
	u64 time;

	if (!(fp->daccess & FILE_READ_ATTRIBUTES_LE)) {
		ksmbd_debug(SMB, "no right to read the attributes : 0x%x\n",
			    fp->daccess);
		return -EACCES;
	}

	filename = convert_to_nt_pathname(work->tcon->share_conf, &fp->filp->f_path);
	if (IS_ERR(filename))
		return PTR_ERR(filename);

	inode = file_inode(fp->filp);
	generic_fillattr(file_mnt_idmap(fp->filp), STATX_BASIC_STATS, inode, &stat);

	ksmbd_debug(SMB, "filename = %s\n", filename);
	delete_pending = ksmbd_inode_pending_delete(fp);
	file_info = (struct smb2_file_all_info *)rsp->Buffer;

	file_info->CreationTime = cpu_to_le64(fp->create_time);
	time = ksmbd_UnixTimeToNT(stat.atime);
	file_info->LastAccessTime = cpu_to_le64(time);
	time = ksmbd_UnixTimeToNT(stat.mtime);
	file_info->LastWriteTime = cpu_to_le64(time);
	time = ksmbd_UnixTimeToNT(stat.ctime);
	file_info->ChangeTime = cpu_to_le64(time);
	file_info->Attributes = fp->f_ci->m_fattr;
	file_info->Pad1 = 0;
	file_info->AllocationSize =
		cpu_to_le64(inode->i_blocks << 9);
	file_info->EndOfFile = S_ISDIR(stat.mode) ? 0 : cpu_to_le64(stat.size);
	file_info->NumberOfLinks =
			cpu_to_le32(get_nlink(&stat) - delete_pending);
	file_info->DeletePending = delete_pending;
	file_info->Directory = S_ISDIR(stat.mode) ? 1 : 0;
	file_info->Pad2 = 0;
	file_info->IndexNumber = cpu_to_le64(stat.ino);
	file_info->EASize = 0;
	file_info->AccessFlags = fp->daccess;
	file_info->CurrentByteOffset = cpu_to_le64(fp->filp->f_pos);
	file_info->Mode = fp->coption;
	file_info->AlignmentRequirement = 0;
	conv_len = smbConvertToUTF16((__le16 *)file_info->FileName, filename,
				     PATH_MAX, conn->local_nls, 0);
	conv_len *= 2;
	file_info->FileNameLength = cpu_to_le32(conv_len);
	rsp->OutputBufferLength =
		cpu_to_le32(sizeof(struct smb2_file_all_info) + conv_len - 1);
	kfree(filename);
	return 0;
}

static void get_file_alternate_info(struct ksmbd_work *work,
				    struct smb2_query_info_rsp *rsp,
				    struct ksmbd_file *fp,
				    void *rsp_org)
{
	struct ksmbd_conn *conn = work->conn;
	struct smb2_file_alt_name_info *file_info;
	struct dentry *dentry = fp->filp->f_path.dentry;
	int conv_len;

	spin_lock(&dentry->d_lock);
	file_info = (struct smb2_file_alt_name_info *)rsp->Buffer;
	conv_len = ksmbd_extract_shortname(conn,
					   dentry->d_name.name,
					   file_info->FileName);
	spin_unlock(&dentry->d_lock);
	file_info->FileNameLength = cpu_to_le32(conv_len);
	rsp->OutputBufferLength =
		cpu_to_le32(sizeof(struct smb2_file_alt_name_info) + conv_len);
}

static void get_file_stream_info(struct ksmbd_work *work,
				 struct smb2_query_info_rsp *rsp,
				 struct ksmbd_file *fp,
				 void *rsp_org)
{
	struct ksmbd_conn *conn = work->conn;
	struct smb2_file_stream_info *file_info;
	char *stream_name, *xattr_list = NULL, *stream_buf;
	struct kstat stat;
	const struct path *path = &fp->filp->f_path;
	ssize_t xattr_list_len;
	int nbytes = 0, streamlen, stream_name_len, next, idx = 0;
	int buf_free_len;
	struct smb2_query_info_req *req = ksmbd_req_buf_next(work);

	generic_fillattr(file_mnt_idmap(fp->filp), STATX_BASIC_STATS,
			 file_inode(fp->filp), &stat);
	file_info = (struct smb2_file_stream_info *)rsp->Buffer;

	buf_free_len =
		smb2_calc_max_out_buf_len(work, 8,
					  le32_to_cpu(req->OutputBufferLength));
	if (buf_free_len < 0)
		goto out;

	xattr_list_len = ksmbd_vfs_listxattr(path->dentry, &xattr_list);
	if (xattr_list_len < 0) {
		goto out;
	} else if (!xattr_list_len) {
		ksmbd_debug(SMB, "empty xattr in the file\n");
		goto out;
	}

	while (idx < xattr_list_len) {
		stream_name = xattr_list + idx;
		streamlen = strlen(stream_name);
		idx += streamlen + 1;

		ksmbd_debug(SMB, "%s, len %d\n", stream_name, streamlen);

		if (strncmp(&stream_name[XATTR_USER_PREFIX_LEN],
			    STREAM_PREFIX, STREAM_PREFIX_LEN))
			continue;

		stream_name_len = streamlen - (XATTR_USER_PREFIX_LEN +
				STREAM_PREFIX_LEN);
		streamlen = stream_name_len;

		/* plus : size */
		streamlen += 1;
		stream_buf = kmalloc(streamlen + 1, GFP_KERNEL);
		if (!stream_buf)
			break;

		streamlen = snprintf(stream_buf, streamlen + 1,
				     ":%s", &stream_name[XATTR_NAME_STREAM_LEN]);

		next = sizeof(struct smb2_file_stream_info) + streamlen * 2;
		if (next > buf_free_len) {
			kfree(stream_buf);
			break;
		}

		file_info = (struct smb2_file_stream_info *)&rsp->Buffer[nbytes];
		streamlen  = smbConvertToUTF16((__le16 *)file_info->StreamName,
					       stream_buf, streamlen,
					       conn->local_nls, 0);
		streamlen *= 2;
		kfree(stream_buf);
		file_info->StreamNameLength = cpu_to_le32(streamlen);
		file_info->StreamSize = cpu_to_le64(stream_name_len);
		file_info->StreamAllocationSize = cpu_to_le64(stream_name_len);

		nbytes += next;
		buf_free_len -= next;
		file_info->NextEntryOffset = cpu_to_le32(next);
	}

out:
	if (!S_ISDIR(stat.mode) &&
	    buf_free_len >= sizeof(struct smb2_file_stream_info) + 7 * 2) {
		file_info = (struct smb2_file_stream_info *)
			&rsp->Buffer[nbytes];
		streamlen = smbConvertToUTF16((__le16 *)file_info->StreamName,
					      "::$DATA", 7, conn->local_nls, 0);
		streamlen *= 2;
		file_info->StreamNameLength = cpu_to_le32(streamlen);
		file_info->StreamSize = cpu_to_le64(stat.size);
		file_info->StreamAllocationSize = cpu_to_le64(stat.blocks << 9);
		nbytes += sizeof(struct smb2_file_stream_info) + streamlen;
	}

	/* last entry offset should be 0 */
	file_info->NextEntryOffset = 0;
	kvfree(xattr_list);

	rsp->OutputBufferLength = cpu_to_le32(nbytes);
}

static void get_file_internal_info(struct smb2_query_info_rsp *rsp,
				   struct ksmbd_file *fp, void *rsp_org)
{
	struct smb2_file_internal_info *file_info;
	struct kstat stat;

	generic_fillattr(file_mnt_idmap(fp->filp), STATX_BASIC_STATS,
			 file_inode(fp->filp), &stat);
	file_info = (struct smb2_file_internal_info *)rsp->Buffer;
	file_info->IndexNumber = cpu_to_le64(stat.ino);
	rsp->OutputBufferLength =
		cpu_to_le32(sizeof(struct smb2_file_internal_info));
}

static int get_file_network_open_info(struct smb2_query_info_rsp *rsp,
				      struct ksmbd_file *fp, void *rsp_org)
{
	struct smb2_file_ntwrk_info *file_info;
	struct inode *inode;
	struct kstat stat;
	u64 time;

	if (!(fp->daccess & FILE_READ_ATTRIBUTES_LE)) {
		pr_err("no right to read the attributes : 0x%x\n",
		       fp->daccess);
		return -EACCES;
	}

	file_info = (struct smb2_file_ntwrk_info *)rsp->Buffer;

	inode = file_inode(fp->filp);
	generic_fillattr(file_mnt_idmap(fp->filp), STATX_BASIC_STATS, inode, &stat);

	file_info->CreationTime = cpu_to_le64(fp->create_time);
	time = ksmbd_UnixTimeToNT(stat.atime);
	file_info->LastAccessTime = cpu_to_le64(time);
	time = ksmbd_UnixTimeToNT(stat.mtime);
	file_info->LastWriteTime = cpu_to_le64(time);
	time = ksmbd_UnixTimeToNT(stat.ctime);
	file_info->ChangeTime = cpu_to_le64(time);
	file_info->Attributes = fp->f_ci->m_fattr;
	file_info->AllocationSize =
		cpu_to_le64(inode->i_blocks << 9);
	file_info->EndOfFile = S_ISDIR(stat.mode) ? 0 : cpu_to_le64(stat.size);
	file_info->Reserved = cpu_to_le32(0);
	rsp->OutputBufferLength =
		cpu_to_le32(sizeof(struct smb2_file_ntwrk_info));
	return 0;
}

static void get_file_ea_info(struct smb2_query_info_rsp *rsp, void *rsp_org)
{
	struct smb2_file_ea_info *file_info;

	file_info = (struct smb2_file_ea_info *)rsp->Buffer;
	file_info->EASize = 0;
	rsp->OutputBufferLength =
		cpu_to_le32(sizeof(struct smb2_file_ea_info));
}

static void get_file_position_info(struct smb2_query_info_rsp *rsp,
				   struct ksmbd_file *fp, void *rsp_org)
{
	struct smb2_file_pos_info *file_info;

	file_info = (struct smb2_file_pos_info *)rsp->Buffer;
	file_info->CurrentByteOffset = cpu_to_le64(fp->filp->f_pos);
	rsp->OutputBufferLength =
		cpu_to_le32(sizeof(struct smb2_file_pos_info));
}

static void get_file_mode_info(struct smb2_query_info_rsp *rsp,
			       struct ksmbd_file *fp, void *rsp_org)
{
	struct smb2_file_mode_info *file_info;

	file_info = (struct smb2_file_mode_info *)rsp->Buffer;
	file_info->Mode = fp->coption & FILE_MODE_INFO_MASK;
	rsp->OutputBufferLength =
		cpu_to_le32(sizeof(struct smb2_file_mode_info));
}

static void get_file_compression_info(struct smb2_query_info_rsp *rsp,
				      struct ksmbd_file *fp, void *rsp_org)
{
	struct smb2_file_comp_info *file_info;
	struct kstat stat;

	generic_fillattr(file_mnt_idmap(fp->filp), STATX_BASIC_STATS,
			 file_inode(fp->filp), &stat);

	file_info = (struct smb2_file_comp_info *)rsp->Buffer;
	file_info->CompressedFileSize = cpu_to_le64(stat.blocks << 9);
	file_info->CompressionFormat = COMPRESSION_FORMAT_NONE;
	file_info->CompressionUnitShift = 0;
	file_info->ChunkShift = 0;
	file_info->ClusterShift = 0;
	memset(&file_info->Reserved[0], 0, 3);

	rsp->OutputBufferLength =
		cpu_to_le32(sizeof(struct smb2_file_comp_info));
}

static int get_file_attribute_tag_info(struct smb2_query_info_rsp *rsp,
				       struct ksmbd_file *fp, void *rsp_org)
{
	struct smb2_file_attr_tag_info *file_info;

	if (!(fp->daccess & FILE_READ_ATTRIBUTES_LE)) {
		pr_err("no right to read the attributes : 0x%x\n",
		       fp->daccess);
		return -EACCES;
	}

	file_info = (struct smb2_file_attr_tag_info *)rsp->Buffer;
	file_info->FileAttributes = fp->f_ci->m_fattr;
	file_info->ReparseTag = 0;
	rsp->OutputBufferLength =
		cpu_to_le32(sizeof(struct smb2_file_attr_tag_info));
	return 0;
}

static void find_file_posix_info(struct smb2_query_info_rsp *rsp,
				struct ksmbd_file *fp, void *rsp_org)
{
	struct smb311_posix_qinfo *file_info;
	struct inode *inode = file_inode(fp->filp);
	struct mnt_idmap *idmap = file_mnt_idmap(fp->filp);
	vfsuid_t vfsuid = i_uid_into_vfsuid(idmap, inode);
	vfsgid_t vfsgid = i_gid_into_vfsgid(idmap, inode);
	u64 time;
	int out_buf_len = sizeof(struct smb311_posix_qinfo) + 32;

	file_info = (struct smb311_posix_qinfo *)rsp->Buffer;
	file_info->CreationTime = cpu_to_le64(fp->create_time);
	time = ksmbd_UnixTimeToNT(inode->i_atime);
	file_info->LastAccessTime = cpu_to_le64(time);
	time = ksmbd_UnixTimeToNT(inode->i_mtime);
	file_info->LastWriteTime = cpu_to_le64(time);
	time = ksmbd_UnixTimeToNT(inode_get_ctime(inode));
	file_info->ChangeTime = cpu_to_le64(time);
	file_info->DosAttributes = fp->f_ci->m_fattr;
	file_info->Inode = cpu_to_le64(inode->i_ino);
	file_info->EndOfFile = cpu_to_le64(inode->i_size);
	file_info->AllocationSize = cpu_to_le64(inode->i_blocks << 9);
	file_info->HardLinks = cpu_to_le32(inode->i_nlink);
	file_info->Mode = cpu_to_le32(inode->i_mode & 0777);
	file_info->DeviceId = cpu_to_le32(inode->i_rdev);

	/*
	 * Sids(32) contain two sids(Domain sid(16), UNIX group sid(16)).
	 * UNIX sid(16) = revision(1) + num_subauth(1) + authority(6) +
	 *		  sub_auth(4 * 1(num_subauth)) + RID(4).
	 */
	id_to_sid(from_kuid_munged(&init_user_ns, vfsuid_into_kuid(vfsuid)),
		  SIDUNIX_USER, (struct smb_sid *)&file_info->Sids[0]);
	id_to_sid(from_kgid_munged(&init_user_ns, vfsgid_into_kgid(vfsgid)),
		  SIDUNIX_GROUP, (struct smb_sid *)&file_info->Sids[16]);

	rsp->OutputBufferLength = cpu_to_le32(out_buf_len);
}

static int smb2_get_info_file(struct ksmbd_work *work,
			      struct smb2_query_info_req *req,
			      struct smb2_query_info_rsp *rsp)
{
	struct ksmbd_file *fp;
	int fileinfoclass = 0;
	int rc = 0;
	unsigned int id = KSMBD_NO_FID, pid = KSMBD_NO_FID;

	if (test_share_config_flag(work->tcon->share_conf,
				   KSMBD_SHARE_FLAG_PIPE)) {
		/* smb2 info file called for pipe */
		return smb2_get_info_file_pipe(work->sess, req, rsp,
					       work->response_buf);
	}

	if (work->next_smb2_rcv_hdr_off) {
		if (!has_file_id(req->VolatileFileId)) {
			ksmbd_debug(SMB, "Compound request set FID = %llu\n",
				    work->compound_fid);
			id = work->compound_fid;
			pid = work->compound_pfid;
		}
	}

	if (!has_file_id(id)) {
		id = req->VolatileFileId;
		pid = req->PersistentFileId;
	}

	fp = ksmbd_lookup_fd_slow(work, id, pid);
	if (!fp)
		return -ENOENT;

	fileinfoclass = req->FileInfoClass;

	switch (fileinfoclass) {
	case FILE_ACCESS_INFORMATION:
		get_file_access_info(rsp, fp, work->response_buf);
		break;

	case FILE_BASIC_INFORMATION:
		rc = get_file_basic_info(rsp, fp, work->response_buf);
		break;

	case FILE_STANDARD_INFORMATION:
		get_file_standard_info(rsp, fp, work->response_buf);
		break;

	case FILE_ALIGNMENT_INFORMATION:
		get_file_alignment_info(rsp, work->response_buf);
		break;

	case FILE_ALL_INFORMATION:
		rc = get_file_all_info(work, rsp, fp, work->response_buf);
		break;

	case FILE_ALTERNATE_NAME_INFORMATION:
		get_file_alternate_info(work, rsp, fp, work->response_buf);
		break;

	case FILE_STREAM_INFORMATION:
		get_file_stream_info(work, rsp, fp, work->response_buf);
		break;

	case FILE_INTERNAL_INFORMATION:
		get_file_internal_info(rsp, fp, work->response_buf);
		break;

	case FILE_NETWORK_OPEN_INFORMATION:
		rc = get_file_network_open_info(rsp, fp, work->response_buf);
		break;

	case FILE_EA_INFORMATION:
		get_file_ea_info(rsp, work->response_buf);
		break;

	case FILE_FULL_EA_INFORMATION:
		rc = smb2_get_ea(work, fp, req, rsp, work->response_buf);
		break;

	case FILE_POSITION_INFORMATION:
		get_file_position_info(rsp, fp, work->response_buf);
		break;

	case FILE_MODE_INFORMATION:
		get_file_mode_info(rsp, fp, work->response_buf);
		break;

	case FILE_COMPRESSION_INFORMATION:
		get_file_compression_info(rsp, fp, work->response_buf);
		break;

	case FILE_ATTRIBUTE_TAG_INFORMATION:
		rc = get_file_attribute_tag_info(rsp, fp, work->response_buf);
		break;
	case SMB_FIND_FILE_POSIX_INFO:
		if (!work->tcon->posix_extensions) {
			pr_err("client doesn't negotiate with SMB3.1.1 POSIX Extensions\n");
			rc = -EOPNOTSUPP;
		} else {
			find_file_posix_info(rsp, fp, work->response_buf);
		}
		break;
	default:
		ksmbd_debug(SMB, "fileinfoclass %d not supported yet\n",
			    fileinfoclass);
		rc = -EOPNOTSUPP;
	}
	if (!rc)
		rc = buffer_check_err(le32_to_cpu(req->OutputBufferLength),
				      rsp, work->response_buf);
	ksmbd_fd_put(work, fp);
	return rc;
}

static int smb2_get_info_filesystem(struct ksmbd_work *work,
				    struct smb2_query_info_req *req,
				    struct smb2_query_info_rsp *rsp)
{
	struct ksmbd_session *sess = work->sess;
	struct ksmbd_conn *conn = work->conn;
	struct ksmbd_share_config *share = work->tcon->share_conf;
	int fsinfoclass = 0;
	struct kstatfs stfs;
	struct path path;
	int rc = 0, len;

	if (!share->path)
		return -EIO;

	rc = kern_path(share->path, LOOKUP_NO_SYMLINKS, &path);
	if (rc) {
		pr_err("cannot create vfs path\n");
		return -EIO;
	}

	rc = vfs_statfs(&path, &stfs);
	if (rc) {
		pr_err("cannot do stat of path %s\n", share->path);
		path_put(&path);
		return -EIO;
	}

	fsinfoclass = req->FileInfoClass;

	switch (fsinfoclass) {
	case FS_DEVICE_INFORMATION:
	{
		struct filesystem_device_info *info;

		info = (struct filesystem_device_info *)rsp->Buffer;

		info->DeviceType = cpu_to_le32(stfs.f_type);
		info->DeviceCharacteristics = cpu_to_le32(0x00000020);
		rsp->OutputBufferLength = cpu_to_le32(8);
		break;
	}
	case FS_ATTRIBUTE_INFORMATION:
	{
		struct filesystem_attribute_info *info;
		size_t sz;

		info = (struct filesystem_attribute_info *)rsp->Buffer;
		info->Attributes = cpu_to_le32(FILE_SUPPORTS_OBJECT_IDS |
					       FILE_PERSISTENT_ACLS |
					       FILE_UNICODE_ON_DISK |
					       FILE_CASE_PRESERVED_NAMES |
					       FILE_CASE_SENSITIVE_SEARCH |
					       FILE_SUPPORTS_BLOCK_REFCOUNTING);

		info->Attributes |= cpu_to_le32(server_conf.share_fake_fscaps);

		if (test_share_config_flag(work->tcon->share_conf,
		    KSMBD_SHARE_FLAG_STREAMS))
			info->Attributes |= cpu_to_le32(FILE_NAMED_STREAMS);

		info->MaxPathNameComponentLength = cpu_to_le32(stfs.f_namelen);
		len = smbConvertToUTF16((__le16 *)info->FileSystemName,
					"NTFS", PATH_MAX, conn->local_nls, 0);
		len = len * 2;
		info->FileSystemNameLen = cpu_to_le32(len);
		sz = sizeof(struct filesystem_attribute_info) - 2 + len;
		rsp->OutputBufferLength = cpu_to_le32(sz);
		break;
	}
	case FS_VOLUME_INFORMATION:
	{
		struct filesystem_vol_info *info;
		size_t sz;
		unsigned int serial_crc = 0;

		info = (struct filesystem_vol_info *)(rsp->Buffer);
		info->VolumeCreationTime = 0;
		serial_crc = crc32_le(serial_crc, share->name,
				      strlen(share->name));
		serial_crc = crc32_le(serial_crc, share->path,
				      strlen(share->path));
		serial_crc = crc32_le(serial_crc, ksmbd_netbios_name(),
				      strlen(ksmbd_netbios_name()));
		/* Taking dummy value of serial number*/
		info->SerialNumber = cpu_to_le32(serial_crc);
		len = smbConvertToUTF16((__le16 *)info->VolumeLabel,
					share->name, PATH_MAX,
					conn->local_nls, 0);
		len = len * 2;
		info->VolumeLabelSize = cpu_to_le32(len);
		info->Reserved = 0;
		sz = sizeof(struct filesystem_vol_info) - 2 + len;
		rsp->OutputBufferLength = cpu_to_le32(sz);
		break;
	}
	case FS_SIZE_INFORMATION:
	{
		struct filesystem_info *info;

		info = (struct filesystem_info *)(rsp->Buffer);
		info->TotalAllocationUnits = cpu_to_le64(stfs.f_blocks);
		info->FreeAllocationUnits = cpu_to_le64(stfs.f_bfree);
		info->SectorsPerAllocationUnit = cpu_to_le32(1);
		info->BytesPerSector = cpu_to_le32(stfs.f_bsize);
		rsp->OutputBufferLength = cpu_to_le32(24);
		break;
	}
	case FS_FULL_SIZE_INFORMATION:
	{
		struct smb2_fs_full_size_info *info;

		info = (struct smb2_fs_full_size_info *)(rsp->Buffer);
		info->TotalAllocationUnits = cpu_to_le64(stfs.f_blocks);
		info->CallerAvailableAllocationUnits =
					cpu_to_le64(stfs.f_bavail);
		info->ActualAvailableAllocationUnits =
					cpu_to_le64(stfs.f_bfree);
		info->SectorsPerAllocationUnit = cpu_to_le32(1);
		info->BytesPerSector = cpu_to_le32(stfs.f_bsize);
		rsp->OutputBufferLength = cpu_to_le32(32);
		break;
	}
	case FS_OBJECT_ID_INFORMATION:
	{
		struct object_id_info *info;

		info = (struct object_id_info *)(rsp->Buffer);

		if (!user_guest(sess->user))
			memcpy(info->objid, user_passkey(sess->user), 16);
		else
			memset(info->objid, 0, 16);

		info->extended_info.magic = cpu_to_le32(EXTENDED_INFO_MAGIC);
		info->extended_info.version = cpu_to_le32(1);
		info->extended_info.release = cpu_to_le32(1);
		info->extended_info.rel_date = 0;
		memcpy(info->extended_info.version_string, "1.1.0", strlen("1.1.0"));
		rsp->OutputBufferLength = cpu_to_le32(64);
		break;
	}
	case FS_SECTOR_SIZE_INFORMATION:
	{
		struct smb3_fs_ss_info *info;
		unsigned int sector_size =
			min_t(unsigned int, path.mnt->mnt_sb->s_blocksize, 4096);

		info = (struct smb3_fs_ss_info *)(rsp->Buffer);

		info->LogicalBytesPerSector = cpu_to_le32(sector_size);
		info->PhysicalBytesPerSectorForAtomicity =
				cpu_to_le32(sector_size);
		info->PhysicalBytesPerSectorForPerf = cpu_to_le32(sector_size);
		info->FSEffPhysicalBytesPerSectorForAtomicity =
				cpu_to_le32(sector_size);
		info->Flags = cpu_to_le32(SSINFO_FLAGS_ALIGNED_DEVICE |
				    SSINFO_FLAGS_PARTITION_ALIGNED_ON_DEVICE);
		info->ByteOffsetForSectorAlignment = 0;
		info->ByteOffsetForPartitionAlignment = 0;
		rsp->OutputBufferLength = cpu_to_le32(28);
		break;
	}
	case FS_CONTROL_INFORMATION:
	{
		/*
		 * TODO : The current implementation is based on
		 * test result with win7(NTFS) server. It's need to
		 * modify this to get valid Quota values
		 * from Linux kernel
		 */
		struct smb2_fs_control_info *info;

		info = (struct smb2_fs_control_info *)(rsp->Buffer);
		info->FreeSpaceStartFiltering = 0;
		info->FreeSpaceThreshold = 0;
		info->FreeSpaceStopFiltering = 0;
		info->DefaultQuotaThreshold = cpu_to_le64(SMB2_NO_FID);
		info->DefaultQuotaLimit = cpu_to_le64(SMB2_NO_FID);
		info->Padding = 0;
		rsp->OutputBufferLength = cpu_to_le32(48);
		break;
	}
	case FS_POSIX_INFORMATION:
	{
		struct filesystem_posix_info *info;

		if (!work->tcon->posix_extensions) {
			pr_err("client doesn't negotiate with SMB3.1.1 POSIX Extensions\n");
			rc = -EOPNOTSUPP;
		} else {
			info = (struct filesystem_posix_info *)(rsp->Buffer);
			info->OptimalTransferSize = cpu_to_le32(stfs.f_bsize);
			info->BlockSize = cpu_to_le32(stfs.f_bsize);
			info->TotalBlocks = cpu_to_le64(stfs.f_blocks);
			info->BlocksAvail = cpu_to_le64(stfs.f_bfree);
			info->UserBlocksAvail = cpu_to_le64(stfs.f_bavail);
			info->TotalFileNodes = cpu_to_le64(stfs.f_files);
			info->FreeFileNodes = cpu_to_le64(stfs.f_ffree);
			rsp->OutputBufferLength = cpu_to_le32(56);
		}
		break;
	}
	default:
		path_put(&path);
		return -EOPNOTSUPP;
	}
	rc = buffer_check_err(le32_to_cpu(req->OutputBufferLength),
			      rsp, work->response_buf);
	path_put(&path);
	return rc;
}

static int smb2_get_info_sec(struct ksmbd_work *work,
			     struct smb2_query_info_req *req,
			     struct smb2_query_info_rsp *rsp)
{
	struct ksmbd_file *fp;
	struct mnt_idmap *idmap;
	struct smb_ntsd *pntsd = (struct smb_ntsd *)rsp->Buffer, *ppntsd = NULL;
	struct smb_fattr fattr = {{0}};
	struct inode *inode;
	__u32 secdesclen = 0;
	unsigned int id = KSMBD_NO_FID, pid = KSMBD_NO_FID;
	int addition_info = le32_to_cpu(req->AdditionalInformation);
	int rc = 0, ppntsd_size = 0;

	if (addition_info & ~(OWNER_SECINFO | GROUP_SECINFO | DACL_SECINFO |
			      PROTECTED_DACL_SECINFO |
			      UNPROTECTED_DACL_SECINFO)) {
		ksmbd_debug(SMB, "Unsupported addition info: 0x%x)\n",
		       addition_info);

		pntsd->revision = cpu_to_le16(1);
		pntsd->type = cpu_to_le16(SELF_RELATIVE | DACL_PROTECTED);
		pntsd->osidoffset = 0;
		pntsd->gsidoffset = 0;
		pntsd->sacloffset = 0;
		pntsd->dacloffset = 0;

		secdesclen = sizeof(struct smb_ntsd);
		rsp->OutputBufferLength = cpu_to_le32(secdesclen);

		return 0;
	}

	if (work->next_smb2_rcv_hdr_off) {
		if (!has_file_id(req->VolatileFileId)) {
			ksmbd_debug(SMB, "Compound request set FID = %llu\n",
				    work->compound_fid);
			id = work->compound_fid;
			pid = work->compound_pfid;
		}
	}

	if (!has_file_id(id)) {
		id = req->VolatileFileId;
		pid = req->PersistentFileId;
	}

	fp = ksmbd_lookup_fd_slow(work, id, pid);
	if (!fp)
		return -ENOENT;

	idmap = file_mnt_idmap(fp->filp);
	inode = file_inode(fp->filp);
	ksmbd_acls_fattr(&fattr, idmap, inode);

	if (test_share_config_flag(work->tcon->share_conf,
				   KSMBD_SHARE_FLAG_ACL_XATTR))
		ppntsd_size = ksmbd_vfs_get_sd_xattr(work->conn, idmap,
						     fp->filp->f_path.dentry,
						     &ppntsd);

	/* Check if sd buffer size exceeds response buffer size */
	if (smb2_resp_buf_len(work, 8) > ppntsd_size)
		rc = build_sec_desc(idmap, pntsd, ppntsd, ppntsd_size,
				    addition_info, &secdesclen, &fattr);
	posix_acl_release(fattr.cf_acls);
	posix_acl_release(fattr.cf_dacls);
	kfree(ppntsd);
	ksmbd_fd_put(work, fp);
	if (rc)
		return rc;

	rsp->OutputBufferLength = cpu_to_le32(secdesclen);
	return 0;
}

/**
 * smb2_query_info() - handler for smb2 query info command
 * @work:	smb work containing query info request buffer
 *
 * Return:	0 on success, otherwise error
 */
int smb2_query_info(struct ksmbd_work *work)
{
	struct smb2_query_info_req *req;
	struct smb2_query_info_rsp *rsp;
	int rc = 0;

	WORK_BUFFERS(work, req, rsp);

	ksmbd_debug(SMB, "GOT query info request\n");

	switch (req->InfoType) {
	case SMB2_O_INFO_FILE:
		ksmbd_debug(SMB, "GOT SMB2_O_INFO_FILE\n");
		rc = smb2_get_info_file(work, req, rsp);
		break;
	case SMB2_O_INFO_FILESYSTEM:
		ksmbd_debug(SMB, "GOT SMB2_O_INFO_FILESYSTEM\n");
		rc = smb2_get_info_filesystem(work, req, rsp);
		break;
	case SMB2_O_INFO_SECURITY:
		ksmbd_debug(SMB, "GOT SMB2_O_INFO_SECURITY\n");
		rc = smb2_get_info_sec(work, req, rsp);
		break;
	default:
		ksmbd_debug(SMB, "InfoType %d not supported yet\n",
			    req->InfoType);
		rc = -EOPNOTSUPP;
	}

	if (!rc) {
		rsp->StructureSize = cpu_to_le16(9);
		rsp->OutputBufferOffset = cpu_to_le16(72);
		rc = ksmbd_iov_pin_rsp(work, (void *)rsp,
				       offsetof(struct smb2_query_info_rsp, Buffer) +
					le32_to_cpu(rsp->OutputBufferLength));
	}

	if (rc < 0) {
		if (rc == -EACCES)
			rsp->hdr.Status = STATUS_ACCESS_DENIED;
		else if (rc == -ENOENT)
			rsp->hdr.Status = STATUS_FILE_CLOSED;
		else if (rc == -EIO)
			rsp->hdr.Status = STATUS_UNEXPECTED_IO_ERROR;
		else if (rc == -ENOMEM)
			rsp->hdr.Status = STATUS_INSUFFICIENT_RESOURCES;
		else if (rc == -EOPNOTSUPP || rsp->hdr.Status == 0)
			rsp->hdr.Status = STATUS_INVALID_INFO_CLASS;
		smb2_set_err_rsp(work);

		ksmbd_debug(SMB, "error while processing smb2 query rc = %d\n",
			    rc);
		return rc;
	}
	return 0;
}

/**
 * smb2_close_pipe() - handler for closing IPC pipe
 * @work:	smb work containing close request buffer
 *
 * Return:	0
 */
static noinline int smb2_close_pipe(struct ksmbd_work *work)
{
	u64 id;
	struct smb2_close_req *req;
	struct smb2_close_rsp *rsp;

	WORK_BUFFERS(work, req, rsp);

	id = req->VolatileFileId;
	ksmbd_session_rpc_close(work->sess, id);

	rsp->StructureSize = cpu_to_le16(60);
	rsp->Flags = 0;
	rsp->Reserved = 0;
	rsp->CreationTime = 0;
	rsp->LastAccessTime = 0;
	rsp->LastWriteTime = 0;
	rsp->ChangeTime = 0;
	rsp->AllocationSize = 0;
	rsp->EndOfFile = 0;
	rsp->Attributes = 0;

	return ksmbd_iov_pin_rsp(work, (void *)rsp,
				 sizeof(struct smb2_close_rsp));
}

/**
 * smb2_close() - handler for smb2 close file command
 * @work:	smb work containing close request buffer
 *
 * Return:	0
 */
int smb2_close(struct ksmbd_work *work)
{
	u64 volatile_id = KSMBD_NO_FID;
	u64 sess_id;
	struct smb2_close_req *req;
	struct smb2_close_rsp *rsp;
	struct ksmbd_conn *conn = work->conn;
	struct ksmbd_file *fp;
	struct inode *inode;
	u64 time;
	int err = 0;

	WORK_BUFFERS(work, req, rsp);

	if (test_share_config_flag(work->tcon->share_conf,
				   KSMBD_SHARE_FLAG_PIPE)) {
		ksmbd_debug(SMB, "IPC pipe close request\n");
		return smb2_close_pipe(work);
	}

	sess_id = le64_to_cpu(req->hdr.SessionId);
	if (req->hdr.Flags & SMB2_FLAGS_RELATED_OPERATIONS)
		sess_id = work->compound_sid;

	work->compound_sid = 0;
	if (check_session_id(conn, sess_id)) {
		work->compound_sid = sess_id;
	} else {
		rsp->hdr.Status = STATUS_USER_SESSION_DELETED;
		if (req->hdr.Flags & SMB2_FLAGS_RELATED_OPERATIONS)
			rsp->hdr.Status = STATUS_INVALID_PARAMETER;
		err = -EBADF;
		goto out;
	}

	if (work->next_smb2_rcv_hdr_off &&
	    !has_file_id(req->VolatileFileId)) {
		if (!has_file_id(work->compound_fid)) {
			/* file already closed, return FILE_CLOSED */
			ksmbd_debug(SMB, "file already closed\n");
			rsp->hdr.Status = STATUS_FILE_CLOSED;
			err = -EBADF;
			goto out;
		} else {
			ksmbd_debug(SMB,
				    "Compound request set FID = %llu:%llu\n",
				    work->compound_fid,
				    work->compound_pfid);
			volatile_id = work->compound_fid;

			/* file closed, stored id is not valid anymore */
			work->compound_fid = KSMBD_NO_FID;
			work->compound_pfid = KSMBD_NO_FID;
		}
	} else {
		volatile_id = req->VolatileFileId;
	}
	ksmbd_debug(SMB, "volatile_id = %llu\n", volatile_id);

	rsp->StructureSize = cpu_to_le16(60);
	rsp->Reserved = 0;

	if (req->Flags == SMB2_CLOSE_FLAG_POSTQUERY_ATTRIB) {
		fp = ksmbd_lookup_fd_fast(work, volatile_id);
		if (!fp) {
			err = -ENOENT;
			goto out;
		}

		inode = file_inode(fp->filp);
		rsp->Flags = SMB2_CLOSE_FLAG_POSTQUERY_ATTRIB;
		rsp->AllocationSize = S_ISDIR(inode->i_mode) ? 0 :
			cpu_to_le64(inode->i_blocks << 9);
		rsp->EndOfFile = cpu_to_le64(inode->i_size);
		rsp->Attributes = fp->f_ci->m_fattr;
		rsp->CreationTime = cpu_to_le64(fp->create_time);
		time = ksmbd_UnixTimeToNT(inode->i_atime);
		rsp->LastAccessTime = cpu_to_le64(time);
		time = ksmbd_UnixTimeToNT(inode->i_mtime);
		rsp->LastWriteTime = cpu_to_le64(time);
		time = ksmbd_UnixTimeToNT(inode_get_ctime(inode));
		rsp->ChangeTime = cpu_to_le64(time);
		ksmbd_fd_put(work, fp);
	} else {
		rsp->Flags = 0;
		rsp->AllocationSize = 0;
		rsp->EndOfFile = 0;
		rsp->Attributes = 0;
		rsp->CreationTime = 0;
		rsp->LastAccessTime = 0;
		rsp->LastWriteTime = 0;
		rsp->ChangeTime = 0;
	}

	err = ksmbd_close_fd(work, volatile_id);
out:
	if (!err)
		err = ksmbd_iov_pin_rsp(work, (void *)rsp,
					sizeof(struct smb2_close_rsp));

	if (err) {
		if (rsp->hdr.Status == 0)
			rsp->hdr.Status = STATUS_FILE_CLOSED;
		smb2_set_err_rsp(work);
	}

	return err;
}

/**
 * smb2_echo() - handler for smb2 echo(ping) command
 * @work:	smb work containing echo request buffer
 *
 * Return:	0
 */
int smb2_echo(struct ksmbd_work *work)
{
	struct smb2_echo_rsp *rsp = smb2_get_msg(work->response_buf);

	if (work->next_smb2_rcv_hdr_off)
		rsp = ksmbd_resp_buf_next(work);

	rsp->StructureSize = cpu_to_le16(4);
	rsp->Reserved = 0;
	return ksmbd_iov_pin_rsp(work, rsp, sizeof(struct smb2_echo_rsp));
}

static int smb2_rename(struct ksmbd_work *work,
		       struct ksmbd_file *fp,
		       struct smb2_file_rename_info *file_info,
		       struct nls_table *local_nls)
{
	struct ksmbd_share_config *share = fp->tcon->share_conf;
	char *new_name = NULL;
	int rc, flags = 0;

	ksmbd_debug(SMB, "setting FILE_RENAME_INFO\n");
	new_name = smb2_get_name(file_info->FileName,
				 le32_to_cpu(file_info->FileNameLength),
				 local_nls);
	if (IS_ERR(new_name))
		return PTR_ERR(new_name);

	if (strchr(new_name, ':')) {
		int s_type;
		char *xattr_stream_name, *stream_name = NULL;
		size_t xattr_stream_size;
		int len;

		rc = parse_stream_name(new_name, &stream_name, &s_type);
		if (rc < 0)
			goto out;

		len = strlen(new_name);
		if (len > 0 && new_name[len - 1] != '/') {
			pr_err("not allow base filename in rename\n");
			rc = -ESHARE;
			goto out;
		}

		rc = ksmbd_vfs_xattr_stream_name(stream_name,
						 &xattr_stream_name,
						 &xattr_stream_size,
						 s_type);
		if (rc)
			goto out;

		rc = ksmbd_vfs_setxattr(file_mnt_idmap(fp->filp),
					&fp->filp->f_path,
					xattr_stream_name,
					NULL, 0, 0);
		if (rc < 0) {
			pr_err("failed to store stream name in xattr: %d\n",
			       rc);
			rc = -EINVAL;
			goto out;
		}

		goto out;
	}

	ksmbd_debug(SMB, "new name %s\n", new_name);
	if (ksmbd_share_veto_filename(share, new_name)) {
		rc = -ENOENT;
		ksmbd_debug(SMB, "Can't rename vetoed file: %s\n", new_name);
		goto out;
	}

	if (!file_info->ReplaceIfExists)
		flags = RENAME_NOREPLACE;

	rc = ksmbd_vfs_rename(work, &fp->filp->f_path, new_name, flags);
out:
	kfree(new_name);
	return rc;
}

static int smb2_create_link(struct ksmbd_work *work,
			    struct ksmbd_share_config *share,
			    struct smb2_file_link_info *file_info,
			    unsigned int buf_len, struct file *filp,
			    struct nls_table *local_nls)
{
	char *link_name = NULL, *target_name = NULL, *pathname = NULL;
	struct path path, parent_path;
	bool file_present = false;
	int rc;

	if (buf_len < (u64)sizeof(struct smb2_file_link_info) +
			le32_to_cpu(file_info->FileNameLength))
		return -EINVAL;

	ksmbd_debug(SMB, "setting FILE_LINK_INFORMATION\n");
	pathname = kmalloc(PATH_MAX, GFP_KERNEL);
	if (!pathname)
		return -ENOMEM;

	link_name = smb2_get_name(file_info->FileName,
				  le32_to_cpu(file_info->FileNameLength),
				  local_nls);
	if (IS_ERR(link_name) || S_ISDIR(file_inode(filp)->i_mode)) {
		rc = -EINVAL;
		goto out;
	}

	ksmbd_debug(SMB, "link name is %s\n", link_name);
	target_name = file_path(filp, pathname, PATH_MAX);
	if (IS_ERR(target_name)) {
		rc = -EINVAL;
		goto out;
	}

	ksmbd_debug(SMB, "target name is %s\n", target_name);
	rc = ksmbd_vfs_kern_path_locked(work, link_name, LOOKUP_NO_SYMLINKS,
					&parent_path, &path, 0);
	if (rc) {
		if (rc != -ENOENT)
			goto out;
	} else
		file_present = true;

	if (file_info->ReplaceIfExists) {
		if (file_present) {
			rc = ksmbd_vfs_remove_file(work, &path);
			if (rc) {
				rc = -EINVAL;
				ksmbd_debug(SMB, "cannot delete %s\n",
					    link_name);
				goto out;
			}
		}
	} else {
		if (file_present) {
			rc = -EEXIST;
			ksmbd_debug(SMB, "link already exists\n");
			goto out;
		}
	}

	rc = ksmbd_vfs_link(work, target_name, link_name);
	if (rc)
		rc = -EINVAL;
out:
	if (file_present) {
		inode_unlock(d_inode(parent_path.dentry));
		path_put(&path);
		path_put(&parent_path);
	}
	if (!IS_ERR(link_name))
		kfree(link_name);
	kfree(pathname);
	return rc;
}

static int set_file_basic_info(struct ksmbd_file *fp,
			       struct smb2_file_basic_info *file_info,
			       struct ksmbd_share_config *share)
{
	struct iattr attrs;
	struct file *filp;
	struct inode *inode;
	struct mnt_idmap *idmap;
	int rc = 0;

	if (!(fp->daccess & FILE_WRITE_ATTRIBUTES_LE))
		return -EACCES;

	attrs.ia_valid = 0;
	filp = fp->filp;
	inode = file_inode(filp);
	idmap = file_mnt_idmap(filp);

	if (file_info->CreationTime)
		fp->create_time = le64_to_cpu(file_info->CreationTime);

	if (file_info->LastAccessTime) {
		attrs.ia_atime = ksmbd_NTtimeToUnix(file_info->LastAccessTime);
		attrs.ia_valid |= (ATTR_ATIME | ATTR_ATIME_SET);
	}

	attrs.ia_valid |= ATTR_CTIME;
	if (file_info->ChangeTime)
		attrs.ia_ctime = ksmbd_NTtimeToUnix(file_info->ChangeTime);
	else
		attrs.ia_ctime = inode_get_ctime(inode);

	if (file_info->LastWriteTime) {
		attrs.ia_mtime = ksmbd_NTtimeToUnix(file_info->LastWriteTime);
		attrs.ia_valid |= (ATTR_MTIME | ATTR_MTIME_SET);
	}

	if (file_info->Attributes) {
		if (!S_ISDIR(inode->i_mode) &&
		    file_info->Attributes & FILE_ATTRIBUTE_DIRECTORY_LE) {
			pr_err("can't change a file to a directory\n");
			return -EINVAL;
		}

		if (!(S_ISDIR(inode->i_mode) && file_info->Attributes == FILE_ATTRIBUTE_NORMAL_LE))
			fp->f_ci->m_fattr = file_info->Attributes |
				(fp->f_ci->m_fattr & FILE_ATTRIBUTE_DIRECTORY_LE);
	}

	if (test_share_config_flag(share, KSMBD_SHARE_FLAG_STORE_DOS_ATTRS) &&
	    (file_info->CreationTime || file_info->Attributes)) {
		struct xattr_dos_attrib da = {0};

		da.version = 4;
		da.itime = fp->itime;
		da.create_time = fp->create_time;
		da.attr = le32_to_cpu(fp->f_ci->m_fattr);
		da.flags = XATTR_DOSINFO_ATTRIB | XATTR_DOSINFO_CREATE_TIME |
			XATTR_DOSINFO_ITIME;

		rc = ksmbd_vfs_set_dos_attrib_xattr(idmap, &filp->f_path, &da);
		if (rc)
			ksmbd_debug(SMB,
				    "failed to restore file attribute in EA\n");
		rc = 0;
	}

	if (attrs.ia_valid) {
		struct dentry *dentry = filp->f_path.dentry;
		struct inode *inode = d_inode(dentry);

		if (IS_IMMUTABLE(inode) || IS_APPEND(inode))
			return -EACCES;

		inode_lock(inode);
		inode_set_ctime_to_ts(inode, attrs.ia_ctime);
		attrs.ia_valid &= ~ATTR_CTIME;
		rc = notify_change(idmap, dentry, &attrs, NULL);
		inode_unlock(inode);
	}
	return rc;
}

static int set_file_allocation_info(struct ksmbd_work *work,
				    struct ksmbd_file *fp,
				    struct smb2_file_alloc_info *file_alloc_info)
{
	/*
	 * TODO : It's working fine only when store dos attributes
	 * is not yes. need to implement a logic which works
	 * properly with any smb.conf option
	 */

	loff_t alloc_blks;
	struct inode *inode;
	int rc;

	if (!(fp->daccess & FILE_WRITE_DATA_LE))
		return -EACCES;

	alloc_blks = (le64_to_cpu(file_alloc_info->AllocationSize) + 511) >> 9;
	inode = file_inode(fp->filp);

	if (alloc_blks > inode->i_blocks) {
		smb_break_all_levII_oplock(work, fp, 1);
		rc = vfs_fallocate(fp->filp, FALLOC_FL_KEEP_SIZE, 0,
				   alloc_blks * 512);
		if (rc && rc != -EOPNOTSUPP) {
			pr_err("vfs_fallocate is failed : %d\n", rc);
			return rc;
		}
	} else if (alloc_blks < inode->i_blocks) {
		loff_t size;

		/*
		 * Allocation size could be smaller than original one
		 * which means allocated blocks in file should be
		 * deallocated. use truncate to cut out it, but inode
		 * size is also updated with truncate offset.
		 * inode size is retained by backup inode size.
		 */
		size = i_size_read(inode);
		rc = ksmbd_vfs_truncate(work, fp, alloc_blks * 512);
		if (rc) {
			pr_err("truncate failed!, err %d\n", rc);
			return rc;
		}
		if (size < alloc_blks * 512)
			i_size_write(inode, size);
	}
	return 0;
}

static int set_end_of_file_info(struct ksmbd_work *work, struct ksmbd_file *fp,
				struct smb2_file_eof_info *file_eof_info)
{
	loff_t newsize;
	struct inode *inode;
	int rc;

	if (!(fp->daccess & FILE_WRITE_DATA_LE))
		return -EACCES;

	newsize = le64_to_cpu(file_eof_info->EndOfFile);
	inode = file_inode(fp->filp);

	/*
	 * If FILE_END_OF_FILE_INFORMATION of set_info_file is called
	 * on FAT32 shared device, truncate execution time is too long
	 * and network error could cause from windows client. because
	 * truncate of some filesystem like FAT32 fill zero data in
	 * truncated range.
	 */
	if (inode->i_sb->s_magic != MSDOS_SUPER_MAGIC) {
		ksmbd_debug(SMB, "truncated to newsize %lld\n", newsize);
		rc = ksmbd_vfs_truncate(work, fp, newsize);
		if (rc) {
			ksmbd_debug(SMB, "truncate failed!, err %d\n", rc);
			if (rc != -EAGAIN)
				rc = -EBADF;
			return rc;
		}
	}
	return 0;
}

static int set_rename_info(struct ksmbd_work *work, struct ksmbd_file *fp,
			   struct smb2_file_rename_info *rename_info,
			   unsigned int buf_len)
{
	if (!(fp->daccess & FILE_DELETE_LE)) {
		pr_err("no right to delete : 0x%x\n", fp->daccess);
		return -EACCES;
	}

	if (buf_len < (u64)sizeof(struct smb2_file_rename_info) +
			le32_to_cpu(rename_info->FileNameLength))
		return -EINVAL;

	if (!le32_to_cpu(rename_info->FileNameLength))
		return -EINVAL;

	return smb2_rename(work, fp, rename_info, work->conn->local_nls);
}

static int set_file_disposition_info(struct ksmbd_file *fp,
				     struct smb2_file_disposition_info *file_info)
{
	struct inode *inode;

	if (!(fp->daccess & FILE_DELETE_LE)) {
		pr_err("no right to delete : 0x%x\n", fp->daccess);
		return -EACCES;
	}

	inode = file_inode(fp->filp);
	if (file_info->DeletePending) {
		if (S_ISDIR(inode->i_mode) &&
		    ksmbd_vfs_empty_dir(fp) == -ENOTEMPTY)
			return -EBUSY;
		ksmbd_set_inode_pending_delete(fp);
	} else {
		ksmbd_clear_inode_pending_delete(fp);
	}
	return 0;
}

static int set_file_position_info(struct ksmbd_file *fp,
				  struct smb2_file_pos_info *file_info)
{
	loff_t current_byte_offset;
	unsigned long sector_size;
	struct inode *inode;

	inode = file_inode(fp->filp);
	current_byte_offset = le64_to_cpu(file_info->CurrentByteOffset);
	sector_size = inode->i_sb->s_blocksize;

	if (current_byte_offset < 0 ||
	    (fp->coption == FILE_NO_INTERMEDIATE_BUFFERING_LE &&
	     current_byte_offset & (sector_size - 1))) {
		pr_err("CurrentByteOffset is not valid : %llu\n",
		       current_byte_offset);
		return -EINVAL;
	}

	fp->filp->f_pos = current_byte_offset;
	return 0;
}

static int set_file_mode_info(struct ksmbd_file *fp,
			      struct smb2_file_mode_info *file_info)
{
	__le32 mode;

	mode = file_info->Mode;

	if ((mode & ~FILE_MODE_INFO_MASK)) {
		pr_err("Mode is not valid : 0x%x\n", le32_to_cpu(mode));
		return -EINVAL;
	}

	/*
	 * TODO : need to implement consideration for
	 * FILE_SYNCHRONOUS_IO_ALERT and FILE_SYNCHRONOUS_IO_NONALERT
	 */
	ksmbd_vfs_set_fadvise(fp->filp, mode);
	fp->coption = mode;
	return 0;
}

/**
 * smb2_set_info_file() - handler for smb2 set info command
 * @work:	smb work containing set info command buffer
 * @fp:		ksmbd_file pointer
 * @req:	request buffer pointer
 * @share:	ksmbd_share_config pointer
 *
 * Return:	0 on success, otherwise error
 * TODO: need to implement an error handling for STATUS_INFO_LENGTH_MISMATCH
 */
static int smb2_set_info_file(struct ksmbd_work *work, struct ksmbd_file *fp,
			      struct smb2_set_info_req *req,
			      struct ksmbd_share_config *share)
{
	unsigned int buf_len = le32_to_cpu(req->BufferLength);

	switch (req->FileInfoClass) {
	case FILE_BASIC_INFORMATION:
	{
		if (buf_len < sizeof(struct smb2_file_basic_info))
			return -EINVAL;

		return set_file_basic_info(fp, (struct smb2_file_basic_info *)req->Buffer, share);
	}
	case FILE_ALLOCATION_INFORMATION:
	{
		if (buf_len < sizeof(struct smb2_file_alloc_info))
			return -EINVAL;

		return set_file_allocation_info(work, fp,
						(struct smb2_file_alloc_info *)req->Buffer);
	}
	case FILE_END_OF_FILE_INFORMATION:
	{
		if (buf_len < sizeof(struct smb2_file_eof_info))
			return -EINVAL;

		return set_end_of_file_info(work, fp,
					    (struct smb2_file_eof_info *)req->Buffer);
	}
	case FILE_RENAME_INFORMATION:
	{
		if (!test_tree_conn_flag(work->tcon, KSMBD_TREE_CONN_FLAG_WRITABLE)) {
			ksmbd_debug(SMB,
				    "User does not have write permission\n");
			return -EACCES;
		}

		if (buf_len < sizeof(struct smb2_file_rename_info))
			return -EINVAL;

		return set_rename_info(work, fp,
				       (struct smb2_file_rename_info *)req->Buffer,
				       buf_len);
	}
	case FILE_LINK_INFORMATION:
	{
		if (buf_len < sizeof(struct smb2_file_link_info))
			return -EINVAL;

		return smb2_create_link(work, work->tcon->share_conf,
					(struct smb2_file_link_info *)req->Buffer,
					buf_len, fp->filp,
					work->conn->local_nls);
	}
	case FILE_DISPOSITION_INFORMATION:
	{
		if (!test_tree_conn_flag(work->tcon, KSMBD_TREE_CONN_FLAG_WRITABLE)) {
			ksmbd_debug(SMB,
				    "User does not have write permission\n");
			return -EACCES;
		}

		if (buf_len < sizeof(struct smb2_file_disposition_info))
			return -EINVAL;

		return set_file_disposition_info(fp,
						 (struct smb2_file_disposition_info *)req->Buffer);
	}
	case FILE_FULL_EA_INFORMATION:
	{
		if (!(fp->daccess & FILE_WRITE_EA_LE)) {
			pr_err("Not permitted to write ext  attr: 0x%x\n",
			       fp->daccess);
			return -EACCES;
		}

		if (buf_len < sizeof(struct smb2_ea_info))
			return -EINVAL;

		return smb2_set_ea((struct smb2_ea_info *)req->Buffer,
				   buf_len, &fp->filp->f_path);
	}
	case FILE_POSITION_INFORMATION:
	{
		if (buf_len < sizeof(struct smb2_file_pos_info))
			return -EINVAL;

		return set_file_position_info(fp, (struct smb2_file_pos_info *)req->Buffer);
	}
	case FILE_MODE_INFORMATION:
	{
		if (buf_len < sizeof(struct smb2_file_mode_info))
			return -EINVAL;

		return set_file_mode_info(fp, (struct smb2_file_mode_info *)req->Buffer);
	}
	}

	pr_err("Unimplemented Fileinfoclass :%d\n", req->FileInfoClass);
	return -EOPNOTSUPP;
}

static int smb2_set_info_sec(struct ksmbd_file *fp, int addition_info,
			     char *buffer, int buf_len)
{
	struct smb_ntsd *pntsd = (struct smb_ntsd *)buffer;

	fp->saccess |= FILE_SHARE_DELETE_LE;

	return set_info_sec(fp->conn, fp->tcon, &fp->filp->f_path, pntsd,
			buf_len, false);
}

/**
 * smb2_set_info() - handler for smb2 set info command handler
 * @work:	smb work containing set info request buffer
 *
 * Return:	0 on success, otherwise error
 */
int smb2_set_info(struct ksmbd_work *work)
{
	struct smb2_set_info_req *req;
	struct smb2_set_info_rsp *rsp;
	struct ksmbd_file *fp;
	int rc = 0;
	unsigned int id = KSMBD_NO_FID, pid = KSMBD_NO_FID;

	ksmbd_debug(SMB, "Received set info request\n");

	if (work->next_smb2_rcv_hdr_off) {
		req = ksmbd_req_buf_next(work);
		rsp = ksmbd_resp_buf_next(work);
		if (!has_file_id(req->VolatileFileId)) {
			ksmbd_debug(SMB, "Compound request set FID = %llu\n",
				    work->compound_fid);
			id = work->compound_fid;
			pid = work->compound_pfid;
		}
	} else {
		req = smb2_get_msg(work->request_buf);
		rsp = smb2_get_msg(work->response_buf);
	}

	if (!has_file_id(id)) {
		id = req->VolatileFileId;
		pid = req->PersistentFileId;
	}

	fp = ksmbd_lookup_fd_slow(work, id, pid);
	if (!fp) {
		ksmbd_debug(SMB, "Invalid id for close: %u\n", id);
		rc = -ENOENT;
		goto err_out;
	}

	switch (req->InfoType) {
	case SMB2_O_INFO_FILE:
		ksmbd_debug(SMB, "GOT SMB2_O_INFO_FILE\n");
		rc = smb2_set_info_file(work, fp, req, work->tcon->share_conf);
		break;
	case SMB2_O_INFO_SECURITY:
		ksmbd_debug(SMB, "GOT SMB2_O_INFO_SECURITY\n");
		if (ksmbd_override_fsids(work)) {
			rc = -ENOMEM;
			goto err_out;
		}
		rc = smb2_set_info_sec(fp,
				       le32_to_cpu(req->AdditionalInformation),
				       req->Buffer,
				       le32_to_cpu(req->BufferLength));
		ksmbd_revert_fsids(work);
		break;
	default:
		rc = -EOPNOTSUPP;
	}

	if (rc < 0)
		goto err_out;

	rsp->StructureSize = cpu_to_le16(2);
	rc = ksmbd_iov_pin_rsp(work, (void *)rsp,
			       sizeof(struct smb2_set_info_rsp));
	if (rc)
		goto err_out;
	ksmbd_fd_put(work, fp);
	return 0;

err_out:
	if (rc == -EACCES || rc == -EPERM || rc == -EXDEV)
		rsp->hdr.Status = STATUS_ACCESS_DENIED;
	else if (rc == -EINVAL)
		rsp->hdr.Status = STATUS_INVALID_PARAMETER;
	else if (rc == -ESHARE)
		rsp->hdr.Status = STATUS_SHARING_VIOLATION;
	else if (rc == -ENOENT)
		rsp->hdr.Status = STATUS_OBJECT_NAME_INVALID;
	else if (rc == -EBUSY || rc == -ENOTEMPTY)
		rsp->hdr.Status = STATUS_DIRECTORY_NOT_EMPTY;
	else if (rc == -EAGAIN)
		rsp->hdr.Status = STATUS_FILE_LOCK_CONFLICT;
	else if (rc == -EBADF || rc == -ESTALE)
		rsp->hdr.Status = STATUS_INVALID_HANDLE;
	else if (rc == -EEXIST)
		rsp->hdr.Status = STATUS_OBJECT_NAME_COLLISION;
	else if (rsp->hdr.Status == 0 || rc == -EOPNOTSUPP)
		rsp->hdr.Status = STATUS_INVALID_INFO_CLASS;
	smb2_set_err_rsp(work);
	ksmbd_fd_put(work, fp);
	ksmbd_debug(SMB, "error while processing smb2 query rc = %d\n", rc);
	return rc;
}

/**
 * smb2_read_pipe() - handler for smb2 read from IPC pipe
 * @work:	smb work containing read IPC pipe command buffer
 *
 * Return:	0 on success, otherwise error
 */
static noinline int smb2_read_pipe(struct ksmbd_work *work)
{
	int nbytes = 0, err;
	u64 id;
	struct ksmbd_rpc_command *rpc_resp;
	struct smb2_read_req *req;
	struct smb2_read_rsp *rsp;

	WORK_BUFFERS(work, req, rsp);

	id = req->VolatileFileId;

	rpc_resp = ksmbd_rpc_read(work->sess, id);
	if (rpc_resp) {
		void *aux_payload_buf;

		if (rpc_resp->flags != KSMBD_RPC_OK) {
			err = -EINVAL;
			goto out;
		}

		aux_payload_buf =
			kvmalloc(rpc_resp->payload_sz, GFP_KERNEL);
		if (!aux_payload_buf) {
			err = -ENOMEM;
			goto out;
		}

		memcpy(aux_payload_buf, rpc_resp->payload, rpc_resp->payload_sz);

		nbytes = rpc_resp->payload_sz;
		kvfree(rpc_resp);
		err = ksmbd_iov_pin_rsp_read(work, (void *)rsp,
					     offsetof(struct smb2_read_rsp, Buffer),
					     aux_payload_buf, nbytes);
		if (err)
			goto out;
	} else {
		err = ksmbd_iov_pin_rsp(work, (void *)rsp,
					offsetof(struct smb2_read_rsp, Buffer));
		if (err)
			goto out;
	}

	rsp->StructureSize = cpu_to_le16(17);
	rsp->DataOffset = 80;
	rsp->Reserved = 0;
	rsp->DataLength = cpu_to_le32(nbytes);
	rsp->DataRemaining = 0;
	rsp->Flags = 0;
	return 0;

out:
	rsp->hdr.Status = STATUS_UNEXPECTED_IO_ERROR;
	smb2_set_err_rsp(work);
	kvfree(rpc_resp);
	return err;
}

static int smb2_set_remote_key_for_rdma(struct ksmbd_work *work,
					struct smb2_buffer_desc_v1 *desc,
					__le32 Channel,
					__le16 ChannelInfoLength)
{
	unsigned int i, ch_count;

	if (work->conn->dialect == SMB30_PROT_ID &&
	    Channel != SMB2_CHANNEL_RDMA_V1)
		return -EINVAL;

	ch_count = le16_to_cpu(ChannelInfoLength) / sizeof(*desc);
	if (ksmbd_debug_types & KSMBD_DEBUG_RDMA) {
		for (i = 0; i < ch_count; i++) {
			pr_info("RDMA r/w request %#x: token %#x, length %#x\n",
				i,
				le32_to_cpu(desc[i].token),
				le32_to_cpu(desc[i].length));
		}
	}
	if (!ch_count)
		return -EINVAL;

	work->need_invalidate_rkey =
		(Channel == SMB2_CHANNEL_RDMA_V1_INVALIDATE);
	if (Channel == SMB2_CHANNEL_RDMA_V1_INVALIDATE)
		work->remote_key = le32_to_cpu(desc->token);
	return 0;
}

static ssize_t smb2_read_rdma_channel(struct ksmbd_work *work,
				      struct smb2_read_req *req, void *data_buf,
				      size_t length)
{
	int err;

	err = ksmbd_conn_rdma_write(work->conn, data_buf, length,
				    (struct smb2_buffer_desc_v1 *)
				    ((char *)req + le16_to_cpu(req->ReadChannelInfoOffset)),
				    le16_to_cpu(req->ReadChannelInfoLength));
	if (err)
		return err;

	return length;
}

/**
 * smb2_read() - handler for smb2 read from file
 * @work:	smb work containing read command buffer
 *
 * Return:	0 on success, otherwise error
 */
int smb2_read(struct ksmbd_work *work)
{
	struct ksmbd_conn *conn = work->conn;
	struct smb2_read_req *req;
	struct smb2_read_rsp *rsp;
	struct ksmbd_file *fp = NULL;
	loff_t offset;
	size_t length, mincount;
	ssize_t nbytes = 0, remain_bytes = 0;
	int err = 0;
	bool is_rdma_channel = false;
	unsigned int max_read_size = conn->vals->max_read_size;
<<<<<<< HEAD
	unsigned int id = KSMBD_NO_FID, pid = KSMBD_NO_FID;
	void *aux_payload_buf;
=======

	WORK_BUFFERS(work, req, rsp);
	if (work->next_smb2_rcv_hdr_off) {
		work->send_no_response = 1;
		err = -EOPNOTSUPP;
		goto out;
	}
>>>>>>> f505786d

	if (test_share_config_flag(work->tcon->share_conf,
				   KSMBD_SHARE_FLAG_PIPE)) {
		ksmbd_debug(SMB, "IPC pipe read request\n");
		return smb2_read_pipe(work);
	}

	if (work->next_smb2_rcv_hdr_off) {
		req = ksmbd_req_buf_next(work);
		rsp = ksmbd_resp_buf_next(work);
		if (!has_file_id(req->VolatileFileId)) {
			ksmbd_debug(SMB, "Compound request set FID = %llu\n",
					work->compound_fid);
			id = work->compound_fid;
			pid = work->compound_pfid;
		}
	} else {
		req = smb2_get_msg(work->request_buf);
		rsp = smb2_get_msg(work->response_buf);
	}

	if (!has_file_id(id)) {
		id = req->VolatileFileId;
		pid = req->PersistentFileId;
	}

	if (req->Channel == SMB2_CHANNEL_RDMA_V1_INVALIDATE ||
	    req->Channel == SMB2_CHANNEL_RDMA_V1) {
		is_rdma_channel = true;
		max_read_size = get_smbd_max_read_write_size();
	}

	if (is_rdma_channel == true) {
		unsigned int ch_offset = le16_to_cpu(req->ReadChannelInfoOffset);

		if (ch_offset < offsetof(struct smb2_read_req, Buffer)) {
			err = -EINVAL;
			goto out;
		}
		err = smb2_set_remote_key_for_rdma(work,
						   (struct smb2_buffer_desc_v1 *)
						   ((char *)req + ch_offset),
						   req->Channel,
						   req->ReadChannelInfoLength);
		if (err)
			goto out;
	}

	fp = ksmbd_lookup_fd_slow(work, id, pid);
	if (!fp) {
		err = -ENOENT;
		goto out;
	}

	if (!(fp->daccess & (FILE_READ_DATA_LE | FILE_READ_ATTRIBUTES_LE))) {
		pr_err("Not permitted to read : 0x%x\n", fp->daccess);
		err = -EACCES;
		goto out;
	}

	offset = le64_to_cpu(req->Offset);
	length = le32_to_cpu(req->Length);
	mincount = le32_to_cpu(req->MinimumCount);

	if (length > max_read_size) {
		ksmbd_debug(SMB, "limiting read size to max size(%u)\n",
			    max_read_size);
		err = -EINVAL;
		goto out;
	}

	ksmbd_debug(SMB, "filename %pD, offset %lld, len %zu\n",
		    fp->filp, offset, length);

	aux_payload_buf = kvzalloc(length, GFP_KERNEL);
	if (!aux_payload_buf) {
		err = -ENOMEM;
		goto out;
	}

	nbytes = ksmbd_vfs_read(work, fp, length, &offset, aux_payload_buf);
	if (nbytes < 0) {
		err = nbytes;
		goto out;
	}

	if ((nbytes == 0 && length != 0) || nbytes < mincount) {
		kvfree(aux_payload_buf);
		rsp->hdr.Status = STATUS_END_OF_FILE;
		smb2_set_err_rsp(work);
		ksmbd_fd_put(work, fp);
		return 0;
	}

	ksmbd_debug(SMB, "nbytes %zu, offset %lld mincount %zu\n",
		    nbytes, offset, mincount);

	if (is_rdma_channel == true) {
		/* write data to the client using rdma channel */
		remain_bytes = smb2_read_rdma_channel(work, req,
						      aux_payload_buf,
						      nbytes);
		kvfree(aux_payload_buf);

		nbytes = 0;
		if (remain_bytes < 0) {
			err = (int)remain_bytes;
			goto out;
		}
	}

	rsp->StructureSize = cpu_to_le16(17);
	rsp->DataOffset = 80;
	rsp->Reserved = 0;
	rsp->DataLength = cpu_to_le32(nbytes);
	rsp->DataRemaining = cpu_to_le32(remain_bytes);
	rsp->Flags = 0;
	err = ksmbd_iov_pin_rsp_read(work, (void *)rsp,
				     offsetof(struct smb2_read_rsp, Buffer),
				     aux_payload_buf, nbytes);
	if (err)
		goto out;
	ksmbd_fd_put(work, fp);
	return 0;

out:
	if (err) {
		if (err == -EISDIR)
			rsp->hdr.Status = STATUS_INVALID_DEVICE_REQUEST;
		else if (err == -EAGAIN)
			rsp->hdr.Status = STATUS_FILE_LOCK_CONFLICT;
		else if (err == -ENOENT)
			rsp->hdr.Status = STATUS_FILE_CLOSED;
		else if (err == -EACCES)
			rsp->hdr.Status = STATUS_ACCESS_DENIED;
		else if (err == -ESHARE)
			rsp->hdr.Status = STATUS_SHARING_VIOLATION;
		else if (err == -EINVAL)
			rsp->hdr.Status = STATUS_INVALID_PARAMETER;
		else
			rsp->hdr.Status = STATUS_INVALID_HANDLE;

		smb2_set_err_rsp(work);
	}
	ksmbd_fd_put(work, fp);
	return err;
}

/**
 * smb2_write_pipe() - handler for smb2 write on IPC pipe
 * @work:	smb work containing write IPC pipe command buffer
 *
 * Return:	0 on success, otherwise error
 */
static noinline int smb2_write_pipe(struct ksmbd_work *work)
{
	struct smb2_write_req *req;
	struct smb2_write_rsp *rsp;
	struct ksmbd_rpc_command *rpc_resp;
	u64 id = 0;
	int err = 0, ret = 0;
	char *data_buf;
	size_t length;

	WORK_BUFFERS(work, req, rsp);

	length = le32_to_cpu(req->Length);
	id = req->VolatileFileId;

	if ((u64)le16_to_cpu(req->DataOffset) + length >
	    get_rfc1002_len(work->request_buf)) {
		pr_err("invalid write data offset %u, smb_len %u\n",
		       le16_to_cpu(req->DataOffset),
		       get_rfc1002_len(work->request_buf));
		err = -EINVAL;
		goto out;
	}

	data_buf = (char *)(((char *)&req->hdr.ProtocolId) +
			   le16_to_cpu(req->DataOffset));

	rpc_resp = ksmbd_rpc_write(work->sess, id, data_buf, length);
	if (rpc_resp) {
		if (rpc_resp->flags == KSMBD_RPC_ENOTIMPLEMENTED) {
			rsp->hdr.Status = STATUS_NOT_SUPPORTED;
			kvfree(rpc_resp);
			smb2_set_err_rsp(work);
			return -EOPNOTSUPP;
		}
		if (rpc_resp->flags != KSMBD_RPC_OK) {
			rsp->hdr.Status = STATUS_INVALID_HANDLE;
			smb2_set_err_rsp(work);
			kvfree(rpc_resp);
			return ret;
		}
		kvfree(rpc_resp);
	}

	rsp->StructureSize = cpu_to_le16(17);
	rsp->DataOffset = 0;
	rsp->Reserved = 0;
	rsp->DataLength = cpu_to_le32(length);
	rsp->DataRemaining = 0;
	rsp->Reserved2 = 0;
	err = ksmbd_iov_pin_rsp(work, (void *)rsp,
				offsetof(struct smb2_write_rsp, Buffer));
out:
	if (err) {
		rsp->hdr.Status = STATUS_INVALID_HANDLE;
		smb2_set_err_rsp(work);
	}

	return err;
}

static ssize_t smb2_write_rdma_channel(struct ksmbd_work *work,
				       struct smb2_write_req *req,
				       struct ksmbd_file *fp,
				       loff_t offset, size_t length, bool sync)
{
	char *data_buf;
	int ret;
	ssize_t nbytes;

	data_buf = kvzalloc(length, GFP_KERNEL);
	if (!data_buf)
		return -ENOMEM;

	ret = ksmbd_conn_rdma_read(work->conn, data_buf, length,
				   (struct smb2_buffer_desc_v1 *)
				   ((char *)req + le16_to_cpu(req->WriteChannelInfoOffset)),
				   le16_to_cpu(req->WriteChannelInfoLength));
	if (ret < 0) {
		kvfree(data_buf);
		return ret;
	}

	ret = ksmbd_vfs_write(work, fp, data_buf, length, &offset, sync, &nbytes);
	kvfree(data_buf);
	if (ret < 0)
		return ret;

	return nbytes;
}

/**
 * smb2_write() - handler for smb2 write from file
 * @work:	smb work containing write command buffer
 *
 * Return:	0 on success, otherwise error
 */
int smb2_write(struct ksmbd_work *work)
{
	struct smb2_write_req *req;
	struct smb2_write_rsp *rsp;
	struct ksmbd_file *fp = NULL;
	loff_t offset;
	size_t length;
	ssize_t nbytes;
	char *data_buf;
	bool writethrough = false, is_rdma_channel = false;
	int err = 0;
	unsigned int max_write_size = work->conn->vals->max_write_size;

	WORK_BUFFERS(work, req, rsp);

	if (test_share_config_flag(work->tcon->share_conf, KSMBD_SHARE_FLAG_PIPE)) {
		ksmbd_debug(SMB, "IPC pipe write request\n");
		return smb2_write_pipe(work);
	}

	offset = le64_to_cpu(req->Offset);
	length = le32_to_cpu(req->Length);

	if (req->Channel == SMB2_CHANNEL_RDMA_V1 ||
	    req->Channel == SMB2_CHANNEL_RDMA_V1_INVALIDATE) {
		is_rdma_channel = true;
		max_write_size = get_smbd_max_read_write_size();
		length = le32_to_cpu(req->RemainingBytes);
	}

	if (is_rdma_channel == true) {
		unsigned int ch_offset = le16_to_cpu(req->WriteChannelInfoOffset);

		if (req->Length != 0 || req->DataOffset != 0 ||
		    ch_offset < offsetof(struct smb2_write_req, Buffer)) {
			err = -EINVAL;
			goto out;
		}
		err = smb2_set_remote_key_for_rdma(work,
						   (struct smb2_buffer_desc_v1 *)
						   ((char *)req + ch_offset),
						   req->Channel,
						   req->WriteChannelInfoLength);
		if (err)
			goto out;
	}

	if (!test_tree_conn_flag(work->tcon, KSMBD_TREE_CONN_FLAG_WRITABLE)) {
		ksmbd_debug(SMB, "User does not have write permission\n");
		err = -EACCES;
		goto out;
	}

	fp = ksmbd_lookup_fd_slow(work, req->VolatileFileId, req->PersistentFileId);
	if (!fp) {
		err = -ENOENT;
		goto out;
	}

	if (!(fp->daccess & (FILE_WRITE_DATA_LE | FILE_READ_ATTRIBUTES_LE))) {
		pr_err("Not permitted to write : 0x%x\n", fp->daccess);
		err = -EACCES;
		goto out;
	}

	if (length > max_write_size) {
		ksmbd_debug(SMB, "limiting write size to max size(%u)\n",
			    max_write_size);
		err = -EINVAL;
		goto out;
	}

	ksmbd_debug(SMB, "flags %u\n", le32_to_cpu(req->Flags));
	if (le32_to_cpu(req->Flags) & SMB2_WRITEFLAG_WRITE_THROUGH)
		writethrough = true;

	if (is_rdma_channel == false) {
		if (le16_to_cpu(req->DataOffset) <
		    offsetof(struct smb2_write_req, Buffer)) {
			err = -EINVAL;
			goto out;
		}

		data_buf = (char *)(((char *)&req->hdr.ProtocolId) +
				    le16_to_cpu(req->DataOffset));

		ksmbd_debug(SMB, "filename %pD, offset %lld, len %zu\n",
			    fp->filp, offset, length);
		err = ksmbd_vfs_write(work, fp, data_buf, length, &offset,
				      writethrough, &nbytes);
		if (err < 0)
			goto out;
	} else {
		/* read data from the client using rdma channel, and
		 * write the data.
		 */
		nbytes = smb2_write_rdma_channel(work, req, fp, offset, length,
						 writethrough);
		if (nbytes < 0) {
			err = (int)nbytes;
			goto out;
		}
	}

	rsp->StructureSize = cpu_to_le16(17);
	rsp->DataOffset = 0;
	rsp->Reserved = 0;
	rsp->DataLength = cpu_to_le32(nbytes);
	rsp->DataRemaining = 0;
	rsp->Reserved2 = 0;
	err = ksmbd_iov_pin_rsp(work, rsp, offsetof(struct smb2_write_rsp, Buffer));
	if (err)
		goto out;
	ksmbd_fd_put(work, fp);
	return 0;

out:
	if (err == -EAGAIN)
		rsp->hdr.Status = STATUS_FILE_LOCK_CONFLICT;
	else if (err == -ENOSPC || err == -EFBIG)
		rsp->hdr.Status = STATUS_DISK_FULL;
	else if (err == -ENOENT)
		rsp->hdr.Status = STATUS_FILE_CLOSED;
	else if (err == -EACCES)
		rsp->hdr.Status = STATUS_ACCESS_DENIED;
	else if (err == -ESHARE)
		rsp->hdr.Status = STATUS_SHARING_VIOLATION;
	else if (err == -EINVAL)
		rsp->hdr.Status = STATUS_INVALID_PARAMETER;
	else
		rsp->hdr.Status = STATUS_INVALID_HANDLE;

	smb2_set_err_rsp(work);
	ksmbd_fd_put(work, fp);
	return err;
}

/**
 * smb2_flush() - handler for smb2 flush file - fsync
 * @work:	smb work containing flush command buffer
 *
 * Return:	0 on success, otherwise error
 */
int smb2_flush(struct ksmbd_work *work)
{
	struct smb2_flush_req *req;
	struct smb2_flush_rsp *rsp;
	int err;

	WORK_BUFFERS(work, req, rsp);

	ksmbd_debug(SMB, "SMB2_FLUSH called for fid %llu\n", req->VolatileFileId);

	err = ksmbd_vfs_fsync(work, req->VolatileFileId, req->PersistentFileId);
	if (err)
		goto out;

	rsp->StructureSize = cpu_to_le16(4);
	rsp->Reserved = 0;
	return ksmbd_iov_pin_rsp(work, rsp, sizeof(struct smb2_flush_rsp));

out:
	rsp->hdr.Status = STATUS_INVALID_HANDLE;
	smb2_set_err_rsp(work);
	return err;
}

/**
 * smb2_cancel() - handler for smb2 cancel command
 * @work:	smb work containing cancel command buffer
 *
 * Return:	0 on success, otherwise error
 */
int smb2_cancel(struct ksmbd_work *work)
{
	struct ksmbd_conn *conn = work->conn;
	struct smb2_hdr *hdr = smb2_get_msg(work->request_buf);
	struct smb2_hdr *chdr;
	struct ksmbd_work *iter;
	struct list_head *command_list;

	if (work->next_smb2_rcv_hdr_off)
		hdr = ksmbd_resp_buf_next(work);

	ksmbd_debug(SMB, "smb2 cancel called on mid %llu, async flags 0x%x\n",
		    hdr->MessageId, hdr->Flags);

	if (hdr->Flags & SMB2_FLAGS_ASYNC_COMMAND) {
		command_list = &conn->async_requests;

		spin_lock(&conn->request_lock);
		list_for_each_entry(iter, command_list,
				    async_request_entry) {
			chdr = smb2_get_msg(iter->request_buf);

			if (iter->async_id !=
			    le64_to_cpu(hdr->Id.AsyncId))
				continue;

			ksmbd_debug(SMB,
				    "smb2 with AsyncId %llu cancelled command = 0x%x\n",
				    le64_to_cpu(hdr->Id.AsyncId),
				    le16_to_cpu(chdr->Command));
			iter->state = KSMBD_WORK_CANCELLED;
			if (iter->cancel_fn)
				iter->cancel_fn(iter->cancel_argv);
			break;
		}
		spin_unlock(&conn->request_lock);
	} else {
		command_list = &conn->requests;

		spin_lock(&conn->request_lock);
		list_for_each_entry(iter, command_list, request_entry) {
			chdr = smb2_get_msg(iter->request_buf);

			if (chdr->MessageId != hdr->MessageId ||
			    iter == work)
				continue;

			ksmbd_debug(SMB,
				    "smb2 with mid %llu cancelled command = 0x%x\n",
				    le64_to_cpu(hdr->MessageId),
				    le16_to_cpu(chdr->Command));
			iter->state = KSMBD_WORK_CANCELLED;
			break;
		}
		spin_unlock(&conn->request_lock);
	}

	/* For SMB2_CANCEL command itself send no response*/
	work->send_no_response = 1;
	return 0;
}

struct file_lock *smb_flock_init(struct file *f)
{
	struct file_lock *fl;

	fl = locks_alloc_lock();
	if (!fl)
		goto out;

	locks_init_lock(fl);

	fl->fl_owner = f;
	fl->fl_pid = current->tgid;
	fl->fl_file = f;
	fl->fl_flags = FL_POSIX;
	fl->fl_ops = NULL;
	fl->fl_lmops = NULL;

out:
	return fl;
}

static int smb2_set_flock_flags(struct file_lock *flock, int flags)
{
	int cmd = -EINVAL;

	/* Checking for wrong flag combination during lock request*/
	switch (flags) {
	case SMB2_LOCKFLAG_SHARED:
		ksmbd_debug(SMB, "received shared request\n");
		cmd = F_SETLKW;
		flock->fl_type = F_RDLCK;
		flock->fl_flags |= FL_SLEEP;
		break;
	case SMB2_LOCKFLAG_EXCLUSIVE:
		ksmbd_debug(SMB, "received exclusive request\n");
		cmd = F_SETLKW;
		flock->fl_type = F_WRLCK;
		flock->fl_flags |= FL_SLEEP;
		break;
	case SMB2_LOCKFLAG_SHARED | SMB2_LOCKFLAG_FAIL_IMMEDIATELY:
		ksmbd_debug(SMB,
			    "received shared & fail immediately request\n");
		cmd = F_SETLK;
		flock->fl_type = F_RDLCK;
		break;
	case SMB2_LOCKFLAG_EXCLUSIVE | SMB2_LOCKFLAG_FAIL_IMMEDIATELY:
		ksmbd_debug(SMB,
			    "received exclusive & fail immediately request\n");
		cmd = F_SETLK;
		flock->fl_type = F_WRLCK;
		break;
	case SMB2_LOCKFLAG_UNLOCK:
		ksmbd_debug(SMB, "received unlock request\n");
		flock->fl_type = F_UNLCK;
		cmd = F_SETLK;
		break;
	}

	return cmd;
}

static struct ksmbd_lock *smb2_lock_init(struct file_lock *flock,
					 unsigned int cmd, int flags,
					 struct list_head *lock_list)
{
	struct ksmbd_lock *lock;

	lock = kzalloc(sizeof(struct ksmbd_lock), GFP_KERNEL);
	if (!lock)
		return NULL;

	lock->cmd = cmd;
	lock->fl = flock;
	lock->start = flock->fl_start;
	lock->end = flock->fl_end;
	lock->flags = flags;
	if (lock->start == lock->end)
		lock->zero_len = 1;
	INIT_LIST_HEAD(&lock->clist);
	INIT_LIST_HEAD(&lock->flist);
	INIT_LIST_HEAD(&lock->llist);
	list_add_tail(&lock->llist, lock_list);

	return lock;
}

static void smb2_remove_blocked_lock(void **argv)
{
	struct file_lock *flock = (struct file_lock *)argv[0];

	ksmbd_vfs_posix_lock_unblock(flock);
	wake_up(&flock->fl_wait);
}

static inline bool lock_defer_pending(struct file_lock *fl)
{
	/* check pending lock waiters */
	return waitqueue_active(&fl->fl_wait);
}

/**
 * smb2_lock() - handler for smb2 file lock command
 * @work:	smb work containing lock command buffer
 *
 * Return:	0 on success, otherwise error
 */
int smb2_lock(struct ksmbd_work *work)
{
	struct smb2_lock_req *req;
	struct smb2_lock_rsp *rsp;
	struct smb2_lock_element *lock_ele;
	struct ksmbd_file *fp = NULL;
	struct file_lock *flock = NULL;
	struct file *filp = NULL;
	int lock_count;
	int flags = 0;
	int cmd = 0;
	int err = -EIO, i, rc = 0;
	u64 lock_start, lock_length;
	struct ksmbd_lock *smb_lock = NULL, *cmp_lock, *tmp, *tmp2;
	struct ksmbd_conn *conn;
	int nolock = 0;
	LIST_HEAD(lock_list);
	LIST_HEAD(rollback_list);
	int prior_lock = 0;

	WORK_BUFFERS(work, req, rsp);

	ksmbd_debug(SMB, "Received lock request\n");
	fp = ksmbd_lookup_fd_slow(work, req->VolatileFileId, req->PersistentFileId);
	if (!fp) {
		ksmbd_debug(SMB, "Invalid file id for lock : %llu\n", req->VolatileFileId);
		err = -ENOENT;
		goto out2;
	}

	filp = fp->filp;
	lock_count = le16_to_cpu(req->LockCount);
	lock_ele = req->locks;

	ksmbd_debug(SMB, "lock count is %d\n", lock_count);
	if (!lock_count) {
		err = -EINVAL;
		goto out2;
	}

	for (i = 0; i < lock_count; i++) {
		flags = le32_to_cpu(lock_ele[i].Flags);

		flock = smb_flock_init(filp);
		if (!flock)
			goto out;

		cmd = smb2_set_flock_flags(flock, flags);

		lock_start = le64_to_cpu(lock_ele[i].Offset);
		lock_length = le64_to_cpu(lock_ele[i].Length);
		if (lock_start > U64_MAX - lock_length) {
			pr_err("Invalid lock range requested\n");
			rsp->hdr.Status = STATUS_INVALID_LOCK_RANGE;
			locks_free_lock(flock);
			goto out;
		}

		if (lock_start > OFFSET_MAX)
			flock->fl_start = OFFSET_MAX;
		else
			flock->fl_start = lock_start;

		lock_length = le64_to_cpu(lock_ele[i].Length);
		if (lock_length > OFFSET_MAX - flock->fl_start)
			lock_length = OFFSET_MAX - flock->fl_start;

		flock->fl_end = flock->fl_start + lock_length;

		if (flock->fl_end < flock->fl_start) {
			ksmbd_debug(SMB,
				    "the end offset(%llx) is smaller than the start offset(%llx)\n",
				    flock->fl_end, flock->fl_start);
			rsp->hdr.Status = STATUS_INVALID_LOCK_RANGE;
			locks_free_lock(flock);
			goto out;
		}

		/* Check conflict locks in one request */
		list_for_each_entry(cmp_lock, &lock_list, llist) {
			if (cmp_lock->fl->fl_start <= flock->fl_start &&
			    cmp_lock->fl->fl_end >= flock->fl_end) {
				if (cmp_lock->fl->fl_type != F_UNLCK &&
				    flock->fl_type != F_UNLCK) {
					pr_err("conflict two locks in one request\n");
					err = -EINVAL;
					locks_free_lock(flock);
					goto out;
				}
			}
		}

		smb_lock = smb2_lock_init(flock, cmd, flags, &lock_list);
		if (!smb_lock) {
			err = -EINVAL;
			locks_free_lock(flock);
			goto out;
		}
	}

	list_for_each_entry_safe(smb_lock, tmp, &lock_list, llist) {
		if (smb_lock->cmd < 0) {
			err = -EINVAL;
			goto out;
		}

		if (!(smb_lock->flags & SMB2_LOCKFLAG_MASK)) {
			err = -EINVAL;
			goto out;
		}

		if ((prior_lock & (SMB2_LOCKFLAG_EXCLUSIVE | SMB2_LOCKFLAG_SHARED) &&
		     smb_lock->flags & SMB2_LOCKFLAG_UNLOCK) ||
		    (prior_lock == SMB2_LOCKFLAG_UNLOCK &&
		     !(smb_lock->flags & SMB2_LOCKFLAG_UNLOCK))) {
			err = -EINVAL;
			goto out;
		}

		prior_lock = smb_lock->flags;

		if (!(smb_lock->flags & SMB2_LOCKFLAG_UNLOCK) &&
		    !(smb_lock->flags & SMB2_LOCKFLAG_FAIL_IMMEDIATELY))
			goto no_check_cl;

		nolock = 1;
		/* check locks in connection list */
		down_read(&conn_list_lock);
		list_for_each_entry(conn, &conn_list, conns_list) {
			spin_lock(&conn->llist_lock);
			list_for_each_entry_safe(cmp_lock, tmp2, &conn->lock_list, clist) {
				if (file_inode(cmp_lock->fl->fl_file) !=
				    file_inode(smb_lock->fl->fl_file))
					continue;

				if (smb_lock->fl->fl_type == F_UNLCK) {
					if (cmp_lock->fl->fl_file == smb_lock->fl->fl_file &&
					    cmp_lock->start == smb_lock->start &&
					    cmp_lock->end == smb_lock->end &&
					    !lock_defer_pending(cmp_lock->fl)) {
						nolock = 0;
						list_del(&cmp_lock->flist);
						list_del(&cmp_lock->clist);
						spin_unlock(&conn->llist_lock);
						up_read(&conn_list_lock);

						locks_free_lock(cmp_lock->fl);
						kfree(cmp_lock);
						goto out_check_cl;
					}
					continue;
				}

				if (cmp_lock->fl->fl_file == smb_lock->fl->fl_file) {
					if (smb_lock->flags & SMB2_LOCKFLAG_SHARED)
						continue;
				} else {
					if (cmp_lock->flags & SMB2_LOCKFLAG_SHARED)
						continue;
				}

				/* check zero byte lock range */
				if (cmp_lock->zero_len && !smb_lock->zero_len &&
				    cmp_lock->start > smb_lock->start &&
				    cmp_lock->start < smb_lock->end) {
					spin_unlock(&conn->llist_lock);
					up_read(&conn_list_lock);
					pr_err("previous lock conflict with zero byte lock range\n");
					goto out;
				}

				if (smb_lock->zero_len && !cmp_lock->zero_len &&
				    smb_lock->start > cmp_lock->start &&
				    smb_lock->start < cmp_lock->end) {
					spin_unlock(&conn->llist_lock);
					up_read(&conn_list_lock);
					pr_err("current lock conflict with zero byte lock range\n");
					goto out;
				}

				if (((cmp_lock->start <= smb_lock->start &&
				      cmp_lock->end > smb_lock->start) ||
				     (cmp_lock->start < smb_lock->end &&
				      cmp_lock->end >= smb_lock->end)) &&
				    !cmp_lock->zero_len && !smb_lock->zero_len) {
					spin_unlock(&conn->llist_lock);
					up_read(&conn_list_lock);
					pr_err("Not allow lock operation on exclusive lock range\n");
					goto out;
				}
			}
			spin_unlock(&conn->llist_lock);
		}
		up_read(&conn_list_lock);
out_check_cl:
		if (smb_lock->fl->fl_type == F_UNLCK && nolock) {
			pr_err("Try to unlock nolocked range\n");
			rsp->hdr.Status = STATUS_RANGE_NOT_LOCKED;
			goto out;
		}

no_check_cl:
		if (smb_lock->zero_len) {
			err = 0;
			goto skip;
		}

		flock = smb_lock->fl;
		list_del(&smb_lock->llist);
retry:
		rc = vfs_lock_file(filp, smb_lock->cmd, flock, NULL);
skip:
		if (flags & SMB2_LOCKFLAG_UNLOCK) {
			if (!rc) {
				ksmbd_debug(SMB, "File unlocked\n");
			} else if (rc == -ENOENT) {
				rsp->hdr.Status = STATUS_NOT_LOCKED;
				goto out;
			}
			locks_free_lock(flock);
			kfree(smb_lock);
		} else {
			if (rc == FILE_LOCK_DEFERRED) {
				void **argv;

				ksmbd_debug(SMB,
					    "would have to wait for getting lock\n");
				spin_lock(&work->conn->llist_lock);
				list_add_tail(&smb_lock->clist,
					      &work->conn->lock_list);
				spin_unlock(&work->conn->llist_lock);
				list_add(&smb_lock->llist, &rollback_list);

				argv = kmalloc(sizeof(void *), GFP_KERNEL);
				if (!argv) {
					err = -ENOMEM;
					goto out;
				}
				argv[0] = flock;

				rc = setup_async_work(work,
						      smb2_remove_blocked_lock,
						      argv);
				if (rc) {
					err = -ENOMEM;
					goto out;
				}
				spin_lock(&fp->f_lock);
				list_add(&work->fp_entry, &fp->blocked_works);
				spin_unlock(&fp->f_lock);

				smb2_send_interim_resp(work, STATUS_PENDING);

				ksmbd_vfs_posix_lock_wait(flock);

				spin_lock(&fp->f_lock);
				list_del(&work->fp_entry);
				spin_unlock(&fp->f_lock);

				if (work->state != KSMBD_WORK_ACTIVE) {
					list_del(&smb_lock->llist);
					spin_lock(&work->conn->llist_lock);
					list_del(&smb_lock->clist);
					spin_unlock(&work->conn->llist_lock);
					locks_free_lock(flock);

					if (work->state == KSMBD_WORK_CANCELLED) {
						rsp->hdr.Status =
							STATUS_CANCELLED;
						kfree(smb_lock);
						smb2_send_interim_resp(work,
								       STATUS_CANCELLED);
						work->send_no_response = 1;
						goto out;
					}

					rsp->hdr.Status =
						STATUS_RANGE_NOT_LOCKED;
					kfree(smb_lock);
					goto out2;
				}

				list_del(&smb_lock->llist);
				spin_lock(&work->conn->llist_lock);
				list_del(&smb_lock->clist);
				spin_unlock(&work->conn->llist_lock);
				release_async_work(work);
				goto retry;
			} else if (!rc) {
				spin_lock(&work->conn->llist_lock);
				list_add_tail(&smb_lock->clist,
					      &work->conn->lock_list);
				list_add_tail(&smb_lock->flist,
					      &fp->lock_list);
				spin_unlock(&work->conn->llist_lock);
				list_add(&smb_lock->llist, &rollback_list);
				ksmbd_debug(SMB, "successful in taking lock\n");
			} else {
				goto out;
			}
		}
	}

	if (atomic_read(&fp->f_ci->op_count) > 1)
		smb_break_all_oplock(work, fp);

	rsp->StructureSize = cpu_to_le16(4);
	ksmbd_debug(SMB, "successful in taking lock\n");
	rsp->hdr.Status = STATUS_SUCCESS;
	rsp->Reserved = 0;
	err = ksmbd_iov_pin_rsp(work, rsp, sizeof(struct smb2_lock_rsp));
	if (err)
		goto out;

	ksmbd_fd_put(work, fp);
	return 0;

out:
	list_for_each_entry_safe(smb_lock, tmp, &lock_list, llist) {
		locks_free_lock(smb_lock->fl);
		list_del(&smb_lock->llist);
		kfree(smb_lock);
	}

	list_for_each_entry_safe(smb_lock, tmp, &rollback_list, llist) {
		struct file_lock *rlock = NULL;

		rlock = smb_flock_init(filp);
		rlock->fl_type = F_UNLCK;
		rlock->fl_start = smb_lock->start;
		rlock->fl_end = smb_lock->end;

		rc = vfs_lock_file(filp, F_SETLK, rlock, NULL);
		if (rc)
			pr_err("rollback unlock fail : %d\n", rc);

		list_del(&smb_lock->llist);
		spin_lock(&work->conn->llist_lock);
		if (!list_empty(&smb_lock->flist))
			list_del(&smb_lock->flist);
		list_del(&smb_lock->clist);
		spin_unlock(&work->conn->llist_lock);

		locks_free_lock(smb_lock->fl);
		locks_free_lock(rlock);
		kfree(smb_lock);
	}
out2:
	ksmbd_debug(SMB, "failed in taking lock(flags : %x), err : %d\n", flags, err);

	if (!rsp->hdr.Status) {
		if (err == -EINVAL)
			rsp->hdr.Status = STATUS_INVALID_PARAMETER;
		else if (err == -ENOMEM)
			rsp->hdr.Status = STATUS_INSUFFICIENT_RESOURCES;
		else if (err == -ENOENT)
			rsp->hdr.Status = STATUS_FILE_CLOSED;
		else
			rsp->hdr.Status = STATUS_LOCK_NOT_GRANTED;
	}

	smb2_set_err_rsp(work);
	ksmbd_fd_put(work, fp);
	return err;
}

static int fsctl_copychunk(struct ksmbd_work *work,
			   struct copychunk_ioctl_req *ci_req,
			   unsigned int cnt_code,
			   unsigned int input_count,
			   unsigned long long volatile_id,
			   unsigned long long persistent_id,
			   struct smb2_ioctl_rsp *rsp)
{
	struct copychunk_ioctl_rsp *ci_rsp;
	struct ksmbd_file *src_fp = NULL, *dst_fp = NULL;
	struct srv_copychunk *chunks;
	unsigned int i, chunk_count, chunk_count_written = 0;
	unsigned int chunk_size_written = 0;
	loff_t total_size_written = 0;
	int ret = 0;

	ci_rsp = (struct copychunk_ioctl_rsp *)&rsp->Buffer[0];

	rsp->VolatileFileId = volatile_id;
	rsp->PersistentFileId = persistent_id;
	ci_rsp->ChunksWritten =
		cpu_to_le32(ksmbd_server_side_copy_max_chunk_count());
	ci_rsp->ChunkBytesWritten =
		cpu_to_le32(ksmbd_server_side_copy_max_chunk_size());
	ci_rsp->TotalBytesWritten =
		cpu_to_le32(ksmbd_server_side_copy_max_total_size());

	chunks = (struct srv_copychunk *)&ci_req->Chunks[0];
	chunk_count = le32_to_cpu(ci_req->ChunkCount);
	if (chunk_count == 0)
		goto out;
	total_size_written = 0;

	/* verify the SRV_COPYCHUNK_COPY packet */
	if (chunk_count > ksmbd_server_side_copy_max_chunk_count() ||
	    input_count < offsetof(struct copychunk_ioctl_req, Chunks) +
	     chunk_count * sizeof(struct srv_copychunk)) {
		rsp->hdr.Status = STATUS_INVALID_PARAMETER;
		return -EINVAL;
	}

	for (i = 0; i < chunk_count; i++) {
		if (le32_to_cpu(chunks[i].Length) == 0 ||
		    le32_to_cpu(chunks[i].Length) > ksmbd_server_side_copy_max_chunk_size())
			break;
		total_size_written += le32_to_cpu(chunks[i].Length);
	}

	if (i < chunk_count ||
	    total_size_written > ksmbd_server_side_copy_max_total_size()) {
		rsp->hdr.Status = STATUS_INVALID_PARAMETER;
		return -EINVAL;
	}

	src_fp = ksmbd_lookup_foreign_fd(work,
					 le64_to_cpu(ci_req->ResumeKey[0]));
	dst_fp = ksmbd_lookup_fd_slow(work, volatile_id, persistent_id);
	ret = -EINVAL;
	if (!src_fp ||
	    src_fp->persistent_id != le64_to_cpu(ci_req->ResumeKey[1])) {
		rsp->hdr.Status = STATUS_OBJECT_NAME_NOT_FOUND;
		goto out;
	}

	if (!dst_fp) {
		rsp->hdr.Status = STATUS_FILE_CLOSED;
		goto out;
	}

	/*
	 * FILE_READ_DATA should only be included in
	 * the FSCTL_COPYCHUNK case
	 */
	if (cnt_code == FSCTL_COPYCHUNK &&
	    !(dst_fp->daccess & (FILE_READ_DATA_LE | FILE_GENERIC_READ_LE))) {
		rsp->hdr.Status = STATUS_ACCESS_DENIED;
		goto out;
	}

	ret = ksmbd_vfs_copy_file_ranges(work, src_fp, dst_fp,
					 chunks, chunk_count,
					 &chunk_count_written,
					 &chunk_size_written,
					 &total_size_written);
	if (ret < 0) {
		if (ret == -EACCES)
			rsp->hdr.Status = STATUS_ACCESS_DENIED;
		if (ret == -EAGAIN)
			rsp->hdr.Status = STATUS_FILE_LOCK_CONFLICT;
		else if (ret == -EBADF)
			rsp->hdr.Status = STATUS_INVALID_HANDLE;
		else if (ret == -EFBIG || ret == -ENOSPC)
			rsp->hdr.Status = STATUS_DISK_FULL;
		else if (ret == -EINVAL)
			rsp->hdr.Status = STATUS_INVALID_PARAMETER;
		else if (ret == -EISDIR)
			rsp->hdr.Status = STATUS_FILE_IS_A_DIRECTORY;
		else if (ret == -E2BIG)
			rsp->hdr.Status = STATUS_INVALID_VIEW_SIZE;
		else
			rsp->hdr.Status = STATUS_UNEXPECTED_IO_ERROR;
	}

	ci_rsp->ChunksWritten = cpu_to_le32(chunk_count_written);
	ci_rsp->ChunkBytesWritten = cpu_to_le32(chunk_size_written);
	ci_rsp->TotalBytesWritten = cpu_to_le32(total_size_written);
out:
	ksmbd_fd_put(work, src_fp);
	ksmbd_fd_put(work, dst_fp);
	return ret;
}

static __be32 idev_ipv4_address(struct in_device *idev)
{
	__be32 addr = 0;

	struct in_ifaddr *ifa;

	rcu_read_lock();
	in_dev_for_each_ifa_rcu(ifa, idev) {
		if (ifa->ifa_flags & IFA_F_SECONDARY)
			continue;

		addr = ifa->ifa_address;
		break;
	}
	rcu_read_unlock();
	return addr;
}

static int fsctl_query_iface_info_ioctl(struct ksmbd_conn *conn,
					struct smb2_ioctl_rsp *rsp,
					unsigned int out_buf_len)
{
	struct network_interface_info_ioctl_rsp *nii_rsp = NULL;
	int nbytes = 0;
	struct net_device *netdev;
	struct sockaddr_storage_rsp *sockaddr_storage;
	unsigned int flags;
	unsigned long long speed;

	rtnl_lock();
	for_each_netdev(&init_net, netdev) {
		bool ipv4_set = false;

		if (netdev->type == ARPHRD_LOOPBACK)
			continue;

		flags = dev_get_flags(netdev);
		if (!(flags & IFF_RUNNING))
			continue;
ipv6_retry:
		if (out_buf_len <
		    nbytes + sizeof(struct network_interface_info_ioctl_rsp)) {
			rtnl_unlock();
			return -ENOSPC;
		}

		nii_rsp = (struct network_interface_info_ioctl_rsp *)
				&rsp->Buffer[nbytes];
		nii_rsp->IfIndex = cpu_to_le32(netdev->ifindex);

		nii_rsp->Capability = 0;
		if (netdev->real_num_tx_queues > 1)
			nii_rsp->Capability |= cpu_to_le32(RSS_CAPABLE);
		if (ksmbd_rdma_capable_netdev(netdev))
			nii_rsp->Capability |= cpu_to_le32(RDMA_CAPABLE);

		nii_rsp->Next = cpu_to_le32(152);
		nii_rsp->Reserved = 0;

		if (netdev->ethtool_ops->get_link_ksettings) {
			struct ethtool_link_ksettings cmd;

			netdev->ethtool_ops->get_link_ksettings(netdev, &cmd);
			speed = cmd.base.speed;
		} else {
			ksmbd_debug(SMB, "%s %s\n", netdev->name,
				    "speed is unknown, defaulting to 1Gb/sec");
			speed = SPEED_1000;
		}

		speed *= 1000000;
		nii_rsp->LinkSpeed = cpu_to_le64(speed);

		sockaddr_storage = (struct sockaddr_storage_rsp *)
					nii_rsp->SockAddr_Storage;
		memset(sockaddr_storage, 0, 128);

		if (!ipv4_set) {
			struct in_device *idev;

			sockaddr_storage->Family = cpu_to_le16(INTERNETWORK);
			sockaddr_storage->addr4.Port = 0;

			idev = __in_dev_get_rtnl(netdev);
			if (!idev)
				continue;
			sockaddr_storage->addr4.IPv4address =
						idev_ipv4_address(idev);
			nbytes += sizeof(struct network_interface_info_ioctl_rsp);
			ipv4_set = true;
			goto ipv6_retry;
		} else {
			struct inet6_dev *idev6;
			struct inet6_ifaddr *ifa;
			__u8 *ipv6_addr = sockaddr_storage->addr6.IPv6address;

			sockaddr_storage->Family = cpu_to_le16(INTERNETWORKV6);
			sockaddr_storage->addr6.Port = 0;
			sockaddr_storage->addr6.FlowInfo = 0;

			idev6 = __in6_dev_get(netdev);
			if (!idev6)
				continue;

			list_for_each_entry(ifa, &idev6->addr_list, if_list) {
				if (ifa->flags & (IFA_F_TENTATIVE |
							IFA_F_DEPRECATED))
					continue;
				memcpy(ipv6_addr, ifa->addr.s6_addr, 16);
				break;
			}
			sockaddr_storage->addr6.ScopeId = 0;
			nbytes += sizeof(struct network_interface_info_ioctl_rsp);
		}
	}
	rtnl_unlock();

	/* zero if this is last one */
	if (nii_rsp)
		nii_rsp->Next = 0;

	rsp->PersistentFileId = SMB2_NO_FID;
	rsp->VolatileFileId = SMB2_NO_FID;
	return nbytes;
}

static int fsctl_validate_negotiate_info(struct ksmbd_conn *conn,
					 struct validate_negotiate_info_req *neg_req,
					 struct validate_negotiate_info_rsp *neg_rsp,
					 unsigned int in_buf_len)
{
	int ret = 0;
	int dialect;

	if (in_buf_len < offsetof(struct validate_negotiate_info_req, Dialects) +
			le16_to_cpu(neg_req->DialectCount) * sizeof(__le16))
		return -EINVAL;

	dialect = ksmbd_lookup_dialect_by_id(neg_req->Dialects,
					     neg_req->DialectCount);
	if (dialect == BAD_PROT_ID || dialect != conn->dialect) {
		ret = -EINVAL;
		goto err_out;
	}

	if (strncmp(neg_req->Guid, conn->ClientGUID, SMB2_CLIENT_GUID_SIZE)) {
		ret = -EINVAL;
		goto err_out;
	}

	if (le16_to_cpu(neg_req->SecurityMode) != conn->cli_sec_mode) {
		ret = -EINVAL;
		goto err_out;
	}

	if (le32_to_cpu(neg_req->Capabilities) != conn->cli_cap) {
		ret = -EINVAL;
		goto err_out;
	}

	neg_rsp->Capabilities = cpu_to_le32(conn->vals->capabilities);
	memset(neg_rsp->Guid, 0, SMB2_CLIENT_GUID_SIZE);
	neg_rsp->SecurityMode = cpu_to_le16(conn->srv_sec_mode);
	neg_rsp->Dialect = cpu_to_le16(conn->dialect);
err_out:
	return ret;
}

static int fsctl_query_allocated_ranges(struct ksmbd_work *work, u64 id,
					struct file_allocated_range_buffer *qar_req,
					struct file_allocated_range_buffer *qar_rsp,
					unsigned int in_count, unsigned int *out_count)
{
	struct ksmbd_file *fp;
	loff_t start, length;
	int ret = 0;

	*out_count = 0;
	if (in_count == 0)
		return -EINVAL;

	start = le64_to_cpu(qar_req->file_offset);
	length = le64_to_cpu(qar_req->length);

	if (start < 0 || length < 0)
		return -EINVAL;

	fp = ksmbd_lookup_fd_fast(work, id);
	if (!fp)
		return -ENOENT;

	ret = ksmbd_vfs_fqar_lseek(fp, start, length,
				   qar_rsp, in_count, out_count);
	if (ret && ret != -E2BIG)
		*out_count = 0;

	ksmbd_fd_put(work, fp);
	return ret;
}

static int fsctl_pipe_transceive(struct ksmbd_work *work, u64 id,
				 unsigned int out_buf_len,
				 struct smb2_ioctl_req *req,
				 struct smb2_ioctl_rsp *rsp)
{
	struct ksmbd_rpc_command *rpc_resp;
	char *data_buf = (char *)&req->Buffer[0];
	int nbytes = 0;

	rpc_resp = ksmbd_rpc_ioctl(work->sess, id, data_buf,
				   le32_to_cpu(req->InputCount));
	if (rpc_resp) {
		if (rpc_resp->flags == KSMBD_RPC_SOME_NOT_MAPPED) {
			/*
			 * set STATUS_SOME_NOT_MAPPED response
			 * for unknown domain sid.
			 */
			rsp->hdr.Status = STATUS_SOME_NOT_MAPPED;
		} else if (rpc_resp->flags == KSMBD_RPC_ENOTIMPLEMENTED) {
			rsp->hdr.Status = STATUS_NOT_SUPPORTED;
			goto out;
		} else if (rpc_resp->flags != KSMBD_RPC_OK) {
			rsp->hdr.Status = STATUS_INVALID_PARAMETER;
			goto out;
		}

		nbytes = rpc_resp->payload_sz;
		if (rpc_resp->payload_sz > out_buf_len) {
			rsp->hdr.Status = STATUS_BUFFER_OVERFLOW;
			nbytes = out_buf_len;
		}

		if (!rpc_resp->payload_sz) {
			rsp->hdr.Status =
				STATUS_UNEXPECTED_IO_ERROR;
			goto out;
		}

		memcpy((char *)rsp->Buffer, rpc_resp->payload, nbytes);
	}
out:
	kvfree(rpc_resp);
	return nbytes;
}

static inline int fsctl_set_sparse(struct ksmbd_work *work, u64 id,
				   struct file_sparse *sparse)
{
	struct ksmbd_file *fp;
	struct mnt_idmap *idmap;
	int ret = 0;
	__le32 old_fattr;

	fp = ksmbd_lookup_fd_fast(work, id);
	if (!fp)
		return -ENOENT;
	idmap = file_mnt_idmap(fp->filp);

	old_fattr = fp->f_ci->m_fattr;
	if (sparse->SetSparse)
		fp->f_ci->m_fattr |= FILE_ATTRIBUTE_SPARSE_FILE_LE;
	else
		fp->f_ci->m_fattr &= ~FILE_ATTRIBUTE_SPARSE_FILE_LE;

	if (fp->f_ci->m_fattr != old_fattr &&
	    test_share_config_flag(work->tcon->share_conf,
				   KSMBD_SHARE_FLAG_STORE_DOS_ATTRS)) {
		struct xattr_dos_attrib da;

		ret = ksmbd_vfs_get_dos_attrib_xattr(idmap,
						     fp->filp->f_path.dentry, &da);
		if (ret <= 0)
			goto out;

		da.attr = le32_to_cpu(fp->f_ci->m_fattr);
		ret = ksmbd_vfs_set_dos_attrib_xattr(idmap,
						     &fp->filp->f_path, &da);
		if (ret)
			fp->f_ci->m_fattr = old_fattr;
	}

out:
	ksmbd_fd_put(work, fp);
	return ret;
}

static int fsctl_request_resume_key(struct ksmbd_work *work,
				    struct smb2_ioctl_req *req,
				    struct resume_key_ioctl_rsp *key_rsp)
{
	struct ksmbd_file *fp;

	fp = ksmbd_lookup_fd_slow(work, req->VolatileFileId, req->PersistentFileId);
	if (!fp)
		return -ENOENT;

	memset(key_rsp, 0, sizeof(*key_rsp));
	key_rsp->ResumeKey[0] = req->VolatileFileId;
	key_rsp->ResumeKey[1] = req->PersistentFileId;
	ksmbd_fd_put(work, fp);

	return 0;
}

/**
 * smb2_ioctl() - handler for smb2 ioctl command
 * @work:	smb work containing ioctl command buffer
 *
 * Return:	0 on success, otherwise error
 */
int smb2_ioctl(struct ksmbd_work *work)
{
	struct smb2_ioctl_req *req;
	struct smb2_ioctl_rsp *rsp;
	unsigned int cnt_code, nbytes = 0, out_buf_len, in_buf_len;
	u64 id = KSMBD_NO_FID;
	struct ksmbd_conn *conn = work->conn;
	int ret = 0;

	if (work->next_smb2_rcv_hdr_off) {
		req = ksmbd_req_buf_next(work);
		rsp = ksmbd_resp_buf_next(work);
		if (!has_file_id(req->VolatileFileId)) {
			ksmbd_debug(SMB, "Compound request set FID = %llu\n",
				    work->compound_fid);
			id = work->compound_fid;
		}
	} else {
		req = smb2_get_msg(work->request_buf);
		rsp = smb2_get_msg(work->response_buf);
	}

	if (!has_file_id(id))
		id = req->VolatileFileId;

	if (req->Flags != cpu_to_le32(SMB2_0_IOCTL_IS_FSCTL)) {
		rsp->hdr.Status = STATUS_NOT_SUPPORTED;
		goto out;
	}

	cnt_code = le32_to_cpu(req->CtlCode);
	ret = smb2_calc_max_out_buf_len(work, 48,
					le32_to_cpu(req->MaxOutputResponse));
	if (ret < 0) {
		rsp->hdr.Status = STATUS_INVALID_PARAMETER;
		goto out;
	}
	out_buf_len = (unsigned int)ret;
	in_buf_len = le32_to_cpu(req->InputCount);

	switch (cnt_code) {
	case FSCTL_DFS_GET_REFERRALS:
	case FSCTL_DFS_GET_REFERRALS_EX:
		/* Not support DFS yet */
		rsp->hdr.Status = STATUS_FS_DRIVER_REQUIRED;
		goto out;
	case FSCTL_CREATE_OR_GET_OBJECT_ID:
	{
		struct file_object_buf_type1_ioctl_rsp *obj_buf;

		nbytes = sizeof(struct file_object_buf_type1_ioctl_rsp);
		obj_buf = (struct file_object_buf_type1_ioctl_rsp *)
			&rsp->Buffer[0];

		/*
		 * TODO: This is dummy implementation to pass smbtorture
		 * Need to check correct response later
		 */
		memset(obj_buf->ObjectId, 0x0, 16);
		memset(obj_buf->BirthVolumeId, 0x0, 16);
		memset(obj_buf->BirthObjectId, 0x0, 16);
		memset(obj_buf->DomainId, 0x0, 16);

		break;
	}
	case FSCTL_PIPE_TRANSCEIVE:
		out_buf_len = min_t(u32, KSMBD_IPC_MAX_PAYLOAD, out_buf_len);
		nbytes = fsctl_pipe_transceive(work, id, out_buf_len, req, rsp);
		break;
	case FSCTL_VALIDATE_NEGOTIATE_INFO:
		if (conn->dialect < SMB30_PROT_ID) {
			ret = -EOPNOTSUPP;
			goto out;
		}

		if (in_buf_len < offsetof(struct validate_negotiate_info_req,
					  Dialects)) {
			ret = -EINVAL;
			goto out;
		}

		if (out_buf_len < sizeof(struct validate_negotiate_info_rsp)) {
			ret = -EINVAL;
			goto out;
		}

		ret = fsctl_validate_negotiate_info(conn,
			(struct validate_negotiate_info_req *)&req->Buffer[0],
			(struct validate_negotiate_info_rsp *)&rsp->Buffer[0],
			in_buf_len);
		if (ret < 0)
			goto out;

		nbytes = sizeof(struct validate_negotiate_info_rsp);
		rsp->PersistentFileId = SMB2_NO_FID;
		rsp->VolatileFileId = SMB2_NO_FID;
		break;
	case FSCTL_QUERY_NETWORK_INTERFACE_INFO:
		ret = fsctl_query_iface_info_ioctl(conn, rsp, out_buf_len);
		if (ret < 0)
			goto out;
		nbytes = ret;
		break;
	case FSCTL_REQUEST_RESUME_KEY:
		if (out_buf_len < sizeof(struct resume_key_ioctl_rsp)) {
			ret = -EINVAL;
			goto out;
		}

		ret = fsctl_request_resume_key(work, req,
					       (struct resume_key_ioctl_rsp *)&rsp->Buffer[0]);
		if (ret < 0)
			goto out;
		rsp->PersistentFileId = req->PersistentFileId;
		rsp->VolatileFileId = req->VolatileFileId;
		nbytes = sizeof(struct resume_key_ioctl_rsp);
		break;
	case FSCTL_COPYCHUNK:
	case FSCTL_COPYCHUNK_WRITE:
		if (!test_tree_conn_flag(work->tcon, KSMBD_TREE_CONN_FLAG_WRITABLE)) {
			ksmbd_debug(SMB,
				    "User does not have write permission\n");
			ret = -EACCES;
			goto out;
		}

		if (in_buf_len < sizeof(struct copychunk_ioctl_req)) {
			ret = -EINVAL;
			goto out;
		}

		if (out_buf_len < sizeof(struct copychunk_ioctl_rsp)) {
			ret = -EINVAL;
			goto out;
		}

		nbytes = sizeof(struct copychunk_ioctl_rsp);
		rsp->VolatileFileId = req->VolatileFileId;
		rsp->PersistentFileId = req->PersistentFileId;
		fsctl_copychunk(work,
				(struct copychunk_ioctl_req *)&req->Buffer[0],
				le32_to_cpu(req->CtlCode),
				le32_to_cpu(req->InputCount),
				req->VolatileFileId,
				req->PersistentFileId,
				rsp);
		break;
	case FSCTL_SET_SPARSE:
		if (in_buf_len < sizeof(struct file_sparse)) {
			ret = -EINVAL;
			goto out;
		}

		ret = fsctl_set_sparse(work, id,
				       (struct file_sparse *)&req->Buffer[0]);
		if (ret < 0)
			goto out;
		break;
	case FSCTL_SET_ZERO_DATA:
	{
		struct file_zero_data_information *zero_data;
		struct ksmbd_file *fp;
		loff_t off, len, bfz;

		if (!test_tree_conn_flag(work->tcon, KSMBD_TREE_CONN_FLAG_WRITABLE)) {
			ksmbd_debug(SMB,
				    "User does not have write permission\n");
			ret = -EACCES;
			goto out;
		}

		if (in_buf_len < sizeof(struct file_zero_data_information)) {
			ret = -EINVAL;
			goto out;
		}

		zero_data =
			(struct file_zero_data_information *)&req->Buffer[0];

		off = le64_to_cpu(zero_data->FileOffset);
		bfz = le64_to_cpu(zero_data->BeyondFinalZero);
		if (off < 0 || bfz < 0 || off > bfz) {
			ret = -EINVAL;
			goto out;
		}

		len = bfz - off;
		if (len) {
			fp = ksmbd_lookup_fd_fast(work, id);
			if (!fp) {
				ret = -ENOENT;
				goto out;
			}

			ret = ksmbd_vfs_zero_data(work, fp, off, len);
			ksmbd_fd_put(work, fp);
			if (ret < 0)
				goto out;
		}
		break;
	}
	case FSCTL_QUERY_ALLOCATED_RANGES:
		if (in_buf_len < sizeof(struct file_allocated_range_buffer)) {
			ret = -EINVAL;
			goto out;
		}

		ret = fsctl_query_allocated_ranges(work, id,
			(struct file_allocated_range_buffer *)&req->Buffer[0],
			(struct file_allocated_range_buffer *)&rsp->Buffer[0],
			out_buf_len /
			sizeof(struct file_allocated_range_buffer), &nbytes);
		if (ret == -E2BIG) {
			rsp->hdr.Status = STATUS_BUFFER_OVERFLOW;
		} else if (ret < 0) {
			nbytes = 0;
			goto out;
		}

		nbytes *= sizeof(struct file_allocated_range_buffer);
		break;
	case FSCTL_GET_REPARSE_POINT:
	{
		struct reparse_data_buffer *reparse_ptr;
		struct ksmbd_file *fp;

		reparse_ptr = (struct reparse_data_buffer *)&rsp->Buffer[0];
		fp = ksmbd_lookup_fd_fast(work, id);
		if (!fp) {
			pr_err("not found fp!!\n");
			ret = -ENOENT;
			goto out;
		}

		reparse_ptr->ReparseTag =
			smb2_get_reparse_tag_special_file(file_inode(fp->filp)->i_mode);
		reparse_ptr->ReparseDataLength = 0;
		ksmbd_fd_put(work, fp);
		nbytes = sizeof(struct reparse_data_buffer);
		break;
	}
	case FSCTL_DUPLICATE_EXTENTS_TO_FILE:
	{
		struct ksmbd_file *fp_in, *fp_out = NULL;
		struct duplicate_extents_to_file *dup_ext;
		loff_t src_off, dst_off, length, cloned;

		if (in_buf_len < sizeof(struct duplicate_extents_to_file)) {
			ret = -EINVAL;
			goto out;
		}

		dup_ext = (struct duplicate_extents_to_file *)&req->Buffer[0];

		fp_in = ksmbd_lookup_fd_slow(work, dup_ext->VolatileFileHandle,
					     dup_ext->PersistentFileHandle);
		if (!fp_in) {
			pr_err("not found file handle in duplicate extent to file\n");
			ret = -ENOENT;
			goto out;
		}

		fp_out = ksmbd_lookup_fd_fast(work, id);
		if (!fp_out) {
			pr_err("not found fp\n");
			ret = -ENOENT;
			goto dup_ext_out;
		}

		src_off = le64_to_cpu(dup_ext->SourceFileOffset);
		dst_off = le64_to_cpu(dup_ext->TargetFileOffset);
		length = le64_to_cpu(dup_ext->ByteCount);
		/*
		 * XXX: It is not clear if FSCTL_DUPLICATE_EXTENTS_TO_FILE
		 * should fall back to vfs_copy_file_range().  This could be
		 * beneficial when re-exporting nfs/smb mount, but note that
		 * this can result in partial copy that returns an error status.
		 * If/when FSCTL_DUPLICATE_EXTENTS_TO_FILE_EX is implemented,
		 * fall back to vfs_copy_file_range(), should be avoided when
		 * the flag DUPLICATE_EXTENTS_DATA_EX_SOURCE_ATOMIC is set.
		 */
		cloned = vfs_clone_file_range(fp_in->filp, src_off,
					      fp_out->filp, dst_off, length, 0);
		if (cloned == -EXDEV || cloned == -EOPNOTSUPP) {
			ret = -EOPNOTSUPP;
			goto dup_ext_out;
		} else if (cloned != length) {
			cloned = vfs_copy_file_range(fp_in->filp, src_off,
						     fp_out->filp, dst_off,
						     length, 0);
			if (cloned != length) {
				if (cloned < 0)
					ret = cloned;
				else
					ret = -EINVAL;
			}
		}

dup_ext_out:
		ksmbd_fd_put(work, fp_in);
		ksmbd_fd_put(work, fp_out);
		if (ret < 0)
			goto out;
		break;
	}
	default:
		ksmbd_debug(SMB, "not implemented yet ioctl command 0x%x\n",
			    cnt_code);
		ret = -EOPNOTSUPP;
		goto out;
	}

	rsp->CtlCode = cpu_to_le32(cnt_code);
	rsp->InputCount = cpu_to_le32(0);
	rsp->InputOffset = cpu_to_le32(112);
	rsp->OutputOffset = cpu_to_le32(112);
	rsp->OutputCount = cpu_to_le32(nbytes);
	rsp->StructureSize = cpu_to_le16(49);
	rsp->Reserved = cpu_to_le16(0);
	rsp->Flags = cpu_to_le32(0);
	rsp->Reserved2 = cpu_to_le32(0);
	ret = ksmbd_iov_pin_rsp(work, rsp, sizeof(struct smb2_ioctl_rsp) + nbytes);
	if (!ret)
		return ret;

out:
	if (ret == -EACCES)
		rsp->hdr.Status = STATUS_ACCESS_DENIED;
	else if (ret == -ENOENT)
		rsp->hdr.Status = STATUS_OBJECT_NAME_NOT_FOUND;
	else if (ret == -EOPNOTSUPP)
		rsp->hdr.Status = STATUS_NOT_SUPPORTED;
	else if (ret == -ENOSPC)
		rsp->hdr.Status = STATUS_BUFFER_TOO_SMALL;
	else if (ret < 0 || rsp->hdr.Status == 0)
		rsp->hdr.Status = STATUS_INVALID_PARAMETER;
	smb2_set_err_rsp(work);
	return 0;
}

/**
 * smb20_oplock_break_ack() - handler for smb2.0 oplock break command
 * @work:	smb work containing oplock break command buffer
 *
 * Return:	0
 */
static void smb20_oplock_break_ack(struct ksmbd_work *work)
{
	struct smb2_oplock_break *req;
	struct smb2_oplock_break *rsp;
	struct ksmbd_file *fp;
	struct oplock_info *opinfo = NULL;
	__le32 err = 0;
	int ret = 0;
	u64 volatile_id, persistent_id;
	char req_oplevel = 0, rsp_oplevel = 0;
	unsigned int oplock_change_type;

	WORK_BUFFERS(work, req, rsp);

	volatile_id = req->VolatileFid;
	persistent_id = req->PersistentFid;
	req_oplevel = req->OplockLevel;
	ksmbd_debug(OPLOCK, "v_id %llu, p_id %llu request oplock level %d\n",
		    volatile_id, persistent_id, req_oplevel);

	fp = ksmbd_lookup_fd_slow(work, volatile_id, persistent_id);
	if (!fp) {
		rsp->hdr.Status = STATUS_FILE_CLOSED;
		smb2_set_err_rsp(work);
		return;
	}

	opinfo = opinfo_get(fp);
	if (!opinfo) {
		pr_err("unexpected null oplock_info\n");
		rsp->hdr.Status = STATUS_INVALID_OPLOCK_PROTOCOL;
		smb2_set_err_rsp(work);
		ksmbd_fd_put(work, fp);
		return;
	}

	if (opinfo->level == SMB2_OPLOCK_LEVEL_NONE) {
		rsp->hdr.Status = STATUS_INVALID_OPLOCK_PROTOCOL;
		goto err_out;
	}

	if (opinfo->op_state == OPLOCK_STATE_NONE) {
		ksmbd_debug(SMB, "unexpected oplock state 0x%x\n", opinfo->op_state);
		rsp->hdr.Status = STATUS_UNSUCCESSFUL;
		goto err_out;
	}

	if ((opinfo->level == SMB2_OPLOCK_LEVEL_EXCLUSIVE ||
	     opinfo->level == SMB2_OPLOCK_LEVEL_BATCH) &&
	    (req_oplevel != SMB2_OPLOCK_LEVEL_II &&
	     req_oplevel != SMB2_OPLOCK_LEVEL_NONE)) {
		err = STATUS_INVALID_OPLOCK_PROTOCOL;
		oplock_change_type = OPLOCK_WRITE_TO_NONE;
	} else if (opinfo->level == SMB2_OPLOCK_LEVEL_II &&
		   req_oplevel != SMB2_OPLOCK_LEVEL_NONE) {
		err = STATUS_INVALID_OPLOCK_PROTOCOL;
		oplock_change_type = OPLOCK_READ_TO_NONE;
	} else if (req_oplevel == SMB2_OPLOCK_LEVEL_II ||
		   req_oplevel == SMB2_OPLOCK_LEVEL_NONE) {
		err = STATUS_INVALID_DEVICE_STATE;
		if ((opinfo->level == SMB2_OPLOCK_LEVEL_EXCLUSIVE ||
		     opinfo->level == SMB2_OPLOCK_LEVEL_BATCH) &&
		    req_oplevel == SMB2_OPLOCK_LEVEL_II) {
			oplock_change_type = OPLOCK_WRITE_TO_READ;
		} else if ((opinfo->level == SMB2_OPLOCK_LEVEL_EXCLUSIVE ||
			    opinfo->level == SMB2_OPLOCK_LEVEL_BATCH) &&
			   req_oplevel == SMB2_OPLOCK_LEVEL_NONE) {
			oplock_change_type = OPLOCK_WRITE_TO_NONE;
		} else if (opinfo->level == SMB2_OPLOCK_LEVEL_II &&
			   req_oplevel == SMB2_OPLOCK_LEVEL_NONE) {
			oplock_change_type = OPLOCK_READ_TO_NONE;
		} else {
			oplock_change_type = 0;
		}
	} else {
		oplock_change_type = 0;
	}

	switch (oplock_change_type) {
	case OPLOCK_WRITE_TO_READ:
		ret = opinfo_write_to_read(opinfo);
		rsp_oplevel = SMB2_OPLOCK_LEVEL_II;
		break;
	case OPLOCK_WRITE_TO_NONE:
		ret = opinfo_write_to_none(opinfo);
		rsp_oplevel = SMB2_OPLOCK_LEVEL_NONE;
		break;
	case OPLOCK_READ_TO_NONE:
		ret = opinfo_read_to_none(opinfo);
		rsp_oplevel = SMB2_OPLOCK_LEVEL_NONE;
		break;
	default:
		pr_err("unknown oplock change 0x%x -> 0x%x\n",
		       opinfo->level, rsp_oplevel);
	}

	if (ret < 0) {
		rsp->hdr.Status = err;
		goto err_out;
	}

	opinfo_put(opinfo);
	ksmbd_fd_put(work, fp);
	opinfo->op_state = OPLOCK_STATE_NONE;
	wake_up_interruptible_all(&opinfo->oplock_q);

	rsp->StructureSize = cpu_to_le16(24);
	rsp->OplockLevel = rsp_oplevel;
	rsp->Reserved = 0;
	rsp->Reserved2 = 0;
	rsp->VolatileFid = volatile_id;
	rsp->PersistentFid = persistent_id;
	ret = ksmbd_iov_pin_rsp(work, rsp, sizeof(struct smb2_oplock_break));
	if (!ret)
		return;

err_out:
	opinfo->op_state = OPLOCK_STATE_NONE;
	wake_up_interruptible_all(&opinfo->oplock_q);

	opinfo_put(opinfo);
	ksmbd_fd_put(work, fp);
	smb2_set_err_rsp(work);
}

static int check_lease_state(struct lease *lease, __le32 req_state)
{
	if ((lease->new_state ==
	     (SMB2_LEASE_READ_CACHING_LE | SMB2_LEASE_HANDLE_CACHING_LE)) &&
	    !(req_state & SMB2_LEASE_WRITE_CACHING_LE)) {
		lease->new_state = req_state;
		return 0;
	}

	if (lease->new_state == req_state)
		return 0;

	return 1;
}

/**
 * smb21_lease_break_ack() - handler for smb2.1 lease break command
 * @work:	smb work containing lease break command buffer
 *
 * Return:	0
 */
static void smb21_lease_break_ack(struct ksmbd_work *work)
{
	struct ksmbd_conn *conn = work->conn;
	struct smb2_lease_ack *req;
	struct smb2_lease_ack *rsp;
	struct oplock_info *opinfo;
	__le32 err = 0;
	int ret = 0;
	unsigned int lease_change_type;
	__le32 lease_state;
	struct lease *lease;

	WORK_BUFFERS(work, req, rsp);

	ksmbd_debug(OPLOCK, "smb21 lease break, lease state(0x%x)\n",
		    le32_to_cpu(req->LeaseState));
	opinfo = lookup_lease_in_table(conn, req->LeaseKey);
	if (!opinfo) {
		ksmbd_debug(OPLOCK, "file not opened\n");
		smb2_set_err_rsp(work);
		rsp->hdr.Status = STATUS_UNSUCCESSFUL;
		return;
	}
	lease = opinfo->o_lease;

	if (opinfo->op_state == OPLOCK_STATE_NONE) {
		pr_err("unexpected lease break state 0x%x\n",
		       opinfo->op_state);
		rsp->hdr.Status = STATUS_UNSUCCESSFUL;
		goto err_out;
	}

	if (check_lease_state(lease, req->LeaseState)) {
		rsp->hdr.Status = STATUS_REQUEST_NOT_ACCEPTED;
		ksmbd_debug(OPLOCK,
			    "req lease state: 0x%x, expected state: 0x%x\n",
			    req->LeaseState, lease->new_state);
		goto err_out;
	}

	if (!atomic_read(&opinfo->breaking_cnt)) {
		rsp->hdr.Status = STATUS_UNSUCCESSFUL;
		goto err_out;
	}

	/* check for bad lease state */
	if (req->LeaseState &
	    (~(SMB2_LEASE_READ_CACHING_LE | SMB2_LEASE_HANDLE_CACHING_LE))) {
		err = STATUS_INVALID_OPLOCK_PROTOCOL;
		if (lease->state & SMB2_LEASE_WRITE_CACHING_LE)
			lease_change_type = OPLOCK_WRITE_TO_NONE;
		else
			lease_change_type = OPLOCK_READ_TO_NONE;
		ksmbd_debug(OPLOCK, "handle bad lease state 0x%x -> 0x%x\n",
			    le32_to_cpu(lease->state),
			    le32_to_cpu(req->LeaseState));
	} else if (lease->state == SMB2_LEASE_READ_CACHING_LE &&
		   req->LeaseState != SMB2_LEASE_NONE_LE) {
		err = STATUS_INVALID_OPLOCK_PROTOCOL;
		lease_change_type = OPLOCK_READ_TO_NONE;
		ksmbd_debug(OPLOCK, "handle bad lease state 0x%x -> 0x%x\n",
			    le32_to_cpu(lease->state),
			    le32_to_cpu(req->LeaseState));
	} else {
		/* valid lease state changes */
		err = STATUS_INVALID_DEVICE_STATE;
		if (req->LeaseState == SMB2_LEASE_NONE_LE) {
			if (lease->state & SMB2_LEASE_WRITE_CACHING_LE)
				lease_change_type = OPLOCK_WRITE_TO_NONE;
			else
				lease_change_type = OPLOCK_READ_TO_NONE;
		} else if (req->LeaseState & SMB2_LEASE_READ_CACHING_LE) {
			if (lease->state & SMB2_LEASE_WRITE_CACHING_LE)
				lease_change_type = OPLOCK_WRITE_TO_READ;
			else
				lease_change_type = OPLOCK_READ_HANDLE_TO_READ;
		} else {
			lease_change_type = 0;
		}
	}

	switch (lease_change_type) {
	case OPLOCK_WRITE_TO_READ:
		ret = opinfo_write_to_read(opinfo);
		break;
	case OPLOCK_READ_HANDLE_TO_READ:
		ret = opinfo_read_handle_to_read(opinfo);
		break;
	case OPLOCK_WRITE_TO_NONE:
		ret = opinfo_write_to_none(opinfo);
		break;
	case OPLOCK_READ_TO_NONE:
		ret = opinfo_read_to_none(opinfo);
		break;
	default:
		ksmbd_debug(OPLOCK, "unknown lease change 0x%x -> 0x%x\n",
			    le32_to_cpu(lease->state),
			    le32_to_cpu(req->LeaseState));
	}

	lease_state = lease->state;
	opinfo->op_state = OPLOCK_STATE_NONE;
	wake_up_interruptible_all(&opinfo->oplock_q);
	atomic_dec(&opinfo->breaking_cnt);
	wake_up_interruptible_all(&opinfo->oplock_brk);
	opinfo_put(opinfo);

	if (ret < 0) {
		rsp->hdr.Status = err;
		goto err_out;
	}

	rsp->StructureSize = cpu_to_le16(36);
	rsp->Reserved = 0;
	rsp->Flags = 0;
	memcpy(rsp->LeaseKey, req->LeaseKey, 16);
	rsp->LeaseState = lease_state;
	rsp->LeaseDuration = 0;
	ret = ksmbd_iov_pin_rsp(work, rsp, sizeof(struct smb2_lease_ack));
	if (!ret)
		return;

err_out:
	opinfo->op_state = OPLOCK_STATE_NONE;
	wake_up_interruptible_all(&opinfo->oplock_q);
	atomic_dec(&opinfo->breaking_cnt);
	wake_up_interruptible_all(&opinfo->oplock_brk);

	opinfo_put(opinfo);
	smb2_set_err_rsp(work);
}

/**
 * smb2_oplock_break() - dispatcher for smb2.0 and 2.1 oplock/lease break
 * @work:	smb work containing oplock/lease break command buffer
 *
 * Return:	0
 */
int smb2_oplock_break(struct ksmbd_work *work)
{
	struct smb2_oplock_break *req;
	struct smb2_oplock_break *rsp;

	WORK_BUFFERS(work, req, rsp);

	switch (le16_to_cpu(req->StructureSize)) {
	case OP_BREAK_STRUCT_SIZE_20:
		smb20_oplock_break_ack(work);
		break;
	case OP_BREAK_STRUCT_SIZE_21:
		smb21_lease_break_ack(work);
		break;
	default:
		ksmbd_debug(OPLOCK, "invalid break cmd %d\n",
			    le16_to_cpu(req->StructureSize));
		rsp->hdr.Status = STATUS_INVALID_PARAMETER;
		smb2_set_err_rsp(work);
	}

	return 0;
}

/**
 * smb2_notify() - handler for smb2 notify request
 * @work:   smb work containing notify command buffer
 *
 * Return:      0
 */
int smb2_notify(struct ksmbd_work *work)
{
	struct smb2_change_notify_req *req;
	struct smb2_change_notify_rsp *rsp;

	WORK_BUFFERS(work, req, rsp);

	if (work->next_smb2_rcv_hdr_off && req->hdr.NextCommand) {
		rsp->hdr.Status = STATUS_INTERNAL_ERROR;
		smb2_set_err_rsp(work);
		return 0;
	}

	smb2_set_err_rsp(work);
	rsp->hdr.Status = STATUS_NOT_IMPLEMENTED;
	return 0;
}

/**
 * smb2_is_sign_req() - handler for checking packet signing status
 * @work:	smb work containing notify command buffer
 * @command:	SMB2 command id
 *
 * Return:	true if packed is signed, false otherwise
 */
bool smb2_is_sign_req(struct ksmbd_work *work, unsigned int command)
{
	struct smb2_hdr *rcv_hdr2 = smb2_get_msg(work->request_buf);

	if ((rcv_hdr2->Flags & SMB2_FLAGS_SIGNED) &&
	    command != SMB2_NEGOTIATE_HE &&
	    command != SMB2_SESSION_SETUP_HE &&
	    command != SMB2_OPLOCK_BREAK_HE)
		return true;

	return false;
}

/**
 * smb2_check_sign_req() - handler for req packet sign processing
 * @work:   smb work containing notify command buffer
 *
 * Return:	1 on success, 0 otherwise
 */
int smb2_check_sign_req(struct ksmbd_work *work)
{
	struct smb2_hdr *hdr;
	char signature_req[SMB2_SIGNATURE_SIZE];
	char signature[SMB2_HMACSHA256_SIZE];
	struct kvec iov[1];
	size_t len;

	hdr = smb2_get_msg(work->request_buf);
	if (work->next_smb2_rcv_hdr_off)
		hdr = ksmbd_req_buf_next(work);

	if (!hdr->NextCommand && !work->next_smb2_rcv_hdr_off)
		len = get_rfc1002_len(work->request_buf);
	else if (hdr->NextCommand)
		len = le32_to_cpu(hdr->NextCommand);
	else
		len = get_rfc1002_len(work->request_buf) -
			work->next_smb2_rcv_hdr_off;

	memcpy(signature_req, hdr->Signature, SMB2_SIGNATURE_SIZE);
	memset(hdr->Signature, 0, SMB2_SIGNATURE_SIZE);

	iov[0].iov_base = (char *)&hdr->ProtocolId;
	iov[0].iov_len = len;

	if (ksmbd_sign_smb2_pdu(work->conn, work->sess->sess_key, iov, 1,
				signature))
		return 0;

	if (memcmp(signature, signature_req, SMB2_SIGNATURE_SIZE)) {
		pr_err("bad smb2 signature\n");
		return 0;
	}

	return 1;
}

/**
 * smb2_set_sign_rsp() - handler for rsp packet sign processing
 * @work:   smb work containing notify command buffer
 *
 */
void smb2_set_sign_rsp(struct ksmbd_work *work)
{
	struct smb2_hdr *hdr;
	char signature[SMB2_HMACSHA256_SIZE];
	struct kvec *iov;
	int n_vec = 1;

	hdr = ksmbd_resp_buf_curr(work);
	hdr->Flags |= SMB2_FLAGS_SIGNED;
	memset(hdr->Signature, 0, SMB2_SIGNATURE_SIZE);

	if (hdr->Command == SMB2_READ) {
		iov = &work->iov[work->iov_idx - 1];
		n_vec++;
	} else {
		iov = &work->iov[work->iov_idx];
	}

	if (!ksmbd_sign_smb2_pdu(work->conn, work->sess->sess_key, iov, n_vec,
				 signature))
		memcpy(hdr->Signature, signature, SMB2_SIGNATURE_SIZE);
}

/**
 * smb3_check_sign_req() - handler for req packet sign processing
 * @work:   smb work containing notify command buffer
 *
 * Return:	1 on success, 0 otherwise
 */
int smb3_check_sign_req(struct ksmbd_work *work)
{
	struct ksmbd_conn *conn = work->conn;
	char *signing_key;
	struct smb2_hdr *hdr;
	struct channel *chann;
	char signature_req[SMB2_SIGNATURE_SIZE];
	char signature[SMB2_CMACAES_SIZE];
	struct kvec iov[1];
	size_t len;

	hdr = smb2_get_msg(work->request_buf);
	if (work->next_smb2_rcv_hdr_off)
		hdr = ksmbd_req_buf_next(work);

	if (!hdr->NextCommand && !work->next_smb2_rcv_hdr_off)
		len = get_rfc1002_len(work->request_buf);
	else if (hdr->NextCommand)
		len = le32_to_cpu(hdr->NextCommand);
	else
		len = get_rfc1002_len(work->request_buf) -
			work->next_smb2_rcv_hdr_off;

	if (le16_to_cpu(hdr->Command) == SMB2_SESSION_SETUP_HE) {
		signing_key = work->sess->smb3signingkey;
	} else {
		chann = lookup_chann_list(work->sess, conn);
		if (!chann) {
			return 0;
		}
		signing_key = chann->smb3signingkey;
	}

	if (!signing_key) {
		pr_err("SMB3 signing key is not generated\n");
		return 0;
	}

	memcpy(signature_req, hdr->Signature, SMB2_SIGNATURE_SIZE);
	memset(hdr->Signature, 0, SMB2_SIGNATURE_SIZE);
	iov[0].iov_base = (char *)&hdr->ProtocolId;
	iov[0].iov_len = len;

	if (ksmbd_sign_smb3_pdu(conn, signing_key, iov, 1, signature))
		return 0;

	if (memcmp(signature, signature_req, SMB2_SIGNATURE_SIZE)) {
		pr_err("bad smb2 signature\n");
		return 0;
	}

	return 1;
}

/**
 * smb3_set_sign_rsp() - handler for rsp packet sign processing
 * @work:   smb work containing notify command buffer
 *
 */
void smb3_set_sign_rsp(struct ksmbd_work *work)
{
	struct ksmbd_conn *conn = work->conn;
	struct smb2_hdr *hdr;
	struct channel *chann;
	char signature[SMB2_CMACAES_SIZE];
	struct kvec *iov;
	int n_vec = 1;
	char *signing_key;

	hdr = ksmbd_resp_buf_curr(work);

	if (conn->binding == false &&
	    le16_to_cpu(hdr->Command) == SMB2_SESSION_SETUP_HE) {
		signing_key = work->sess->smb3signingkey;
	} else {
		chann = lookup_chann_list(work->sess, work->conn);
		if (!chann) {
			return;
		}
		signing_key = chann->smb3signingkey;
	}

	if (!signing_key)
		return;

	hdr->Flags |= SMB2_FLAGS_SIGNED;
	memset(hdr->Signature, 0, SMB2_SIGNATURE_SIZE);

	if (hdr->Command == SMB2_READ) {
		iov = &work->iov[work->iov_idx - 1];
		n_vec++;
	} else {
		iov = &work->iov[work->iov_idx];
	}

	if (!ksmbd_sign_smb3_pdu(conn, signing_key, iov, n_vec,
				 signature))
		memcpy(hdr->Signature, signature, SMB2_SIGNATURE_SIZE);
}

/**
 * smb3_preauth_hash_rsp() - handler for computing preauth hash on response
 * @work:   smb work containing response buffer
 *
 */
void smb3_preauth_hash_rsp(struct ksmbd_work *work)
{
	struct ksmbd_conn *conn = work->conn;
	struct ksmbd_session *sess = work->sess;
	struct smb2_hdr *req, *rsp;

	if (conn->dialect != SMB311_PROT_ID)
		return;

	WORK_BUFFERS(work, req, rsp);

	if (le16_to_cpu(req->Command) == SMB2_NEGOTIATE_HE &&
	    conn->preauth_info)
		ksmbd_gen_preauth_integrity_hash(conn, work->response_buf,
						 conn->preauth_info->Preauth_HashValue);

	if (le16_to_cpu(rsp->Command) == SMB2_SESSION_SETUP_HE && sess) {
		__u8 *hash_value;

		if (conn->binding) {
			struct preauth_session *preauth_sess;

			preauth_sess = ksmbd_preauth_session_lookup(conn, sess->id);
			if (!preauth_sess)
				return;
			hash_value = preauth_sess->Preauth_HashValue;
		} else {
			hash_value = sess->Preauth_HashValue;
			if (!hash_value)
				return;
		}
		ksmbd_gen_preauth_integrity_hash(conn, work->response_buf,
						 hash_value);
	}
}

static void fill_transform_hdr(void *tr_buf, char *old_buf, __le16 cipher_type)
{
	struct smb2_transform_hdr *tr_hdr = tr_buf + 4;
	struct smb2_hdr *hdr = smb2_get_msg(old_buf);
	unsigned int orig_len = get_rfc1002_len(old_buf);

	/* tr_buf must be cleared by the caller */
	tr_hdr->ProtocolId = SMB2_TRANSFORM_PROTO_NUM;
	tr_hdr->OriginalMessageSize = cpu_to_le32(orig_len);
	tr_hdr->Flags = cpu_to_le16(TRANSFORM_FLAG_ENCRYPTED);
	if (cipher_type == SMB2_ENCRYPTION_AES128_GCM ||
	    cipher_type == SMB2_ENCRYPTION_AES256_GCM)
		get_random_bytes(&tr_hdr->Nonce, SMB3_AES_GCM_NONCE);
	else
		get_random_bytes(&tr_hdr->Nonce, SMB3_AES_CCM_NONCE);
	memcpy(&tr_hdr->SessionId, &hdr->SessionId, 8);
	inc_rfc1001_len(tr_buf, sizeof(struct smb2_transform_hdr));
	inc_rfc1001_len(tr_buf, orig_len);
}

int smb3_encrypt_resp(struct ksmbd_work *work)
{
	struct kvec *iov = work->iov;
	int rc = -ENOMEM;
	void *tr_buf;

	tr_buf = kzalloc(sizeof(struct smb2_transform_hdr) + 4, GFP_KERNEL);
	if (!tr_buf)
		return rc;

	/* fill transform header */
	fill_transform_hdr(tr_buf, work->response_buf, work->conn->cipher_type);

	iov[0].iov_base = tr_buf;
	iov[0].iov_len = sizeof(struct smb2_transform_hdr) + 4;
	work->tr_buf = tr_buf;

	return ksmbd_crypt_message(work, iov, work->iov_idx + 1, 1);
}

bool smb3_is_transform_hdr(void *buf)
{
	struct smb2_transform_hdr *trhdr = smb2_get_msg(buf);

	return trhdr->ProtocolId == SMB2_TRANSFORM_PROTO_NUM;
}

int smb3_decrypt_req(struct ksmbd_work *work)
{
	struct ksmbd_session *sess;
	char *buf = work->request_buf;
	unsigned int pdu_length = get_rfc1002_len(buf);
	struct kvec iov[2];
	int buf_data_size = pdu_length - sizeof(struct smb2_transform_hdr);
	struct smb2_transform_hdr *tr_hdr = smb2_get_msg(buf);
	int rc = 0;

	if (pdu_length < sizeof(struct smb2_transform_hdr) ||
	    buf_data_size < sizeof(struct smb2_hdr)) {
		pr_err("Transform message is too small (%u)\n",
		       pdu_length);
		return -ECONNABORTED;
	}

	if (buf_data_size < le32_to_cpu(tr_hdr->OriginalMessageSize)) {
		pr_err("Transform message is broken\n");
		return -ECONNABORTED;
	}

	sess = ksmbd_session_lookup_all(work->conn, le64_to_cpu(tr_hdr->SessionId));
	if (!sess) {
		pr_err("invalid session id(%llx) in transform header\n",
		       le64_to_cpu(tr_hdr->SessionId));
		return -ECONNABORTED;
	}

	iov[0].iov_base = buf;
	iov[0].iov_len = sizeof(struct smb2_transform_hdr) + 4;
	iov[1].iov_base = buf + sizeof(struct smb2_transform_hdr) + 4;
	iov[1].iov_len = buf_data_size;
	rc = ksmbd_crypt_message(work, iov, 2, 0);
	if (rc)
		return rc;

	memmove(buf + 4, iov[1].iov_base, buf_data_size);
	*(__be32 *)buf = cpu_to_be32(buf_data_size);

	return rc;
}

bool smb3_11_final_sess_setup_resp(struct ksmbd_work *work)
{
	struct ksmbd_conn *conn = work->conn;
	struct ksmbd_session *sess = work->sess;
	struct smb2_hdr *rsp = smb2_get_msg(work->response_buf);

	if (conn->dialect < SMB30_PROT_ID)
		return false;

	if (work->next_smb2_rcv_hdr_off)
		rsp = ksmbd_resp_buf_next(work);

	if (le16_to_cpu(rsp->Command) == SMB2_SESSION_SETUP_HE &&
	    sess->user && !user_guest(sess->user) &&
	    rsp->Status == STATUS_SUCCESS)
		return true;
	return false;
}<|MERGE_RESOLUTION|>--- conflicted
+++ resolved
@@ -6207,18 +6207,8 @@
 	int err = 0;
 	bool is_rdma_channel = false;
 	unsigned int max_read_size = conn->vals->max_read_size;
-<<<<<<< HEAD
 	unsigned int id = KSMBD_NO_FID, pid = KSMBD_NO_FID;
 	void *aux_payload_buf;
-=======
-
-	WORK_BUFFERS(work, req, rsp);
-	if (work->next_smb2_rcv_hdr_off) {
-		work->send_no_response = 1;
-		err = -EOPNOTSUPP;
-		goto out;
-	}
->>>>>>> f505786d
 
 	if (test_share_config_flag(work->tcon->share_conf,
 				   KSMBD_SHARE_FLAG_PIPE)) {
