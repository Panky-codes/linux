// SPDX-License-Identifier: GPL-2.0-or-later
/*
 *   Copyright (C) 2016 Namjae Jeon <linkinjeon@kernel.org>
 *   Copyright (C) 2018 Samsung Electronics Co., Ltd.
 */

#include <linux/inetdevice.h>
#include <net/addrconf.h>
#include <linux/syscalls.h>
#include <linux/namei.h>
#include <linux/statfs.h>
#include <linux/ethtool.h>
#include <linux/falloc.h>
#include <linux/mount.h>
#include <linux/filelock.h>

#include "glob.h"
#include "smbfsctl.h"
#include "oplock.h"
#include "smbacl.h"

#include "auth.h"
#include "asn1.h"
#include "connection.h"
#include "transport_ipc.h"
#include "transport_rdma.h"
#include "vfs.h"
#include "vfs_cache.h"
#include "misc.h"

#include "server.h"
#include "smb_common.h"
#include "smbstatus.h"
#include "ksmbd_work.h"
#include "mgmt/user_config.h"
#include "mgmt/share_config.h"
#include "mgmt/tree_connect.h"
#include "mgmt/user_session.h"
#include "mgmt/ksmbd_ida.h"
#include "ndr.h"

static void __wbuf(struct ksmbd_work *work, void **req, void **rsp)
{
	if (work->next_smb2_rcv_hdr_off) {
		*req = ksmbd_req_buf_next(work);
		*rsp = ksmbd_resp_buf_next(work);
	} else {
		*req = smb2_get_msg(work->request_buf);
		*rsp = smb2_get_msg(work->response_buf);
	}
}

#define WORK_BUFFERS(w, rq, rs)	__wbuf((w), (void **)&(rq), (void **)&(rs))

/**
 * check_session_id() - check for valid session id in smb header
 * @conn:	connection instance
 * @id:		session id from smb header
 *
 * Return:      1 if valid session id, otherwise 0
 */
static inline bool check_session_id(struct ksmbd_conn *conn, u64 id)
{
	struct ksmbd_session *sess;

	if (id == 0 || id == -1)
		return false;

	sess = ksmbd_session_lookup_all(conn, id);
	if (sess)
		return true;
	pr_err("Invalid user session id: %llu\n", id);
	return false;
}

struct channel *lookup_chann_list(struct ksmbd_session *sess, struct ksmbd_conn *conn)
{
	return xa_load(&sess->ksmbd_chann_list, (long)conn);
}

/**
 * smb2_get_ksmbd_tcon() - get tree connection information using a tree id.
 * @work:	smb work
 *
 * Return:	0 if there is a tree connection matched or these are
 *		skipable commands, otherwise error
 */
int smb2_get_ksmbd_tcon(struct ksmbd_work *work)
{
	struct smb2_hdr *req_hdr = ksmbd_req_buf_next(work);
	unsigned int cmd = le16_to_cpu(req_hdr->Command);
	unsigned int tree_id;

	if (cmd == SMB2_TREE_CONNECT_HE ||
	    cmd ==  SMB2_CANCEL_HE ||
	    cmd ==  SMB2_LOGOFF_HE) {
		ksmbd_debug(SMB, "skip to check tree connect request\n");
		return 0;
	}

	if (xa_empty(&work->sess->tree_conns)) {
		ksmbd_debug(SMB, "NO tree connected\n");
		return -ENOENT;
	}

	tree_id = le32_to_cpu(req_hdr->Id.SyncId.TreeId);

	/*
	 * If request is not the first in Compound request,
	 * Just validate tree id in header with work->tcon->id.
	 */
	if (work->next_smb2_rcv_hdr_off) {
		if (!work->tcon) {
			pr_err("The first operation in the compound does not have tcon\n");
			return -EINVAL;
		}
<<<<<<< HEAD
		if (work->tcon->id != tree_id) {
=======
		if (tree_id != UINT_MAX && work->tcon->id != tree_id) {
>>>>>>> 54d21618
			pr_err("tree id(%u) is different with id(%u) in first operation\n",
					tree_id, work->tcon->id);
			return -EINVAL;
		}
		return 1;
	}

	work->tcon = ksmbd_tree_conn_lookup(work->sess, tree_id);
	if (!work->tcon) {
		pr_err("Invalid tid %d\n", tree_id);
		return -ENOENT;
	}

	return 1;
}

/**
 * smb2_set_err_rsp() - set error response code on smb response
 * @work:	smb work containing response buffer
 */
void smb2_set_err_rsp(struct ksmbd_work *work)
{
	struct smb2_err_rsp *err_rsp;

	if (work->next_smb2_rcv_hdr_off)
		err_rsp = ksmbd_resp_buf_next(work);
	else
		err_rsp = smb2_get_msg(work->response_buf);

	if (err_rsp->hdr.Status != STATUS_STOPPED_ON_SYMLINK) {
		err_rsp->StructureSize = SMB2_ERROR_STRUCTURE_SIZE2_LE;
		err_rsp->ErrorContextCount = 0;
		err_rsp->Reserved = 0;
		err_rsp->ByteCount = 0;
		err_rsp->ErrorData[0] = 0;
		inc_rfc1001_len(work->response_buf, SMB2_ERROR_STRUCTURE_SIZE2);
	}
}

/**
 * is_smb2_neg_cmd() - is it smb2 negotiation command
 * @work:	smb work containing smb header
 *
 * Return:      true if smb2 negotiation command, otherwise false
 */
bool is_smb2_neg_cmd(struct ksmbd_work *work)
{
	struct smb2_hdr *hdr = smb2_get_msg(work->request_buf);

	/* is it SMB2 header ? */
	if (hdr->ProtocolId != SMB2_PROTO_NUMBER)
		return false;

	/* make sure it is request not response message */
	if (hdr->Flags & SMB2_FLAGS_SERVER_TO_REDIR)
		return false;

	if (hdr->Command != SMB2_NEGOTIATE)
		return false;

	return true;
}

/**
 * is_smb2_rsp() - is it smb2 response
 * @work:	smb work containing smb response buffer
 *
 * Return:      true if smb2 response, otherwise false
 */
bool is_smb2_rsp(struct ksmbd_work *work)
{
	struct smb2_hdr *hdr = smb2_get_msg(work->response_buf);

	/* is it SMB2 header ? */
	if (hdr->ProtocolId != SMB2_PROTO_NUMBER)
		return false;

	/* make sure it is response not request message */
	if (!(hdr->Flags & SMB2_FLAGS_SERVER_TO_REDIR))
		return false;

	return true;
}

/**
 * get_smb2_cmd_val() - get smb command code from smb header
 * @work:	smb work containing smb request buffer
 *
 * Return:      smb2 request command value
 */
u16 get_smb2_cmd_val(struct ksmbd_work *work)
{
	struct smb2_hdr *rcv_hdr;

	if (work->next_smb2_rcv_hdr_off)
		rcv_hdr = ksmbd_req_buf_next(work);
	else
		rcv_hdr = smb2_get_msg(work->request_buf);
	return le16_to_cpu(rcv_hdr->Command);
}

/**
 * set_smb2_rsp_status() - set error response code on smb2 header
 * @work:	smb work containing response buffer
 * @err:	error response code
 */
void set_smb2_rsp_status(struct ksmbd_work *work, __le32 err)
{
	struct smb2_hdr *rsp_hdr;

	if (work->next_smb2_rcv_hdr_off)
		rsp_hdr = ksmbd_resp_buf_next(work);
	else
		rsp_hdr = smb2_get_msg(work->response_buf);
	rsp_hdr->Status = err;
	smb2_set_err_rsp(work);
}

/**
 * init_smb2_neg_rsp() - initialize smb2 response for negotiate command
 * @work:	smb work containing smb request buffer
 *
 * smb2 negotiate response is sent in reply of smb1 negotiate command for
 * dialect auto-negotiation.
 */
int init_smb2_neg_rsp(struct ksmbd_work *work)
{
	struct smb2_hdr *rsp_hdr;
	struct smb2_negotiate_rsp *rsp;
	struct ksmbd_conn *conn = work->conn;

	*(__be32 *)work->response_buf =
		cpu_to_be32(conn->vals->header_size);

	rsp_hdr = smb2_get_msg(work->response_buf);
	memset(rsp_hdr, 0, sizeof(struct smb2_hdr) + 2);
	rsp_hdr->ProtocolId = SMB2_PROTO_NUMBER;
	rsp_hdr->StructureSize = SMB2_HEADER_STRUCTURE_SIZE;
	rsp_hdr->CreditRequest = cpu_to_le16(2);
	rsp_hdr->Command = SMB2_NEGOTIATE;
	rsp_hdr->Flags = (SMB2_FLAGS_SERVER_TO_REDIR);
	rsp_hdr->NextCommand = 0;
	rsp_hdr->MessageId = 0;
	rsp_hdr->Id.SyncId.ProcessId = 0;
	rsp_hdr->Id.SyncId.TreeId = 0;
	rsp_hdr->SessionId = 0;
	memset(rsp_hdr->Signature, 0, 16);

	rsp = smb2_get_msg(work->response_buf);

	WARN_ON(ksmbd_conn_good(conn));

	rsp->StructureSize = cpu_to_le16(65);
	ksmbd_debug(SMB, "conn->dialect 0x%x\n", conn->dialect);
	rsp->DialectRevision = cpu_to_le16(conn->dialect);
	/* Not setting conn guid rsp->ServerGUID, as it
	 * not used by client for identifying connection
	 */
	rsp->Capabilities = cpu_to_le32(conn->vals->capabilities);
	/* Default Max Message Size till SMB2.0, 64K*/
	rsp->MaxTransactSize = cpu_to_le32(conn->vals->max_trans_size);
	rsp->MaxReadSize = cpu_to_le32(conn->vals->max_read_size);
	rsp->MaxWriteSize = cpu_to_le32(conn->vals->max_write_size);

	rsp->SystemTime = cpu_to_le64(ksmbd_systime());
	rsp->ServerStartTime = 0;

	rsp->SecurityBufferOffset = cpu_to_le16(128);
	rsp->SecurityBufferLength = cpu_to_le16(AUTH_GSS_LENGTH);
	ksmbd_copy_gss_neg_header((char *)(&rsp->hdr) +
		le16_to_cpu(rsp->SecurityBufferOffset));
	inc_rfc1001_len(work->response_buf,
			sizeof(struct smb2_negotiate_rsp) -
			sizeof(struct smb2_hdr) + AUTH_GSS_LENGTH);
	rsp->SecurityMode = SMB2_NEGOTIATE_SIGNING_ENABLED_LE;
	if (server_conf.signing == KSMBD_CONFIG_OPT_MANDATORY)
		rsp->SecurityMode |= SMB2_NEGOTIATE_SIGNING_REQUIRED_LE;
	conn->use_spnego = true;

	ksmbd_conn_set_need_negotiate(conn);
	return 0;
}

/**
 * smb2_set_rsp_credits() - set number of credits in response buffer
 * @work:	smb work containing smb response buffer
 */
int smb2_set_rsp_credits(struct ksmbd_work *work)
{
	struct smb2_hdr *req_hdr = ksmbd_req_buf_next(work);
	struct smb2_hdr *hdr = ksmbd_resp_buf_next(work);
	struct ksmbd_conn *conn = work->conn;
	unsigned short credits_requested, aux_max;
	unsigned short credit_charge, credits_granted = 0;

	if (work->send_no_response)
		return 0;

	hdr->CreditCharge = req_hdr->CreditCharge;

	if (conn->total_credits > conn->vals->max_credits) {
		hdr->CreditRequest = 0;
		pr_err("Total credits overflow: %d\n", conn->total_credits);
		return -EINVAL;
	}

	credit_charge = max_t(unsigned short,
			      le16_to_cpu(req_hdr->CreditCharge), 1);
	if (credit_charge > conn->total_credits) {
		ksmbd_debug(SMB, "Insufficient credits granted, given: %u, granted: %u\n",
			    credit_charge, conn->total_credits);
		return -EINVAL;
	}

	conn->total_credits -= credit_charge;
	conn->outstanding_credits -= credit_charge;
	credits_requested = max_t(unsigned short,
				  le16_to_cpu(req_hdr->CreditRequest), 1);

	/* according to smb2.credits smbtorture, Windows server
	 * 2016 or later grant up to 8192 credits at once.
	 *
	 * TODO: Need to adjuct CreditRequest value according to
	 * current cpu load
	 */
	if (hdr->Command == SMB2_NEGOTIATE)
		aux_max = 1;
	else
		aux_max = conn->vals->max_credits - conn->total_credits;
	credits_granted = min_t(unsigned short, credits_requested, aux_max);

	conn->total_credits += credits_granted;
	work->credits_granted += credits_granted;

	if (!req_hdr->NextCommand) {
		/* Update CreditRequest in last request */
		hdr->CreditRequest = cpu_to_le16(work->credits_granted);
	}
	ksmbd_debug(SMB,
		    "credits: requested[%d] granted[%d] total_granted[%d]\n",
		    credits_requested, credits_granted,
		    conn->total_credits);
	return 0;
}

/**
 * init_chained_smb2_rsp() - initialize smb2 chained response
 * @work:	smb work containing smb response buffer
 */
static void init_chained_smb2_rsp(struct ksmbd_work *work)
{
	struct smb2_hdr *req = ksmbd_req_buf_next(work);
	struct smb2_hdr *rsp = ksmbd_resp_buf_next(work);
	struct smb2_hdr *rsp_hdr;
	struct smb2_hdr *rcv_hdr;
	int next_hdr_offset = 0;
	int len, new_len;

	/* Len of this response = updated RFC len - offset of previous cmd
	 * in the compound rsp
	 */

	/* Storing the current local FID which may be needed by subsequent
	 * command in the compound request
	 */
	if (req->Command == SMB2_CREATE && rsp->Status == STATUS_SUCCESS) {
		work->compound_fid = ((struct smb2_create_rsp *)rsp)->VolatileFileId;
		work->compound_pfid = ((struct smb2_create_rsp *)rsp)->PersistentFileId;
		work->compound_sid = le64_to_cpu(rsp->SessionId);
	}

	len = get_rfc1002_len(work->response_buf) - work->next_smb2_rsp_hdr_off;
	next_hdr_offset = le32_to_cpu(req->NextCommand);

	new_len = ALIGN(len, 8);
	inc_rfc1001_len(work->response_buf,
			sizeof(struct smb2_hdr) + new_len - len);
	rsp->NextCommand = cpu_to_le32(new_len);

	work->next_smb2_rcv_hdr_off += next_hdr_offset;
	work->next_smb2_rsp_hdr_off += new_len;
	ksmbd_debug(SMB,
		    "Compound req new_len = %d rcv off = %d rsp off = %d\n",
		    new_len, work->next_smb2_rcv_hdr_off,
		    work->next_smb2_rsp_hdr_off);

	rsp_hdr = ksmbd_resp_buf_next(work);
	rcv_hdr = ksmbd_req_buf_next(work);

	if (!(rcv_hdr->Flags & SMB2_FLAGS_RELATED_OPERATIONS)) {
		ksmbd_debug(SMB, "related flag should be set\n");
		work->compound_fid = KSMBD_NO_FID;
		work->compound_pfid = KSMBD_NO_FID;
	}
	memset((char *)rsp_hdr, 0, sizeof(struct smb2_hdr) + 2);
	rsp_hdr->ProtocolId = SMB2_PROTO_NUMBER;
	rsp_hdr->StructureSize = SMB2_HEADER_STRUCTURE_SIZE;
	rsp_hdr->Command = rcv_hdr->Command;

	/*
	 * Message is response. We don't grant oplock yet.
	 */
	rsp_hdr->Flags = (SMB2_FLAGS_SERVER_TO_REDIR |
				SMB2_FLAGS_RELATED_OPERATIONS);
	rsp_hdr->NextCommand = 0;
	rsp_hdr->MessageId = rcv_hdr->MessageId;
	rsp_hdr->Id.SyncId.ProcessId = rcv_hdr->Id.SyncId.ProcessId;
	rsp_hdr->Id.SyncId.TreeId = rcv_hdr->Id.SyncId.TreeId;
	rsp_hdr->SessionId = rcv_hdr->SessionId;
	memcpy(rsp_hdr->Signature, rcv_hdr->Signature, 16);
}

/**
 * is_chained_smb2_message() - check for chained command
 * @work:	smb work containing smb request buffer
 *
 * Return:      true if chained request, otherwise false
 */
bool is_chained_smb2_message(struct ksmbd_work *work)
{
	struct smb2_hdr *hdr = smb2_get_msg(work->request_buf);
	unsigned int len, next_cmd;

	if (hdr->ProtocolId != SMB2_PROTO_NUMBER)
		return false;

	hdr = ksmbd_req_buf_next(work);
	next_cmd = le32_to_cpu(hdr->NextCommand);
	if (next_cmd > 0) {
		if ((u64)work->next_smb2_rcv_hdr_off + next_cmd +
			__SMB2_HEADER_STRUCTURE_SIZE >
		    get_rfc1002_len(work->request_buf)) {
			pr_err("next command(%u) offset exceeds smb msg size\n",
			       next_cmd);
			return false;
		}

		if ((u64)get_rfc1002_len(work->response_buf) + MAX_CIFS_SMALL_BUFFER_SIZE >
		    work->response_sz) {
			pr_err("next response offset exceeds response buffer size\n");
			return false;
		}

		ksmbd_debug(SMB, "got SMB2 chained command\n");
		init_chained_smb2_rsp(work);
		return true;
	} else if (work->next_smb2_rcv_hdr_off) {
		/*
		 * This is last request in chained command,
		 * align response to 8 byte
		 */
		len = ALIGN(get_rfc1002_len(work->response_buf), 8);
		len = len - get_rfc1002_len(work->response_buf);
		if (len) {
			ksmbd_debug(SMB, "padding len %u\n", len);
			inc_rfc1001_len(work->response_buf, len);
			if (work->aux_payload_sz)
				work->aux_payload_sz += len;
		}
	}
	return false;
}

/**
 * init_smb2_rsp_hdr() - initialize smb2 response
 * @work:	smb work containing smb request buffer
 *
 * Return:      0
 */
int init_smb2_rsp_hdr(struct ksmbd_work *work)
{
	struct smb2_hdr *rsp_hdr = smb2_get_msg(work->response_buf);
	struct smb2_hdr *rcv_hdr = smb2_get_msg(work->request_buf);
	struct ksmbd_conn *conn = work->conn;

	memset(rsp_hdr, 0, sizeof(struct smb2_hdr) + 2);
	*(__be32 *)work->response_buf =
		cpu_to_be32(conn->vals->header_size);
	rsp_hdr->ProtocolId = rcv_hdr->ProtocolId;
	rsp_hdr->StructureSize = SMB2_HEADER_STRUCTURE_SIZE;
	rsp_hdr->Command = rcv_hdr->Command;

	/*
	 * Message is response. We don't grant oplock yet.
	 */
	rsp_hdr->Flags = (SMB2_FLAGS_SERVER_TO_REDIR);
	rsp_hdr->NextCommand = 0;
	rsp_hdr->MessageId = rcv_hdr->MessageId;
	rsp_hdr->Id.SyncId.ProcessId = rcv_hdr->Id.SyncId.ProcessId;
	rsp_hdr->Id.SyncId.TreeId = rcv_hdr->Id.SyncId.TreeId;
	rsp_hdr->SessionId = rcv_hdr->SessionId;
	memcpy(rsp_hdr->Signature, rcv_hdr->Signature, 16);

	return 0;
}

/**
 * smb2_allocate_rsp_buf() - allocate smb2 response buffer
 * @work:	smb work containing smb request buffer
 *
 * Return:      0 on success, otherwise -ENOMEM
 */
int smb2_allocate_rsp_buf(struct ksmbd_work *work)
{
	struct smb2_hdr *hdr = smb2_get_msg(work->request_buf);
	size_t small_sz = MAX_CIFS_SMALL_BUFFER_SIZE;
	size_t large_sz = small_sz + work->conn->vals->max_trans_size;
	size_t sz = small_sz;
	int cmd = le16_to_cpu(hdr->Command);

	if (cmd == SMB2_IOCTL_HE || cmd == SMB2_QUERY_DIRECTORY_HE)
		sz = large_sz;

	if (cmd == SMB2_QUERY_INFO_HE) {
		struct smb2_query_info_req *req;

		req = smb2_get_msg(work->request_buf);
		if ((req->InfoType == SMB2_O_INFO_FILE &&
		     (req->FileInfoClass == FILE_FULL_EA_INFORMATION ||
		     req->FileInfoClass == FILE_ALL_INFORMATION)) ||
		    req->InfoType == SMB2_O_INFO_SECURITY)
			sz = large_sz;
	}

	/* allocate large response buf for chained commands */
	if (le32_to_cpu(hdr->NextCommand) > 0)
		sz = large_sz;

	work->response_buf = kvzalloc(sz, GFP_KERNEL);
	if (!work->response_buf)
		return -ENOMEM;

	work->response_sz = sz;
	return 0;
}

/**
 * smb2_check_user_session() - check for valid session for a user
 * @work:	smb work containing smb request buffer
 *
 * Return:      0 on success, otherwise error
 */
int smb2_check_user_session(struct ksmbd_work *work)
{
	struct smb2_hdr *req_hdr = ksmbd_req_buf_next(work);
	struct ksmbd_conn *conn = work->conn;
	unsigned int cmd = le16_to_cpu(req_hdr->Command);
	unsigned long long sess_id;

	/*
	 * SMB2_ECHO, SMB2_NEGOTIATE, SMB2_SESSION_SETUP command do not
	 * require a session id, so no need to validate user session's for
	 * these commands.
	 */
	if (cmd == SMB2_ECHO_HE || cmd == SMB2_NEGOTIATE_HE ||
	    cmd == SMB2_SESSION_SETUP_HE)
		return 0;

	if (!ksmbd_conn_good(conn))
		return -EIO;

	sess_id = le64_to_cpu(req_hdr->SessionId);

	/*
	 * If request is not the first in Compound request,
	 * Just validate session id in header with work->sess->id.
	 */
	if (work->next_smb2_rcv_hdr_off) {
		if (!work->sess) {
			pr_err("The first operation in the compound does not have sess\n");
			return -EINVAL;
		}
<<<<<<< HEAD
		if (work->sess->id != sess_id) {
=======
		if (sess_id != ULLONG_MAX && work->sess->id != sess_id) {
>>>>>>> 54d21618
			pr_err("session id(%llu) is different with the first operation(%lld)\n",
					sess_id, work->sess->id);
			return -EINVAL;
		}
		return 1;
	}

	/* Check for validity of user session */
	work->sess = ksmbd_session_lookup_all(conn, sess_id);
	if (work->sess)
		return 1;
	ksmbd_debug(SMB, "Invalid user session, Uid %llu\n", sess_id);
	return -ENOENT;
}

static void destroy_previous_session(struct ksmbd_conn *conn,
				     struct ksmbd_user *user, u64 id)
{
	struct ksmbd_session *prev_sess = ksmbd_session_lookup_slowpath(id);
	struct ksmbd_user *prev_user;
	struct channel *chann;
	long index;

	if (!prev_sess)
		return;

	prev_user = prev_sess->user;

	if (!prev_user ||
	    strcmp(user->name, prev_user->name) ||
	    user->passkey_sz != prev_user->passkey_sz ||
	    memcmp(user->passkey, prev_user->passkey, user->passkey_sz))
		return;

	prev_sess->state = SMB2_SESSION_EXPIRED;
	xa_for_each(&prev_sess->ksmbd_chann_list, index, chann)
		ksmbd_conn_set_exiting(chann->conn);
}

/**
 * smb2_get_name() - get filename string from on the wire smb format
 * @src:	source buffer
 * @maxlen:	maxlen of source string
 * @local_nls:	nls_table pointer
 *
 * Return:      matching converted filename on success, otherwise error ptr
 */
static char *
smb2_get_name(const char *src, const int maxlen, struct nls_table *local_nls)
{
	char *name;

	name = smb_strndup_from_utf16(src, maxlen, 1, local_nls);
	if (IS_ERR(name)) {
		pr_err("failed to get name %ld\n", PTR_ERR(name));
		return name;
	}

	ksmbd_conv_path_to_unix(name);
	ksmbd_strip_last_slash(name);
	return name;
}

int setup_async_work(struct ksmbd_work *work, void (*fn)(void **), void **arg)
{
	struct smb2_hdr *rsp_hdr;
	struct ksmbd_conn *conn = work->conn;
	int id;

	rsp_hdr = smb2_get_msg(work->response_buf);
	rsp_hdr->Flags |= SMB2_FLAGS_ASYNC_COMMAND;

	id = ksmbd_acquire_async_msg_id(&conn->async_ida);
	if (id < 0) {
		pr_err("Failed to alloc async message id\n");
		return id;
	}
	work->asynchronous = true;
	work->async_id = id;
	rsp_hdr->Id.AsyncId = cpu_to_le64(id);

	ksmbd_debug(SMB,
		    "Send interim Response to inform async request id : %d\n",
		    work->async_id);

	work->cancel_fn = fn;
	work->cancel_argv = arg;

	if (list_empty(&work->async_request_entry)) {
		spin_lock(&conn->request_lock);
		list_add_tail(&work->async_request_entry, &conn->async_requests);
		spin_unlock(&conn->request_lock);
	}

	return 0;
}

void release_async_work(struct ksmbd_work *work)
{
	struct ksmbd_conn *conn = work->conn;

	spin_lock(&conn->request_lock);
	list_del_init(&work->async_request_entry);
	spin_unlock(&conn->request_lock);

	work->asynchronous = 0;
	work->cancel_fn = NULL;
	kfree(work->cancel_argv);
	work->cancel_argv = NULL;
	if (work->async_id) {
		ksmbd_release_id(&conn->async_ida, work->async_id);
		work->async_id = 0;
	}
}

void smb2_send_interim_resp(struct ksmbd_work *work, __le32 status)
{
	struct smb2_hdr *rsp_hdr;

	rsp_hdr = smb2_get_msg(work->response_buf);
	smb2_set_err_rsp(work);
	rsp_hdr->Status = status;

	work->multiRsp = 1;
	ksmbd_conn_write(work);
	rsp_hdr->Status = 0;
	work->multiRsp = 0;
}

static __le32 smb2_get_reparse_tag_special_file(umode_t mode)
{
	if (S_ISDIR(mode) || S_ISREG(mode))
		return 0;

	if (S_ISLNK(mode))
		return IO_REPARSE_TAG_LX_SYMLINK_LE;
	else if (S_ISFIFO(mode))
		return IO_REPARSE_TAG_LX_FIFO_LE;
	else if (S_ISSOCK(mode))
		return IO_REPARSE_TAG_AF_UNIX_LE;
	else if (S_ISCHR(mode))
		return IO_REPARSE_TAG_LX_CHR_LE;
	else if (S_ISBLK(mode))
		return IO_REPARSE_TAG_LX_BLK_LE;

	return 0;
}

/**
 * smb2_get_dos_mode() - get file mode in dos format from unix mode
 * @stat:	kstat containing file mode
 * @attribute:	attribute flags
 *
 * Return:      converted dos mode
 */
static int smb2_get_dos_mode(struct kstat *stat, int attribute)
{
	int attr = 0;

	if (S_ISDIR(stat->mode)) {
		attr = FILE_ATTRIBUTE_DIRECTORY |
			(attribute & (FILE_ATTRIBUTE_HIDDEN | FILE_ATTRIBUTE_SYSTEM));
	} else {
		attr = (attribute & 0x00005137) | FILE_ATTRIBUTE_ARCHIVE;
		attr &= ~(FILE_ATTRIBUTE_DIRECTORY);
		if (S_ISREG(stat->mode) && (server_conf.share_fake_fscaps &
				FILE_SUPPORTS_SPARSE_FILES))
			attr |= FILE_ATTRIBUTE_SPARSE_FILE;

		if (smb2_get_reparse_tag_special_file(stat->mode))
			attr |= FILE_ATTRIBUTE_REPARSE_POINT;
	}

	return attr;
}

static void build_preauth_ctxt(struct smb2_preauth_neg_context *pneg_ctxt,
			       __le16 hash_id)
{
	pneg_ctxt->ContextType = SMB2_PREAUTH_INTEGRITY_CAPABILITIES;
	pneg_ctxt->DataLength = cpu_to_le16(38);
	pneg_ctxt->HashAlgorithmCount = cpu_to_le16(1);
	pneg_ctxt->Reserved = cpu_to_le32(0);
	pneg_ctxt->SaltLength = cpu_to_le16(SMB311_SALT_SIZE);
	get_random_bytes(pneg_ctxt->Salt, SMB311_SALT_SIZE);
	pneg_ctxt->HashAlgorithms = hash_id;
}

static void build_encrypt_ctxt(struct smb2_encryption_neg_context *pneg_ctxt,
			       __le16 cipher_type)
{
	pneg_ctxt->ContextType = SMB2_ENCRYPTION_CAPABILITIES;
	pneg_ctxt->DataLength = cpu_to_le16(4);
	pneg_ctxt->Reserved = cpu_to_le32(0);
	pneg_ctxt->CipherCount = cpu_to_le16(1);
	pneg_ctxt->Ciphers[0] = cipher_type;
}

static void build_sign_cap_ctxt(struct smb2_signing_capabilities *pneg_ctxt,
				__le16 sign_algo)
{
	pneg_ctxt->ContextType = SMB2_SIGNING_CAPABILITIES;
	pneg_ctxt->DataLength =
		cpu_to_le16((sizeof(struct smb2_signing_capabilities) + 2)
			- sizeof(struct smb2_neg_context));
	pneg_ctxt->Reserved = cpu_to_le32(0);
	pneg_ctxt->SigningAlgorithmCount = cpu_to_le16(1);
	pneg_ctxt->SigningAlgorithms[0] = sign_algo;
}

static void build_posix_ctxt(struct smb2_posix_neg_context *pneg_ctxt)
{
	pneg_ctxt->ContextType = SMB2_POSIX_EXTENSIONS_AVAILABLE;
	pneg_ctxt->DataLength = cpu_to_le16(POSIX_CTXT_DATA_LEN);
	/* SMB2_CREATE_TAG_POSIX is "0x93AD25509CB411E7B42383DE968BCD7C" */
	pneg_ctxt->Name[0] = 0x93;
	pneg_ctxt->Name[1] = 0xAD;
	pneg_ctxt->Name[2] = 0x25;
	pneg_ctxt->Name[3] = 0x50;
	pneg_ctxt->Name[4] = 0x9C;
	pneg_ctxt->Name[5] = 0xB4;
	pneg_ctxt->Name[6] = 0x11;
	pneg_ctxt->Name[7] = 0xE7;
	pneg_ctxt->Name[8] = 0xB4;
	pneg_ctxt->Name[9] = 0x23;
	pneg_ctxt->Name[10] = 0x83;
	pneg_ctxt->Name[11] = 0xDE;
	pneg_ctxt->Name[12] = 0x96;
	pneg_ctxt->Name[13] = 0x8B;
	pneg_ctxt->Name[14] = 0xCD;
	pneg_ctxt->Name[15] = 0x7C;
}

static void assemble_neg_contexts(struct ksmbd_conn *conn,
				  struct smb2_negotiate_rsp *rsp,
				  void *smb2_buf_len)
{
	char * const pneg_ctxt = (char *)rsp +
			le32_to_cpu(rsp->NegotiateContextOffset);
	int neg_ctxt_cnt = 1;
	int ctxt_size;

	ksmbd_debug(SMB,
		    "assemble SMB2_PREAUTH_INTEGRITY_CAPABILITIES context\n");
	build_preauth_ctxt((struct smb2_preauth_neg_context *)pneg_ctxt,
			   conn->preauth_info->Preauth_HashId);
	inc_rfc1001_len(smb2_buf_len, AUTH_GSS_PADDING);
	ctxt_size = sizeof(struct smb2_preauth_neg_context);

	if (conn->cipher_type) {
		/* Round to 8 byte boundary */
		ctxt_size = round_up(ctxt_size, 8);
		ksmbd_debug(SMB,
			    "assemble SMB2_ENCRYPTION_CAPABILITIES context\n");
		build_encrypt_ctxt((struct smb2_encryption_neg_context *)
				   (pneg_ctxt + ctxt_size),
				   conn->cipher_type);
		neg_ctxt_cnt++;
		ctxt_size += sizeof(struct smb2_encryption_neg_context) + 2;
	}

	/* compression context not yet supported */
	WARN_ON(conn->compress_algorithm != SMB3_COMPRESS_NONE);

	if (conn->posix_ext_supported) {
		ctxt_size = round_up(ctxt_size, 8);
		ksmbd_debug(SMB,
			    "assemble SMB2_POSIX_EXTENSIONS_AVAILABLE context\n");
		build_posix_ctxt((struct smb2_posix_neg_context *)
				 (pneg_ctxt + ctxt_size));
		neg_ctxt_cnt++;
		ctxt_size += sizeof(struct smb2_posix_neg_context);
	}

	if (conn->signing_negotiated) {
		ctxt_size = round_up(ctxt_size, 8);
		ksmbd_debug(SMB,
			    "assemble SMB2_SIGNING_CAPABILITIES context\n");
		build_sign_cap_ctxt((struct smb2_signing_capabilities *)
				    (pneg_ctxt + ctxt_size),
				    conn->signing_algorithm);
		neg_ctxt_cnt++;
		ctxt_size += sizeof(struct smb2_signing_capabilities) + 2;
	}

	rsp->NegotiateContextCount = cpu_to_le16(neg_ctxt_cnt);
	inc_rfc1001_len(smb2_buf_len, ctxt_size);
}

static __le32 decode_preauth_ctxt(struct ksmbd_conn *conn,
				  struct smb2_preauth_neg_context *pneg_ctxt,
				  int ctxt_len)
{
	/*
	 * sizeof(smb2_preauth_neg_context) assumes SMB311_SALT_SIZE Salt,
	 * which may not be present. Only check for used HashAlgorithms[1].
	 */
	if (ctxt_len <
	    sizeof(struct smb2_neg_context) + MIN_PREAUTH_CTXT_DATA_LEN)
		return STATUS_INVALID_PARAMETER;

	if (pneg_ctxt->HashAlgorithms != SMB2_PREAUTH_INTEGRITY_SHA512)
		return STATUS_NO_PREAUTH_INTEGRITY_HASH_OVERLAP;

	conn->preauth_info->Preauth_HashId = SMB2_PREAUTH_INTEGRITY_SHA512;
	return STATUS_SUCCESS;
}

static void decode_encrypt_ctxt(struct ksmbd_conn *conn,
				struct smb2_encryption_neg_context *pneg_ctxt,
				int ctxt_len)
{
	int cph_cnt;
	int i, cphs_size;

	if (sizeof(struct smb2_encryption_neg_context) > ctxt_len) {
		pr_err("Invalid SMB2_ENCRYPTION_CAPABILITIES context size\n");
		return;
	}

	conn->cipher_type = 0;

	cph_cnt = le16_to_cpu(pneg_ctxt->CipherCount);
	cphs_size = cph_cnt * sizeof(__le16);

	if (sizeof(struct smb2_encryption_neg_context) + cphs_size >
	    ctxt_len) {
		pr_err("Invalid cipher count(%d)\n", cph_cnt);
		return;
	}

	if (server_conf.flags & KSMBD_GLOBAL_FLAG_SMB2_ENCRYPTION_OFF)
		return;

	for (i = 0; i < cph_cnt; i++) {
		if (pneg_ctxt->Ciphers[i] == SMB2_ENCRYPTION_AES128_GCM ||
		    pneg_ctxt->Ciphers[i] == SMB2_ENCRYPTION_AES128_CCM ||
		    pneg_ctxt->Ciphers[i] == SMB2_ENCRYPTION_AES256_CCM ||
		    pneg_ctxt->Ciphers[i] == SMB2_ENCRYPTION_AES256_GCM) {
			ksmbd_debug(SMB, "Cipher ID = 0x%x\n",
				    pneg_ctxt->Ciphers[i]);
			conn->cipher_type = pneg_ctxt->Ciphers[i];
			break;
		}
	}
}

/**
 * smb3_encryption_negotiated() - checks if server and client agreed on enabling encryption
 * @conn:	smb connection
 *
 * Return:	true if connection should be encrypted, else false
 */
bool smb3_encryption_negotiated(struct ksmbd_conn *conn)
{
	if (!conn->ops->generate_encryptionkey)
		return false;

	/*
	 * SMB 3.0 and 3.0.2 dialects use the SMB2_GLOBAL_CAP_ENCRYPTION flag.
	 * SMB 3.1.1 uses the cipher_type field.
	 */
	return (conn->vals->capabilities & SMB2_GLOBAL_CAP_ENCRYPTION) ||
	    conn->cipher_type;
}

static void decode_compress_ctxt(struct ksmbd_conn *conn,
				 struct smb2_compression_capabilities_context *pneg_ctxt)
{
	conn->compress_algorithm = SMB3_COMPRESS_NONE;
}

static void decode_sign_cap_ctxt(struct ksmbd_conn *conn,
				 struct smb2_signing_capabilities *pneg_ctxt,
				 int ctxt_len)
{
	int sign_algo_cnt;
	int i, sign_alos_size;

	if (sizeof(struct smb2_signing_capabilities) > ctxt_len) {
		pr_err("Invalid SMB2_SIGNING_CAPABILITIES context length\n");
		return;
	}

	conn->signing_negotiated = false;
	sign_algo_cnt = le16_to_cpu(pneg_ctxt->SigningAlgorithmCount);
	sign_alos_size = sign_algo_cnt * sizeof(__le16);

	if (sizeof(struct smb2_signing_capabilities) + sign_alos_size >
	    ctxt_len) {
		pr_err("Invalid signing algorithm count(%d)\n", sign_algo_cnt);
		return;
	}

	for (i = 0; i < sign_algo_cnt; i++) {
		if (pneg_ctxt->SigningAlgorithms[i] == SIGNING_ALG_HMAC_SHA256_LE ||
		    pneg_ctxt->SigningAlgorithms[i] == SIGNING_ALG_AES_CMAC_LE) {
			ksmbd_debug(SMB, "Signing Algorithm ID = 0x%x\n",
				    pneg_ctxt->SigningAlgorithms[i]);
			conn->signing_negotiated = true;
			conn->signing_algorithm =
				pneg_ctxt->SigningAlgorithms[i];
			break;
		}
	}
}

static __le32 deassemble_neg_contexts(struct ksmbd_conn *conn,
				      struct smb2_negotiate_req *req,
				      unsigned int len_of_smb)
{
	/* +4 is to account for the RFC1001 len field */
	struct smb2_neg_context *pctx = (struct smb2_neg_context *)req;
	int i = 0, len_of_ctxts;
	unsigned int offset = le32_to_cpu(req->NegotiateContextOffset);
	unsigned int neg_ctxt_cnt = le16_to_cpu(req->NegotiateContextCount);
	__le32 status = STATUS_INVALID_PARAMETER;

	ksmbd_debug(SMB, "decoding %d negotiate contexts\n", neg_ctxt_cnt);
	if (len_of_smb <= offset) {
		ksmbd_debug(SMB, "Invalid response: negotiate context offset\n");
		return status;
	}

	len_of_ctxts = len_of_smb - offset;

	while (i++ < neg_ctxt_cnt) {
		int clen, ctxt_len;

		if (len_of_ctxts < (int)sizeof(struct smb2_neg_context))
			break;

		pctx = (struct smb2_neg_context *)((char *)pctx + offset);
		clen = le16_to_cpu(pctx->DataLength);
		ctxt_len = clen + sizeof(struct smb2_neg_context);

		if (ctxt_len > len_of_ctxts)
			break;

		if (pctx->ContextType == SMB2_PREAUTH_INTEGRITY_CAPABILITIES) {
			ksmbd_debug(SMB,
				    "deassemble SMB2_PREAUTH_INTEGRITY_CAPABILITIES context\n");
			if (conn->preauth_info->Preauth_HashId)
				break;

			status = decode_preauth_ctxt(conn,
						     (struct smb2_preauth_neg_context *)pctx,
						     ctxt_len);
			if (status != STATUS_SUCCESS)
				break;
		} else if (pctx->ContextType == SMB2_ENCRYPTION_CAPABILITIES) {
			ksmbd_debug(SMB,
				    "deassemble SMB2_ENCRYPTION_CAPABILITIES context\n");
			if (conn->cipher_type)
				break;

			decode_encrypt_ctxt(conn,
					    (struct smb2_encryption_neg_context *)pctx,
					    ctxt_len);
		} else if (pctx->ContextType == SMB2_COMPRESSION_CAPABILITIES) {
			ksmbd_debug(SMB,
				    "deassemble SMB2_COMPRESSION_CAPABILITIES context\n");
			if (conn->compress_algorithm)
				break;

			decode_compress_ctxt(conn,
					     (struct smb2_compression_capabilities_context *)pctx);
		} else if (pctx->ContextType == SMB2_NETNAME_NEGOTIATE_CONTEXT_ID) {
			ksmbd_debug(SMB,
				    "deassemble SMB2_NETNAME_NEGOTIATE_CONTEXT_ID context\n");
		} else if (pctx->ContextType == SMB2_POSIX_EXTENSIONS_AVAILABLE) {
			ksmbd_debug(SMB,
				    "deassemble SMB2_POSIX_EXTENSIONS_AVAILABLE context\n");
			conn->posix_ext_supported = true;
		} else if (pctx->ContextType == SMB2_SIGNING_CAPABILITIES) {
			ksmbd_debug(SMB,
				    "deassemble SMB2_SIGNING_CAPABILITIES context\n");

			decode_sign_cap_ctxt(conn,
					     (struct smb2_signing_capabilities *)pctx,
					     ctxt_len);
		}

		/* offsets must be 8 byte aligned */
		offset = (ctxt_len + 7) & ~0x7;
		len_of_ctxts -= offset;
	}
	return status;
}

/**
 * smb2_handle_negotiate() - handler for smb2 negotiate command
 * @work:	smb work containing smb request buffer
 *
 * Return:      0
 */
int smb2_handle_negotiate(struct ksmbd_work *work)
{
	struct ksmbd_conn *conn = work->conn;
	struct smb2_negotiate_req *req = smb2_get_msg(work->request_buf);
	struct smb2_negotiate_rsp *rsp = smb2_get_msg(work->response_buf);
	int rc = 0;
	unsigned int smb2_buf_len, smb2_neg_size;
	__le32 status;

	ksmbd_debug(SMB, "Received negotiate request\n");
	conn->need_neg = false;
	if (ksmbd_conn_good(conn)) {
		pr_err("conn->tcp_status is already in CifsGood State\n");
		work->send_no_response = 1;
		return rc;
	}

	smb2_buf_len = get_rfc1002_len(work->request_buf);
	smb2_neg_size = offsetof(struct smb2_negotiate_req, Dialects);
	if (smb2_neg_size > smb2_buf_len) {
		rsp->hdr.Status = STATUS_INVALID_PARAMETER;
		rc = -EINVAL;
		goto err_out;
	}

	if (req->DialectCount == 0) {
		pr_err("malformed packet\n");
		rsp->hdr.Status = STATUS_INVALID_PARAMETER;
		rc = -EINVAL;
		goto err_out;
	}

	if (conn->dialect == SMB311_PROT_ID) {
		unsigned int nego_ctxt_off = le32_to_cpu(req->NegotiateContextOffset);

		if (smb2_buf_len < nego_ctxt_off) {
			rsp->hdr.Status = STATUS_INVALID_PARAMETER;
			rc = -EINVAL;
			goto err_out;
		}

		if (smb2_neg_size > nego_ctxt_off) {
			rsp->hdr.Status = STATUS_INVALID_PARAMETER;
			rc = -EINVAL;
			goto err_out;
		}

		if (smb2_neg_size + le16_to_cpu(req->DialectCount) * sizeof(__le16) >
		    nego_ctxt_off) {
			rsp->hdr.Status = STATUS_INVALID_PARAMETER;
			rc = -EINVAL;
			goto err_out;
		}
	} else {
		if (smb2_neg_size + le16_to_cpu(req->DialectCount) * sizeof(__le16) >
		    smb2_buf_len) {
			rsp->hdr.Status = STATUS_INVALID_PARAMETER;
			rc = -EINVAL;
			goto err_out;
		}
	}

	conn->cli_cap = le32_to_cpu(req->Capabilities);
	switch (conn->dialect) {
	case SMB311_PROT_ID:
		conn->preauth_info =
			kzalloc(sizeof(struct preauth_integrity_info),
				GFP_KERNEL);
		if (!conn->preauth_info) {
			rc = -ENOMEM;
			rsp->hdr.Status = STATUS_INVALID_PARAMETER;
			goto err_out;
		}

		status = deassemble_neg_contexts(conn, req,
						 get_rfc1002_len(work->request_buf));
		if (status != STATUS_SUCCESS) {
			pr_err("deassemble_neg_contexts error(0x%x)\n",
			       status);
			rsp->hdr.Status = status;
			rc = -EINVAL;
			kfree(conn->preauth_info);
			conn->preauth_info = NULL;
			goto err_out;
		}

		rc = init_smb3_11_server(conn);
		if (rc < 0) {
			rsp->hdr.Status = STATUS_INVALID_PARAMETER;
			kfree(conn->preauth_info);
			conn->preauth_info = NULL;
			goto err_out;
		}

		ksmbd_gen_preauth_integrity_hash(conn,
						 work->request_buf,
						 conn->preauth_info->Preauth_HashValue);
		rsp->NegotiateContextOffset =
				cpu_to_le32(OFFSET_OF_NEG_CONTEXT);
		assemble_neg_contexts(conn, rsp, work->response_buf);
		break;
	case SMB302_PROT_ID:
		init_smb3_02_server(conn);
		break;
	case SMB30_PROT_ID:
		init_smb3_0_server(conn);
		break;
	case SMB21_PROT_ID:
		init_smb2_1_server(conn);
		break;
	case SMB2X_PROT_ID:
	case BAD_PROT_ID:
	default:
		ksmbd_debug(SMB, "Server dialect :0x%x not supported\n",
			    conn->dialect);
		rsp->hdr.Status = STATUS_NOT_SUPPORTED;
		rc = -EINVAL;
		goto err_out;
	}
	rsp->Capabilities = cpu_to_le32(conn->vals->capabilities);

	/* For stats */
	conn->connection_type = conn->dialect;

	rsp->MaxTransactSize = cpu_to_le32(conn->vals->max_trans_size);
	rsp->MaxReadSize = cpu_to_le32(conn->vals->max_read_size);
	rsp->MaxWriteSize = cpu_to_le32(conn->vals->max_write_size);

	memcpy(conn->ClientGUID, req->ClientGUID,
			SMB2_CLIENT_GUID_SIZE);
	conn->cli_sec_mode = le16_to_cpu(req->SecurityMode);

	rsp->StructureSize = cpu_to_le16(65);
	rsp->DialectRevision = cpu_to_le16(conn->dialect);
	/* Not setting conn guid rsp->ServerGUID, as it
	 * not used by client for identifying server
	 */
	memset(rsp->ServerGUID, 0, SMB2_CLIENT_GUID_SIZE);

	rsp->SystemTime = cpu_to_le64(ksmbd_systime());
	rsp->ServerStartTime = 0;
	ksmbd_debug(SMB, "negotiate context offset %d, count %d\n",
		    le32_to_cpu(rsp->NegotiateContextOffset),
		    le16_to_cpu(rsp->NegotiateContextCount));

	rsp->SecurityBufferOffset = cpu_to_le16(128);
	rsp->SecurityBufferLength = cpu_to_le16(AUTH_GSS_LENGTH);
	ksmbd_copy_gss_neg_header((char *)(&rsp->hdr) +
				  le16_to_cpu(rsp->SecurityBufferOffset));
	inc_rfc1001_len(work->response_buf, sizeof(struct smb2_negotiate_rsp) -
			sizeof(struct smb2_hdr) + AUTH_GSS_LENGTH);
	rsp->SecurityMode = SMB2_NEGOTIATE_SIGNING_ENABLED_LE;
	conn->use_spnego = true;

	if ((server_conf.signing == KSMBD_CONFIG_OPT_AUTO ||
	     server_conf.signing == KSMBD_CONFIG_OPT_DISABLED) &&
	    req->SecurityMode & SMB2_NEGOTIATE_SIGNING_REQUIRED_LE)
		conn->sign = true;
	else if (server_conf.signing == KSMBD_CONFIG_OPT_MANDATORY) {
		server_conf.enforced_signing = true;
		rsp->SecurityMode |= SMB2_NEGOTIATE_SIGNING_REQUIRED_LE;
		conn->sign = true;
	}

	conn->srv_sec_mode = le16_to_cpu(rsp->SecurityMode);
	ksmbd_conn_set_need_negotiate(conn);

err_out:
	if (rc < 0)
		smb2_set_err_rsp(work);

	return rc;
}

static int alloc_preauth_hash(struct ksmbd_session *sess,
			      struct ksmbd_conn *conn)
{
	if (sess->Preauth_HashValue)
		return 0;

	sess->Preauth_HashValue = kmemdup(conn->preauth_info->Preauth_HashValue,
					  PREAUTH_HASHVALUE_SIZE, GFP_KERNEL);
	if (!sess->Preauth_HashValue)
		return -ENOMEM;

	return 0;
}

static int generate_preauth_hash(struct ksmbd_work *work)
{
	struct ksmbd_conn *conn = work->conn;
	struct ksmbd_session *sess = work->sess;
	u8 *preauth_hash;

	if (conn->dialect != SMB311_PROT_ID)
		return 0;

	if (conn->binding) {
		struct preauth_session *preauth_sess;

		preauth_sess = ksmbd_preauth_session_lookup(conn, sess->id);
		if (!preauth_sess) {
			preauth_sess = ksmbd_preauth_session_alloc(conn, sess->id);
			if (!preauth_sess)
				return -ENOMEM;
		}

		preauth_hash = preauth_sess->Preauth_HashValue;
	} else {
		if (!sess->Preauth_HashValue)
			if (alloc_preauth_hash(sess, conn))
				return -ENOMEM;
		preauth_hash = sess->Preauth_HashValue;
	}

	ksmbd_gen_preauth_integrity_hash(conn, work->request_buf, preauth_hash);
	return 0;
}

static int decode_negotiation_token(struct ksmbd_conn *conn,
				    struct negotiate_message *negblob,
				    size_t sz)
{
	if (!conn->use_spnego)
		return -EINVAL;

	if (ksmbd_decode_negTokenInit((char *)negblob, sz, conn)) {
		if (ksmbd_decode_negTokenTarg((char *)negblob, sz, conn)) {
			conn->auth_mechs |= KSMBD_AUTH_NTLMSSP;
			conn->preferred_auth_mech = KSMBD_AUTH_NTLMSSP;
			conn->use_spnego = false;
		}
	}
	return 0;
}

static int ntlm_negotiate(struct ksmbd_work *work,
			  struct negotiate_message *negblob,
			  size_t negblob_len, struct smb2_sess_setup_rsp *rsp)
{
	struct challenge_message *chgblob;
	unsigned char *spnego_blob = NULL;
	u16 spnego_blob_len;
	char *neg_blob;
	int sz, rc;

	ksmbd_debug(SMB, "negotiate phase\n");
	rc = ksmbd_decode_ntlmssp_neg_blob(negblob, negblob_len, work->conn);
	if (rc)
		return rc;

	sz = le16_to_cpu(rsp->SecurityBufferOffset);
	chgblob =
		(struct challenge_message *)((char *)&rsp->hdr.ProtocolId + sz);
	memset(chgblob, 0, sizeof(struct challenge_message));

	if (!work->conn->use_spnego) {
		sz = ksmbd_build_ntlmssp_challenge_blob(chgblob, work->conn);
		if (sz < 0)
			return -ENOMEM;

		rsp->SecurityBufferLength = cpu_to_le16(sz);
		return 0;
	}

	sz = sizeof(struct challenge_message);
	sz += (strlen(ksmbd_netbios_name()) * 2 + 1 + 4) * 6;

	neg_blob = kzalloc(sz, GFP_KERNEL);
	if (!neg_blob)
		return -ENOMEM;

	chgblob = (struct challenge_message *)neg_blob;
	sz = ksmbd_build_ntlmssp_challenge_blob(chgblob, work->conn);
	if (sz < 0) {
		rc = -ENOMEM;
		goto out;
	}

	rc = build_spnego_ntlmssp_neg_blob(&spnego_blob, &spnego_blob_len,
					   neg_blob, sz);
	if (rc) {
		rc = -ENOMEM;
		goto out;
	}

	sz = le16_to_cpu(rsp->SecurityBufferOffset);
	memcpy((char *)&rsp->hdr.ProtocolId + sz, spnego_blob, spnego_blob_len);
	rsp->SecurityBufferLength = cpu_to_le16(spnego_blob_len);

out:
	kfree(spnego_blob);
	kfree(neg_blob);
	return rc;
}

static struct authenticate_message *user_authblob(struct ksmbd_conn *conn,
						  struct smb2_sess_setup_req *req)
{
	int sz;

	if (conn->use_spnego && conn->mechToken)
		return (struct authenticate_message *)conn->mechToken;

	sz = le16_to_cpu(req->SecurityBufferOffset);
	return (struct authenticate_message *)((char *)&req->hdr.ProtocolId
					       + sz);
}

static struct ksmbd_user *session_user(struct ksmbd_conn *conn,
				       struct smb2_sess_setup_req *req)
{
	struct authenticate_message *authblob;
	struct ksmbd_user *user;
	char *name;
	unsigned int name_off, name_len, secbuf_len;

	secbuf_len = le16_to_cpu(req->SecurityBufferLength);
	if (secbuf_len < sizeof(struct authenticate_message)) {
		ksmbd_debug(SMB, "blob len %d too small\n", secbuf_len);
		return NULL;
	}
	authblob = user_authblob(conn, req);
	name_off = le32_to_cpu(authblob->UserName.BufferOffset);
	name_len = le16_to_cpu(authblob->UserName.Length);

	if (secbuf_len < (u64)name_off + name_len)
		return NULL;

	name = smb_strndup_from_utf16((const char *)authblob + name_off,
				      name_len,
				      true,
				      conn->local_nls);
	if (IS_ERR(name)) {
		pr_err("cannot allocate memory\n");
		return NULL;
	}

	ksmbd_debug(SMB, "session setup request for user %s\n", name);
	user = ksmbd_login_user(name);
	kfree(name);
	return user;
}

static int ntlm_authenticate(struct ksmbd_work *work,
			     struct smb2_sess_setup_req *req,
			     struct smb2_sess_setup_rsp *rsp)
{
	struct ksmbd_conn *conn = work->conn;
	struct ksmbd_session *sess = work->sess;
	struct channel *chann = NULL;
	struct ksmbd_user *user;
	u64 prev_id;
	int sz, rc;

	ksmbd_debug(SMB, "authenticate phase\n");
	if (conn->use_spnego) {
		unsigned char *spnego_blob;
		u16 spnego_blob_len;

		rc = build_spnego_ntlmssp_auth_blob(&spnego_blob,
						    &spnego_blob_len,
						    0);
		if (rc)
			return -ENOMEM;

		sz = le16_to_cpu(rsp->SecurityBufferOffset);
		memcpy((char *)&rsp->hdr.ProtocolId + sz, spnego_blob, spnego_blob_len);
		rsp->SecurityBufferLength = cpu_to_le16(spnego_blob_len);
		kfree(spnego_blob);
		inc_rfc1001_len(work->response_buf, spnego_blob_len - 1);
	}

	user = session_user(conn, req);
	if (!user) {
		ksmbd_debug(SMB, "Unknown user name or an error\n");
		return -EPERM;
	}

	/* Check for previous session */
	prev_id = le64_to_cpu(req->PreviousSessionId);
	if (prev_id && prev_id != sess->id)
		destroy_previous_session(conn, user, prev_id);

	if (sess->state == SMB2_SESSION_VALID) {
		/*
		 * Reuse session if anonymous try to connect
		 * on reauthetication.
		 */
		if (conn->binding == false && ksmbd_anonymous_user(user)) {
			ksmbd_free_user(user);
			return 0;
		}

		if (!ksmbd_compare_user(sess->user, user)) {
			ksmbd_free_user(user);
			return -EPERM;
		}
		ksmbd_free_user(user);
	} else {
		sess->user = user;
	}

	if (conn->binding == false && user_guest(sess->user)) {
		rsp->SessionFlags = SMB2_SESSION_FLAG_IS_GUEST_LE;
	} else {
		struct authenticate_message *authblob;

		authblob = user_authblob(conn, req);
		sz = le16_to_cpu(req->SecurityBufferLength);
		rc = ksmbd_decode_ntlmssp_auth_blob(authblob, sz, conn, sess);
		if (rc) {
			set_user_flag(sess->user, KSMBD_USER_FLAG_BAD_PASSWORD);
			ksmbd_debug(SMB, "authentication failed\n");
			return -EPERM;
		}
	}

	/*
	 * If session state is SMB2_SESSION_VALID, We can assume
	 * that it is reauthentication. And the user/password
	 * has been verified, so return it here.
	 */
	if (sess->state == SMB2_SESSION_VALID) {
		if (conn->binding)
			goto binding_session;
		return 0;
	}

	if ((rsp->SessionFlags != SMB2_SESSION_FLAG_IS_GUEST_LE &&
	     (conn->sign || server_conf.enforced_signing)) ||
	    (req->SecurityMode & SMB2_NEGOTIATE_SIGNING_REQUIRED))
		sess->sign = true;

	if (smb3_encryption_negotiated(conn) &&
			!(req->Flags & SMB2_SESSION_REQ_FLAG_BINDING)) {
		rc = conn->ops->generate_encryptionkey(conn, sess);
		if (rc) {
			ksmbd_debug(SMB,
					"SMB3 encryption key generation failed\n");
			return -EINVAL;
		}
		sess->enc = true;
		if (server_conf.flags & KSMBD_GLOBAL_FLAG_SMB2_ENCRYPTION)
			rsp->SessionFlags = SMB2_SESSION_FLAG_ENCRYPT_DATA_LE;
		/*
		 * signing is disable if encryption is enable
		 * on this session
		 */
		sess->sign = false;
	}

binding_session:
	if (conn->dialect >= SMB30_PROT_ID) {
		chann = lookup_chann_list(sess, conn);
		if (!chann) {
			chann = kmalloc(sizeof(struct channel), GFP_KERNEL);
			if (!chann)
				return -ENOMEM;

			chann->conn = conn;
			xa_store(&sess->ksmbd_chann_list, (long)conn, chann, GFP_KERNEL);
		}
	}

	if (conn->ops->generate_signingkey) {
		rc = conn->ops->generate_signingkey(sess, conn);
		if (rc) {
			ksmbd_debug(SMB, "SMB3 signing key generation failed\n");
			return -EINVAL;
		}
	}

	if (!ksmbd_conn_lookup_dialect(conn)) {
		pr_err("fail to verify the dialect\n");
		return -ENOENT;
	}
	return 0;
}

#ifdef CONFIG_SMB_SERVER_KERBEROS5
static int krb5_authenticate(struct ksmbd_work *work,
			     struct smb2_sess_setup_req *req,
			     struct smb2_sess_setup_rsp *rsp)
{
	struct ksmbd_conn *conn = work->conn;
	struct ksmbd_session *sess = work->sess;
	char *in_blob, *out_blob;
	struct channel *chann = NULL;
	u64 prev_sess_id;
	int in_len, out_len;
	int retval;

	in_blob = (char *)&req->hdr.ProtocolId +
		le16_to_cpu(req->SecurityBufferOffset);
	in_len = le16_to_cpu(req->SecurityBufferLength);
	out_blob = (char *)&rsp->hdr.ProtocolId +
		le16_to_cpu(rsp->SecurityBufferOffset);
	out_len = work->response_sz -
		(le16_to_cpu(rsp->SecurityBufferOffset) + 4);

	/* Check previous session */
	prev_sess_id = le64_to_cpu(req->PreviousSessionId);
	if (prev_sess_id && prev_sess_id != sess->id)
		destroy_previous_session(conn, sess->user, prev_sess_id);

	if (sess->state == SMB2_SESSION_VALID)
		ksmbd_free_user(sess->user);

	retval = ksmbd_krb5_authenticate(sess, in_blob, in_len,
					 out_blob, &out_len);
	if (retval) {
		ksmbd_debug(SMB, "krb5 authentication failed\n");
		return -EINVAL;
	}
	rsp->SecurityBufferLength = cpu_to_le16(out_len);
	inc_rfc1001_len(work->response_buf, out_len - 1);

	if ((conn->sign || server_conf.enforced_signing) ||
	    (req->SecurityMode & SMB2_NEGOTIATE_SIGNING_REQUIRED))
		sess->sign = true;

	if (smb3_encryption_negotiated(conn)) {
		retval = conn->ops->generate_encryptionkey(conn, sess);
		if (retval) {
			ksmbd_debug(SMB,
				    "SMB3 encryption key generation failed\n");
			return -EINVAL;
		}
		sess->enc = true;
		if (server_conf.flags & KSMBD_GLOBAL_FLAG_SMB2_ENCRYPTION)
			rsp->SessionFlags = SMB2_SESSION_FLAG_ENCRYPT_DATA_LE;
		sess->sign = false;
	}

	if (conn->dialect >= SMB30_PROT_ID) {
		chann = lookup_chann_list(sess, conn);
		if (!chann) {
			chann = kmalloc(sizeof(struct channel), GFP_KERNEL);
			if (!chann)
				return -ENOMEM;

			chann->conn = conn;
			xa_store(&sess->ksmbd_chann_list, (long)conn, chann, GFP_KERNEL);
		}
	}

	if (conn->ops->generate_signingkey) {
		retval = conn->ops->generate_signingkey(sess, conn);
		if (retval) {
			ksmbd_debug(SMB, "SMB3 signing key generation failed\n");
			return -EINVAL;
		}
	}

	if (!ksmbd_conn_lookup_dialect(conn)) {
		pr_err("fail to verify the dialect\n");
		return -ENOENT;
	}
	return 0;
}
#else
static int krb5_authenticate(struct ksmbd_work *work,
			     struct smb2_sess_setup_req *req,
			     struct smb2_sess_setup_rsp *rsp)
{
	return -EOPNOTSUPP;
}
#endif

int smb2_sess_setup(struct ksmbd_work *work)
{
	struct ksmbd_conn *conn = work->conn;
	struct smb2_sess_setup_req *req;
	struct smb2_sess_setup_rsp *rsp;
	struct ksmbd_session *sess;
	struct negotiate_message *negblob;
	unsigned int negblob_len, negblob_off;
	int rc = 0;

	ksmbd_debug(SMB, "Received request for session setup\n");

	WORK_BUFFERS(work, req, rsp);

	rsp->StructureSize = cpu_to_le16(9);
	rsp->SessionFlags = 0;
	rsp->SecurityBufferOffset = cpu_to_le16(72);
	rsp->SecurityBufferLength = 0;
	inc_rfc1001_len(work->response_buf, 9);

	ksmbd_conn_lock(conn);
	if (!req->hdr.SessionId) {
		sess = ksmbd_smb2_session_create();
		if (!sess) {
			rc = -ENOMEM;
			goto out_err;
		}
		rsp->hdr.SessionId = cpu_to_le64(sess->id);
		rc = ksmbd_session_register(conn, sess);
		if (rc)
			goto out_err;
	} else if (conn->dialect >= SMB30_PROT_ID &&
		   (server_conf.flags & KSMBD_GLOBAL_FLAG_SMB3_MULTICHANNEL) &&
		   req->Flags & SMB2_SESSION_REQ_FLAG_BINDING) {
		u64 sess_id = le64_to_cpu(req->hdr.SessionId);

		sess = ksmbd_session_lookup_slowpath(sess_id);
		if (!sess) {
			rc = -ENOENT;
			goto out_err;
		}

		if (conn->dialect != sess->dialect) {
			rc = -EINVAL;
			goto out_err;
		}

		if (!(req->hdr.Flags & SMB2_FLAGS_SIGNED)) {
			rc = -EINVAL;
			goto out_err;
		}

		if (strncmp(conn->ClientGUID, sess->ClientGUID,
			    SMB2_CLIENT_GUID_SIZE)) {
			rc = -ENOENT;
			goto out_err;
		}

		if (sess->state == SMB2_SESSION_IN_PROGRESS) {
			rc = -EACCES;
			goto out_err;
		}

		if (sess->state == SMB2_SESSION_EXPIRED) {
			rc = -EFAULT;
			goto out_err;
		}

		if (ksmbd_conn_need_reconnect(conn)) {
			rc = -EFAULT;
			sess = NULL;
			goto out_err;
		}

		if (ksmbd_session_lookup(conn, sess_id)) {
			rc = -EACCES;
			goto out_err;
		}

		if (user_guest(sess->user)) {
			rc = -EOPNOTSUPP;
			goto out_err;
		}

		conn->binding = true;
	} else if ((conn->dialect < SMB30_PROT_ID ||
		    server_conf.flags & KSMBD_GLOBAL_FLAG_SMB3_MULTICHANNEL) &&
		   (req->Flags & SMB2_SESSION_REQ_FLAG_BINDING)) {
		sess = NULL;
		rc = -EACCES;
		goto out_err;
	} else {
		sess = ksmbd_session_lookup(conn,
					    le64_to_cpu(req->hdr.SessionId));
		if (!sess) {
			rc = -ENOENT;
			goto out_err;
		}

		if (sess->state == SMB2_SESSION_EXPIRED) {
			rc = -EFAULT;
			goto out_err;
		}

		if (ksmbd_conn_need_reconnect(conn)) {
			rc = -EFAULT;
			sess = NULL;
			goto out_err;
		}
	}
	work->sess = sess;

	negblob_off = le16_to_cpu(req->SecurityBufferOffset);
	negblob_len = le16_to_cpu(req->SecurityBufferLength);
	if (negblob_off < offsetof(struct smb2_sess_setup_req, Buffer) ||
	    negblob_len < offsetof(struct negotiate_message, NegotiateFlags)) {
		rc = -EINVAL;
		goto out_err;
	}

	negblob = (struct negotiate_message *)((char *)&req->hdr.ProtocolId +
			negblob_off);

	if (decode_negotiation_token(conn, negblob, negblob_len) == 0) {
		if (conn->mechToken)
			negblob = (struct negotiate_message *)conn->mechToken;
	}

	if (server_conf.auth_mechs & conn->auth_mechs) {
		rc = generate_preauth_hash(work);
		if (rc)
			goto out_err;

		if (conn->preferred_auth_mech &
				(KSMBD_AUTH_KRB5 | KSMBD_AUTH_MSKRB5)) {
			rc = krb5_authenticate(work, req, rsp);
			if (rc) {
				rc = -EINVAL;
				goto out_err;
			}

			if (!ksmbd_conn_need_reconnect(conn)) {
				ksmbd_conn_set_good(conn);
				sess->state = SMB2_SESSION_VALID;
			}
			kfree(sess->Preauth_HashValue);
			sess->Preauth_HashValue = NULL;
		} else if (conn->preferred_auth_mech == KSMBD_AUTH_NTLMSSP) {
			if (negblob->MessageType == NtLmNegotiate) {
				rc = ntlm_negotiate(work, negblob, negblob_len, rsp);
				if (rc)
					goto out_err;
				rsp->hdr.Status =
					STATUS_MORE_PROCESSING_REQUIRED;
				/*
				 * Note: here total size -1 is done as an
				 * adjustment for 0 size blob
				 */
				inc_rfc1001_len(work->response_buf,
						le16_to_cpu(rsp->SecurityBufferLength) - 1);

			} else if (negblob->MessageType == NtLmAuthenticate) {
				rc = ntlm_authenticate(work, req, rsp);
				if (rc)
					goto out_err;

				if (!ksmbd_conn_need_reconnect(conn)) {
					ksmbd_conn_set_good(conn);
					sess->state = SMB2_SESSION_VALID;
				}
				if (conn->binding) {
					struct preauth_session *preauth_sess;

					preauth_sess =
						ksmbd_preauth_session_lookup(conn, sess->id);
					if (preauth_sess) {
						list_del(&preauth_sess->preauth_entry);
						kfree(preauth_sess);
					}
				}
				kfree(sess->Preauth_HashValue);
				sess->Preauth_HashValue = NULL;
			} else {
				pr_info_ratelimited("Unknown NTLMSSP message type : 0x%x\n",
						le32_to_cpu(negblob->MessageType));
				rc = -EINVAL;
			}
		} else {
			/* TODO: need one more negotiation */
			pr_err("Not support the preferred authentication\n");
			rc = -EINVAL;
		}
	} else {
		pr_err("Not support authentication\n");
		rc = -EINVAL;
	}

out_err:
	if (rc == -EINVAL)
		rsp->hdr.Status = STATUS_INVALID_PARAMETER;
	else if (rc == -ENOENT)
		rsp->hdr.Status = STATUS_USER_SESSION_DELETED;
	else if (rc == -EACCES)
		rsp->hdr.Status = STATUS_REQUEST_NOT_ACCEPTED;
	else if (rc == -EFAULT)
		rsp->hdr.Status = STATUS_NETWORK_SESSION_EXPIRED;
	else if (rc == -ENOMEM)
		rsp->hdr.Status = STATUS_INSUFFICIENT_RESOURCES;
	else if (rc == -EOPNOTSUPP)
		rsp->hdr.Status = STATUS_NOT_SUPPORTED;
	else if (rc)
		rsp->hdr.Status = STATUS_LOGON_FAILURE;

	if (conn->use_spnego && conn->mechToken) {
		kfree(conn->mechToken);
		conn->mechToken = NULL;
	}

	if (rc < 0) {
		/*
		 * SecurityBufferOffset should be set to zero
		 * in session setup error response.
		 */
		rsp->SecurityBufferOffset = 0;

		if (sess) {
			bool try_delay = false;

			/*
			 * To avoid dictionary attacks (repeated session setups rapidly sent) to
			 * connect to server, ksmbd make a delay of a 5 seconds on session setup
			 * failure to make it harder to send enough random connection requests
			 * to break into a server.
			 */
			if (sess->user && sess->user->flags & KSMBD_USER_FLAG_DELAY_SESSION)
				try_delay = true;

			sess->last_active = jiffies;
			sess->state = SMB2_SESSION_EXPIRED;
			if (try_delay) {
				ksmbd_conn_set_need_reconnect(conn);
				ssleep(5);
				ksmbd_conn_set_need_negotiate(conn);
			}
		}
	}

	ksmbd_conn_unlock(conn);
	return rc;
}

/**
 * smb2_tree_connect() - handler for smb2 tree connect command
 * @work:	smb work containing smb request buffer
 *
 * Return:      0 on success, otherwise error
 */
int smb2_tree_connect(struct ksmbd_work *work)
{
	struct ksmbd_conn *conn = work->conn;
	struct smb2_tree_connect_req *req;
	struct smb2_tree_connect_rsp *rsp;
	struct ksmbd_session *sess = work->sess;
	char *treename = NULL, *name = NULL;
	struct ksmbd_tree_conn_status status;
	struct ksmbd_share_config *share;
	int rc = -EINVAL;

	WORK_BUFFERS(work, req, rsp);

	treename = smb_strndup_from_utf16(req->Buffer,
					  le16_to_cpu(req->PathLength), true,
					  conn->local_nls);
	if (IS_ERR(treename)) {
		pr_err("treename is NULL\n");
		status.ret = KSMBD_TREE_CONN_STATUS_ERROR;
		goto out_err1;
	}

	name = ksmbd_extract_sharename(conn->um, treename);
	if (IS_ERR(name)) {
		status.ret = KSMBD_TREE_CONN_STATUS_ERROR;
		goto out_err1;
	}

	ksmbd_debug(SMB, "tree connect request for tree %s treename %s\n",
		    name, treename);

	status = ksmbd_tree_conn_connect(conn, sess, name);
	if (status.ret == KSMBD_TREE_CONN_STATUS_OK)
		rsp->hdr.Id.SyncId.TreeId = cpu_to_le32(status.tree_conn->id);
	else
		goto out_err1;

	share = status.tree_conn->share_conf;
	if (test_share_config_flag(share, KSMBD_SHARE_FLAG_PIPE)) {
		ksmbd_debug(SMB, "IPC share path request\n");
		rsp->ShareType = SMB2_SHARE_TYPE_PIPE;
		rsp->MaximalAccess = FILE_READ_DATA_LE | FILE_READ_EA_LE |
			FILE_EXECUTE_LE | FILE_READ_ATTRIBUTES_LE |
			FILE_DELETE_LE | FILE_READ_CONTROL_LE |
			FILE_WRITE_DAC_LE | FILE_WRITE_OWNER_LE |
			FILE_SYNCHRONIZE_LE;
	} else {
		rsp->ShareType = SMB2_SHARE_TYPE_DISK;
		rsp->MaximalAccess = FILE_READ_DATA_LE | FILE_READ_EA_LE |
			FILE_EXECUTE_LE | FILE_READ_ATTRIBUTES_LE;
		if (test_tree_conn_flag(status.tree_conn,
					KSMBD_TREE_CONN_FLAG_WRITABLE)) {
			rsp->MaximalAccess |= FILE_WRITE_DATA_LE |
				FILE_APPEND_DATA_LE | FILE_WRITE_EA_LE |
				FILE_DELETE_LE | FILE_WRITE_ATTRIBUTES_LE |
				FILE_DELETE_CHILD_LE | FILE_READ_CONTROL_LE |
				FILE_WRITE_DAC_LE | FILE_WRITE_OWNER_LE |
				FILE_SYNCHRONIZE_LE;
		}
	}

	status.tree_conn->maximal_access = le32_to_cpu(rsp->MaximalAccess);
	if (conn->posix_ext_supported)
		status.tree_conn->posix_extensions = true;

	rsp->StructureSize = cpu_to_le16(16);
	inc_rfc1001_len(work->response_buf, 16);
out_err1:
	rsp->Capabilities = 0;
	rsp->Reserved = 0;
	/* default manual caching */
	rsp->ShareFlags = SMB2_SHAREFLAG_MANUAL_CACHING;

	if (!IS_ERR(treename))
		kfree(treename);
	if (!IS_ERR(name))
		kfree(name);

	switch (status.ret) {
	case KSMBD_TREE_CONN_STATUS_OK:
		rsp->hdr.Status = STATUS_SUCCESS;
		rc = 0;
		break;
	case -ESTALE:
	case -ENOENT:
	case KSMBD_TREE_CONN_STATUS_NO_SHARE:
		rsp->hdr.Status = STATUS_BAD_NETWORK_NAME;
		break;
	case -ENOMEM:
	case KSMBD_TREE_CONN_STATUS_NOMEM:
		rsp->hdr.Status = STATUS_NO_MEMORY;
		break;
	case KSMBD_TREE_CONN_STATUS_ERROR:
	case KSMBD_TREE_CONN_STATUS_TOO_MANY_CONNS:
	case KSMBD_TREE_CONN_STATUS_TOO_MANY_SESSIONS:
		rsp->hdr.Status = STATUS_ACCESS_DENIED;
		break;
	case -EINVAL:
		rsp->hdr.Status = STATUS_INVALID_PARAMETER;
		break;
	default:
		rsp->hdr.Status = STATUS_ACCESS_DENIED;
	}

	if (status.ret != KSMBD_TREE_CONN_STATUS_OK)
		smb2_set_err_rsp(work);

	return rc;
}

/**
 * smb2_create_open_flags() - convert smb open flags to unix open flags
 * @file_present:	is file already present
 * @access:		file access flags
 * @disposition:	file disposition flags
 * @may_flags:		set with MAY_ flags
 *
 * Return:      file open flags
 */
static int smb2_create_open_flags(bool file_present, __le32 access,
				  __le32 disposition,
				  int *may_flags)
{
	int oflags = O_NONBLOCK | O_LARGEFILE;

	if (access & FILE_READ_DESIRED_ACCESS_LE &&
	    access & FILE_WRITE_DESIRE_ACCESS_LE) {
		oflags |= O_RDWR;
		*may_flags = MAY_OPEN | MAY_READ | MAY_WRITE;
	} else if (access & FILE_WRITE_DESIRE_ACCESS_LE) {
		oflags |= O_WRONLY;
		*may_flags = MAY_OPEN | MAY_WRITE;
	} else {
		oflags |= O_RDONLY;
		*may_flags = MAY_OPEN | MAY_READ;
	}

	if (access == FILE_READ_ATTRIBUTES_LE)
		oflags |= O_PATH;

	if (file_present) {
		switch (disposition & FILE_CREATE_MASK_LE) {
		case FILE_OPEN_LE:
		case FILE_CREATE_LE:
			break;
		case FILE_SUPERSEDE_LE:
		case FILE_OVERWRITE_LE:
		case FILE_OVERWRITE_IF_LE:
			oflags |= O_TRUNC;
			break;
		default:
			break;
		}
	} else {
		switch (disposition & FILE_CREATE_MASK_LE) {
		case FILE_SUPERSEDE_LE:
		case FILE_CREATE_LE:
		case FILE_OPEN_IF_LE:
		case FILE_OVERWRITE_IF_LE:
			oflags |= O_CREAT;
			break;
		case FILE_OPEN_LE:
		case FILE_OVERWRITE_LE:
			oflags &= ~O_CREAT;
			break;
		default:
			break;
		}
	}

	return oflags;
}

/**
 * smb2_tree_disconnect() - handler for smb tree connect request
 * @work:	smb work containing request buffer
 *
 * Return:      0
 */
int smb2_tree_disconnect(struct ksmbd_work *work)
{
	struct smb2_tree_disconnect_rsp *rsp;
	struct smb2_tree_disconnect_req *req;
	struct ksmbd_session *sess = work->sess;
	struct ksmbd_tree_connect *tcon = work->tcon;

	WORK_BUFFERS(work, req, rsp);

	rsp->StructureSize = cpu_to_le16(4);
	inc_rfc1001_len(work->response_buf, 4);

	ksmbd_debug(SMB, "request\n");

	if (!tcon || test_and_set_bit(TREE_CONN_EXPIRE, &tcon->status)) {
		ksmbd_debug(SMB, "Invalid tid %d\n", req->hdr.Id.SyncId.TreeId);

		rsp->hdr.Status = STATUS_NETWORK_NAME_DELETED;
		smb2_set_err_rsp(work);
		return 0;
	}

	ksmbd_close_tree_conn_fds(work);
	ksmbd_tree_conn_disconnect(sess, tcon);
	work->tcon = NULL;
	return 0;
}

/**
 * smb2_session_logoff() - handler for session log off request
 * @work:	smb work containing request buffer
 *
 * Return:      0
 */
int smb2_session_logoff(struct ksmbd_work *work)
{
	struct ksmbd_conn *conn = work->conn;
	struct smb2_logoff_req *req;
	struct smb2_logoff_rsp *rsp;
	struct ksmbd_session *sess;
	u64 sess_id;

	WORK_BUFFERS(work, req, rsp);

	sess_id = le64_to_cpu(req->hdr.SessionId);

	rsp->StructureSize = cpu_to_le16(4);
	inc_rfc1001_len(work->response_buf, 4);

	ksmbd_debug(SMB, "request\n");

	ksmbd_all_conn_set_status(sess_id, KSMBD_SESS_NEED_RECONNECT);
	ksmbd_close_session_fds(work);
	ksmbd_conn_wait_idle(conn, sess_id);

	/*
	 * Re-lookup session to validate if session is deleted
	 * while waiting request complete
	 */
	sess = ksmbd_session_lookup_all(conn, sess_id);
	if (ksmbd_tree_conn_session_logoff(sess)) {
		ksmbd_debug(SMB, "Invalid tid %d\n", req->hdr.Id.SyncId.TreeId);
		rsp->hdr.Status = STATUS_NETWORK_NAME_DELETED;
		smb2_set_err_rsp(work);
		return 0;
	}

	ksmbd_destroy_file_table(&sess->file_table);
	sess->state = SMB2_SESSION_EXPIRED;

	ksmbd_free_user(sess->user);
	sess->user = NULL;
	ksmbd_all_conn_set_status(sess_id, KSMBD_SESS_NEED_NEGOTIATE);
	return 0;
}

/**
 * create_smb2_pipe() - create IPC pipe
 * @work:	smb work containing request buffer
 *
 * Return:      0 on success, otherwise error
 */
static noinline int create_smb2_pipe(struct ksmbd_work *work)
{
	struct smb2_create_rsp *rsp;
	struct smb2_create_req *req;
	int id;
	int err;
	char *name;

	WORK_BUFFERS(work, req, rsp);

	name = smb_strndup_from_utf16(req->Buffer, le16_to_cpu(req->NameLength),
				      1, work->conn->local_nls);
	if (IS_ERR(name)) {
		rsp->hdr.Status = STATUS_NO_MEMORY;
		err = PTR_ERR(name);
		goto out;
	}

	id = ksmbd_session_rpc_open(work->sess, name);
	if (id < 0) {
		pr_err("Unable to open RPC pipe: %d\n", id);
		err = id;
		goto out;
	}

	rsp->hdr.Status = STATUS_SUCCESS;
	rsp->StructureSize = cpu_to_le16(89);
	rsp->OplockLevel = SMB2_OPLOCK_LEVEL_NONE;
	rsp->Flags = 0;
	rsp->CreateAction = cpu_to_le32(FILE_OPENED);

	rsp->CreationTime = cpu_to_le64(0);
	rsp->LastAccessTime = cpu_to_le64(0);
	rsp->ChangeTime = cpu_to_le64(0);
	rsp->AllocationSize = cpu_to_le64(0);
	rsp->EndofFile = cpu_to_le64(0);
	rsp->FileAttributes = FILE_ATTRIBUTE_NORMAL_LE;
	rsp->Reserved2 = 0;
	rsp->VolatileFileId = id;
	rsp->PersistentFileId = 0;
	rsp->CreateContextsOffset = 0;
	rsp->CreateContextsLength = 0;

	inc_rfc1001_len(work->response_buf, 88); /* StructureSize - 1*/
	kfree(name);
	return 0;

out:
	switch (err) {
	case -EINVAL:
		rsp->hdr.Status = STATUS_INVALID_PARAMETER;
		break;
	case -ENOSPC:
	case -ENOMEM:
		rsp->hdr.Status = STATUS_NO_MEMORY;
		break;
	}

	if (!IS_ERR(name))
		kfree(name);

	smb2_set_err_rsp(work);
	return err;
}

/**
 * smb2_set_ea() - handler for setting extended attributes using set
 *		info command
 * @eabuf:	set info command buffer
 * @buf_len:	set info command buffer length
 * @path:	dentry path for get ea
 *
 * Return:	0 on success, otherwise error
 */
static int smb2_set_ea(struct smb2_ea_info *eabuf, unsigned int buf_len,
		       const struct path *path)
{
	struct mnt_idmap *idmap = mnt_idmap(path->mnt);
	char *attr_name = NULL, *value;
	int rc = 0;
	unsigned int next = 0;

	if (buf_len < sizeof(struct smb2_ea_info) + eabuf->EaNameLength +
			le16_to_cpu(eabuf->EaValueLength))
		return -EINVAL;

	attr_name = kmalloc(XATTR_NAME_MAX + 1, GFP_KERNEL);
	if (!attr_name)
		return -ENOMEM;

	do {
		if (!eabuf->EaNameLength)
			goto next;

		ksmbd_debug(SMB,
			    "name : <%s>, name_len : %u, value_len : %u, next : %u\n",
			    eabuf->name, eabuf->EaNameLength,
			    le16_to_cpu(eabuf->EaValueLength),
			    le32_to_cpu(eabuf->NextEntryOffset));

		if (eabuf->EaNameLength >
		    (XATTR_NAME_MAX - XATTR_USER_PREFIX_LEN)) {
			rc = -EINVAL;
			break;
		}

		memcpy(attr_name, XATTR_USER_PREFIX, XATTR_USER_PREFIX_LEN);
		memcpy(&attr_name[XATTR_USER_PREFIX_LEN], eabuf->name,
		       eabuf->EaNameLength);
		attr_name[XATTR_USER_PREFIX_LEN + eabuf->EaNameLength] = '\0';
		value = (char *)&eabuf->name + eabuf->EaNameLength + 1;

		if (!eabuf->EaValueLength) {
			rc = ksmbd_vfs_casexattr_len(idmap,
						     path->dentry,
						     attr_name,
						     XATTR_USER_PREFIX_LEN +
						     eabuf->EaNameLength);

			/* delete the EA only when it exits */
			if (rc > 0) {
				rc = ksmbd_vfs_remove_xattr(idmap,
							    path,
							    attr_name);

				if (rc < 0) {
					ksmbd_debug(SMB,
						    "remove xattr failed(%d)\n",
						    rc);
					break;
				}
			}

			/* if the EA doesn't exist, just do nothing. */
			rc = 0;
		} else {
			rc = ksmbd_vfs_setxattr(idmap, path, attr_name, value,
						le16_to_cpu(eabuf->EaValueLength), 0);
			if (rc < 0) {
				ksmbd_debug(SMB,
					    "ksmbd_vfs_setxattr is failed(%d)\n",
					    rc);
				break;
			}
		}

next:
		next = le32_to_cpu(eabuf->NextEntryOffset);
		if (next == 0 || buf_len < next)
			break;
		buf_len -= next;
		eabuf = (struct smb2_ea_info *)((char *)eabuf + next);
		if (next < (u32)eabuf->EaNameLength + le16_to_cpu(eabuf->EaValueLength))
			break;

	} while (next != 0);

	kfree(attr_name);
	return rc;
}

static noinline int smb2_set_stream_name_xattr(const struct path *path,
					       struct ksmbd_file *fp,
					       char *stream_name, int s_type)
{
	struct mnt_idmap *idmap = mnt_idmap(path->mnt);
	size_t xattr_stream_size;
	char *xattr_stream_name;
	int rc;

	rc = ksmbd_vfs_xattr_stream_name(stream_name,
					 &xattr_stream_name,
					 &xattr_stream_size,
					 s_type);
	if (rc)
		return rc;

	fp->stream.name = xattr_stream_name;
	fp->stream.size = xattr_stream_size;

	/* Check if there is stream prefix in xattr space */
	rc = ksmbd_vfs_casexattr_len(idmap,
				     path->dentry,
				     xattr_stream_name,
				     xattr_stream_size);
	if (rc >= 0)
		return 0;

	if (fp->cdoption == FILE_OPEN_LE) {
		ksmbd_debug(SMB, "XATTR stream name lookup failed: %d\n", rc);
		return -EBADF;
	}

	rc = ksmbd_vfs_setxattr(idmap, path, xattr_stream_name, NULL, 0, 0);
	if (rc < 0)
		pr_err("Failed to store XATTR stream name :%d\n", rc);
	return 0;
}

static int smb2_remove_smb_xattrs(const struct path *path)
{
	struct mnt_idmap *idmap = mnt_idmap(path->mnt);
	char *name, *xattr_list = NULL;
	ssize_t xattr_list_len;
	int err = 0;

	xattr_list_len = ksmbd_vfs_listxattr(path->dentry, &xattr_list);
	if (xattr_list_len < 0) {
		goto out;
	} else if (!xattr_list_len) {
		ksmbd_debug(SMB, "empty xattr in the file\n");
		goto out;
	}

	for (name = xattr_list; name - xattr_list < xattr_list_len;
			name += strlen(name) + 1) {
		ksmbd_debug(SMB, "%s, len %zd\n", name, strlen(name));

		if (!strncmp(name, XATTR_USER_PREFIX, XATTR_USER_PREFIX_LEN) &&
		    !strncmp(&name[XATTR_USER_PREFIX_LEN], STREAM_PREFIX,
			     STREAM_PREFIX_LEN)) {
			err = ksmbd_vfs_remove_xattr(idmap, path,
						     name);
			if (err)
				ksmbd_debug(SMB, "remove xattr failed : %s\n",
					    name);
		}
	}
out:
	kvfree(xattr_list);
	return err;
}

static int smb2_create_truncate(const struct path *path)
{
	int rc = vfs_truncate(path, 0);

	if (rc) {
		pr_err("vfs_truncate failed, rc %d\n", rc);
		return rc;
	}

	rc = smb2_remove_smb_xattrs(path);
	if (rc == -EOPNOTSUPP)
		rc = 0;
	if (rc)
		ksmbd_debug(SMB,
			    "ksmbd_truncate_stream_name_xattr failed, rc %d\n",
			    rc);
	return rc;
}

static void smb2_new_xattrs(struct ksmbd_tree_connect *tcon, const struct path *path,
			    struct ksmbd_file *fp)
{
	struct xattr_dos_attrib da = {0};
	int rc;

	if (!test_share_config_flag(tcon->share_conf,
				    KSMBD_SHARE_FLAG_STORE_DOS_ATTRS))
		return;

	da.version = 4;
	da.attr = le32_to_cpu(fp->f_ci->m_fattr);
	da.itime = da.create_time = fp->create_time;
	da.flags = XATTR_DOSINFO_ATTRIB | XATTR_DOSINFO_CREATE_TIME |
		XATTR_DOSINFO_ITIME;

	rc = ksmbd_vfs_set_dos_attrib_xattr(mnt_idmap(path->mnt), path, &da);
	if (rc)
		ksmbd_debug(SMB, "failed to store file attribute into xattr\n");
}

static void smb2_update_xattrs(struct ksmbd_tree_connect *tcon,
			       const struct path *path, struct ksmbd_file *fp)
{
	struct xattr_dos_attrib da;
	int rc;

	fp->f_ci->m_fattr &= ~(FILE_ATTRIBUTE_HIDDEN_LE | FILE_ATTRIBUTE_SYSTEM_LE);

	/* get FileAttributes from XATTR_NAME_DOS_ATTRIBUTE */
	if (!test_share_config_flag(tcon->share_conf,
				    KSMBD_SHARE_FLAG_STORE_DOS_ATTRS))
		return;

	rc = ksmbd_vfs_get_dos_attrib_xattr(mnt_idmap(path->mnt),
					    path->dentry, &da);
	if (rc > 0) {
		fp->f_ci->m_fattr = cpu_to_le32(da.attr);
		fp->create_time = da.create_time;
		fp->itime = da.itime;
	}
}

static int smb2_creat(struct ksmbd_work *work, struct path *parent_path,
		      struct path *path, char *name, int open_flags,
		      umode_t posix_mode, bool is_dir)
{
	struct ksmbd_tree_connect *tcon = work->tcon;
	struct ksmbd_share_config *share = tcon->share_conf;
	umode_t mode;
	int rc;

	if (!(open_flags & O_CREAT))
		return -EBADF;

	ksmbd_debug(SMB, "file does not exist, so creating\n");
	if (is_dir == true) {
		ksmbd_debug(SMB, "creating directory\n");

		mode = share_config_directory_mode(share, posix_mode);
		rc = ksmbd_vfs_mkdir(work, name, mode);
		if (rc)
			return rc;
	} else {
		ksmbd_debug(SMB, "creating regular file\n");

		mode = share_config_create_mode(share, posix_mode);
		rc = ksmbd_vfs_create(work, name, mode);
		if (rc)
			return rc;
	}

	rc = ksmbd_vfs_kern_path_locked(work, name, 0, parent_path, path, 0);
	if (rc) {
		pr_err("cannot get linux path (%s), err = %d\n",
		       name, rc);
		return rc;
	}
	return 0;
}

static int smb2_create_sd_buffer(struct ksmbd_work *work,
				 struct smb2_create_req *req,
				 const struct path *path)
{
	struct create_context *context;
	struct create_sd_buf_req *sd_buf;

	if (!req->CreateContextsOffset)
		return -ENOENT;

	/* Parse SD BUFFER create contexts */
	context = smb2_find_context_vals(req, SMB2_CREATE_SD_BUFFER, 4);
	if (!context)
		return -ENOENT;
	else if (IS_ERR(context))
		return PTR_ERR(context);

	ksmbd_debug(SMB,
		    "Set ACLs using SMB2_CREATE_SD_BUFFER context\n");
	sd_buf = (struct create_sd_buf_req *)context;
	if (le16_to_cpu(context->DataOffset) +
	    le32_to_cpu(context->DataLength) <
	    sizeof(struct create_sd_buf_req))
		return -EINVAL;
	return set_info_sec(work->conn, work->tcon, path, &sd_buf->ntsd,
			    le32_to_cpu(sd_buf->ccontext.DataLength), true);
}

static void ksmbd_acls_fattr(struct smb_fattr *fattr,
			     struct mnt_idmap *idmap,
			     struct inode *inode)
{
	vfsuid_t vfsuid = i_uid_into_vfsuid(idmap, inode);
	vfsgid_t vfsgid = i_gid_into_vfsgid(idmap, inode);

	fattr->cf_uid = vfsuid_into_kuid(vfsuid);
	fattr->cf_gid = vfsgid_into_kgid(vfsgid);
	fattr->cf_mode = inode->i_mode;
	fattr->cf_acls = NULL;
	fattr->cf_dacls = NULL;

	if (IS_ENABLED(CONFIG_FS_POSIX_ACL)) {
		fattr->cf_acls = get_inode_acl(inode, ACL_TYPE_ACCESS);
		if (S_ISDIR(inode->i_mode))
			fattr->cf_dacls = get_inode_acl(inode, ACL_TYPE_DEFAULT);
	}
}

/**
 * smb2_open() - handler for smb file open request
 * @work:	smb work containing request buffer
 *
 * Return:      0 on success, otherwise error
 */
int smb2_open(struct ksmbd_work *work)
{
	struct ksmbd_conn *conn = work->conn;
	struct ksmbd_session *sess = work->sess;
	struct ksmbd_tree_connect *tcon = work->tcon;
	struct smb2_create_req *req;
	struct smb2_create_rsp *rsp;
	struct path path, parent_path;
	struct ksmbd_share_config *share = tcon->share_conf;
	struct ksmbd_file *fp = NULL;
	struct file *filp = NULL;
	struct mnt_idmap *idmap = NULL;
	struct kstat stat;
	struct create_context *context;
	struct lease_ctx_info *lc = NULL;
	struct create_ea_buf_req *ea_buf = NULL;
	struct oplock_info *opinfo;
	__le32 *next_ptr = NULL;
	int req_op_level = 0, open_flags = 0, may_flags = 0, file_info = 0;
	int rc = 0;
	int contxt_cnt = 0, query_disk_id = 0;
	int maximal_access_ctxt = 0, posix_ctxt = 0;
	int s_type = 0;
	int next_off = 0;
	char *name = NULL;
	char *stream_name = NULL;
	bool file_present = false, created = false, already_permitted = false;
	int share_ret, need_truncate = 0;
	u64 time;
	umode_t posix_mode = 0;
	__le32 daccess, maximal_access = 0;

	WORK_BUFFERS(work, req, rsp);

	if (req->hdr.NextCommand && !work->next_smb2_rcv_hdr_off &&
	    (req->hdr.Flags & SMB2_FLAGS_RELATED_OPERATIONS)) {
		ksmbd_debug(SMB, "invalid flag in chained command\n");
		rsp->hdr.Status = STATUS_INVALID_PARAMETER;
		smb2_set_err_rsp(work);
		return -EINVAL;
	}

	if (test_share_config_flag(share, KSMBD_SHARE_FLAG_PIPE)) {
		ksmbd_debug(SMB, "IPC pipe create request\n");
		return create_smb2_pipe(work);
	}

	if (req->NameLength) {
		if ((req->CreateOptions & FILE_DIRECTORY_FILE_LE) &&
		    *(char *)req->Buffer == '\\') {
			pr_err("not allow directory name included leading slash\n");
			rc = -EINVAL;
			goto err_out1;
		}

		name = smb2_get_name(req->Buffer,
				     le16_to_cpu(req->NameLength),
				     work->conn->local_nls);
		if (IS_ERR(name)) {
			rc = PTR_ERR(name);
			if (rc != -ENOMEM)
				rc = -ENOENT;
			name = NULL;
			goto err_out1;
		}

		ksmbd_debug(SMB, "converted name = %s\n", name);
		if (strchr(name, ':')) {
			if (!test_share_config_flag(work->tcon->share_conf,
						    KSMBD_SHARE_FLAG_STREAMS)) {
				rc = -EBADF;
				goto err_out1;
			}
			rc = parse_stream_name(name, &stream_name, &s_type);
			if (rc < 0)
				goto err_out1;
		}

		rc = ksmbd_validate_filename(name);
		if (rc < 0)
			goto err_out1;

		if (ksmbd_share_veto_filename(share, name)) {
			rc = -ENOENT;
			ksmbd_debug(SMB, "Reject open(), vetoed file: %s\n",
				    name);
			goto err_out1;
		}
	} else {
		name = kstrdup("", GFP_KERNEL);
		if (!name) {
			rc = -ENOMEM;
			goto err_out1;
		}
	}

	req_op_level = req->RequestedOplockLevel;
	if (req_op_level == SMB2_OPLOCK_LEVEL_LEASE)
		lc = parse_lease_state(req);

	if (le32_to_cpu(req->ImpersonationLevel) > le32_to_cpu(IL_DELEGATE)) {
		pr_err("Invalid impersonationlevel : 0x%x\n",
		       le32_to_cpu(req->ImpersonationLevel));
		rc = -EIO;
		rsp->hdr.Status = STATUS_BAD_IMPERSONATION_LEVEL;
		goto err_out1;
	}

	if (req->CreateOptions && !(req->CreateOptions & CREATE_OPTIONS_MASK_LE)) {
		pr_err("Invalid create options : 0x%x\n",
		       le32_to_cpu(req->CreateOptions));
		rc = -EINVAL;
		goto err_out1;
	} else {
		if (req->CreateOptions & FILE_SEQUENTIAL_ONLY_LE &&
		    req->CreateOptions & FILE_RANDOM_ACCESS_LE)
			req->CreateOptions = ~(FILE_SEQUENTIAL_ONLY_LE);

		if (req->CreateOptions &
		    (FILE_OPEN_BY_FILE_ID_LE | CREATE_TREE_CONNECTION |
		     FILE_RESERVE_OPFILTER_LE)) {
			rc = -EOPNOTSUPP;
			goto err_out1;
		}

		if (req->CreateOptions & FILE_DIRECTORY_FILE_LE) {
			if (req->CreateOptions & FILE_NON_DIRECTORY_FILE_LE) {
				rc = -EINVAL;
				goto err_out1;
			} else if (req->CreateOptions & FILE_NO_COMPRESSION_LE) {
				req->CreateOptions = ~(FILE_NO_COMPRESSION_LE);
			}
		}
	}

	if (le32_to_cpu(req->CreateDisposition) >
	    le32_to_cpu(FILE_OVERWRITE_IF_LE)) {
		pr_err("Invalid create disposition : 0x%x\n",
		       le32_to_cpu(req->CreateDisposition));
		rc = -EINVAL;
		goto err_out1;
	}

	if (!(req->DesiredAccess & DESIRED_ACCESS_MASK)) {
		pr_err("Invalid desired access : 0x%x\n",
		       le32_to_cpu(req->DesiredAccess));
		rc = -EACCES;
		goto err_out1;
	}

	if (req->FileAttributes && !(req->FileAttributes & FILE_ATTRIBUTE_MASK_LE)) {
		pr_err("Invalid file attribute : 0x%x\n",
		       le32_to_cpu(req->FileAttributes));
		rc = -EINVAL;
		goto err_out1;
	}

	if (req->CreateContextsOffset) {
		/* Parse non-durable handle create contexts */
		context = smb2_find_context_vals(req, SMB2_CREATE_EA_BUFFER, 4);
		if (IS_ERR(context)) {
			rc = PTR_ERR(context);
			goto err_out1;
		} else if (context) {
			ea_buf = (struct create_ea_buf_req *)context;
			if (le16_to_cpu(context->DataOffset) +
			    le32_to_cpu(context->DataLength) <
			    sizeof(struct create_ea_buf_req)) {
				rc = -EINVAL;
				goto err_out1;
			}
			if (req->CreateOptions & FILE_NO_EA_KNOWLEDGE_LE) {
				rsp->hdr.Status = STATUS_ACCESS_DENIED;
				rc = -EACCES;
				goto err_out1;
			}
		}

		context = smb2_find_context_vals(req,
						 SMB2_CREATE_QUERY_MAXIMAL_ACCESS_REQUEST, 4);
		if (IS_ERR(context)) {
			rc = PTR_ERR(context);
			goto err_out1;
		} else if (context) {
			ksmbd_debug(SMB,
				    "get query maximal access context\n");
			maximal_access_ctxt = 1;
		}

		context = smb2_find_context_vals(req,
						 SMB2_CREATE_TIMEWARP_REQUEST, 4);
		if (IS_ERR(context)) {
			rc = PTR_ERR(context);
			goto err_out1;
		} else if (context) {
			ksmbd_debug(SMB, "get timewarp context\n");
			rc = -EBADF;
			goto err_out1;
		}

		if (tcon->posix_extensions) {
			context = smb2_find_context_vals(req,
							 SMB2_CREATE_TAG_POSIX, 16);
			if (IS_ERR(context)) {
				rc = PTR_ERR(context);
				goto err_out1;
			} else if (context) {
				struct create_posix *posix =
					(struct create_posix *)context;
				if (le16_to_cpu(context->DataOffset) +
				    le32_to_cpu(context->DataLength) <
				    sizeof(struct create_posix) - 4) {
					rc = -EINVAL;
					goto err_out1;
				}
				ksmbd_debug(SMB, "get posix context\n");

				posix_mode = le32_to_cpu(posix->Mode);
				posix_ctxt = 1;
			}
		}
	}

	if (ksmbd_override_fsids(work)) {
		rc = -ENOMEM;
		goto err_out1;
	}

	rc = ksmbd_vfs_kern_path_locked(work, name, LOOKUP_NO_SYMLINKS,
					&parent_path, &path, 1);
	if (!rc) {
		file_present = true;

		if (req->CreateOptions & FILE_DELETE_ON_CLOSE_LE) {
			/*
			 * If file exists with under flags, return access
			 * denied error.
			 */
			if (req->CreateDisposition == FILE_OVERWRITE_IF_LE ||
			    req->CreateDisposition == FILE_OPEN_IF_LE) {
				rc = -EACCES;
				goto err_out;
			}

			if (!test_tree_conn_flag(tcon, KSMBD_TREE_CONN_FLAG_WRITABLE)) {
				ksmbd_debug(SMB,
					    "User does not have write permission\n");
				rc = -EACCES;
				goto err_out;
			}
		} else if (d_is_symlink(path.dentry)) {
			rc = -EACCES;
			goto err_out;
		}

		file_present = true;
		idmap = mnt_idmap(path.mnt);
	} else {
		if (rc != -ENOENT)
			goto err_out;
		ksmbd_debug(SMB, "can not get linux path for %s, rc = %d\n",
			    name, rc);
		rc = 0;
	}

	if (stream_name) {
		if (req->CreateOptions & FILE_DIRECTORY_FILE_LE) {
			if (s_type == DATA_STREAM) {
				rc = -EIO;
				rsp->hdr.Status = STATUS_NOT_A_DIRECTORY;
			}
		} else {
			if (file_present && S_ISDIR(d_inode(path.dentry)->i_mode) &&
			    s_type == DATA_STREAM) {
				rc = -EIO;
				rsp->hdr.Status = STATUS_FILE_IS_A_DIRECTORY;
			}
		}

		if (req->CreateOptions & FILE_DIRECTORY_FILE_LE &&
		    req->FileAttributes & FILE_ATTRIBUTE_NORMAL_LE) {
			rsp->hdr.Status = STATUS_NOT_A_DIRECTORY;
			rc = -EIO;
		}

		if (rc < 0)
			goto err_out;
	}

	if (file_present && req->CreateOptions & FILE_NON_DIRECTORY_FILE_LE &&
	    S_ISDIR(d_inode(path.dentry)->i_mode) &&
	    !(req->CreateOptions & FILE_DELETE_ON_CLOSE_LE)) {
		ksmbd_debug(SMB, "open() argument is a directory: %s, %x\n",
			    name, req->CreateOptions);
		rsp->hdr.Status = STATUS_FILE_IS_A_DIRECTORY;
		rc = -EIO;
		goto err_out;
	}

	if (file_present && (req->CreateOptions & FILE_DIRECTORY_FILE_LE) &&
	    !(req->CreateDisposition == FILE_CREATE_LE) &&
	    !S_ISDIR(d_inode(path.dentry)->i_mode)) {
		rsp->hdr.Status = STATUS_NOT_A_DIRECTORY;
		rc = -EIO;
		goto err_out;
	}

	if (!stream_name && file_present &&
	    req->CreateDisposition == FILE_CREATE_LE) {
		rc = -EEXIST;
		goto err_out;
	}

	daccess = smb_map_generic_desired_access(req->DesiredAccess);

	if (file_present && !(req->CreateOptions & FILE_DELETE_ON_CLOSE_LE)) {
		rc = smb_check_perm_dacl(conn, &path, &daccess,
					 sess->user->uid);
		if (rc)
			goto err_out;
	}

	if (daccess & FILE_MAXIMAL_ACCESS_LE) {
		if (!file_present) {
			daccess = cpu_to_le32(GENERIC_ALL_FLAGS);
		} else {
			ksmbd_vfs_query_maximal_access(idmap,
							    path.dentry,
							    &daccess);
			already_permitted = true;
		}
		maximal_access = daccess;
	}

	open_flags = smb2_create_open_flags(file_present, daccess,
					    req->CreateDisposition,
					    &may_flags);

	if (!test_tree_conn_flag(tcon, KSMBD_TREE_CONN_FLAG_WRITABLE)) {
		if (open_flags & O_CREAT) {
			ksmbd_debug(SMB,
				    "User does not have write permission\n");
			rc = -EACCES;
			goto err_out;
		}
	}

	/*create file if not present */
	if (!file_present) {
		rc = smb2_creat(work, &parent_path, &path, name, open_flags,
				posix_mode,
				req->CreateOptions & FILE_DIRECTORY_FILE_LE);
		if (rc) {
			if (rc == -ENOENT) {
				rc = -EIO;
				rsp->hdr.Status = STATUS_OBJECT_PATH_NOT_FOUND;
			}
			goto err_out;
		}

		created = true;
		idmap = mnt_idmap(path.mnt);
		if (ea_buf) {
			if (le32_to_cpu(ea_buf->ccontext.DataLength) <
			    sizeof(struct smb2_ea_info)) {
				rc = -EINVAL;
				goto err_out;
			}

			rc = smb2_set_ea(&ea_buf->ea,
					 le32_to_cpu(ea_buf->ccontext.DataLength),
					 &path);
			if (rc == -EOPNOTSUPP)
				rc = 0;
			else if (rc)
				goto err_out;
		}
	} else if (!already_permitted) {
		/* FILE_READ_ATTRIBUTE is allowed without inode_permission,
		 * because execute(search) permission on a parent directory,
		 * is already granted.
		 */
		if (daccess & ~(FILE_READ_ATTRIBUTES_LE | FILE_READ_CONTROL_LE)) {
			rc = inode_permission(idmap,
					      d_inode(path.dentry),
					      may_flags);
			if (rc)
				goto err_out;

			if ((daccess & FILE_DELETE_LE) ||
			    (req->CreateOptions & FILE_DELETE_ON_CLOSE_LE)) {
				rc = inode_permission(idmap,
						      d_inode(path.dentry->d_parent),
						      MAY_EXEC | MAY_WRITE);
				if (rc)
					goto err_out;
			}
		}
	}

	rc = ksmbd_query_inode_status(d_inode(path.dentry->d_parent));
	if (rc == KSMBD_INODE_STATUS_PENDING_DELETE) {
		rc = -EBUSY;
		goto err_out;
	}

	rc = 0;
	filp = dentry_open(&path, open_flags, current_cred());
	if (IS_ERR(filp)) {
		rc = PTR_ERR(filp);
		pr_err("dentry open for dir failed, rc %d\n", rc);
		goto err_out;
	}

	if (file_present) {
		if (!(open_flags & O_TRUNC))
			file_info = FILE_OPENED;
		else
			file_info = FILE_OVERWRITTEN;

		if ((req->CreateDisposition & FILE_CREATE_MASK_LE) ==
		    FILE_SUPERSEDE_LE)
			file_info = FILE_SUPERSEDED;
	} else if (open_flags & O_CREAT) {
		file_info = FILE_CREATED;
	}

	ksmbd_vfs_set_fadvise(filp, req->CreateOptions);

	/* Obtain Volatile-ID */
	fp = ksmbd_open_fd(work, filp);
	if (IS_ERR(fp)) {
		fput(filp);
		rc = PTR_ERR(fp);
		fp = NULL;
		goto err_out;
	}

	/* Get Persistent-ID */
	ksmbd_open_durable_fd(fp);
	if (!has_file_id(fp->persistent_id)) {
		rc = -ENOMEM;
		goto err_out;
	}

	fp->cdoption = req->CreateDisposition;
	fp->daccess = daccess;
	fp->saccess = req->ShareAccess;
	fp->coption = req->CreateOptions;

	/* Set default windows and posix acls if creating new file */
	if (created) {
		int posix_acl_rc;
		struct inode *inode = d_inode(path.dentry);

		posix_acl_rc = ksmbd_vfs_inherit_posix_acl(idmap,
							   &path,
							   d_inode(path.dentry->d_parent));
		if (posix_acl_rc)
			ksmbd_debug(SMB, "inherit posix acl failed : %d\n", posix_acl_rc);

		if (test_share_config_flag(work->tcon->share_conf,
					   KSMBD_SHARE_FLAG_ACL_XATTR)) {
			rc = smb_inherit_dacl(conn, &path, sess->user->uid,
					      sess->user->gid);
		}

		if (rc) {
			rc = smb2_create_sd_buffer(work, req, &path);
			if (rc) {
				if (posix_acl_rc)
					ksmbd_vfs_set_init_posix_acl(idmap,
								     &path);

				if (test_share_config_flag(work->tcon->share_conf,
							   KSMBD_SHARE_FLAG_ACL_XATTR)) {
					struct smb_fattr fattr;
					struct smb_ntsd *pntsd;
					int pntsd_size, ace_num = 0;

					ksmbd_acls_fattr(&fattr, idmap, inode);
					if (fattr.cf_acls)
						ace_num = fattr.cf_acls->a_count;
					if (fattr.cf_dacls)
						ace_num += fattr.cf_dacls->a_count;

					pntsd = kmalloc(sizeof(struct smb_ntsd) +
							sizeof(struct smb_sid) * 3 +
							sizeof(struct smb_acl) +
							sizeof(struct smb_ace) * ace_num * 2,
							GFP_KERNEL);
					if (!pntsd) {
						posix_acl_release(fattr.cf_acls);
						posix_acl_release(fattr.cf_dacls);
						goto err_out;
					}

					rc = build_sec_desc(idmap,
							    pntsd, NULL, 0,
							    OWNER_SECINFO |
							    GROUP_SECINFO |
							    DACL_SECINFO,
							    &pntsd_size, &fattr);
					posix_acl_release(fattr.cf_acls);
					posix_acl_release(fattr.cf_dacls);
					if (rc) {
						kfree(pntsd);
						goto err_out;
					}

					rc = ksmbd_vfs_set_sd_xattr(conn,
								    idmap,
								    &path,
								    pntsd,
								    pntsd_size);
					kfree(pntsd);
					if (rc)
						pr_err("failed to store ntacl in xattr : %d\n",
						       rc);
				}
			}
		}
		rc = 0;
	}

	if (stream_name) {
		rc = smb2_set_stream_name_xattr(&path,
						fp,
						stream_name,
						s_type);
		if (rc)
			goto err_out;
		file_info = FILE_CREATED;
	}

	fp->attrib_only = !(req->DesiredAccess & ~(FILE_READ_ATTRIBUTES_LE |
			FILE_WRITE_ATTRIBUTES_LE | FILE_SYNCHRONIZE_LE));
	if (!S_ISDIR(file_inode(filp)->i_mode) && open_flags & O_TRUNC &&
	    !fp->attrib_only && !stream_name) {
		smb_break_all_oplock(work, fp);
		need_truncate = 1;
	}

	/* fp should be searchable through ksmbd_inode.m_fp_list
	 * after daccess, saccess, attrib_only, and stream are
	 * initialized.
	 */
	write_lock(&fp->f_ci->m_lock);
	list_add(&fp->node, &fp->f_ci->m_fp_list);
	write_unlock(&fp->f_ci->m_lock);

	/* Check delete pending among previous fp before oplock break */
	if (ksmbd_inode_pending_delete(fp)) {
		rc = -EBUSY;
		goto err_out;
	}

	share_ret = ksmbd_smb_check_shared_mode(fp->filp, fp);
	if (!test_share_config_flag(work->tcon->share_conf, KSMBD_SHARE_FLAG_OPLOCKS) ||
	    (req_op_level == SMB2_OPLOCK_LEVEL_LEASE &&
	     !(conn->vals->capabilities & SMB2_GLOBAL_CAP_LEASING))) {
		if (share_ret < 0 && !S_ISDIR(file_inode(fp->filp)->i_mode)) {
			rc = share_ret;
			goto err_out;
		}
	} else {
		if (req_op_level == SMB2_OPLOCK_LEVEL_LEASE) {
			req_op_level = smb2_map_lease_to_oplock(lc->req_state);
			ksmbd_debug(SMB,
				    "lease req for(%s) req oplock state 0x%x, lease state 0x%x\n",
				    name, req_op_level, lc->req_state);
			rc = find_same_lease_key(sess, fp->f_ci, lc);
			if (rc)
				goto err_out;
		} else if (open_flags == O_RDONLY &&
			   (req_op_level == SMB2_OPLOCK_LEVEL_BATCH ||
			    req_op_level == SMB2_OPLOCK_LEVEL_EXCLUSIVE))
			req_op_level = SMB2_OPLOCK_LEVEL_II;

		rc = smb_grant_oplock(work, req_op_level,
				      fp->persistent_id, fp,
				      le32_to_cpu(req->hdr.Id.SyncId.TreeId),
				      lc, share_ret);
		if (rc < 0)
			goto err_out;
	}

	if (req->CreateOptions & FILE_DELETE_ON_CLOSE_LE)
		ksmbd_fd_set_delete_on_close(fp, file_info);

	if (need_truncate) {
		rc = smb2_create_truncate(&path);
		if (rc)
			goto err_out;
	}

	if (req->CreateContextsOffset) {
		struct create_alloc_size_req *az_req;

		az_req = (struct create_alloc_size_req *)smb2_find_context_vals(req,
					SMB2_CREATE_ALLOCATION_SIZE, 4);
		if (IS_ERR(az_req)) {
			rc = PTR_ERR(az_req);
			goto err_out;
		} else if (az_req) {
			loff_t alloc_size;
			int err;

			if (le16_to_cpu(az_req->ccontext.DataOffset) +
			    le32_to_cpu(az_req->ccontext.DataLength) <
			    sizeof(struct create_alloc_size_req)) {
				rc = -EINVAL;
				goto err_out;
			}
			alloc_size = le64_to_cpu(az_req->AllocationSize);
			ksmbd_debug(SMB,
				    "request smb2 create allocate size : %llu\n",
				    alloc_size);
			smb_break_all_levII_oplock(work, fp, 1);
			err = vfs_fallocate(fp->filp, FALLOC_FL_KEEP_SIZE, 0,
					    alloc_size);
			if (err < 0)
				ksmbd_debug(SMB,
					    "vfs_fallocate is failed : %d\n",
					    err);
		}

		context = smb2_find_context_vals(req, SMB2_CREATE_QUERY_ON_DISK_ID, 4);
		if (IS_ERR(context)) {
			rc = PTR_ERR(context);
			goto err_out;
		} else if (context) {
			ksmbd_debug(SMB, "get query on disk id context\n");
			query_disk_id = 1;
		}
	}

	rc = ksmbd_vfs_getattr(&path, &stat);
	if (rc)
		goto err_out;

	if (stat.result_mask & STATX_BTIME)
		fp->create_time = ksmbd_UnixTimeToNT(stat.btime);
	else
		fp->create_time = ksmbd_UnixTimeToNT(stat.ctime);
	if (req->FileAttributes || fp->f_ci->m_fattr == 0)
		fp->f_ci->m_fattr =
			cpu_to_le32(smb2_get_dos_mode(&stat, le32_to_cpu(req->FileAttributes)));

	if (!created)
		smb2_update_xattrs(tcon, &path, fp);
	else
		smb2_new_xattrs(tcon, &path, fp);

	memcpy(fp->client_guid, conn->ClientGUID, SMB2_CLIENT_GUID_SIZE);

	rsp->StructureSize = cpu_to_le16(89);
	rcu_read_lock();
	opinfo = rcu_dereference(fp->f_opinfo);
	rsp->OplockLevel = opinfo != NULL ? opinfo->level : 0;
	rcu_read_unlock();
	rsp->Flags = 0;
	rsp->CreateAction = cpu_to_le32(file_info);
	rsp->CreationTime = cpu_to_le64(fp->create_time);
	time = ksmbd_UnixTimeToNT(stat.atime);
	rsp->LastAccessTime = cpu_to_le64(time);
	time = ksmbd_UnixTimeToNT(stat.mtime);
	rsp->LastWriteTime = cpu_to_le64(time);
	time = ksmbd_UnixTimeToNT(stat.ctime);
	rsp->ChangeTime = cpu_to_le64(time);
	rsp->AllocationSize = S_ISDIR(stat.mode) ? 0 :
		cpu_to_le64(stat.blocks << 9);
	rsp->EndofFile = S_ISDIR(stat.mode) ? 0 : cpu_to_le64(stat.size);
	rsp->FileAttributes = fp->f_ci->m_fattr;

	rsp->Reserved2 = 0;

	rsp->PersistentFileId = fp->persistent_id;
	rsp->VolatileFileId = fp->volatile_id;

	rsp->CreateContextsOffset = 0;
	rsp->CreateContextsLength = 0;
	inc_rfc1001_len(work->response_buf, 88); /* StructureSize - 1*/

	/* If lease is request send lease context response */
	if (opinfo && opinfo->is_lease) {
		struct create_context *lease_ccontext;

		ksmbd_debug(SMB, "lease granted on(%s) lease state 0x%x\n",
			    name, opinfo->o_lease->state);
		rsp->OplockLevel = SMB2_OPLOCK_LEVEL_LEASE;

		lease_ccontext = (struct create_context *)rsp->Buffer;
		contxt_cnt++;
		create_lease_buf(rsp->Buffer, opinfo->o_lease);
		le32_add_cpu(&rsp->CreateContextsLength,
			     conn->vals->create_lease_size);
		inc_rfc1001_len(work->response_buf,
				conn->vals->create_lease_size);
		next_ptr = &lease_ccontext->Next;
		next_off = conn->vals->create_lease_size;
	}

	if (maximal_access_ctxt) {
		struct create_context *mxac_ccontext;

		if (maximal_access == 0)
			ksmbd_vfs_query_maximal_access(idmap,
						       path.dentry,
						       &maximal_access);
		mxac_ccontext = (struct create_context *)(rsp->Buffer +
				le32_to_cpu(rsp->CreateContextsLength));
		contxt_cnt++;
		create_mxac_rsp_buf(rsp->Buffer +
				le32_to_cpu(rsp->CreateContextsLength),
				le32_to_cpu(maximal_access));
		le32_add_cpu(&rsp->CreateContextsLength,
			     conn->vals->create_mxac_size);
		inc_rfc1001_len(work->response_buf,
				conn->vals->create_mxac_size);
		if (next_ptr)
			*next_ptr = cpu_to_le32(next_off);
		next_ptr = &mxac_ccontext->Next;
		next_off = conn->vals->create_mxac_size;
	}

	if (query_disk_id) {
		struct create_context *disk_id_ccontext;

		disk_id_ccontext = (struct create_context *)(rsp->Buffer +
				le32_to_cpu(rsp->CreateContextsLength));
		contxt_cnt++;
		create_disk_id_rsp_buf(rsp->Buffer +
				le32_to_cpu(rsp->CreateContextsLength),
				stat.ino, tcon->id);
		le32_add_cpu(&rsp->CreateContextsLength,
			     conn->vals->create_disk_id_size);
		inc_rfc1001_len(work->response_buf,
				conn->vals->create_disk_id_size);
		if (next_ptr)
			*next_ptr = cpu_to_le32(next_off);
		next_ptr = &disk_id_ccontext->Next;
		next_off = conn->vals->create_disk_id_size;
	}

	if (posix_ctxt) {
		contxt_cnt++;
		create_posix_rsp_buf(rsp->Buffer +
				le32_to_cpu(rsp->CreateContextsLength),
				fp);
		le32_add_cpu(&rsp->CreateContextsLength,
			     conn->vals->create_posix_size);
		inc_rfc1001_len(work->response_buf,
				conn->vals->create_posix_size);
		if (next_ptr)
			*next_ptr = cpu_to_le32(next_off);
	}

	if (contxt_cnt > 0) {
		rsp->CreateContextsOffset =
			cpu_to_le32(offsetof(struct smb2_create_rsp, Buffer));
	}

err_out:
	if (file_present || created) {
		inode_unlock(d_inode(parent_path.dentry));
		path_put(&path);
		path_put(&parent_path);
	}
	ksmbd_revert_fsids(work);
err_out1:

	if (rc) {
		if (rc == -EINVAL)
			rsp->hdr.Status = STATUS_INVALID_PARAMETER;
		else if (rc == -EOPNOTSUPP)
			rsp->hdr.Status = STATUS_NOT_SUPPORTED;
		else if (rc == -EACCES || rc == -ESTALE || rc == -EXDEV)
			rsp->hdr.Status = STATUS_ACCESS_DENIED;
		else if (rc == -ENOENT)
			rsp->hdr.Status = STATUS_OBJECT_NAME_INVALID;
		else if (rc == -EPERM)
			rsp->hdr.Status = STATUS_SHARING_VIOLATION;
		else if (rc == -EBUSY)
			rsp->hdr.Status = STATUS_DELETE_PENDING;
		else if (rc == -EBADF)
			rsp->hdr.Status = STATUS_OBJECT_NAME_NOT_FOUND;
		else if (rc == -ENOEXEC)
			rsp->hdr.Status = STATUS_DUPLICATE_OBJECTID;
		else if (rc == -ENXIO)
			rsp->hdr.Status = STATUS_NO_SUCH_DEVICE;
		else if (rc == -EEXIST)
			rsp->hdr.Status = STATUS_OBJECT_NAME_COLLISION;
		else if (rc == -EMFILE)
			rsp->hdr.Status = STATUS_INSUFFICIENT_RESOURCES;
		if (!rsp->hdr.Status)
			rsp->hdr.Status = STATUS_UNEXPECTED_IO_ERROR;

		if (fp)
			ksmbd_fd_put(work, fp);
		smb2_set_err_rsp(work);
		ksmbd_debug(SMB, "Error response: %x\n", rsp->hdr.Status);
	}

	kfree(name);
	kfree(lc);

	return 0;
}

static int readdir_info_level_struct_sz(int info_level)
{
	switch (info_level) {
	case FILE_FULL_DIRECTORY_INFORMATION:
		return sizeof(struct file_full_directory_info);
	case FILE_BOTH_DIRECTORY_INFORMATION:
		return sizeof(struct file_both_directory_info);
	case FILE_DIRECTORY_INFORMATION:
		return sizeof(struct file_directory_info);
	case FILE_NAMES_INFORMATION:
		return sizeof(struct file_names_info);
	case FILEID_FULL_DIRECTORY_INFORMATION:
		return sizeof(struct file_id_full_dir_info);
	case FILEID_BOTH_DIRECTORY_INFORMATION:
		return sizeof(struct file_id_both_directory_info);
	case SMB_FIND_FILE_POSIX_INFO:
		return sizeof(struct smb2_posix_info);
	default:
		return -EOPNOTSUPP;
	}
}

static int dentry_name(struct ksmbd_dir_info *d_info, int info_level)
{
	switch (info_level) {
	case FILE_FULL_DIRECTORY_INFORMATION:
	{
		struct file_full_directory_info *ffdinfo;

		ffdinfo = (struct file_full_directory_info *)d_info->rptr;
		d_info->rptr += le32_to_cpu(ffdinfo->NextEntryOffset);
		d_info->name = ffdinfo->FileName;
		d_info->name_len = le32_to_cpu(ffdinfo->FileNameLength);
		return 0;
	}
	case FILE_BOTH_DIRECTORY_INFORMATION:
	{
		struct file_both_directory_info *fbdinfo;

		fbdinfo = (struct file_both_directory_info *)d_info->rptr;
		d_info->rptr += le32_to_cpu(fbdinfo->NextEntryOffset);
		d_info->name = fbdinfo->FileName;
		d_info->name_len = le32_to_cpu(fbdinfo->FileNameLength);
		return 0;
	}
	case FILE_DIRECTORY_INFORMATION:
	{
		struct file_directory_info *fdinfo;

		fdinfo = (struct file_directory_info *)d_info->rptr;
		d_info->rptr += le32_to_cpu(fdinfo->NextEntryOffset);
		d_info->name = fdinfo->FileName;
		d_info->name_len = le32_to_cpu(fdinfo->FileNameLength);
		return 0;
	}
	case FILE_NAMES_INFORMATION:
	{
		struct file_names_info *fninfo;

		fninfo = (struct file_names_info *)d_info->rptr;
		d_info->rptr += le32_to_cpu(fninfo->NextEntryOffset);
		d_info->name = fninfo->FileName;
		d_info->name_len = le32_to_cpu(fninfo->FileNameLength);
		return 0;
	}
	case FILEID_FULL_DIRECTORY_INFORMATION:
	{
		struct file_id_full_dir_info *dinfo;

		dinfo = (struct file_id_full_dir_info *)d_info->rptr;
		d_info->rptr += le32_to_cpu(dinfo->NextEntryOffset);
		d_info->name = dinfo->FileName;
		d_info->name_len = le32_to_cpu(dinfo->FileNameLength);
		return 0;
	}
	case FILEID_BOTH_DIRECTORY_INFORMATION:
	{
		struct file_id_both_directory_info *fibdinfo;

		fibdinfo = (struct file_id_both_directory_info *)d_info->rptr;
		d_info->rptr += le32_to_cpu(fibdinfo->NextEntryOffset);
		d_info->name = fibdinfo->FileName;
		d_info->name_len = le32_to_cpu(fibdinfo->FileNameLength);
		return 0;
	}
	case SMB_FIND_FILE_POSIX_INFO:
	{
		struct smb2_posix_info *posix_info;

		posix_info = (struct smb2_posix_info *)d_info->rptr;
		d_info->rptr += le32_to_cpu(posix_info->NextEntryOffset);
		d_info->name = posix_info->name;
		d_info->name_len = le32_to_cpu(posix_info->name_len);
		return 0;
	}
	default:
		return -EINVAL;
	}
}

/**
 * smb2_populate_readdir_entry() - encode directory entry in smb2 response
 * buffer
 * @conn:	connection instance
 * @info_level:	smb information level
 * @d_info:	structure included variables for query dir
 * @ksmbd_kstat:	ksmbd wrapper of dirent stat information
 *
 * if directory has many entries, find first can't read it fully.
 * find next might be called multiple times to read remaining dir entries
 *
 * Return:	0 on success, otherwise error
 */
static int smb2_populate_readdir_entry(struct ksmbd_conn *conn, int info_level,
				       struct ksmbd_dir_info *d_info,
				       struct ksmbd_kstat *ksmbd_kstat)
{
	int next_entry_offset = 0;
	char *conv_name;
	int conv_len;
	void *kstat;
	int struct_sz, rc = 0;

	conv_name = ksmbd_convert_dir_info_name(d_info,
						conn->local_nls,
						&conv_len);
	if (!conv_name)
		return -ENOMEM;

	/* Somehow the name has only terminating NULL bytes */
	if (conv_len < 0) {
		rc = -EINVAL;
		goto free_conv_name;
	}

	struct_sz = readdir_info_level_struct_sz(info_level) + conv_len;
	next_entry_offset = ALIGN(struct_sz, KSMBD_DIR_INFO_ALIGNMENT);
	d_info->last_entry_off_align = next_entry_offset - struct_sz;

	if (next_entry_offset > d_info->out_buf_len) {
		d_info->out_buf_len = 0;
		rc = -ENOSPC;
		goto free_conv_name;
	}

	kstat = d_info->wptr;
	if (info_level != FILE_NAMES_INFORMATION)
		kstat = ksmbd_vfs_init_kstat(&d_info->wptr, ksmbd_kstat);

	switch (info_level) {
	case FILE_FULL_DIRECTORY_INFORMATION:
	{
		struct file_full_directory_info *ffdinfo;

		ffdinfo = (struct file_full_directory_info *)kstat;
		ffdinfo->FileNameLength = cpu_to_le32(conv_len);
		ffdinfo->EaSize =
			smb2_get_reparse_tag_special_file(ksmbd_kstat->kstat->mode);
		if (ffdinfo->EaSize)
			ffdinfo->ExtFileAttributes = FILE_ATTRIBUTE_REPARSE_POINT_LE;
		if (d_info->hide_dot_file && d_info->name[0] == '.')
			ffdinfo->ExtFileAttributes |= FILE_ATTRIBUTE_HIDDEN_LE;
		memcpy(ffdinfo->FileName, conv_name, conv_len);
		ffdinfo->NextEntryOffset = cpu_to_le32(next_entry_offset);
		break;
	}
	case FILE_BOTH_DIRECTORY_INFORMATION:
	{
		struct file_both_directory_info *fbdinfo;

		fbdinfo = (struct file_both_directory_info *)kstat;
		fbdinfo->FileNameLength = cpu_to_le32(conv_len);
		fbdinfo->EaSize =
			smb2_get_reparse_tag_special_file(ksmbd_kstat->kstat->mode);
		if (fbdinfo->EaSize)
			fbdinfo->ExtFileAttributes = FILE_ATTRIBUTE_REPARSE_POINT_LE;
		fbdinfo->ShortNameLength = 0;
		fbdinfo->Reserved = 0;
		if (d_info->hide_dot_file && d_info->name[0] == '.')
			fbdinfo->ExtFileAttributes |= FILE_ATTRIBUTE_HIDDEN_LE;
		memcpy(fbdinfo->FileName, conv_name, conv_len);
		fbdinfo->NextEntryOffset = cpu_to_le32(next_entry_offset);
		break;
	}
	case FILE_DIRECTORY_INFORMATION:
	{
		struct file_directory_info *fdinfo;

		fdinfo = (struct file_directory_info *)kstat;
		fdinfo->FileNameLength = cpu_to_le32(conv_len);
		if (d_info->hide_dot_file && d_info->name[0] == '.')
			fdinfo->ExtFileAttributes |= FILE_ATTRIBUTE_HIDDEN_LE;
		memcpy(fdinfo->FileName, conv_name, conv_len);
		fdinfo->NextEntryOffset = cpu_to_le32(next_entry_offset);
		break;
	}
	case FILE_NAMES_INFORMATION:
	{
		struct file_names_info *fninfo;

		fninfo = (struct file_names_info *)kstat;
		fninfo->FileNameLength = cpu_to_le32(conv_len);
		memcpy(fninfo->FileName, conv_name, conv_len);
		fninfo->NextEntryOffset = cpu_to_le32(next_entry_offset);
		break;
	}
	case FILEID_FULL_DIRECTORY_INFORMATION:
	{
		struct file_id_full_dir_info *dinfo;

		dinfo = (struct file_id_full_dir_info *)kstat;
		dinfo->FileNameLength = cpu_to_le32(conv_len);
		dinfo->EaSize =
			smb2_get_reparse_tag_special_file(ksmbd_kstat->kstat->mode);
		if (dinfo->EaSize)
			dinfo->ExtFileAttributes = FILE_ATTRIBUTE_REPARSE_POINT_LE;
		dinfo->Reserved = 0;
		dinfo->UniqueId = cpu_to_le64(ksmbd_kstat->kstat->ino);
		if (d_info->hide_dot_file && d_info->name[0] == '.')
			dinfo->ExtFileAttributes |= FILE_ATTRIBUTE_HIDDEN_LE;
		memcpy(dinfo->FileName, conv_name, conv_len);
		dinfo->NextEntryOffset = cpu_to_le32(next_entry_offset);
		break;
	}
	case FILEID_BOTH_DIRECTORY_INFORMATION:
	{
		struct file_id_both_directory_info *fibdinfo;

		fibdinfo = (struct file_id_both_directory_info *)kstat;
		fibdinfo->FileNameLength = cpu_to_le32(conv_len);
		fibdinfo->EaSize =
			smb2_get_reparse_tag_special_file(ksmbd_kstat->kstat->mode);
		if (fibdinfo->EaSize)
			fibdinfo->ExtFileAttributes = FILE_ATTRIBUTE_REPARSE_POINT_LE;
		fibdinfo->UniqueId = cpu_to_le64(ksmbd_kstat->kstat->ino);
		fibdinfo->ShortNameLength = 0;
		fibdinfo->Reserved = 0;
		fibdinfo->Reserved2 = cpu_to_le16(0);
		if (d_info->hide_dot_file && d_info->name[0] == '.')
			fibdinfo->ExtFileAttributes |= FILE_ATTRIBUTE_HIDDEN_LE;
		memcpy(fibdinfo->FileName, conv_name, conv_len);
		fibdinfo->NextEntryOffset = cpu_to_le32(next_entry_offset);
		break;
	}
	case SMB_FIND_FILE_POSIX_INFO:
	{
		struct smb2_posix_info *posix_info;
		u64 time;

		posix_info = (struct smb2_posix_info *)kstat;
		posix_info->Ignored = 0;
		posix_info->CreationTime = cpu_to_le64(ksmbd_kstat->create_time);
		time = ksmbd_UnixTimeToNT(ksmbd_kstat->kstat->ctime);
		posix_info->ChangeTime = cpu_to_le64(time);
		time = ksmbd_UnixTimeToNT(ksmbd_kstat->kstat->atime);
		posix_info->LastAccessTime = cpu_to_le64(time);
		time = ksmbd_UnixTimeToNT(ksmbd_kstat->kstat->mtime);
		posix_info->LastWriteTime = cpu_to_le64(time);
		posix_info->EndOfFile = cpu_to_le64(ksmbd_kstat->kstat->size);
		posix_info->AllocationSize = cpu_to_le64(ksmbd_kstat->kstat->blocks << 9);
		posix_info->DeviceId = cpu_to_le32(ksmbd_kstat->kstat->rdev);
		posix_info->HardLinks = cpu_to_le32(ksmbd_kstat->kstat->nlink);
		posix_info->Mode = cpu_to_le32(ksmbd_kstat->kstat->mode & 0777);
		posix_info->Inode = cpu_to_le64(ksmbd_kstat->kstat->ino);
		posix_info->DosAttributes =
			S_ISDIR(ksmbd_kstat->kstat->mode) ?
				FILE_ATTRIBUTE_DIRECTORY_LE : FILE_ATTRIBUTE_ARCHIVE_LE;
		if (d_info->hide_dot_file && d_info->name[0] == '.')
			posix_info->DosAttributes |= FILE_ATTRIBUTE_HIDDEN_LE;
		/*
		 * SidBuffer(32) contain two sids(Domain sid(16), UNIX group sid(16)).
		 * UNIX sid(16) = revision(1) + num_subauth(1) + authority(6) +
		 *		  sub_auth(4 * 1(num_subauth)) + RID(4).
		 */
		id_to_sid(from_kuid_munged(&init_user_ns, ksmbd_kstat->kstat->uid),
			  SIDUNIX_USER, (struct smb_sid *)&posix_info->SidBuffer[0]);
		id_to_sid(from_kgid_munged(&init_user_ns, ksmbd_kstat->kstat->gid),
			  SIDUNIX_GROUP, (struct smb_sid *)&posix_info->SidBuffer[16]);
		memcpy(posix_info->name, conv_name, conv_len);
		posix_info->name_len = cpu_to_le32(conv_len);
		posix_info->NextEntryOffset = cpu_to_le32(next_entry_offset);
		break;
	}

	} /* switch (info_level) */

	d_info->last_entry_offset = d_info->data_count;
	d_info->data_count += next_entry_offset;
	d_info->out_buf_len -= next_entry_offset;
	d_info->wptr += next_entry_offset;

	ksmbd_debug(SMB,
		    "info_level : %d, buf_len :%d, next_offset : %d, data_count : %d\n",
		    info_level, d_info->out_buf_len,
		    next_entry_offset, d_info->data_count);

free_conv_name:
	kfree(conv_name);
	return rc;
}

struct smb2_query_dir_private {
	struct ksmbd_work	*work;
	char			*search_pattern;
	struct ksmbd_file	*dir_fp;

	struct ksmbd_dir_info	*d_info;
	int			info_level;
};

static void lock_dir(struct ksmbd_file *dir_fp)
{
	struct dentry *dir = dir_fp->filp->f_path.dentry;

	inode_lock_nested(d_inode(dir), I_MUTEX_PARENT);
}

static void unlock_dir(struct ksmbd_file *dir_fp)
{
	struct dentry *dir = dir_fp->filp->f_path.dentry;

	inode_unlock(d_inode(dir));
}

static int process_query_dir_entries(struct smb2_query_dir_private *priv)
{
	struct mnt_idmap	*idmap = file_mnt_idmap(priv->dir_fp->filp);
	struct kstat		kstat;
	struct ksmbd_kstat	ksmbd_kstat;
	int			rc;
	int			i;

	for (i = 0; i < priv->d_info->num_entry; i++) {
		struct dentry *dent;

		if (dentry_name(priv->d_info, priv->info_level))
			return -EINVAL;

		lock_dir(priv->dir_fp);
		dent = lookup_one(idmap, priv->d_info->name,
				  priv->dir_fp->filp->f_path.dentry,
				  priv->d_info->name_len);
		unlock_dir(priv->dir_fp);

		if (IS_ERR(dent)) {
			ksmbd_debug(SMB, "Cannot lookup `%s' [%ld]\n",
				    priv->d_info->name,
				    PTR_ERR(dent));
			continue;
		}
		if (unlikely(d_is_negative(dent))) {
			dput(dent);
			ksmbd_debug(SMB, "Negative dentry `%s'\n",
				    priv->d_info->name);
			continue;
		}

		ksmbd_kstat.kstat = &kstat;
		if (priv->info_level != FILE_NAMES_INFORMATION)
			ksmbd_vfs_fill_dentry_attrs(priv->work,
						    idmap,
						    dent,
						    &ksmbd_kstat);

		rc = smb2_populate_readdir_entry(priv->work->conn,
						 priv->info_level,
						 priv->d_info,
						 &ksmbd_kstat);
		dput(dent);
		if (rc)
			return rc;
	}
	return 0;
}

static int reserve_populate_dentry(struct ksmbd_dir_info *d_info,
				   int info_level)
{
	int struct_sz;
	int conv_len;
	int next_entry_offset;

	struct_sz = readdir_info_level_struct_sz(info_level);
	if (struct_sz == -EOPNOTSUPP)
		return -EOPNOTSUPP;

	conv_len = (d_info->name_len + 1) * 2;
	next_entry_offset = ALIGN(struct_sz + conv_len,
				  KSMBD_DIR_INFO_ALIGNMENT);

	if (next_entry_offset > d_info->out_buf_len) {
		d_info->out_buf_len = 0;
		return -ENOSPC;
	}

	switch (info_level) {
	case FILE_FULL_DIRECTORY_INFORMATION:
	{
		struct file_full_directory_info *ffdinfo;

		ffdinfo = (struct file_full_directory_info *)d_info->wptr;
		memcpy(ffdinfo->FileName, d_info->name, d_info->name_len);
		ffdinfo->FileName[d_info->name_len] = 0x00;
		ffdinfo->FileNameLength = cpu_to_le32(d_info->name_len);
		ffdinfo->NextEntryOffset = cpu_to_le32(next_entry_offset);
		break;
	}
	case FILE_BOTH_DIRECTORY_INFORMATION:
	{
		struct file_both_directory_info *fbdinfo;

		fbdinfo = (struct file_both_directory_info *)d_info->wptr;
		memcpy(fbdinfo->FileName, d_info->name, d_info->name_len);
		fbdinfo->FileName[d_info->name_len] = 0x00;
		fbdinfo->FileNameLength = cpu_to_le32(d_info->name_len);
		fbdinfo->NextEntryOffset = cpu_to_le32(next_entry_offset);
		break;
	}
	case FILE_DIRECTORY_INFORMATION:
	{
		struct file_directory_info *fdinfo;

		fdinfo = (struct file_directory_info *)d_info->wptr;
		memcpy(fdinfo->FileName, d_info->name, d_info->name_len);
		fdinfo->FileName[d_info->name_len] = 0x00;
		fdinfo->FileNameLength = cpu_to_le32(d_info->name_len);
		fdinfo->NextEntryOffset = cpu_to_le32(next_entry_offset);
		break;
	}
	case FILE_NAMES_INFORMATION:
	{
		struct file_names_info *fninfo;

		fninfo = (struct file_names_info *)d_info->wptr;
		memcpy(fninfo->FileName, d_info->name, d_info->name_len);
		fninfo->FileName[d_info->name_len] = 0x00;
		fninfo->FileNameLength = cpu_to_le32(d_info->name_len);
		fninfo->NextEntryOffset = cpu_to_le32(next_entry_offset);
		break;
	}
	case FILEID_FULL_DIRECTORY_INFORMATION:
	{
		struct file_id_full_dir_info *dinfo;

		dinfo = (struct file_id_full_dir_info *)d_info->wptr;
		memcpy(dinfo->FileName, d_info->name, d_info->name_len);
		dinfo->FileName[d_info->name_len] = 0x00;
		dinfo->FileNameLength = cpu_to_le32(d_info->name_len);
		dinfo->NextEntryOffset = cpu_to_le32(next_entry_offset);
		break;
	}
	case FILEID_BOTH_DIRECTORY_INFORMATION:
	{
		struct file_id_both_directory_info *fibdinfo;

		fibdinfo = (struct file_id_both_directory_info *)d_info->wptr;
		memcpy(fibdinfo->FileName, d_info->name, d_info->name_len);
		fibdinfo->FileName[d_info->name_len] = 0x00;
		fibdinfo->FileNameLength = cpu_to_le32(d_info->name_len);
		fibdinfo->NextEntryOffset = cpu_to_le32(next_entry_offset);
		break;
	}
	case SMB_FIND_FILE_POSIX_INFO:
	{
		struct smb2_posix_info *posix_info;

		posix_info = (struct smb2_posix_info *)d_info->wptr;
		memcpy(posix_info->name, d_info->name, d_info->name_len);
		posix_info->name[d_info->name_len] = 0x00;
		posix_info->name_len = cpu_to_le32(d_info->name_len);
		posix_info->NextEntryOffset =
			cpu_to_le32(next_entry_offset);
		break;
	}
	} /* switch (info_level) */

	d_info->num_entry++;
	d_info->out_buf_len -= next_entry_offset;
	d_info->wptr += next_entry_offset;
	return 0;
}

static bool __query_dir(struct dir_context *ctx, const char *name, int namlen,
		       loff_t offset, u64 ino, unsigned int d_type)
{
	struct ksmbd_readdir_data	*buf;
	struct smb2_query_dir_private	*priv;
	struct ksmbd_dir_info		*d_info;
	int				rc;

	buf	= container_of(ctx, struct ksmbd_readdir_data, ctx);
	priv	= buf->private;
	d_info	= priv->d_info;

	/* dot and dotdot entries are already reserved */
	if (!strcmp(".", name) || !strcmp("..", name))
		return true;
	if (ksmbd_share_veto_filename(priv->work->tcon->share_conf, name))
		return true;
	if (!match_pattern(name, namlen, priv->search_pattern))
		return true;

	d_info->name		= name;
	d_info->name_len	= namlen;
	rc = reserve_populate_dentry(d_info, priv->info_level);
	if (rc)
		return false;
	if (d_info->flags & SMB2_RETURN_SINGLE_ENTRY)
		d_info->out_buf_len = 0;
	return true;
}

static int verify_info_level(int info_level)
{
	switch (info_level) {
	case FILE_FULL_DIRECTORY_INFORMATION:
	case FILE_BOTH_DIRECTORY_INFORMATION:
	case FILE_DIRECTORY_INFORMATION:
	case FILE_NAMES_INFORMATION:
	case FILEID_FULL_DIRECTORY_INFORMATION:
	case FILEID_BOTH_DIRECTORY_INFORMATION:
	case SMB_FIND_FILE_POSIX_INFO:
		break;
	default:
		return -EOPNOTSUPP;
	}

	return 0;
}

static int smb2_resp_buf_len(struct ksmbd_work *work, unsigned short hdr2_len)
{
	int free_len;

	free_len = (int)(work->response_sz -
		(get_rfc1002_len(work->response_buf) + 4)) - hdr2_len;
	return free_len;
}

static int smb2_calc_max_out_buf_len(struct ksmbd_work *work,
				     unsigned short hdr2_len,
				     unsigned int out_buf_len)
{
	int free_len;

	if (out_buf_len > work->conn->vals->max_trans_size)
		return -EINVAL;

	free_len = smb2_resp_buf_len(work, hdr2_len);
	if (free_len < 0)
		return -EINVAL;

	return min_t(int, out_buf_len, free_len);
}

int smb2_query_dir(struct ksmbd_work *work)
{
	struct ksmbd_conn *conn = work->conn;
	struct smb2_query_directory_req *req;
	struct smb2_query_directory_rsp *rsp;
	struct ksmbd_share_config *share = work->tcon->share_conf;
	struct ksmbd_file *dir_fp = NULL;
	struct ksmbd_dir_info d_info;
	int rc = 0;
	char *srch_ptr = NULL;
	unsigned char srch_flag;
	int buffer_sz;
	struct smb2_query_dir_private query_dir_private = {NULL, };

	WORK_BUFFERS(work, req, rsp);

	if (ksmbd_override_fsids(work)) {
		rsp->hdr.Status = STATUS_NO_MEMORY;
		smb2_set_err_rsp(work);
		return -ENOMEM;
	}

	rc = verify_info_level(req->FileInformationClass);
	if (rc) {
		rc = -EFAULT;
		goto err_out2;
	}

	dir_fp = ksmbd_lookup_fd_slow(work, req->VolatileFileId, req->PersistentFileId);
	if (!dir_fp) {
		rc = -EBADF;
		goto err_out2;
	}

	if (!(dir_fp->daccess & FILE_LIST_DIRECTORY_LE) ||
	    inode_permission(file_mnt_idmap(dir_fp->filp),
			     file_inode(dir_fp->filp),
			     MAY_READ | MAY_EXEC)) {
		pr_err("no right to enumerate directory (%pD)\n", dir_fp->filp);
		rc = -EACCES;
		goto err_out2;
	}

	if (!S_ISDIR(file_inode(dir_fp->filp)->i_mode)) {
		pr_err("can't do query dir for a file\n");
		rc = -EINVAL;
		goto err_out2;
	}

	srch_flag = req->Flags;
	srch_ptr = smb_strndup_from_utf16(req->Buffer,
					  le16_to_cpu(req->FileNameLength), 1,
					  conn->local_nls);
	if (IS_ERR(srch_ptr)) {
		ksmbd_debug(SMB, "Search Pattern not found\n");
		rc = -EINVAL;
		goto err_out2;
	} else {
		ksmbd_debug(SMB, "Search pattern is %s\n", srch_ptr);
	}

	if (srch_flag & SMB2_REOPEN || srch_flag & SMB2_RESTART_SCANS) {
		ksmbd_debug(SMB, "Restart directory scan\n");
		generic_file_llseek(dir_fp->filp, 0, SEEK_SET);
	}

	memset(&d_info, 0, sizeof(struct ksmbd_dir_info));
	d_info.wptr = (char *)rsp->Buffer;
	d_info.rptr = (char *)rsp->Buffer;
	d_info.out_buf_len =
		smb2_calc_max_out_buf_len(work, 8,
					  le32_to_cpu(req->OutputBufferLength));
	if (d_info.out_buf_len < 0) {
		rc = -EINVAL;
		goto err_out;
	}
	d_info.flags = srch_flag;

	/*
	 * reserve dot and dotdot entries in head of buffer
	 * in first response
	 */
	rc = ksmbd_populate_dot_dotdot_entries(work, req->FileInformationClass,
					       dir_fp, &d_info, srch_ptr,
					       smb2_populate_readdir_entry);
	if (rc == -ENOSPC)
		rc = 0;
	else if (rc)
		goto err_out;

	if (test_share_config_flag(share, KSMBD_SHARE_FLAG_HIDE_DOT_FILES))
		d_info.hide_dot_file = true;

	buffer_sz				= d_info.out_buf_len;
	d_info.rptr				= d_info.wptr;
	query_dir_private.work			= work;
	query_dir_private.search_pattern	= srch_ptr;
	query_dir_private.dir_fp		= dir_fp;
	query_dir_private.d_info		= &d_info;
	query_dir_private.info_level		= req->FileInformationClass;
	dir_fp->readdir_data.private		= &query_dir_private;
	set_ctx_actor(&dir_fp->readdir_data.ctx, __query_dir);

	rc = iterate_dir(dir_fp->filp, &dir_fp->readdir_data.ctx);
	/*
	 * req->OutputBufferLength is too small to contain even one entry.
	 * In this case, it immediately returns OutputBufferLength 0 to client.
	 */
	if (!d_info.out_buf_len && !d_info.num_entry)
		goto no_buf_len;
	if (rc > 0 || rc == -ENOSPC)
		rc = 0;
	else if (rc)
		goto err_out;

	d_info.wptr = d_info.rptr;
	d_info.out_buf_len = buffer_sz;
	rc = process_query_dir_entries(&query_dir_private);
	if (rc)
		goto err_out;

	if (!d_info.data_count && d_info.out_buf_len >= 0) {
		if (srch_flag & SMB2_RETURN_SINGLE_ENTRY && !is_asterisk(srch_ptr)) {
			rsp->hdr.Status = STATUS_NO_SUCH_FILE;
		} else {
			dir_fp->dot_dotdot[0] = dir_fp->dot_dotdot[1] = 0;
			rsp->hdr.Status = STATUS_NO_MORE_FILES;
		}
		rsp->StructureSize = cpu_to_le16(9);
		rsp->OutputBufferOffset = cpu_to_le16(0);
		rsp->OutputBufferLength = cpu_to_le32(0);
		rsp->Buffer[0] = 0;
		inc_rfc1001_len(work->response_buf, 9);
	} else {
no_buf_len:
		((struct file_directory_info *)
		((char *)rsp->Buffer + d_info.last_entry_offset))
		->NextEntryOffset = 0;
		if (d_info.data_count >= d_info.last_entry_off_align)
			d_info.data_count -= d_info.last_entry_off_align;

		rsp->StructureSize = cpu_to_le16(9);
		rsp->OutputBufferOffset = cpu_to_le16(72);
		rsp->OutputBufferLength = cpu_to_le32(d_info.data_count);
		inc_rfc1001_len(work->response_buf, 8 + d_info.data_count);
	}

	kfree(srch_ptr);
	ksmbd_fd_put(work, dir_fp);
	ksmbd_revert_fsids(work);
	return 0;

err_out:
	pr_err("error while processing smb2 query dir rc = %d\n", rc);
	kfree(srch_ptr);

err_out2:
	if (rc == -EINVAL)
		rsp->hdr.Status = STATUS_INVALID_PARAMETER;
	else if (rc == -EACCES)
		rsp->hdr.Status = STATUS_ACCESS_DENIED;
	else if (rc == -ENOENT)
		rsp->hdr.Status = STATUS_NO_SUCH_FILE;
	else if (rc == -EBADF)
		rsp->hdr.Status = STATUS_FILE_CLOSED;
	else if (rc == -ENOMEM)
		rsp->hdr.Status = STATUS_NO_MEMORY;
	else if (rc == -EFAULT)
		rsp->hdr.Status = STATUS_INVALID_INFO_CLASS;
	else if (rc == -EIO)
		rsp->hdr.Status = STATUS_FILE_CORRUPT_ERROR;
	if (!rsp->hdr.Status)
		rsp->hdr.Status = STATUS_UNEXPECTED_IO_ERROR;

	smb2_set_err_rsp(work);
	ksmbd_fd_put(work, dir_fp);
	ksmbd_revert_fsids(work);
	return 0;
}

/**
 * buffer_check_err() - helper function to check buffer errors
 * @reqOutputBufferLength:	max buffer length expected in command response
 * @rsp:		query info response buffer contains output buffer length
 * @rsp_org:		base response buffer pointer in case of chained response
 * @infoclass_size:	query info class response buffer size
 *
 * Return:	0 on success, otherwise error
 */
static int buffer_check_err(int reqOutputBufferLength,
			    struct smb2_query_info_rsp *rsp,
			    void *rsp_org, int infoclass_size)
{
	if (reqOutputBufferLength < le32_to_cpu(rsp->OutputBufferLength)) {
		if (reqOutputBufferLength < infoclass_size) {
			pr_err("Invalid Buffer Size Requested\n");
			rsp->hdr.Status = STATUS_INFO_LENGTH_MISMATCH;
			*(__be32 *)rsp_org = cpu_to_be32(sizeof(struct smb2_hdr));
			return -EINVAL;
		}

		ksmbd_debug(SMB, "Buffer Overflow\n");
		rsp->hdr.Status = STATUS_BUFFER_OVERFLOW;
		*(__be32 *)rsp_org = cpu_to_be32(sizeof(struct smb2_hdr) +
				reqOutputBufferLength);
		rsp->OutputBufferLength = cpu_to_le32(reqOutputBufferLength);
	}
	return 0;
}

static void get_standard_info_pipe(struct smb2_query_info_rsp *rsp,
				   void *rsp_org)
{
	struct smb2_file_standard_info *sinfo;

	sinfo = (struct smb2_file_standard_info *)rsp->Buffer;

	sinfo->AllocationSize = cpu_to_le64(4096);
	sinfo->EndOfFile = cpu_to_le64(0);
	sinfo->NumberOfLinks = cpu_to_le32(1);
	sinfo->DeletePending = 1;
	sinfo->Directory = 0;
	rsp->OutputBufferLength =
		cpu_to_le32(sizeof(struct smb2_file_standard_info));
	inc_rfc1001_len(rsp_org, sizeof(struct smb2_file_standard_info));
}

static void get_internal_info_pipe(struct smb2_query_info_rsp *rsp, u64 num,
				   void *rsp_org)
{
	struct smb2_file_internal_info *file_info;

	file_info = (struct smb2_file_internal_info *)rsp->Buffer;

	/* any unique number */
	file_info->IndexNumber = cpu_to_le64(num | (1ULL << 63));
	rsp->OutputBufferLength =
		cpu_to_le32(sizeof(struct smb2_file_internal_info));
	inc_rfc1001_len(rsp_org, sizeof(struct smb2_file_internal_info));
}

static int smb2_get_info_file_pipe(struct ksmbd_session *sess,
				   struct smb2_query_info_req *req,
				   struct smb2_query_info_rsp *rsp,
				   void *rsp_org)
{
	u64 id;
	int rc;

	/*
	 * Windows can sometime send query file info request on
	 * pipe without opening it, checking error condition here
	 */
	id = req->VolatileFileId;
	if (!ksmbd_session_rpc_method(sess, id))
		return -ENOENT;

	ksmbd_debug(SMB, "FileInfoClass %u, FileId 0x%llx\n",
		    req->FileInfoClass, req->VolatileFileId);

	switch (req->FileInfoClass) {
	case FILE_STANDARD_INFORMATION:
		get_standard_info_pipe(rsp, rsp_org);
		rc = buffer_check_err(le32_to_cpu(req->OutputBufferLength),
				      rsp, rsp_org,
				      FILE_STANDARD_INFORMATION_SIZE);
		break;
	case FILE_INTERNAL_INFORMATION:
		get_internal_info_pipe(rsp, id, rsp_org);
		rc = buffer_check_err(le32_to_cpu(req->OutputBufferLength),
				      rsp, rsp_org,
				      FILE_INTERNAL_INFORMATION_SIZE);
		break;
	default:
		ksmbd_debug(SMB, "smb2_info_file_pipe for %u not supported\n",
			    req->FileInfoClass);
		rc = -EOPNOTSUPP;
	}
	return rc;
}

/**
 * smb2_get_ea() - handler for smb2 get extended attribute command
 * @work:	smb work containing query info command buffer
 * @fp:		ksmbd_file pointer
 * @req:	get extended attribute request
 * @rsp:	response buffer pointer
 * @rsp_org:	base response buffer pointer in case of chained response
 *
 * Return:	0 on success, otherwise error
 */
static int smb2_get_ea(struct ksmbd_work *work, struct ksmbd_file *fp,
		       struct smb2_query_info_req *req,
		       struct smb2_query_info_rsp *rsp, void *rsp_org)
{
	struct smb2_ea_info *eainfo, *prev_eainfo;
	char *name, *ptr, *xattr_list = NULL, *buf;
	int rc, name_len, value_len, xattr_list_len, idx;
	ssize_t buf_free_len, alignment_bytes, next_offset, rsp_data_cnt = 0;
	struct smb2_ea_info_req *ea_req = NULL;
	const struct path *path;
	struct mnt_idmap *idmap = file_mnt_idmap(fp->filp);

	if (!(fp->daccess & FILE_READ_EA_LE)) {
		pr_err("Not permitted to read ext attr : 0x%x\n",
		       fp->daccess);
		return -EACCES;
	}

	path = &fp->filp->f_path;
	/* single EA entry is requested with given user.* name */
	if (req->InputBufferLength) {
		if (le32_to_cpu(req->InputBufferLength) <
		    sizeof(struct smb2_ea_info_req))
			return -EINVAL;

		ea_req = (struct smb2_ea_info_req *)req->Buffer;
	} else {
		/* need to send all EAs, if no specific EA is requested*/
		if (le32_to_cpu(req->Flags) & SL_RETURN_SINGLE_ENTRY)
			ksmbd_debug(SMB,
				    "All EAs are requested but need to send single EA entry in rsp flags 0x%x\n",
				    le32_to_cpu(req->Flags));
	}

	buf_free_len =
		smb2_calc_max_out_buf_len(work, 8,
					  le32_to_cpu(req->OutputBufferLength));
	if (buf_free_len < 0)
		return -EINVAL;

	rc = ksmbd_vfs_listxattr(path->dentry, &xattr_list);
	if (rc < 0) {
		rsp->hdr.Status = STATUS_INVALID_HANDLE;
		goto out;
	} else if (!rc) { /* there is no EA in the file */
		ksmbd_debug(SMB, "no ea data in the file\n");
		goto done;
	}
	xattr_list_len = rc;

	ptr = (char *)rsp->Buffer;
	eainfo = (struct smb2_ea_info *)ptr;
	prev_eainfo = eainfo;
	idx = 0;

	while (idx < xattr_list_len) {
		name = xattr_list + idx;
		name_len = strlen(name);

		ksmbd_debug(SMB, "%s, len %d\n", name, name_len);
		idx += name_len + 1;

		/*
		 * CIFS does not support EA other than user.* namespace,
		 * still keep the framework generic, to list other attrs
		 * in future.
		 */
		if (strncmp(name, XATTR_USER_PREFIX, XATTR_USER_PREFIX_LEN))
			continue;

		if (!strncmp(&name[XATTR_USER_PREFIX_LEN], STREAM_PREFIX,
			     STREAM_PREFIX_LEN))
			continue;

		if (req->InputBufferLength &&
		    strncmp(&name[XATTR_USER_PREFIX_LEN], ea_req->name,
			    ea_req->EaNameLength))
			continue;

		if (!strncmp(&name[XATTR_USER_PREFIX_LEN],
			     DOS_ATTRIBUTE_PREFIX, DOS_ATTRIBUTE_PREFIX_LEN))
			continue;

		if (!strncmp(name, XATTR_USER_PREFIX, XATTR_USER_PREFIX_LEN))
			name_len -= XATTR_USER_PREFIX_LEN;

		ptr = (char *)(&eainfo->name + name_len + 1);
		buf_free_len -= (offsetof(struct smb2_ea_info, name) +
				name_len + 1);
		/* bailout if xattr can't fit in buf_free_len */
		value_len = ksmbd_vfs_getxattr(idmap, path->dentry,
					       name, &buf);
		if (value_len <= 0) {
			rc = -ENOENT;
			rsp->hdr.Status = STATUS_INVALID_HANDLE;
			goto out;
		}

		buf_free_len -= value_len;
		if (buf_free_len < 0) {
			kfree(buf);
			break;
		}

		memcpy(ptr, buf, value_len);
		kfree(buf);

		ptr += value_len;
		eainfo->Flags = 0;
		eainfo->EaNameLength = name_len;

		if (!strncmp(name, XATTR_USER_PREFIX, XATTR_USER_PREFIX_LEN))
			memcpy(eainfo->name, &name[XATTR_USER_PREFIX_LEN],
			       name_len);
		else
			memcpy(eainfo->name, name, name_len);

		eainfo->name[name_len] = '\0';
		eainfo->EaValueLength = cpu_to_le16(value_len);
		next_offset = offsetof(struct smb2_ea_info, name) +
			name_len + 1 + value_len;

		/* align next xattr entry at 4 byte bundary */
		alignment_bytes = ((next_offset + 3) & ~3) - next_offset;
		if (alignment_bytes) {
			memset(ptr, '\0', alignment_bytes);
			ptr += alignment_bytes;
			next_offset += alignment_bytes;
			buf_free_len -= alignment_bytes;
		}
		eainfo->NextEntryOffset = cpu_to_le32(next_offset);
		prev_eainfo = eainfo;
		eainfo = (struct smb2_ea_info *)ptr;
		rsp_data_cnt += next_offset;

		if (req->InputBufferLength) {
			ksmbd_debug(SMB, "single entry requested\n");
			break;
		}
	}

	/* no more ea entries */
	prev_eainfo->NextEntryOffset = 0;
done:
	rc = 0;
	if (rsp_data_cnt == 0)
		rsp->hdr.Status = STATUS_NO_EAS_ON_FILE;
	rsp->OutputBufferLength = cpu_to_le32(rsp_data_cnt);
	inc_rfc1001_len(rsp_org, rsp_data_cnt);
out:
	kvfree(xattr_list);
	return rc;
}

static void get_file_access_info(struct smb2_query_info_rsp *rsp,
				 struct ksmbd_file *fp, void *rsp_org)
{
	struct smb2_file_access_info *file_info;

	file_info = (struct smb2_file_access_info *)rsp->Buffer;
	file_info->AccessFlags = fp->daccess;
	rsp->OutputBufferLength =
		cpu_to_le32(sizeof(struct smb2_file_access_info));
	inc_rfc1001_len(rsp_org, sizeof(struct smb2_file_access_info));
}

static int get_file_basic_info(struct smb2_query_info_rsp *rsp,
			       struct ksmbd_file *fp, void *rsp_org)
{
	struct smb2_file_basic_info *basic_info;
	struct kstat stat;
	u64 time;

	if (!(fp->daccess & FILE_READ_ATTRIBUTES_LE)) {
		pr_err("no right to read the attributes : 0x%x\n",
		       fp->daccess);
		return -EACCES;
	}

	basic_info = (struct smb2_file_basic_info *)rsp->Buffer;
	generic_fillattr(file_mnt_idmap(fp->filp), file_inode(fp->filp),
			 &stat);
	basic_info->CreationTime = cpu_to_le64(fp->create_time);
	time = ksmbd_UnixTimeToNT(stat.atime);
	basic_info->LastAccessTime = cpu_to_le64(time);
	time = ksmbd_UnixTimeToNT(stat.mtime);
	basic_info->LastWriteTime = cpu_to_le64(time);
	time = ksmbd_UnixTimeToNT(stat.ctime);
	basic_info->ChangeTime = cpu_to_le64(time);
	basic_info->Attributes = fp->f_ci->m_fattr;
	basic_info->Pad1 = 0;
	rsp->OutputBufferLength =
		cpu_to_le32(sizeof(struct smb2_file_basic_info));
	inc_rfc1001_len(rsp_org, sizeof(struct smb2_file_basic_info));
	return 0;
}

static void get_file_standard_info(struct smb2_query_info_rsp *rsp,
				   struct ksmbd_file *fp, void *rsp_org)
{
	struct smb2_file_standard_info *sinfo;
	unsigned int delete_pending;
	struct inode *inode;
	struct kstat stat;

	inode = file_inode(fp->filp);
	generic_fillattr(file_mnt_idmap(fp->filp), inode, &stat);

	sinfo = (struct smb2_file_standard_info *)rsp->Buffer;
	delete_pending = ksmbd_inode_pending_delete(fp);

	sinfo->AllocationSize = cpu_to_le64(inode->i_blocks << 9);
	sinfo->EndOfFile = S_ISDIR(stat.mode) ? 0 : cpu_to_le64(stat.size);
	sinfo->NumberOfLinks = cpu_to_le32(get_nlink(&stat) - delete_pending);
	sinfo->DeletePending = delete_pending;
	sinfo->Directory = S_ISDIR(stat.mode) ? 1 : 0;
	rsp->OutputBufferLength =
		cpu_to_le32(sizeof(struct smb2_file_standard_info));
	inc_rfc1001_len(rsp_org,
			sizeof(struct smb2_file_standard_info));
}

static void get_file_alignment_info(struct smb2_query_info_rsp *rsp,
				    void *rsp_org)
{
	struct smb2_file_alignment_info *file_info;

	file_info = (struct smb2_file_alignment_info *)rsp->Buffer;
	file_info->AlignmentRequirement = 0;
	rsp->OutputBufferLength =
		cpu_to_le32(sizeof(struct smb2_file_alignment_info));
	inc_rfc1001_len(rsp_org,
			sizeof(struct smb2_file_alignment_info));
}

static int get_file_all_info(struct ksmbd_work *work,
			     struct smb2_query_info_rsp *rsp,
			     struct ksmbd_file *fp,
			     void *rsp_org)
{
	struct ksmbd_conn *conn = work->conn;
	struct smb2_file_all_info *file_info;
	unsigned int delete_pending;
	struct inode *inode;
	struct kstat stat;
	int conv_len;
	char *filename;
	u64 time;

	if (!(fp->daccess & FILE_READ_ATTRIBUTES_LE)) {
		ksmbd_debug(SMB, "no right to read the attributes : 0x%x\n",
			    fp->daccess);
		return -EACCES;
	}

	filename = convert_to_nt_pathname(work->tcon->share_conf, &fp->filp->f_path);
	if (IS_ERR(filename))
		return PTR_ERR(filename);

	inode = file_inode(fp->filp);
	generic_fillattr(file_mnt_idmap(fp->filp), inode, &stat);

	ksmbd_debug(SMB, "filename = %s\n", filename);
	delete_pending = ksmbd_inode_pending_delete(fp);
	file_info = (struct smb2_file_all_info *)rsp->Buffer;

	file_info->CreationTime = cpu_to_le64(fp->create_time);
	time = ksmbd_UnixTimeToNT(stat.atime);
	file_info->LastAccessTime = cpu_to_le64(time);
	time = ksmbd_UnixTimeToNT(stat.mtime);
	file_info->LastWriteTime = cpu_to_le64(time);
	time = ksmbd_UnixTimeToNT(stat.ctime);
	file_info->ChangeTime = cpu_to_le64(time);
	file_info->Attributes = fp->f_ci->m_fattr;
	file_info->Pad1 = 0;
	file_info->AllocationSize =
		cpu_to_le64(inode->i_blocks << 9);
	file_info->EndOfFile = S_ISDIR(stat.mode) ? 0 : cpu_to_le64(stat.size);
	file_info->NumberOfLinks =
			cpu_to_le32(get_nlink(&stat) - delete_pending);
	file_info->DeletePending = delete_pending;
	file_info->Directory = S_ISDIR(stat.mode) ? 1 : 0;
	file_info->Pad2 = 0;
	file_info->IndexNumber = cpu_to_le64(stat.ino);
	file_info->EASize = 0;
	file_info->AccessFlags = fp->daccess;
	file_info->CurrentByteOffset = cpu_to_le64(fp->filp->f_pos);
	file_info->Mode = fp->coption;
	file_info->AlignmentRequirement = 0;
	conv_len = smbConvertToUTF16((__le16 *)file_info->FileName, filename,
				     PATH_MAX, conn->local_nls, 0);
	conv_len *= 2;
	file_info->FileNameLength = cpu_to_le32(conv_len);
	rsp->OutputBufferLength =
		cpu_to_le32(sizeof(struct smb2_file_all_info) + conv_len - 1);
	kfree(filename);
	inc_rfc1001_len(rsp_org, le32_to_cpu(rsp->OutputBufferLength));
	return 0;
}

static void get_file_alternate_info(struct ksmbd_work *work,
				    struct smb2_query_info_rsp *rsp,
				    struct ksmbd_file *fp,
				    void *rsp_org)
{
	struct ksmbd_conn *conn = work->conn;
	struct smb2_file_alt_name_info *file_info;
	struct dentry *dentry = fp->filp->f_path.dentry;
	int conv_len;

	spin_lock(&dentry->d_lock);
	file_info = (struct smb2_file_alt_name_info *)rsp->Buffer;
	conv_len = ksmbd_extract_shortname(conn,
					   dentry->d_name.name,
					   file_info->FileName);
	spin_unlock(&dentry->d_lock);
	file_info->FileNameLength = cpu_to_le32(conv_len);
	rsp->OutputBufferLength =
		cpu_to_le32(sizeof(struct smb2_file_alt_name_info) + conv_len);
	inc_rfc1001_len(rsp_org, le32_to_cpu(rsp->OutputBufferLength));
}

static void get_file_stream_info(struct ksmbd_work *work,
				 struct smb2_query_info_rsp *rsp,
				 struct ksmbd_file *fp,
				 void *rsp_org)
{
	struct ksmbd_conn *conn = work->conn;
	struct smb2_file_stream_info *file_info;
	char *stream_name, *xattr_list = NULL, *stream_buf;
	struct kstat stat;
	const struct path *path = &fp->filp->f_path;
	ssize_t xattr_list_len;
	int nbytes = 0, streamlen, stream_name_len, next, idx = 0;
	int buf_free_len;
	struct smb2_query_info_req *req = ksmbd_req_buf_next(work);

	generic_fillattr(file_mnt_idmap(fp->filp), file_inode(fp->filp),
			 &stat);
	file_info = (struct smb2_file_stream_info *)rsp->Buffer;

	buf_free_len =
		smb2_calc_max_out_buf_len(work, 8,
					  le32_to_cpu(req->OutputBufferLength));
	if (buf_free_len < 0)
		goto out;

	xattr_list_len = ksmbd_vfs_listxattr(path->dentry, &xattr_list);
	if (xattr_list_len < 0) {
		goto out;
	} else if (!xattr_list_len) {
		ksmbd_debug(SMB, "empty xattr in the file\n");
		goto out;
	}

	while (idx < xattr_list_len) {
		stream_name = xattr_list + idx;
		streamlen = strlen(stream_name);
		idx += streamlen + 1;

		ksmbd_debug(SMB, "%s, len %d\n", stream_name, streamlen);

		if (strncmp(&stream_name[XATTR_USER_PREFIX_LEN],
			    STREAM_PREFIX, STREAM_PREFIX_LEN))
			continue;

		stream_name_len = streamlen - (XATTR_USER_PREFIX_LEN +
				STREAM_PREFIX_LEN);
		streamlen = stream_name_len;

		/* plus : size */
		streamlen += 1;
		stream_buf = kmalloc(streamlen + 1, GFP_KERNEL);
		if (!stream_buf)
			break;

		streamlen = snprintf(stream_buf, streamlen + 1,
				     ":%s", &stream_name[XATTR_NAME_STREAM_LEN]);

		next = sizeof(struct smb2_file_stream_info) + streamlen * 2;
		if (next > buf_free_len) {
			kfree(stream_buf);
			break;
		}

		file_info = (struct smb2_file_stream_info *)&rsp->Buffer[nbytes];
		streamlen  = smbConvertToUTF16((__le16 *)file_info->StreamName,
					       stream_buf, streamlen,
					       conn->local_nls, 0);
		streamlen *= 2;
		kfree(stream_buf);
		file_info->StreamNameLength = cpu_to_le32(streamlen);
		file_info->StreamSize = cpu_to_le64(stream_name_len);
		file_info->StreamAllocationSize = cpu_to_le64(stream_name_len);

		nbytes += next;
		buf_free_len -= next;
		file_info->NextEntryOffset = cpu_to_le32(next);
	}

out:
	if (!S_ISDIR(stat.mode) &&
	    buf_free_len >= sizeof(struct smb2_file_stream_info) + 7 * 2) {
		file_info = (struct smb2_file_stream_info *)
			&rsp->Buffer[nbytes];
		streamlen = smbConvertToUTF16((__le16 *)file_info->StreamName,
					      "::$DATA", 7, conn->local_nls, 0);
		streamlen *= 2;
		file_info->StreamNameLength = cpu_to_le32(streamlen);
		file_info->StreamSize = cpu_to_le64(stat.size);
		file_info->StreamAllocationSize = cpu_to_le64(stat.blocks << 9);
		nbytes += sizeof(struct smb2_file_stream_info) + streamlen;
	}

	/* last entry offset should be 0 */
	file_info->NextEntryOffset = 0;
	kvfree(xattr_list);

	rsp->OutputBufferLength = cpu_to_le32(nbytes);
	inc_rfc1001_len(rsp_org, nbytes);
}

static void get_file_internal_info(struct smb2_query_info_rsp *rsp,
				   struct ksmbd_file *fp, void *rsp_org)
{
	struct smb2_file_internal_info *file_info;
	struct kstat stat;

	generic_fillattr(file_mnt_idmap(fp->filp), file_inode(fp->filp),
			 &stat);
	file_info = (struct smb2_file_internal_info *)rsp->Buffer;
	file_info->IndexNumber = cpu_to_le64(stat.ino);
	rsp->OutputBufferLength =
		cpu_to_le32(sizeof(struct smb2_file_internal_info));
	inc_rfc1001_len(rsp_org, sizeof(struct smb2_file_internal_info));
}

static int get_file_network_open_info(struct smb2_query_info_rsp *rsp,
				      struct ksmbd_file *fp, void *rsp_org)
{
	struct smb2_file_ntwrk_info *file_info;
	struct inode *inode;
	struct kstat stat;
	u64 time;

	if (!(fp->daccess & FILE_READ_ATTRIBUTES_LE)) {
		pr_err("no right to read the attributes : 0x%x\n",
		       fp->daccess);
		return -EACCES;
	}

	file_info = (struct smb2_file_ntwrk_info *)rsp->Buffer;

	inode = file_inode(fp->filp);
	generic_fillattr(file_mnt_idmap(fp->filp), inode, &stat);

	file_info->CreationTime = cpu_to_le64(fp->create_time);
	time = ksmbd_UnixTimeToNT(stat.atime);
	file_info->LastAccessTime = cpu_to_le64(time);
	time = ksmbd_UnixTimeToNT(stat.mtime);
	file_info->LastWriteTime = cpu_to_le64(time);
	time = ksmbd_UnixTimeToNT(stat.ctime);
	file_info->ChangeTime = cpu_to_le64(time);
	file_info->Attributes = fp->f_ci->m_fattr;
	file_info->AllocationSize =
		cpu_to_le64(inode->i_blocks << 9);
	file_info->EndOfFile = S_ISDIR(stat.mode) ? 0 : cpu_to_le64(stat.size);
	file_info->Reserved = cpu_to_le32(0);
	rsp->OutputBufferLength =
		cpu_to_le32(sizeof(struct smb2_file_ntwrk_info));
	inc_rfc1001_len(rsp_org, sizeof(struct smb2_file_ntwrk_info));
	return 0;
}

static void get_file_ea_info(struct smb2_query_info_rsp *rsp, void *rsp_org)
{
	struct smb2_file_ea_info *file_info;

	file_info = (struct smb2_file_ea_info *)rsp->Buffer;
	file_info->EASize = 0;
	rsp->OutputBufferLength =
		cpu_to_le32(sizeof(struct smb2_file_ea_info));
	inc_rfc1001_len(rsp_org, sizeof(struct smb2_file_ea_info));
}

static void get_file_position_info(struct smb2_query_info_rsp *rsp,
				   struct ksmbd_file *fp, void *rsp_org)
{
	struct smb2_file_pos_info *file_info;

	file_info = (struct smb2_file_pos_info *)rsp->Buffer;
	file_info->CurrentByteOffset = cpu_to_le64(fp->filp->f_pos);
	rsp->OutputBufferLength =
		cpu_to_le32(sizeof(struct smb2_file_pos_info));
	inc_rfc1001_len(rsp_org, sizeof(struct smb2_file_pos_info));
}

static void get_file_mode_info(struct smb2_query_info_rsp *rsp,
			       struct ksmbd_file *fp, void *rsp_org)
{
	struct smb2_file_mode_info *file_info;

	file_info = (struct smb2_file_mode_info *)rsp->Buffer;
	file_info->Mode = fp->coption & FILE_MODE_INFO_MASK;
	rsp->OutputBufferLength =
		cpu_to_le32(sizeof(struct smb2_file_mode_info));
	inc_rfc1001_len(rsp_org, sizeof(struct smb2_file_mode_info));
}

static void get_file_compression_info(struct smb2_query_info_rsp *rsp,
				      struct ksmbd_file *fp, void *rsp_org)
{
	struct smb2_file_comp_info *file_info;
	struct kstat stat;

	generic_fillattr(file_mnt_idmap(fp->filp), file_inode(fp->filp),
			 &stat);

	file_info = (struct smb2_file_comp_info *)rsp->Buffer;
	file_info->CompressedFileSize = cpu_to_le64(stat.blocks << 9);
	file_info->CompressionFormat = COMPRESSION_FORMAT_NONE;
	file_info->CompressionUnitShift = 0;
	file_info->ChunkShift = 0;
	file_info->ClusterShift = 0;
	memset(&file_info->Reserved[0], 0, 3);

	rsp->OutputBufferLength =
		cpu_to_le32(sizeof(struct smb2_file_comp_info));
	inc_rfc1001_len(rsp_org, sizeof(struct smb2_file_comp_info));
}

static int get_file_attribute_tag_info(struct smb2_query_info_rsp *rsp,
				       struct ksmbd_file *fp, void *rsp_org)
{
	struct smb2_file_attr_tag_info *file_info;

	if (!(fp->daccess & FILE_READ_ATTRIBUTES_LE)) {
		pr_err("no right to read the attributes : 0x%x\n",
		       fp->daccess);
		return -EACCES;
	}

	file_info = (struct smb2_file_attr_tag_info *)rsp->Buffer;
	file_info->FileAttributes = fp->f_ci->m_fattr;
	file_info->ReparseTag = 0;
	rsp->OutputBufferLength =
		cpu_to_le32(sizeof(struct smb2_file_attr_tag_info));
	inc_rfc1001_len(rsp_org, sizeof(struct smb2_file_attr_tag_info));
	return 0;
}

static int find_file_posix_info(struct smb2_query_info_rsp *rsp,
				struct ksmbd_file *fp, void *rsp_org)
{
	struct smb311_posix_qinfo *file_info;
	struct inode *inode = file_inode(fp->filp);
	struct mnt_idmap *idmap = file_mnt_idmap(fp->filp);
	vfsuid_t vfsuid = i_uid_into_vfsuid(idmap, inode);
	vfsgid_t vfsgid = i_gid_into_vfsgid(idmap, inode);
	u64 time;
	int out_buf_len = sizeof(struct smb311_posix_qinfo) + 32;

	file_info = (struct smb311_posix_qinfo *)rsp->Buffer;
	file_info->CreationTime = cpu_to_le64(fp->create_time);
	time = ksmbd_UnixTimeToNT(inode->i_atime);
	file_info->LastAccessTime = cpu_to_le64(time);
	time = ksmbd_UnixTimeToNT(inode->i_mtime);
	file_info->LastWriteTime = cpu_to_le64(time);
	time = ksmbd_UnixTimeToNT(inode->i_ctime);
	file_info->ChangeTime = cpu_to_le64(time);
	file_info->DosAttributes = fp->f_ci->m_fattr;
	file_info->Inode = cpu_to_le64(inode->i_ino);
	file_info->EndOfFile = cpu_to_le64(inode->i_size);
	file_info->AllocationSize = cpu_to_le64(inode->i_blocks << 9);
	file_info->HardLinks = cpu_to_le32(inode->i_nlink);
	file_info->Mode = cpu_to_le32(inode->i_mode & 0777);
	file_info->DeviceId = cpu_to_le32(inode->i_rdev);

	/*
	 * Sids(32) contain two sids(Domain sid(16), UNIX group sid(16)).
	 * UNIX sid(16) = revision(1) + num_subauth(1) + authority(6) +
	 *		  sub_auth(4 * 1(num_subauth)) + RID(4).
	 */
	id_to_sid(from_kuid_munged(&init_user_ns, vfsuid_into_kuid(vfsuid)),
		  SIDUNIX_USER, (struct smb_sid *)&file_info->Sids[0]);
	id_to_sid(from_kgid_munged(&init_user_ns, vfsgid_into_kgid(vfsgid)),
		  SIDUNIX_GROUP, (struct smb_sid *)&file_info->Sids[16]);

	rsp->OutputBufferLength = cpu_to_le32(out_buf_len);
	inc_rfc1001_len(rsp_org, out_buf_len);
	return out_buf_len;
}

static int smb2_get_info_file(struct ksmbd_work *work,
			      struct smb2_query_info_req *req,
			      struct smb2_query_info_rsp *rsp)
{
	struct ksmbd_file *fp;
	int fileinfoclass = 0;
	int rc = 0;
	int file_infoclass_size;
	unsigned int id = KSMBD_NO_FID, pid = KSMBD_NO_FID;

	if (test_share_config_flag(work->tcon->share_conf,
				   KSMBD_SHARE_FLAG_PIPE)) {
		/* smb2 info file called for pipe */
		return smb2_get_info_file_pipe(work->sess, req, rsp,
					       work->response_buf);
	}

	if (work->next_smb2_rcv_hdr_off) {
		if (!has_file_id(req->VolatileFileId)) {
			ksmbd_debug(SMB, "Compound request set FID = %llu\n",
				    work->compound_fid);
			id = work->compound_fid;
			pid = work->compound_pfid;
		}
	}

	if (!has_file_id(id)) {
		id = req->VolatileFileId;
		pid = req->PersistentFileId;
	}

	fp = ksmbd_lookup_fd_slow(work, id, pid);
	if (!fp)
		return -ENOENT;

	fileinfoclass = req->FileInfoClass;

	switch (fileinfoclass) {
	case FILE_ACCESS_INFORMATION:
		get_file_access_info(rsp, fp, work->response_buf);
		file_infoclass_size = FILE_ACCESS_INFORMATION_SIZE;
		break;

	case FILE_BASIC_INFORMATION:
		rc = get_file_basic_info(rsp, fp, work->response_buf);
		file_infoclass_size = FILE_BASIC_INFORMATION_SIZE;
		break;

	case FILE_STANDARD_INFORMATION:
		get_file_standard_info(rsp, fp, work->response_buf);
		file_infoclass_size = FILE_STANDARD_INFORMATION_SIZE;
		break;

	case FILE_ALIGNMENT_INFORMATION:
		get_file_alignment_info(rsp, work->response_buf);
		file_infoclass_size = FILE_ALIGNMENT_INFORMATION_SIZE;
		break;

	case FILE_ALL_INFORMATION:
		rc = get_file_all_info(work, rsp, fp, work->response_buf);
		file_infoclass_size = FILE_ALL_INFORMATION_SIZE;
		break;

	case FILE_ALTERNATE_NAME_INFORMATION:
		get_file_alternate_info(work, rsp, fp, work->response_buf);
		file_infoclass_size = FILE_ALTERNATE_NAME_INFORMATION_SIZE;
		break;

	case FILE_STREAM_INFORMATION:
		get_file_stream_info(work, rsp, fp, work->response_buf);
		file_infoclass_size = FILE_STREAM_INFORMATION_SIZE;
		break;

	case FILE_INTERNAL_INFORMATION:
		get_file_internal_info(rsp, fp, work->response_buf);
		file_infoclass_size = FILE_INTERNAL_INFORMATION_SIZE;
		break;

	case FILE_NETWORK_OPEN_INFORMATION:
		rc = get_file_network_open_info(rsp, fp, work->response_buf);
		file_infoclass_size = FILE_NETWORK_OPEN_INFORMATION_SIZE;
		break;

	case FILE_EA_INFORMATION:
		get_file_ea_info(rsp, work->response_buf);
		file_infoclass_size = FILE_EA_INFORMATION_SIZE;
		break;

	case FILE_FULL_EA_INFORMATION:
		rc = smb2_get_ea(work, fp, req, rsp, work->response_buf);
		file_infoclass_size = FILE_FULL_EA_INFORMATION_SIZE;
		break;

	case FILE_POSITION_INFORMATION:
		get_file_position_info(rsp, fp, work->response_buf);
		file_infoclass_size = FILE_POSITION_INFORMATION_SIZE;
		break;

	case FILE_MODE_INFORMATION:
		get_file_mode_info(rsp, fp, work->response_buf);
		file_infoclass_size = FILE_MODE_INFORMATION_SIZE;
		break;

	case FILE_COMPRESSION_INFORMATION:
		get_file_compression_info(rsp, fp, work->response_buf);
		file_infoclass_size = FILE_COMPRESSION_INFORMATION_SIZE;
		break;

	case FILE_ATTRIBUTE_TAG_INFORMATION:
		rc = get_file_attribute_tag_info(rsp, fp, work->response_buf);
		file_infoclass_size = FILE_ATTRIBUTE_TAG_INFORMATION_SIZE;
		break;
	case SMB_FIND_FILE_POSIX_INFO:
		if (!work->tcon->posix_extensions) {
			pr_err("client doesn't negotiate with SMB3.1.1 POSIX Extensions\n");
			rc = -EOPNOTSUPP;
		} else {
			file_infoclass_size = find_file_posix_info(rsp, fp,
					work->response_buf);
		}
		break;
	default:
		ksmbd_debug(SMB, "fileinfoclass %d not supported yet\n",
			    fileinfoclass);
		rc = -EOPNOTSUPP;
	}
	if (!rc)
		rc = buffer_check_err(le32_to_cpu(req->OutputBufferLength),
				      rsp, work->response_buf,
				      file_infoclass_size);
	ksmbd_fd_put(work, fp);
	return rc;
}

static int smb2_get_info_filesystem(struct ksmbd_work *work,
				    struct smb2_query_info_req *req,
				    struct smb2_query_info_rsp *rsp)
{
	struct ksmbd_session *sess = work->sess;
	struct ksmbd_conn *conn = work->conn;
	struct ksmbd_share_config *share = work->tcon->share_conf;
	int fsinfoclass = 0;
	struct kstatfs stfs;
	struct path path;
	int rc = 0, len;
	int fs_infoclass_size = 0;

	if (!share->path)
		return -EIO;

	rc = kern_path(share->path, LOOKUP_NO_SYMLINKS, &path);
	if (rc) {
		pr_err("cannot create vfs path\n");
		return -EIO;
	}

	rc = vfs_statfs(&path, &stfs);
	if (rc) {
		pr_err("cannot do stat of path %s\n", share->path);
		path_put(&path);
		return -EIO;
	}

	fsinfoclass = req->FileInfoClass;

	switch (fsinfoclass) {
	case FS_DEVICE_INFORMATION:
	{
		struct filesystem_device_info *info;

		info = (struct filesystem_device_info *)rsp->Buffer;

		info->DeviceType = cpu_to_le32(stfs.f_type);
		info->DeviceCharacteristics = cpu_to_le32(0x00000020);
		rsp->OutputBufferLength = cpu_to_le32(8);
		inc_rfc1001_len(work->response_buf, 8);
		fs_infoclass_size = FS_DEVICE_INFORMATION_SIZE;
		break;
	}
	case FS_ATTRIBUTE_INFORMATION:
	{
		struct filesystem_attribute_info *info;
		size_t sz;

		info = (struct filesystem_attribute_info *)rsp->Buffer;
		info->Attributes = cpu_to_le32(FILE_SUPPORTS_OBJECT_IDS |
					       FILE_PERSISTENT_ACLS |
					       FILE_UNICODE_ON_DISK |
					       FILE_CASE_PRESERVED_NAMES |
					       FILE_CASE_SENSITIVE_SEARCH |
					       FILE_SUPPORTS_BLOCK_REFCOUNTING);

		info->Attributes |= cpu_to_le32(server_conf.share_fake_fscaps);

		if (test_share_config_flag(work->tcon->share_conf,
		    KSMBD_SHARE_FLAG_STREAMS))
			info->Attributes |= cpu_to_le32(FILE_NAMED_STREAMS);

		info->MaxPathNameComponentLength = cpu_to_le32(stfs.f_namelen);
		len = smbConvertToUTF16((__le16 *)info->FileSystemName,
					"NTFS", PATH_MAX, conn->local_nls, 0);
		len = len * 2;
		info->FileSystemNameLen = cpu_to_le32(len);
		sz = sizeof(struct filesystem_attribute_info) - 2 + len;
		rsp->OutputBufferLength = cpu_to_le32(sz);
		inc_rfc1001_len(work->response_buf, sz);
		fs_infoclass_size = FS_ATTRIBUTE_INFORMATION_SIZE;
		break;
	}
	case FS_VOLUME_INFORMATION:
	{
		struct filesystem_vol_info *info;
		size_t sz;
		unsigned int serial_crc = 0;

		info = (struct filesystem_vol_info *)(rsp->Buffer);
		info->VolumeCreationTime = 0;
		serial_crc = crc32_le(serial_crc, share->name,
				      strlen(share->name));
		serial_crc = crc32_le(serial_crc, share->path,
				      strlen(share->path));
		serial_crc = crc32_le(serial_crc, ksmbd_netbios_name(),
				      strlen(ksmbd_netbios_name()));
		/* Taking dummy value of serial number*/
		info->SerialNumber = cpu_to_le32(serial_crc);
		len = smbConvertToUTF16((__le16 *)info->VolumeLabel,
					share->name, PATH_MAX,
					conn->local_nls, 0);
		len = len * 2;
		info->VolumeLabelSize = cpu_to_le32(len);
		info->Reserved = 0;
		sz = sizeof(struct filesystem_vol_info) - 2 + len;
		rsp->OutputBufferLength = cpu_to_le32(sz);
		inc_rfc1001_len(work->response_buf, sz);
		fs_infoclass_size = FS_VOLUME_INFORMATION_SIZE;
		break;
	}
	case FS_SIZE_INFORMATION:
	{
		struct filesystem_info *info;

		info = (struct filesystem_info *)(rsp->Buffer);
		info->TotalAllocationUnits = cpu_to_le64(stfs.f_blocks);
		info->FreeAllocationUnits = cpu_to_le64(stfs.f_bfree);
		info->SectorsPerAllocationUnit = cpu_to_le32(1);
		info->BytesPerSector = cpu_to_le32(stfs.f_bsize);
		rsp->OutputBufferLength = cpu_to_le32(24);
		inc_rfc1001_len(work->response_buf, 24);
		fs_infoclass_size = FS_SIZE_INFORMATION_SIZE;
		break;
	}
	case FS_FULL_SIZE_INFORMATION:
	{
		struct smb2_fs_full_size_info *info;

		info = (struct smb2_fs_full_size_info *)(rsp->Buffer);
		info->TotalAllocationUnits = cpu_to_le64(stfs.f_blocks);
		info->CallerAvailableAllocationUnits =
					cpu_to_le64(stfs.f_bavail);
		info->ActualAvailableAllocationUnits =
					cpu_to_le64(stfs.f_bfree);
		info->SectorsPerAllocationUnit = cpu_to_le32(1);
		info->BytesPerSector = cpu_to_le32(stfs.f_bsize);
		rsp->OutputBufferLength = cpu_to_le32(32);
		inc_rfc1001_len(work->response_buf, 32);
		fs_infoclass_size = FS_FULL_SIZE_INFORMATION_SIZE;
		break;
	}
	case FS_OBJECT_ID_INFORMATION:
	{
		struct object_id_info *info;

		info = (struct object_id_info *)(rsp->Buffer);

		if (!user_guest(sess->user))
			memcpy(info->objid, user_passkey(sess->user), 16);
		else
			memset(info->objid, 0, 16);

		info->extended_info.magic = cpu_to_le32(EXTENDED_INFO_MAGIC);
		info->extended_info.version = cpu_to_le32(1);
		info->extended_info.release = cpu_to_le32(1);
		info->extended_info.rel_date = 0;
		memcpy(info->extended_info.version_string, "1.1.0", strlen("1.1.0"));
		rsp->OutputBufferLength = cpu_to_le32(64);
		inc_rfc1001_len(work->response_buf, 64);
		fs_infoclass_size = FS_OBJECT_ID_INFORMATION_SIZE;
		break;
	}
	case FS_SECTOR_SIZE_INFORMATION:
	{
		struct smb3_fs_ss_info *info;
		unsigned int sector_size =
			min_t(unsigned int, path.mnt->mnt_sb->s_blocksize, 4096);

		info = (struct smb3_fs_ss_info *)(rsp->Buffer);

		info->LogicalBytesPerSector = cpu_to_le32(sector_size);
		info->PhysicalBytesPerSectorForAtomicity =
				cpu_to_le32(sector_size);
		info->PhysicalBytesPerSectorForPerf = cpu_to_le32(sector_size);
		info->FSEffPhysicalBytesPerSectorForAtomicity =
				cpu_to_le32(sector_size);
		info->Flags = cpu_to_le32(SSINFO_FLAGS_ALIGNED_DEVICE |
				    SSINFO_FLAGS_PARTITION_ALIGNED_ON_DEVICE);
		info->ByteOffsetForSectorAlignment = 0;
		info->ByteOffsetForPartitionAlignment = 0;
		rsp->OutputBufferLength = cpu_to_le32(28);
		inc_rfc1001_len(work->response_buf, 28);
		fs_infoclass_size = FS_SECTOR_SIZE_INFORMATION_SIZE;
		break;
	}
	case FS_CONTROL_INFORMATION:
	{
		/*
		 * TODO : The current implementation is based on
		 * test result with win7(NTFS) server. It's need to
		 * modify this to get valid Quota values
		 * from Linux kernel
		 */
		struct smb2_fs_control_info *info;

		info = (struct smb2_fs_control_info *)(rsp->Buffer);
		info->FreeSpaceStartFiltering = 0;
		info->FreeSpaceThreshold = 0;
		info->FreeSpaceStopFiltering = 0;
		info->DefaultQuotaThreshold = cpu_to_le64(SMB2_NO_FID);
		info->DefaultQuotaLimit = cpu_to_le64(SMB2_NO_FID);
		info->Padding = 0;
		rsp->OutputBufferLength = cpu_to_le32(48);
		inc_rfc1001_len(work->response_buf, 48);
		fs_infoclass_size = FS_CONTROL_INFORMATION_SIZE;
		break;
	}
	case FS_POSIX_INFORMATION:
	{
		struct filesystem_posix_info *info;

		if (!work->tcon->posix_extensions) {
			pr_err("client doesn't negotiate with SMB3.1.1 POSIX Extensions\n");
			rc = -EOPNOTSUPP;
		} else {
			info = (struct filesystem_posix_info *)(rsp->Buffer);
			info->OptimalTransferSize = cpu_to_le32(stfs.f_bsize);
			info->BlockSize = cpu_to_le32(stfs.f_bsize);
			info->TotalBlocks = cpu_to_le64(stfs.f_blocks);
			info->BlocksAvail = cpu_to_le64(stfs.f_bfree);
			info->UserBlocksAvail = cpu_to_le64(stfs.f_bavail);
			info->TotalFileNodes = cpu_to_le64(stfs.f_files);
			info->FreeFileNodes = cpu_to_le64(stfs.f_ffree);
			rsp->OutputBufferLength = cpu_to_le32(56);
			inc_rfc1001_len(work->response_buf, 56);
			fs_infoclass_size = FS_POSIX_INFORMATION_SIZE;
		}
		break;
	}
	default:
		path_put(&path);
		return -EOPNOTSUPP;
	}
	rc = buffer_check_err(le32_to_cpu(req->OutputBufferLength),
			      rsp, work->response_buf,
			      fs_infoclass_size);
	path_put(&path);
	return rc;
}

static int smb2_get_info_sec(struct ksmbd_work *work,
			     struct smb2_query_info_req *req,
			     struct smb2_query_info_rsp *rsp)
{
	struct ksmbd_file *fp;
	struct mnt_idmap *idmap;
	struct smb_ntsd *pntsd = (struct smb_ntsd *)rsp->Buffer, *ppntsd = NULL;
	struct smb_fattr fattr = {{0}};
	struct inode *inode;
	__u32 secdesclen = 0;
	unsigned int id = KSMBD_NO_FID, pid = KSMBD_NO_FID;
	int addition_info = le32_to_cpu(req->AdditionalInformation);
	int rc = 0, ppntsd_size = 0;

	if (addition_info & ~(OWNER_SECINFO | GROUP_SECINFO | DACL_SECINFO |
			      PROTECTED_DACL_SECINFO |
			      UNPROTECTED_DACL_SECINFO)) {
		ksmbd_debug(SMB, "Unsupported addition info: 0x%x)\n",
		       addition_info);

		pntsd->revision = cpu_to_le16(1);
		pntsd->type = cpu_to_le16(SELF_RELATIVE | DACL_PROTECTED);
		pntsd->osidoffset = 0;
		pntsd->gsidoffset = 0;
		pntsd->sacloffset = 0;
		pntsd->dacloffset = 0;

		secdesclen = sizeof(struct smb_ntsd);
		rsp->OutputBufferLength = cpu_to_le32(secdesclen);
		inc_rfc1001_len(work->response_buf, secdesclen);

		return 0;
	}

	if (work->next_smb2_rcv_hdr_off) {
		if (!has_file_id(req->VolatileFileId)) {
			ksmbd_debug(SMB, "Compound request set FID = %llu\n",
				    work->compound_fid);
			id = work->compound_fid;
			pid = work->compound_pfid;
		}
	}

	if (!has_file_id(id)) {
		id = req->VolatileFileId;
		pid = req->PersistentFileId;
	}

	fp = ksmbd_lookup_fd_slow(work, id, pid);
	if (!fp)
		return -ENOENT;

	idmap = file_mnt_idmap(fp->filp);
	inode = file_inode(fp->filp);
	ksmbd_acls_fattr(&fattr, idmap, inode);

	if (test_share_config_flag(work->tcon->share_conf,
				   KSMBD_SHARE_FLAG_ACL_XATTR))
		ppntsd_size = ksmbd_vfs_get_sd_xattr(work->conn, idmap,
						     fp->filp->f_path.dentry,
						     &ppntsd);

	/* Check if sd buffer size exceeds response buffer size */
	if (smb2_resp_buf_len(work, 8) > ppntsd_size)
		rc = build_sec_desc(idmap, pntsd, ppntsd, ppntsd_size,
				    addition_info, &secdesclen, &fattr);
	posix_acl_release(fattr.cf_acls);
	posix_acl_release(fattr.cf_dacls);
	kfree(ppntsd);
	ksmbd_fd_put(work, fp);
	if (rc)
		return rc;

	rsp->OutputBufferLength = cpu_to_le32(secdesclen);
	inc_rfc1001_len(work->response_buf, secdesclen);
	return 0;
}

/**
 * smb2_query_info() - handler for smb2 query info command
 * @work:	smb work containing query info request buffer
 *
 * Return:	0 on success, otherwise error
 */
int smb2_query_info(struct ksmbd_work *work)
{
	struct smb2_query_info_req *req;
	struct smb2_query_info_rsp *rsp;
	int rc = 0;

	WORK_BUFFERS(work, req, rsp);

	ksmbd_debug(SMB, "GOT query info request\n");

	switch (req->InfoType) {
	case SMB2_O_INFO_FILE:
		ksmbd_debug(SMB, "GOT SMB2_O_INFO_FILE\n");
		rc = smb2_get_info_file(work, req, rsp);
		break;
	case SMB2_O_INFO_FILESYSTEM:
		ksmbd_debug(SMB, "GOT SMB2_O_INFO_FILESYSTEM\n");
		rc = smb2_get_info_filesystem(work, req, rsp);
		break;
	case SMB2_O_INFO_SECURITY:
		ksmbd_debug(SMB, "GOT SMB2_O_INFO_SECURITY\n");
		rc = smb2_get_info_sec(work, req, rsp);
		break;
	default:
		ksmbd_debug(SMB, "InfoType %d not supported yet\n",
			    req->InfoType);
		rc = -EOPNOTSUPP;
	}

	if (rc < 0) {
		if (rc == -EACCES)
			rsp->hdr.Status = STATUS_ACCESS_DENIED;
		else if (rc == -ENOENT)
			rsp->hdr.Status = STATUS_FILE_CLOSED;
		else if (rc == -EIO)
			rsp->hdr.Status = STATUS_UNEXPECTED_IO_ERROR;
		else if (rc == -EOPNOTSUPP || rsp->hdr.Status == 0)
			rsp->hdr.Status = STATUS_INVALID_INFO_CLASS;
		smb2_set_err_rsp(work);

		ksmbd_debug(SMB, "error while processing smb2 query rc = %d\n",
			    rc);
		return rc;
	}
	rsp->StructureSize = cpu_to_le16(9);
	rsp->OutputBufferOffset = cpu_to_le16(72);
	inc_rfc1001_len(work->response_buf, 8);
	return 0;
}

/**
 * smb2_close_pipe() - handler for closing IPC pipe
 * @work:	smb work containing close request buffer
 *
 * Return:	0
 */
static noinline int smb2_close_pipe(struct ksmbd_work *work)
{
	u64 id;
	struct smb2_close_req *req;
	struct smb2_close_rsp *rsp;

	WORK_BUFFERS(work, req, rsp);

	id = req->VolatileFileId;
	ksmbd_session_rpc_close(work->sess, id);

	rsp->StructureSize = cpu_to_le16(60);
	rsp->Flags = 0;
	rsp->Reserved = 0;
	rsp->CreationTime = 0;
	rsp->LastAccessTime = 0;
	rsp->LastWriteTime = 0;
	rsp->ChangeTime = 0;
	rsp->AllocationSize = 0;
	rsp->EndOfFile = 0;
	rsp->Attributes = 0;
	inc_rfc1001_len(work->response_buf, 60);
	return 0;
}

/**
 * smb2_close() - handler for smb2 close file command
 * @work:	smb work containing close request buffer
 *
 * Return:	0
 */
int smb2_close(struct ksmbd_work *work)
{
	u64 volatile_id = KSMBD_NO_FID;
	u64 sess_id;
	struct smb2_close_req *req;
	struct smb2_close_rsp *rsp;
	struct ksmbd_conn *conn = work->conn;
	struct ksmbd_file *fp;
	struct inode *inode;
	u64 time;
	int err = 0;

	WORK_BUFFERS(work, req, rsp);

	if (test_share_config_flag(work->tcon->share_conf,
				   KSMBD_SHARE_FLAG_PIPE)) {
		ksmbd_debug(SMB, "IPC pipe close request\n");
		return smb2_close_pipe(work);
	}

	sess_id = le64_to_cpu(req->hdr.SessionId);
	if (req->hdr.Flags & SMB2_FLAGS_RELATED_OPERATIONS)
		sess_id = work->compound_sid;

	work->compound_sid = 0;
	if (check_session_id(conn, sess_id)) {
		work->compound_sid = sess_id;
	} else {
		rsp->hdr.Status = STATUS_USER_SESSION_DELETED;
		if (req->hdr.Flags & SMB2_FLAGS_RELATED_OPERATIONS)
			rsp->hdr.Status = STATUS_INVALID_PARAMETER;
		err = -EBADF;
		goto out;
	}

	if (work->next_smb2_rcv_hdr_off &&
	    !has_file_id(req->VolatileFileId)) {
		if (!has_file_id(work->compound_fid)) {
			/* file already closed, return FILE_CLOSED */
			ksmbd_debug(SMB, "file already closed\n");
			rsp->hdr.Status = STATUS_FILE_CLOSED;
			err = -EBADF;
			goto out;
		} else {
			ksmbd_debug(SMB,
				    "Compound request set FID = %llu:%llu\n",
				    work->compound_fid,
				    work->compound_pfid);
			volatile_id = work->compound_fid;

			/* file closed, stored id is not valid anymore */
			work->compound_fid = KSMBD_NO_FID;
			work->compound_pfid = KSMBD_NO_FID;
		}
	} else {
		volatile_id = req->VolatileFileId;
	}
	ksmbd_debug(SMB, "volatile_id = %llu\n", volatile_id);

	rsp->StructureSize = cpu_to_le16(60);
	rsp->Reserved = 0;

	if (req->Flags == SMB2_CLOSE_FLAG_POSTQUERY_ATTRIB) {
		fp = ksmbd_lookup_fd_fast(work, volatile_id);
		if (!fp) {
			err = -ENOENT;
			goto out;
		}

		inode = file_inode(fp->filp);
		rsp->Flags = SMB2_CLOSE_FLAG_POSTQUERY_ATTRIB;
		rsp->AllocationSize = S_ISDIR(inode->i_mode) ? 0 :
			cpu_to_le64(inode->i_blocks << 9);
		rsp->EndOfFile = cpu_to_le64(inode->i_size);
		rsp->Attributes = fp->f_ci->m_fattr;
		rsp->CreationTime = cpu_to_le64(fp->create_time);
		time = ksmbd_UnixTimeToNT(inode->i_atime);
		rsp->LastAccessTime = cpu_to_le64(time);
		time = ksmbd_UnixTimeToNT(inode->i_mtime);
		rsp->LastWriteTime = cpu_to_le64(time);
		time = ksmbd_UnixTimeToNT(inode->i_ctime);
		rsp->ChangeTime = cpu_to_le64(time);
		ksmbd_fd_put(work, fp);
	} else {
		rsp->Flags = 0;
		rsp->AllocationSize = 0;
		rsp->EndOfFile = 0;
		rsp->Attributes = 0;
		rsp->CreationTime = 0;
		rsp->LastAccessTime = 0;
		rsp->LastWriteTime = 0;
		rsp->ChangeTime = 0;
	}

	err = ksmbd_close_fd(work, volatile_id);
out:
	if (err) {
		if (rsp->hdr.Status == 0)
			rsp->hdr.Status = STATUS_FILE_CLOSED;
		smb2_set_err_rsp(work);
	} else {
		inc_rfc1001_len(work->response_buf, 60);
	}

	return 0;
}

/**
 * smb2_echo() - handler for smb2 echo(ping) command
 * @work:	smb work containing echo request buffer
 *
 * Return:	0
 */
int smb2_echo(struct ksmbd_work *work)
{
	struct smb2_echo_rsp *rsp = smb2_get_msg(work->response_buf);

	if (work->next_smb2_rcv_hdr_off)
		rsp = ksmbd_resp_buf_next(work);

	rsp->StructureSize = cpu_to_le16(4);
	rsp->Reserved = 0;
	inc_rfc1001_len(work->response_buf, 4);
	return 0;
}

static int smb2_rename(struct ksmbd_work *work,
		       struct ksmbd_file *fp,
		       struct smb2_file_rename_info *file_info,
		       struct nls_table *local_nls)
{
	struct ksmbd_share_config *share = fp->tcon->share_conf;
	char *new_name = NULL;
	int rc, flags = 0;

	ksmbd_debug(SMB, "setting FILE_RENAME_INFO\n");
	new_name = smb2_get_name(file_info->FileName,
				 le32_to_cpu(file_info->FileNameLength),
				 local_nls);
	if (IS_ERR(new_name))
		return PTR_ERR(new_name);

	if (strchr(new_name, ':')) {
		int s_type;
		char *xattr_stream_name, *stream_name = NULL;
		size_t xattr_stream_size;
		int len;

		rc = parse_stream_name(new_name, &stream_name, &s_type);
		if (rc < 0)
			goto out;

		len = strlen(new_name);
		if (len > 0 && new_name[len - 1] != '/') {
			pr_err("not allow base filename in rename\n");
			rc = -ESHARE;
			goto out;
		}

		rc = ksmbd_vfs_xattr_stream_name(stream_name,
						 &xattr_stream_name,
						 &xattr_stream_size,
						 s_type);
		if (rc)
			goto out;

		rc = ksmbd_vfs_setxattr(file_mnt_idmap(fp->filp),
					&fp->filp->f_path,
					xattr_stream_name,
					NULL, 0, 0);
		if (rc < 0) {
			pr_err("failed to store stream name in xattr: %d\n",
			       rc);
			rc = -EINVAL;
			goto out;
		}

		goto out;
	}

	ksmbd_debug(SMB, "new name %s\n", new_name);
	if (ksmbd_share_veto_filename(share, new_name)) {
		rc = -ENOENT;
		ksmbd_debug(SMB, "Can't rename vetoed file: %s\n", new_name);
		goto out;
	}

	if (!file_info->ReplaceIfExists)
		flags = RENAME_NOREPLACE;

	rc = ksmbd_vfs_rename(work, &fp->filp->f_path, new_name, flags);
out:
	kfree(new_name);
	return rc;
}

static int smb2_create_link(struct ksmbd_work *work,
			    struct ksmbd_share_config *share,
			    struct smb2_file_link_info *file_info,
			    unsigned int buf_len, struct file *filp,
			    struct nls_table *local_nls)
{
	char *link_name = NULL, *target_name = NULL, *pathname = NULL;
	struct path path, parent_path;
	bool file_present = false;
	int rc;

	if (buf_len < (u64)sizeof(struct smb2_file_link_info) +
			le32_to_cpu(file_info->FileNameLength))
		return -EINVAL;

	ksmbd_debug(SMB, "setting FILE_LINK_INFORMATION\n");
	pathname = kmalloc(PATH_MAX, GFP_KERNEL);
	if (!pathname)
		return -ENOMEM;

	link_name = smb2_get_name(file_info->FileName,
				  le32_to_cpu(file_info->FileNameLength),
				  local_nls);
	if (IS_ERR(link_name) || S_ISDIR(file_inode(filp)->i_mode)) {
		rc = -EINVAL;
		goto out;
	}

	ksmbd_debug(SMB, "link name is %s\n", link_name);
	target_name = file_path(filp, pathname, PATH_MAX);
	if (IS_ERR(target_name)) {
		rc = -EINVAL;
		goto out;
	}

	ksmbd_debug(SMB, "target name is %s\n", target_name);
	rc = ksmbd_vfs_kern_path_locked(work, link_name, LOOKUP_NO_SYMLINKS,
					&parent_path, &path, 0);
	if (rc) {
		if (rc != -ENOENT)
			goto out;
	} else
		file_present = true;

	if (file_info->ReplaceIfExists) {
		if (file_present) {
			rc = ksmbd_vfs_remove_file(work, &path);
			if (rc) {
				rc = -EINVAL;
				ksmbd_debug(SMB, "cannot delete %s\n",
					    link_name);
				goto out;
			}
		}
	} else {
		if (file_present) {
			rc = -EEXIST;
			ksmbd_debug(SMB, "link already exists\n");
			goto out;
		}
	}

	rc = ksmbd_vfs_link(work, target_name, link_name);
	if (rc)
		rc = -EINVAL;
out:
	if (file_present) {
		inode_unlock(d_inode(parent_path.dentry));
		path_put(&path);
		path_put(&parent_path);
	}
	if (!IS_ERR(link_name))
		kfree(link_name);
	kfree(pathname);
	return rc;
}

static int set_file_basic_info(struct ksmbd_file *fp,
			       struct smb2_file_basic_info *file_info,
			       struct ksmbd_share_config *share)
{
	struct iattr attrs;
	struct file *filp;
	struct inode *inode;
	struct mnt_idmap *idmap;
	int rc = 0;

	if (!(fp->daccess & FILE_WRITE_ATTRIBUTES_LE))
		return -EACCES;

	attrs.ia_valid = 0;
	filp = fp->filp;
	inode = file_inode(filp);
	idmap = file_mnt_idmap(filp);

	if (file_info->CreationTime)
		fp->create_time = le64_to_cpu(file_info->CreationTime);

	if (file_info->LastAccessTime) {
		attrs.ia_atime = ksmbd_NTtimeToUnix(file_info->LastAccessTime);
		attrs.ia_valid |= (ATTR_ATIME | ATTR_ATIME_SET);
	}

	attrs.ia_valid |= ATTR_CTIME;
	if (file_info->ChangeTime)
		attrs.ia_ctime = ksmbd_NTtimeToUnix(file_info->ChangeTime);
	else
		attrs.ia_ctime = inode->i_ctime;

	if (file_info->LastWriteTime) {
		attrs.ia_mtime = ksmbd_NTtimeToUnix(file_info->LastWriteTime);
		attrs.ia_valid |= (ATTR_MTIME | ATTR_MTIME_SET);
	}

	if (file_info->Attributes) {
		if (!S_ISDIR(inode->i_mode) &&
		    file_info->Attributes & FILE_ATTRIBUTE_DIRECTORY_LE) {
			pr_err("can't change a file to a directory\n");
			return -EINVAL;
		}

		if (!(S_ISDIR(inode->i_mode) && file_info->Attributes == FILE_ATTRIBUTE_NORMAL_LE))
			fp->f_ci->m_fattr = file_info->Attributes |
				(fp->f_ci->m_fattr & FILE_ATTRIBUTE_DIRECTORY_LE);
	}

	if (test_share_config_flag(share, KSMBD_SHARE_FLAG_STORE_DOS_ATTRS) &&
	    (file_info->CreationTime || file_info->Attributes)) {
		struct xattr_dos_attrib da = {0};

		da.version = 4;
		da.itime = fp->itime;
		da.create_time = fp->create_time;
		da.attr = le32_to_cpu(fp->f_ci->m_fattr);
		da.flags = XATTR_DOSINFO_ATTRIB | XATTR_DOSINFO_CREATE_TIME |
			XATTR_DOSINFO_ITIME;

		rc = ksmbd_vfs_set_dos_attrib_xattr(idmap, &filp->f_path, &da);
		if (rc)
			ksmbd_debug(SMB,
				    "failed to restore file attribute in EA\n");
		rc = 0;
	}

	if (attrs.ia_valid) {
		struct dentry *dentry = filp->f_path.dentry;
		struct inode *inode = d_inode(dentry);

		if (IS_IMMUTABLE(inode) || IS_APPEND(inode))
			return -EACCES;

		inode_lock(inode);
		inode->i_ctime = attrs.ia_ctime;
		attrs.ia_valid &= ~ATTR_CTIME;
		rc = notify_change(idmap, dentry, &attrs, NULL);
		inode_unlock(inode);
	}
	return rc;
}

static int set_file_allocation_info(struct ksmbd_work *work,
				    struct ksmbd_file *fp,
				    struct smb2_file_alloc_info *file_alloc_info)
{
	/*
	 * TODO : It's working fine only when store dos attributes
	 * is not yes. need to implement a logic which works
	 * properly with any smb.conf option
	 */

	loff_t alloc_blks;
	struct inode *inode;
	int rc;

	if (!(fp->daccess & FILE_WRITE_DATA_LE))
		return -EACCES;

	alloc_blks = (le64_to_cpu(file_alloc_info->AllocationSize) + 511) >> 9;
	inode = file_inode(fp->filp);

	if (alloc_blks > inode->i_blocks) {
		smb_break_all_levII_oplock(work, fp, 1);
		rc = vfs_fallocate(fp->filp, FALLOC_FL_KEEP_SIZE, 0,
				   alloc_blks * 512);
		if (rc && rc != -EOPNOTSUPP) {
			pr_err("vfs_fallocate is failed : %d\n", rc);
			return rc;
		}
	} else if (alloc_blks < inode->i_blocks) {
		loff_t size;

		/*
		 * Allocation size could be smaller than original one
		 * which means allocated blocks in file should be
		 * deallocated. use truncate to cut out it, but inode
		 * size is also updated with truncate offset.
		 * inode size is retained by backup inode size.
		 */
		size = i_size_read(inode);
		rc = ksmbd_vfs_truncate(work, fp, alloc_blks * 512);
		if (rc) {
			pr_err("truncate failed!, err %d\n", rc);
			return rc;
		}
		if (size < alloc_blks * 512)
			i_size_write(inode, size);
	}
	return 0;
}

static int set_end_of_file_info(struct ksmbd_work *work, struct ksmbd_file *fp,
				struct smb2_file_eof_info *file_eof_info)
{
	loff_t newsize;
	struct inode *inode;
	int rc;

	if (!(fp->daccess & FILE_WRITE_DATA_LE))
		return -EACCES;

	newsize = le64_to_cpu(file_eof_info->EndOfFile);
	inode = file_inode(fp->filp);

	/*
	 * If FILE_END_OF_FILE_INFORMATION of set_info_file is called
	 * on FAT32 shared device, truncate execution time is too long
	 * and network error could cause from windows client. because
	 * truncate of some filesystem like FAT32 fill zero data in
	 * truncated range.
	 */
	if (inode->i_sb->s_magic != MSDOS_SUPER_MAGIC) {
		ksmbd_debug(SMB, "truncated to newsize %lld\n", newsize);
		rc = ksmbd_vfs_truncate(work, fp, newsize);
		if (rc) {
			ksmbd_debug(SMB, "truncate failed!, err %d\n", rc);
			if (rc != -EAGAIN)
				rc = -EBADF;
			return rc;
		}
	}
	return 0;
}

static int set_rename_info(struct ksmbd_work *work, struct ksmbd_file *fp,
			   struct smb2_file_rename_info *rename_info,
			   unsigned int buf_len)
{
	if (!(fp->daccess & FILE_DELETE_LE)) {
		pr_err("no right to delete : 0x%x\n", fp->daccess);
		return -EACCES;
	}

	if (buf_len < (u64)sizeof(struct smb2_file_rename_info) +
			le32_to_cpu(rename_info->FileNameLength))
		return -EINVAL;

	if (!le32_to_cpu(rename_info->FileNameLength))
		return -EINVAL;

	return smb2_rename(work, fp, rename_info, work->conn->local_nls);
}

static int set_file_disposition_info(struct ksmbd_file *fp,
				     struct smb2_file_disposition_info *file_info)
{
	struct inode *inode;

	if (!(fp->daccess & FILE_DELETE_LE)) {
		pr_err("no right to delete : 0x%x\n", fp->daccess);
		return -EACCES;
	}

	inode = file_inode(fp->filp);
	if (file_info->DeletePending) {
		if (S_ISDIR(inode->i_mode) &&
		    ksmbd_vfs_empty_dir(fp) == -ENOTEMPTY)
			return -EBUSY;
		ksmbd_set_inode_pending_delete(fp);
	} else {
		ksmbd_clear_inode_pending_delete(fp);
	}
	return 0;
}

static int set_file_position_info(struct ksmbd_file *fp,
				  struct smb2_file_pos_info *file_info)
{
	loff_t current_byte_offset;
	unsigned long sector_size;
	struct inode *inode;

	inode = file_inode(fp->filp);
	current_byte_offset = le64_to_cpu(file_info->CurrentByteOffset);
	sector_size = inode->i_sb->s_blocksize;

	if (current_byte_offset < 0 ||
	    (fp->coption == FILE_NO_INTERMEDIATE_BUFFERING_LE &&
	     current_byte_offset & (sector_size - 1))) {
		pr_err("CurrentByteOffset is not valid : %llu\n",
		       current_byte_offset);
		return -EINVAL;
	}

	fp->filp->f_pos = current_byte_offset;
	return 0;
}

static int set_file_mode_info(struct ksmbd_file *fp,
			      struct smb2_file_mode_info *file_info)
{
	__le32 mode;

	mode = file_info->Mode;

	if ((mode & ~FILE_MODE_INFO_MASK)) {
		pr_err("Mode is not valid : 0x%x\n", le32_to_cpu(mode));
		return -EINVAL;
	}

	/*
	 * TODO : need to implement consideration for
	 * FILE_SYNCHRONOUS_IO_ALERT and FILE_SYNCHRONOUS_IO_NONALERT
	 */
	ksmbd_vfs_set_fadvise(fp->filp, mode);
	fp->coption = mode;
	return 0;
}

/**
 * smb2_set_info_file() - handler for smb2 set info command
 * @work:	smb work containing set info command buffer
 * @fp:		ksmbd_file pointer
 * @req:	request buffer pointer
 * @share:	ksmbd_share_config pointer
 *
 * Return:	0 on success, otherwise error
 * TODO: need to implement an error handling for STATUS_INFO_LENGTH_MISMATCH
 */
static int smb2_set_info_file(struct ksmbd_work *work, struct ksmbd_file *fp,
			      struct smb2_set_info_req *req,
			      struct ksmbd_share_config *share)
{
	unsigned int buf_len = le32_to_cpu(req->BufferLength);

	switch (req->FileInfoClass) {
	case FILE_BASIC_INFORMATION:
	{
		if (buf_len < sizeof(struct smb2_file_basic_info))
			return -EINVAL;

		return set_file_basic_info(fp, (struct smb2_file_basic_info *)req->Buffer, share);
	}
	case FILE_ALLOCATION_INFORMATION:
	{
		if (buf_len < sizeof(struct smb2_file_alloc_info))
			return -EINVAL;

		return set_file_allocation_info(work, fp,
						(struct smb2_file_alloc_info *)req->Buffer);
	}
	case FILE_END_OF_FILE_INFORMATION:
	{
		if (buf_len < sizeof(struct smb2_file_eof_info))
			return -EINVAL;

		return set_end_of_file_info(work, fp,
					    (struct smb2_file_eof_info *)req->Buffer);
	}
	case FILE_RENAME_INFORMATION:
	{
		if (!test_tree_conn_flag(work->tcon, KSMBD_TREE_CONN_FLAG_WRITABLE)) {
			ksmbd_debug(SMB,
				    "User does not have write permission\n");
			return -EACCES;
		}

		if (buf_len < sizeof(struct smb2_file_rename_info))
			return -EINVAL;

		return set_rename_info(work, fp,
				       (struct smb2_file_rename_info *)req->Buffer,
				       buf_len);
	}
	case FILE_LINK_INFORMATION:
	{
		if (buf_len < sizeof(struct smb2_file_link_info))
			return -EINVAL;

		return smb2_create_link(work, work->tcon->share_conf,
					(struct smb2_file_link_info *)req->Buffer,
					buf_len, fp->filp,
					work->conn->local_nls);
	}
	case FILE_DISPOSITION_INFORMATION:
	{
		if (!test_tree_conn_flag(work->tcon, KSMBD_TREE_CONN_FLAG_WRITABLE)) {
			ksmbd_debug(SMB,
				    "User does not have write permission\n");
			return -EACCES;
		}

		if (buf_len < sizeof(struct smb2_file_disposition_info))
			return -EINVAL;

		return set_file_disposition_info(fp,
						 (struct smb2_file_disposition_info *)req->Buffer);
	}
	case FILE_FULL_EA_INFORMATION:
	{
		if (!(fp->daccess & FILE_WRITE_EA_LE)) {
			pr_err("Not permitted to write ext  attr: 0x%x\n",
			       fp->daccess);
			return -EACCES;
		}

		if (buf_len < sizeof(struct smb2_ea_info))
			return -EINVAL;

		return smb2_set_ea((struct smb2_ea_info *)req->Buffer,
				   buf_len, &fp->filp->f_path);
	}
	case FILE_POSITION_INFORMATION:
	{
		if (buf_len < sizeof(struct smb2_file_pos_info))
			return -EINVAL;

		return set_file_position_info(fp, (struct smb2_file_pos_info *)req->Buffer);
	}
	case FILE_MODE_INFORMATION:
	{
		if (buf_len < sizeof(struct smb2_file_mode_info))
			return -EINVAL;

		return set_file_mode_info(fp, (struct smb2_file_mode_info *)req->Buffer);
	}
	}

	pr_err("Unimplemented Fileinfoclass :%d\n", req->FileInfoClass);
	return -EOPNOTSUPP;
}

static int smb2_set_info_sec(struct ksmbd_file *fp, int addition_info,
			     char *buffer, int buf_len)
{
	struct smb_ntsd *pntsd = (struct smb_ntsd *)buffer;

	fp->saccess |= FILE_SHARE_DELETE_LE;

	return set_info_sec(fp->conn, fp->tcon, &fp->filp->f_path, pntsd,
			buf_len, false);
}

/**
 * smb2_set_info() - handler for smb2 set info command handler
 * @work:	smb work containing set info request buffer
 *
 * Return:	0 on success, otherwise error
 */
int smb2_set_info(struct ksmbd_work *work)
{
	struct smb2_set_info_req *req;
	struct smb2_set_info_rsp *rsp;
	struct ksmbd_file *fp;
	int rc = 0;
	unsigned int id = KSMBD_NO_FID, pid = KSMBD_NO_FID;

	ksmbd_debug(SMB, "Received set info request\n");

	if (work->next_smb2_rcv_hdr_off) {
		req = ksmbd_req_buf_next(work);
		rsp = ksmbd_resp_buf_next(work);
		if (!has_file_id(req->VolatileFileId)) {
			ksmbd_debug(SMB, "Compound request set FID = %llu\n",
				    work->compound_fid);
			id = work->compound_fid;
			pid = work->compound_pfid;
		}
	} else {
		req = smb2_get_msg(work->request_buf);
		rsp = smb2_get_msg(work->response_buf);
	}

	if (!has_file_id(id)) {
		id = req->VolatileFileId;
		pid = req->PersistentFileId;
	}

	fp = ksmbd_lookup_fd_slow(work, id, pid);
	if (!fp) {
		ksmbd_debug(SMB, "Invalid id for close: %u\n", id);
		rc = -ENOENT;
		goto err_out;
	}

	switch (req->InfoType) {
	case SMB2_O_INFO_FILE:
		ksmbd_debug(SMB, "GOT SMB2_O_INFO_FILE\n");
		rc = smb2_set_info_file(work, fp, req, work->tcon->share_conf);
		break;
	case SMB2_O_INFO_SECURITY:
		ksmbd_debug(SMB, "GOT SMB2_O_INFO_SECURITY\n");
		if (ksmbd_override_fsids(work)) {
			rc = -ENOMEM;
			goto err_out;
		}
		rc = smb2_set_info_sec(fp,
				       le32_to_cpu(req->AdditionalInformation),
				       req->Buffer,
				       le32_to_cpu(req->BufferLength));
		ksmbd_revert_fsids(work);
		break;
	default:
		rc = -EOPNOTSUPP;
	}

	if (rc < 0)
		goto err_out;

	rsp->StructureSize = cpu_to_le16(2);
	inc_rfc1001_len(work->response_buf, 2);
	ksmbd_fd_put(work, fp);
	return 0;

err_out:
	if (rc == -EACCES || rc == -EPERM || rc == -EXDEV)
		rsp->hdr.Status = STATUS_ACCESS_DENIED;
	else if (rc == -EINVAL)
		rsp->hdr.Status = STATUS_INVALID_PARAMETER;
	else if (rc == -ESHARE)
		rsp->hdr.Status = STATUS_SHARING_VIOLATION;
	else if (rc == -ENOENT)
		rsp->hdr.Status = STATUS_OBJECT_NAME_INVALID;
	else if (rc == -EBUSY || rc == -ENOTEMPTY)
		rsp->hdr.Status = STATUS_DIRECTORY_NOT_EMPTY;
	else if (rc == -EAGAIN)
		rsp->hdr.Status = STATUS_FILE_LOCK_CONFLICT;
	else if (rc == -EBADF || rc == -ESTALE)
		rsp->hdr.Status = STATUS_INVALID_HANDLE;
	else if (rc == -EEXIST)
		rsp->hdr.Status = STATUS_OBJECT_NAME_COLLISION;
	else if (rsp->hdr.Status == 0 || rc == -EOPNOTSUPP)
		rsp->hdr.Status = STATUS_INVALID_INFO_CLASS;
	smb2_set_err_rsp(work);
	ksmbd_fd_put(work, fp);
	ksmbd_debug(SMB, "error while processing smb2 query rc = %d\n", rc);
	return rc;
}

/**
 * smb2_read_pipe() - handler for smb2 read from IPC pipe
 * @work:	smb work containing read IPC pipe command buffer
 *
 * Return:	0 on success, otherwise error
 */
static noinline int smb2_read_pipe(struct ksmbd_work *work)
{
	int nbytes = 0, err;
	u64 id;
	struct ksmbd_rpc_command *rpc_resp;
	struct smb2_read_req *req;
	struct smb2_read_rsp *rsp;

	WORK_BUFFERS(work, req, rsp);

	id = req->VolatileFileId;

	inc_rfc1001_len(work->response_buf, 16);
	rpc_resp = ksmbd_rpc_read(work->sess, id);
	if (rpc_resp) {
		if (rpc_resp->flags != KSMBD_RPC_OK) {
			err = -EINVAL;
			goto out;
		}

		work->aux_payload_buf =
			kvmalloc(rpc_resp->payload_sz, GFP_KERNEL);
		if (!work->aux_payload_buf) {
			err = -ENOMEM;
			goto out;
		}

		memcpy(work->aux_payload_buf, rpc_resp->payload,
		       rpc_resp->payload_sz);

		nbytes = rpc_resp->payload_sz;
		work->resp_hdr_sz = get_rfc1002_len(work->response_buf) + 4;
		work->aux_payload_sz = nbytes;
		kvfree(rpc_resp);
	}

	rsp->StructureSize = cpu_to_le16(17);
	rsp->DataOffset = 80;
	rsp->Reserved = 0;
	rsp->DataLength = cpu_to_le32(nbytes);
	rsp->DataRemaining = 0;
	rsp->Flags = 0;
	inc_rfc1001_len(work->response_buf, nbytes);
	return 0;

out:
	rsp->hdr.Status = STATUS_UNEXPECTED_IO_ERROR;
	smb2_set_err_rsp(work);
	kvfree(rpc_resp);
	return err;
}

static int smb2_set_remote_key_for_rdma(struct ksmbd_work *work,
					struct smb2_buffer_desc_v1 *desc,
					__le32 Channel,
					__le16 ChannelInfoLength)
{
	unsigned int i, ch_count;

	if (work->conn->dialect == SMB30_PROT_ID &&
	    Channel != SMB2_CHANNEL_RDMA_V1)
		return -EINVAL;

	ch_count = le16_to_cpu(ChannelInfoLength) / sizeof(*desc);
	if (ksmbd_debug_types & KSMBD_DEBUG_RDMA) {
		for (i = 0; i < ch_count; i++) {
			pr_info("RDMA r/w request %#x: token %#x, length %#x\n",
				i,
				le32_to_cpu(desc[i].token),
				le32_to_cpu(desc[i].length));
		}
	}
	if (!ch_count)
		return -EINVAL;

	work->need_invalidate_rkey =
		(Channel == SMB2_CHANNEL_RDMA_V1_INVALIDATE);
	if (Channel == SMB2_CHANNEL_RDMA_V1_INVALIDATE)
		work->remote_key = le32_to_cpu(desc->token);
	return 0;
}

static ssize_t smb2_read_rdma_channel(struct ksmbd_work *work,
				      struct smb2_read_req *req, void *data_buf,
				      size_t length)
{
	int err;

	err = ksmbd_conn_rdma_write(work->conn, data_buf, length,
				    (struct smb2_buffer_desc_v1 *)
				    ((char *)req + le16_to_cpu(req->ReadChannelInfoOffset)),
				    le16_to_cpu(req->ReadChannelInfoLength));
	if (err)
		return err;

	return length;
}

/**
 * smb2_read() - handler for smb2 read from file
 * @work:	smb work containing read command buffer
 *
 * Return:	0 on success, otherwise error
 */
int smb2_read(struct ksmbd_work *work)
{
	struct ksmbd_conn *conn = work->conn;
	struct smb2_read_req *req;
	struct smb2_read_rsp *rsp;
	struct ksmbd_file *fp = NULL;
	loff_t offset;
	size_t length, mincount;
	ssize_t nbytes = 0, remain_bytes = 0;
	int err = 0;
	bool is_rdma_channel = false;
	unsigned int max_read_size = conn->vals->max_read_size;

	WORK_BUFFERS(work, req, rsp);
	if (work->next_smb2_rcv_hdr_off) {
		work->send_no_response = 1;
		err = -EOPNOTSUPP;
		goto out;
	}

	if (test_share_config_flag(work->tcon->share_conf,
				   KSMBD_SHARE_FLAG_PIPE)) {
		ksmbd_debug(SMB, "IPC pipe read request\n");
		return smb2_read_pipe(work);
	}

	if (req->Channel == SMB2_CHANNEL_RDMA_V1_INVALIDATE ||
	    req->Channel == SMB2_CHANNEL_RDMA_V1) {
		is_rdma_channel = true;
		max_read_size = get_smbd_max_read_write_size();
	}

	if (is_rdma_channel == true) {
		unsigned int ch_offset = le16_to_cpu(req->ReadChannelInfoOffset);

		if (ch_offset < offsetof(struct smb2_read_req, Buffer)) {
			err = -EINVAL;
			goto out;
		}
		err = smb2_set_remote_key_for_rdma(work,
						   (struct smb2_buffer_desc_v1 *)
						   ((char *)req + ch_offset),
						   req->Channel,
						   req->ReadChannelInfoLength);
		if (err)
			goto out;
	}

	fp = ksmbd_lookup_fd_slow(work, req->VolatileFileId, req->PersistentFileId);
	if (!fp) {
		err = -ENOENT;
		goto out;
	}

	if (!(fp->daccess & (FILE_READ_DATA_LE | FILE_READ_ATTRIBUTES_LE))) {
		pr_err("Not permitted to read : 0x%x\n", fp->daccess);
		err = -EACCES;
		goto out;
	}

	offset = le64_to_cpu(req->Offset);
	length = le32_to_cpu(req->Length);
	mincount = le32_to_cpu(req->MinimumCount);

	if (length > max_read_size) {
		ksmbd_debug(SMB, "limiting read size to max size(%u)\n",
			    max_read_size);
		err = -EINVAL;
		goto out;
	}

	ksmbd_debug(SMB, "filename %pD, offset %lld, len %zu\n",
		    fp->filp, offset, length);

	work->aux_payload_buf = kvzalloc(length, GFP_KERNEL);
	if (!work->aux_payload_buf) {
		err = -ENOMEM;
		goto out;
	}

	nbytes = ksmbd_vfs_read(work, fp, length, &offset);
	if (nbytes < 0) {
		err = nbytes;
		goto out;
	}

	if ((nbytes == 0 && length != 0) || nbytes < mincount) {
		kvfree(work->aux_payload_buf);
		work->aux_payload_buf = NULL;
		rsp->hdr.Status = STATUS_END_OF_FILE;
		smb2_set_err_rsp(work);
		ksmbd_fd_put(work, fp);
		return 0;
	}

	ksmbd_debug(SMB, "nbytes %zu, offset %lld mincount %zu\n",
		    nbytes, offset, mincount);

	if (is_rdma_channel == true) {
		/* write data to the client using rdma channel */
		remain_bytes = smb2_read_rdma_channel(work, req,
						      work->aux_payload_buf,
						      nbytes);
		kvfree(work->aux_payload_buf);
		work->aux_payload_buf = NULL;

		nbytes = 0;
		if (remain_bytes < 0) {
			err = (int)remain_bytes;
			goto out;
		}
	}

	rsp->StructureSize = cpu_to_le16(17);
	rsp->DataOffset = 80;
	rsp->Reserved = 0;
	rsp->DataLength = cpu_to_le32(nbytes);
	rsp->DataRemaining = cpu_to_le32(remain_bytes);
	rsp->Flags = 0;
	inc_rfc1001_len(work->response_buf, 16);
	work->resp_hdr_sz = get_rfc1002_len(work->response_buf) + 4;
	work->aux_payload_sz = nbytes;
	inc_rfc1001_len(work->response_buf, nbytes);
	ksmbd_fd_put(work, fp);
	return 0;

out:
	if (err) {
		if (err == -EISDIR)
			rsp->hdr.Status = STATUS_INVALID_DEVICE_REQUEST;
		else if (err == -EAGAIN)
			rsp->hdr.Status = STATUS_FILE_LOCK_CONFLICT;
		else if (err == -ENOENT)
			rsp->hdr.Status = STATUS_FILE_CLOSED;
		else if (err == -EACCES)
			rsp->hdr.Status = STATUS_ACCESS_DENIED;
		else if (err == -ESHARE)
			rsp->hdr.Status = STATUS_SHARING_VIOLATION;
		else if (err == -EINVAL)
			rsp->hdr.Status = STATUS_INVALID_PARAMETER;
		else
			rsp->hdr.Status = STATUS_INVALID_HANDLE;

		smb2_set_err_rsp(work);
	}
	ksmbd_fd_put(work, fp);
	return err;
}

/**
 * smb2_write_pipe() - handler for smb2 write on IPC pipe
 * @work:	smb work containing write IPC pipe command buffer
 *
 * Return:	0 on success, otherwise error
 */
static noinline int smb2_write_pipe(struct ksmbd_work *work)
{
	struct smb2_write_req *req;
	struct smb2_write_rsp *rsp;
	struct ksmbd_rpc_command *rpc_resp;
	u64 id = 0;
	int err = 0, ret = 0;
	char *data_buf;
	size_t length;

	WORK_BUFFERS(work, req, rsp);

	length = le32_to_cpu(req->Length);
	id = req->VolatileFileId;

	if ((u64)le16_to_cpu(req->DataOffset) + length >
	    get_rfc1002_len(work->request_buf)) {
		pr_err("invalid write data offset %u, smb_len %u\n",
		       le16_to_cpu(req->DataOffset),
		       get_rfc1002_len(work->request_buf));
		err = -EINVAL;
		goto out;
	}

	data_buf = (char *)(((char *)&req->hdr.ProtocolId) +
			   le16_to_cpu(req->DataOffset));

	rpc_resp = ksmbd_rpc_write(work->sess, id, data_buf, length);
	if (rpc_resp) {
		if (rpc_resp->flags == KSMBD_RPC_ENOTIMPLEMENTED) {
			rsp->hdr.Status = STATUS_NOT_SUPPORTED;
			kvfree(rpc_resp);
			smb2_set_err_rsp(work);
			return -EOPNOTSUPP;
		}
		if (rpc_resp->flags != KSMBD_RPC_OK) {
			rsp->hdr.Status = STATUS_INVALID_HANDLE;
			smb2_set_err_rsp(work);
			kvfree(rpc_resp);
			return ret;
		}
		kvfree(rpc_resp);
	}

	rsp->StructureSize = cpu_to_le16(17);
	rsp->DataOffset = 0;
	rsp->Reserved = 0;
	rsp->DataLength = cpu_to_le32(length);
	rsp->DataRemaining = 0;
	rsp->Reserved2 = 0;
	inc_rfc1001_len(work->response_buf, 16);
	return 0;
out:
	if (err) {
		rsp->hdr.Status = STATUS_INVALID_HANDLE;
		smb2_set_err_rsp(work);
	}

	return err;
}

static ssize_t smb2_write_rdma_channel(struct ksmbd_work *work,
				       struct smb2_write_req *req,
				       struct ksmbd_file *fp,
				       loff_t offset, size_t length, bool sync)
{
	char *data_buf;
	int ret;
	ssize_t nbytes;

	data_buf = kvzalloc(length, GFP_KERNEL);
	if (!data_buf)
		return -ENOMEM;

	ret = ksmbd_conn_rdma_read(work->conn, data_buf, length,
				   (struct smb2_buffer_desc_v1 *)
				   ((char *)req + le16_to_cpu(req->WriteChannelInfoOffset)),
				   le16_to_cpu(req->WriteChannelInfoLength));
	if (ret < 0) {
		kvfree(data_buf);
		return ret;
	}

	ret = ksmbd_vfs_write(work, fp, data_buf, length, &offset, sync, &nbytes);
	kvfree(data_buf);
	if (ret < 0)
		return ret;

	return nbytes;
}

/**
 * smb2_write() - handler for smb2 write from file
 * @work:	smb work containing write command buffer
 *
 * Return:	0 on success, otherwise error
 */
int smb2_write(struct ksmbd_work *work)
{
	struct smb2_write_req *req;
	struct smb2_write_rsp *rsp;
	struct ksmbd_file *fp = NULL;
	loff_t offset;
	size_t length;
	ssize_t nbytes;
	char *data_buf;
	bool writethrough = false, is_rdma_channel = false;
	int err = 0;
	unsigned int max_write_size = work->conn->vals->max_write_size;

	WORK_BUFFERS(work, req, rsp);

	if (test_share_config_flag(work->tcon->share_conf, KSMBD_SHARE_FLAG_PIPE)) {
		ksmbd_debug(SMB, "IPC pipe write request\n");
		return smb2_write_pipe(work);
	}

	offset = le64_to_cpu(req->Offset);
	length = le32_to_cpu(req->Length);

	if (req->Channel == SMB2_CHANNEL_RDMA_V1 ||
	    req->Channel == SMB2_CHANNEL_RDMA_V1_INVALIDATE) {
		is_rdma_channel = true;
		max_write_size = get_smbd_max_read_write_size();
		length = le32_to_cpu(req->RemainingBytes);
	}

	if (is_rdma_channel == true) {
		unsigned int ch_offset = le16_to_cpu(req->WriteChannelInfoOffset);

		if (req->Length != 0 || req->DataOffset != 0 ||
		    ch_offset < offsetof(struct smb2_write_req, Buffer)) {
			err = -EINVAL;
			goto out;
		}
		err = smb2_set_remote_key_for_rdma(work,
						   (struct smb2_buffer_desc_v1 *)
						   ((char *)req + ch_offset),
						   req->Channel,
						   req->WriteChannelInfoLength);
		if (err)
			goto out;
	}

	if (!test_tree_conn_flag(work->tcon, KSMBD_TREE_CONN_FLAG_WRITABLE)) {
		ksmbd_debug(SMB, "User does not have write permission\n");
		err = -EACCES;
		goto out;
	}

	fp = ksmbd_lookup_fd_slow(work, req->VolatileFileId, req->PersistentFileId);
	if (!fp) {
		err = -ENOENT;
		goto out;
	}

	if (!(fp->daccess & (FILE_WRITE_DATA_LE | FILE_READ_ATTRIBUTES_LE))) {
		pr_err("Not permitted to write : 0x%x\n", fp->daccess);
		err = -EACCES;
		goto out;
	}

	if (length > max_write_size) {
		ksmbd_debug(SMB, "limiting write size to max size(%u)\n",
			    max_write_size);
		err = -EINVAL;
		goto out;
	}

	ksmbd_debug(SMB, "flags %u\n", le32_to_cpu(req->Flags));
	if (le32_to_cpu(req->Flags) & SMB2_WRITEFLAG_WRITE_THROUGH)
		writethrough = true;

	if (is_rdma_channel == false) {
		if (le16_to_cpu(req->DataOffset) <
		    offsetof(struct smb2_write_req, Buffer)) {
			err = -EINVAL;
			goto out;
		}

		data_buf = (char *)(((char *)&req->hdr.ProtocolId) +
				    le16_to_cpu(req->DataOffset));

		ksmbd_debug(SMB, "filename %pD, offset %lld, len %zu\n",
			    fp->filp, offset, length);
		err = ksmbd_vfs_write(work, fp, data_buf, length, &offset,
				      writethrough, &nbytes);
		if (err < 0)
			goto out;
	} else {
		/* read data from the client using rdma channel, and
		 * write the data.
		 */
		nbytes = smb2_write_rdma_channel(work, req, fp, offset, length,
						 writethrough);
		if (nbytes < 0) {
			err = (int)nbytes;
			goto out;
		}
	}

	rsp->StructureSize = cpu_to_le16(17);
	rsp->DataOffset = 0;
	rsp->Reserved = 0;
	rsp->DataLength = cpu_to_le32(nbytes);
	rsp->DataRemaining = 0;
	rsp->Reserved2 = 0;
	inc_rfc1001_len(work->response_buf, 16);
	ksmbd_fd_put(work, fp);
	return 0;

out:
	if (err == -EAGAIN)
		rsp->hdr.Status = STATUS_FILE_LOCK_CONFLICT;
	else if (err == -ENOSPC || err == -EFBIG)
		rsp->hdr.Status = STATUS_DISK_FULL;
	else if (err == -ENOENT)
		rsp->hdr.Status = STATUS_FILE_CLOSED;
	else if (err == -EACCES)
		rsp->hdr.Status = STATUS_ACCESS_DENIED;
	else if (err == -ESHARE)
		rsp->hdr.Status = STATUS_SHARING_VIOLATION;
	else if (err == -EINVAL)
		rsp->hdr.Status = STATUS_INVALID_PARAMETER;
	else
		rsp->hdr.Status = STATUS_INVALID_HANDLE;

	smb2_set_err_rsp(work);
	ksmbd_fd_put(work, fp);
	return err;
}

/**
 * smb2_flush() - handler for smb2 flush file - fsync
 * @work:	smb work containing flush command buffer
 *
 * Return:	0 on success, otherwise error
 */
int smb2_flush(struct ksmbd_work *work)
{
	struct smb2_flush_req *req;
	struct smb2_flush_rsp *rsp;
	int err;

	WORK_BUFFERS(work, req, rsp);

	ksmbd_debug(SMB, "SMB2_FLUSH called for fid %llu\n", req->VolatileFileId);

	err = ksmbd_vfs_fsync(work, req->VolatileFileId, req->PersistentFileId);
	if (err)
		goto out;

	rsp->StructureSize = cpu_to_le16(4);
	rsp->Reserved = 0;
	inc_rfc1001_len(work->response_buf, 4);
	return 0;

out:
	if (err) {
		rsp->hdr.Status = STATUS_INVALID_HANDLE;
		smb2_set_err_rsp(work);
	}

	return err;
}

/**
 * smb2_cancel() - handler for smb2 cancel command
 * @work:	smb work containing cancel command buffer
 *
 * Return:	0 on success, otherwise error
 */
int smb2_cancel(struct ksmbd_work *work)
{
	struct ksmbd_conn *conn = work->conn;
	struct smb2_hdr *hdr = smb2_get_msg(work->request_buf);
	struct smb2_hdr *chdr;
	struct ksmbd_work *iter;
	struct list_head *command_list;

	if (work->next_smb2_rcv_hdr_off)
		hdr = ksmbd_resp_buf_next(work);

	ksmbd_debug(SMB, "smb2 cancel called on mid %llu, async flags 0x%x\n",
		    hdr->MessageId, hdr->Flags);

	if (hdr->Flags & SMB2_FLAGS_ASYNC_COMMAND) {
		command_list = &conn->async_requests;

		spin_lock(&conn->request_lock);
		list_for_each_entry(iter, command_list,
				    async_request_entry) {
			chdr = smb2_get_msg(iter->request_buf);

			if (iter->async_id !=
			    le64_to_cpu(hdr->Id.AsyncId))
				continue;

			ksmbd_debug(SMB,
				    "smb2 with AsyncId %llu cancelled command = 0x%x\n",
				    le64_to_cpu(hdr->Id.AsyncId),
				    le16_to_cpu(chdr->Command));
			iter->state = KSMBD_WORK_CANCELLED;
			if (iter->cancel_fn)
				iter->cancel_fn(iter->cancel_argv);
			break;
		}
		spin_unlock(&conn->request_lock);
	} else {
		command_list = &conn->requests;

		spin_lock(&conn->request_lock);
		list_for_each_entry(iter, command_list, request_entry) {
			chdr = smb2_get_msg(iter->request_buf);

			if (chdr->MessageId != hdr->MessageId ||
			    iter == work)
				continue;

			ksmbd_debug(SMB,
				    "smb2 with mid %llu cancelled command = 0x%x\n",
				    le64_to_cpu(hdr->MessageId),
				    le16_to_cpu(chdr->Command));
			iter->state = KSMBD_WORK_CANCELLED;
			break;
		}
		spin_unlock(&conn->request_lock);
	}

	/* For SMB2_CANCEL command itself send no response*/
	work->send_no_response = 1;
	return 0;
}

struct file_lock *smb_flock_init(struct file *f)
{
	struct file_lock *fl;

	fl = locks_alloc_lock();
	if (!fl)
		goto out;

	locks_init_lock(fl);

	fl->fl_owner = f;
	fl->fl_pid = current->tgid;
	fl->fl_file = f;
	fl->fl_flags = FL_POSIX;
	fl->fl_ops = NULL;
	fl->fl_lmops = NULL;

out:
	return fl;
}

static int smb2_set_flock_flags(struct file_lock *flock, int flags)
{
	int cmd = -EINVAL;

	/* Checking for wrong flag combination during lock request*/
	switch (flags) {
	case SMB2_LOCKFLAG_SHARED:
		ksmbd_debug(SMB, "received shared request\n");
		cmd = F_SETLKW;
		flock->fl_type = F_RDLCK;
		flock->fl_flags |= FL_SLEEP;
		break;
	case SMB2_LOCKFLAG_EXCLUSIVE:
		ksmbd_debug(SMB, "received exclusive request\n");
		cmd = F_SETLKW;
		flock->fl_type = F_WRLCK;
		flock->fl_flags |= FL_SLEEP;
		break;
	case SMB2_LOCKFLAG_SHARED | SMB2_LOCKFLAG_FAIL_IMMEDIATELY:
		ksmbd_debug(SMB,
			    "received shared & fail immediately request\n");
		cmd = F_SETLK;
		flock->fl_type = F_RDLCK;
		break;
	case SMB2_LOCKFLAG_EXCLUSIVE | SMB2_LOCKFLAG_FAIL_IMMEDIATELY:
		ksmbd_debug(SMB,
			    "received exclusive & fail immediately request\n");
		cmd = F_SETLK;
		flock->fl_type = F_WRLCK;
		break;
	case SMB2_LOCKFLAG_UNLOCK:
		ksmbd_debug(SMB, "received unlock request\n");
		flock->fl_type = F_UNLCK;
		cmd = F_SETLK;
		break;
	}

	return cmd;
}

static struct ksmbd_lock *smb2_lock_init(struct file_lock *flock,
					 unsigned int cmd, int flags,
					 struct list_head *lock_list)
{
	struct ksmbd_lock *lock;

	lock = kzalloc(sizeof(struct ksmbd_lock), GFP_KERNEL);
	if (!lock)
		return NULL;

	lock->cmd = cmd;
	lock->fl = flock;
	lock->start = flock->fl_start;
	lock->end = flock->fl_end;
	lock->flags = flags;
	if (lock->start == lock->end)
		lock->zero_len = 1;
	INIT_LIST_HEAD(&lock->clist);
	INIT_LIST_HEAD(&lock->flist);
	INIT_LIST_HEAD(&lock->llist);
	list_add_tail(&lock->llist, lock_list);

	return lock;
}

static void smb2_remove_blocked_lock(void **argv)
{
	struct file_lock *flock = (struct file_lock *)argv[0];

	ksmbd_vfs_posix_lock_unblock(flock);
	wake_up(&flock->fl_wait);
}

static inline bool lock_defer_pending(struct file_lock *fl)
{
	/* check pending lock waiters */
	return waitqueue_active(&fl->fl_wait);
}

/**
 * smb2_lock() - handler for smb2 file lock command
 * @work:	smb work containing lock command buffer
 *
 * Return:	0 on success, otherwise error
 */
int smb2_lock(struct ksmbd_work *work)
{
	struct smb2_lock_req *req;
	struct smb2_lock_rsp *rsp;
	struct smb2_lock_element *lock_ele;
	struct ksmbd_file *fp = NULL;
	struct file_lock *flock = NULL;
	struct file *filp = NULL;
	int lock_count;
	int flags = 0;
	int cmd = 0;
	int err = -EIO, i, rc = 0;
	u64 lock_start, lock_length;
	struct ksmbd_lock *smb_lock = NULL, *cmp_lock, *tmp, *tmp2;
	struct ksmbd_conn *conn;
	int nolock = 0;
	LIST_HEAD(lock_list);
	LIST_HEAD(rollback_list);
	int prior_lock = 0;

	WORK_BUFFERS(work, req, rsp);

	ksmbd_debug(SMB, "Received lock request\n");
	fp = ksmbd_lookup_fd_slow(work, req->VolatileFileId, req->PersistentFileId);
	if (!fp) {
		ksmbd_debug(SMB, "Invalid file id for lock : %llu\n", req->VolatileFileId);
		err = -ENOENT;
		goto out2;
	}

	filp = fp->filp;
	lock_count = le16_to_cpu(req->LockCount);
	lock_ele = req->locks;

	ksmbd_debug(SMB, "lock count is %d\n", lock_count);
	if (!lock_count) {
		err = -EINVAL;
		goto out2;
	}

	for (i = 0; i < lock_count; i++) {
		flags = le32_to_cpu(lock_ele[i].Flags);

		flock = smb_flock_init(filp);
		if (!flock)
			goto out;

		cmd = smb2_set_flock_flags(flock, flags);

		lock_start = le64_to_cpu(lock_ele[i].Offset);
		lock_length = le64_to_cpu(lock_ele[i].Length);
		if (lock_start > U64_MAX - lock_length) {
			pr_err("Invalid lock range requested\n");
			rsp->hdr.Status = STATUS_INVALID_LOCK_RANGE;
			locks_free_lock(flock);
			goto out;
		}

		if (lock_start > OFFSET_MAX)
			flock->fl_start = OFFSET_MAX;
		else
			flock->fl_start = lock_start;

		lock_length = le64_to_cpu(lock_ele[i].Length);
		if (lock_length > OFFSET_MAX - flock->fl_start)
			lock_length = OFFSET_MAX - flock->fl_start;

		flock->fl_end = flock->fl_start + lock_length;

		if (flock->fl_end < flock->fl_start) {
			ksmbd_debug(SMB,
				    "the end offset(%llx) is smaller than the start offset(%llx)\n",
				    flock->fl_end, flock->fl_start);
			rsp->hdr.Status = STATUS_INVALID_LOCK_RANGE;
			locks_free_lock(flock);
			goto out;
		}

		/* Check conflict locks in one request */
		list_for_each_entry(cmp_lock, &lock_list, llist) {
			if (cmp_lock->fl->fl_start <= flock->fl_start &&
			    cmp_lock->fl->fl_end >= flock->fl_end) {
				if (cmp_lock->fl->fl_type != F_UNLCK &&
				    flock->fl_type != F_UNLCK) {
					pr_err("conflict two locks in one request\n");
					err = -EINVAL;
					locks_free_lock(flock);
					goto out;
				}
			}
		}

		smb_lock = smb2_lock_init(flock, cmd, flags, &lock_list);
		if (!smb_lock) {
			err = -EINVAL;
			locks_free_lock(flock);
			goto out;
		}
	}

	list_for_each_entry_safe(smb_lock, tmp, &lock_list, llist) {
		if (smb_lock->cmd < 0) {
			err = -EINVAL;
			goto out;
		}

		if (!(smb_lock->flags & SMB2_LOCKFLAG_MASK)) {
			err = -EINVAL;
			goto out;
		}

		if ((prior_lock & (SMB2_LOCKFLAG_EXCLUSIVE | SMB2_LOCKFLAG_SHARED) &&
		     smb_lock->flags & SMB2_LOCKFLAG_UNLOCK) ||
		    (prior_lock == SMB2_LOCKFLAG_UNLOCK &&
		     !(smb_lock->flags & SMB2_LOCKFLAG_UNLOCK))) {
			err = -EINVAL;
			goto out;
		}

		prior_lock = smb_lock->flags;

		if (!(smb_lock->flags & SMB2_LOCKFLAG_UNLOCK) &&
		    !(smb_lock->flags & SMB2_LOCKFLAG_FAIL_IMMEDIATELY))
			goto no_check_cl;

		nolock = 1;
		/* check locks in connection list */
		down_read(&conn_list_lock);
		list_for_each_entry(conn, &conn_list, conns_list) {
			spin_lock(&conn->llist_lock);
			list_for_each_entry_safe(cmp_lock, tmp2, &conn->lock_list, clist) {
				if (file_inode(cmp_lock->fl->fl_file) !=
				    file_inode(smb_lock->fl->fl_file))
					continue;

				if (smb_lock->fl->fl_type == F_UNLCK) {
					if (cmp_lock->fl->fl_file == smb_lock->fl->fl_file &&
					    cmp_lock->start == smb_lock->start &&
					    cmp_lock->end == smb_lock->end &&
					    !lock_defer_pending(cmp_lock->fl)) {
						nolock = 0;
						list_del(&cmp_lock->flist);
						list_del(&cmp_lock->clist);
						spin_unlock(&conn->llist_lock);
						up_read(&conn_list_lock);

						locks_free_lock(cmp_lock->fl);
						kfree(cmp_lock);
						goto out_check_cl;
					}
					continue;
				}

				if (cmp_lock->fl->fl_file == smb_lock->fl->fl_file) {
					if (smb_lock->flags & SMB2_LOCKFLAG_SHARED)
						continue;
				} else {
					if (cmp_lock->flags & SMB2_LOCKFLAG_SHARED)
						continue;
				}

				/* check zero byte lock range */
				if (cmp_lock->zero_len && !smb_lock->zero_len &&
				    cmp_lock->start > smb_lock->start &&
				    cmp_lock->start < smb_lock->end) {
					spin_unlock(&conn->llist_lock);
					up_read(&conn_list_lock);
					pr_err("previous lock conflict with zero byte lock range\n");
					goto out;
				}

				if (smb_lock->zero_len && !cmp_lock->zero_len &&
				    smb_lock->start > cmp_lock->start &&
				    smb_lock->start < cmp_lock->end) {
					spin_unlock(&conn->llist_lock);
					up_read(&conn_list_lock);
					pr_err("current lock conflict with zero byte lock range\n");
					goto out;
				}

				if (((cmp_lock->start <= smb_lock->start &&
				      cmp_lock->end > smb_lock->start) ||
				     (cmp_lock->start < smb_lock->end &&
				      cmp_lock->end >= smb_lock->end)) &&
				    !cmp_lock->zero_len && !smb_lock->zero_len) {
					spin_unlock(&conn->llist_lock);
					up_read(&conn_list_lock);
					pr_err("Not allow lock operation on exclusive lock range\n");
					goto out;
				}
			}
			spin_unlock(&conn->llist_lock);
		}
		up_read(&conn_list_lock);
out_check_cl:
		if (smb_lock->fl->fl_type == F_UNLCK && nolock) {
			pr_err("Try to unlock nolocked range\n");
			rsp->hdr.Status = STATUS_RANGE_NOT_LOCKED;
			goto out;
		}

no_check_cl:
		if (smb_lock->zero_len) {
			err = 0;
			goto skip;
		}

		flock = smb_lock->fl;
		list_del(&smb_lock->llist);
retry:
		rc = vfs_lock_file(filp, smb_lock->cmd, flock, NULL);
skip:
		if (flags & SMB2_LOCKFLAG_UNLOCK) {
			if (!rc) {
				ksmbd_debug(SMB, "File unlocked\n");
			} else if (rc == -ENOENT) {
				rsp->hdr.Status = STATUS_NOT_LOCKED;
				goto out;
			}
			locks_free_lock(flock);
			kfree(smb_lock);
		} else {
			if (rc == FILE_LOCK_DEFERRED) {
				void **argv;

				ksmbd_debug(SMB,
					    "would have to wait for getting lock\n");
				spin_lock(&work->conn->llist_lock);
				list_add_tail(&smb_lock->clist,
					      &work->conn->lock_list);
				spin_unlock(&work->conn->llist_lock);
				list_add(&smb_lock->llist, &rollback_list);

				argv = kmalloc(sizeof(void *), GFP_KERNEL);
				if (!argv) {
					err = -ENOMEM;
					goto out;
				}
				argv[0] = flock;

				rc = setup_async_work(work,
						      smb2_remove_blocked_lock,
						      argv);
				if (rc) {
					err = -ENOMEM;
					goto out;
				}
				spin_lock(&fp->f_lock);
				list_add(&work->fp_entry, &fp->blocked_works);
				spin_unlock(&fp->f_lock);

				smb2_send_interim_resp(work, STATUS_PENDING);

				ksmbd_vfs_posix_lock_wait(flock);

				spin_lock(&fp->f_lock);
				list_del(&work->fp_entry);
				spin_unlock(&fp->f_lock);

				if (work->state != KSMBD_WORK_ACTIVE) {
					list_del(&smb_lock->llist);
					spin_lock(&work->conn->llist_lock);
					list_del(&smb_lock->clist);
					spin_unlock(&work->conn->llist_lock);
					locks_free_lock(flock);

					if (work->state == KSMBD_WORK_CANCELLED) {
						rsp->hdr.Status =
							STATUS_CANCELLED;
						kfree(smb_lock);
						smb2_send_interim_resp(work,
								       STATUS_CANCELLED);
						work->send_no_response = 1;
						goto out;
					}

					init_smb2_rsp_hdr(work);
					smb2_set_err_rsp(work);
					rsp->hdr.Status =
						STATUS_RANGE_NOT_LOCKED;
					kfree(smb_lock);
					goto out2;
				}

				list_del(&smb_lock->llist);
				spin_lock(&work->conn->llist_lock);
				list_del(&smb_lock->clist);
				spin_unlock(&work->conn->llist_lock);
				release_async_work(work);
				goto retry;
			} else if (!rc) {
				spin_lock(&work->conn->llist_lock);
				list_add_tail(&smb_lock->clist,
					      &work->conn->lock_list);
				list_add_tail(&smb_lock->flist,
					      &fp->lock_list);
				spin_unlock(&work->conn->llist_lock);
				list_add(&smb_lock->llist, &rollback_list);
				ksmbd_debug(SMB, "successful in taking lock\n");
			} else {
				goto out;
			}
		}
	}

	if (atomic_read(&fp->f_ci->op_count) > 1)
		smb_break_all_oplock(work, fp);

	rsp->StructureSize = cpu_to_le16(4);
	ksmbd_debug(SMB, "successful in taking lock\n");
	rsp->hdr.Status = STATUS_SUCCESS;
	rsp->Reserved = 0;
	inc_rfc1001_len(work->response_buf, 4);
	ksmbd_fd_put(work, fp);
	return 0;

out:
	list_for_each_entry_safe(smb_lock, tmp, &lock_list, llist) {
		locks_free_lock(smb_lock->fl);
		list_del(&smb_lock->llist);
		kfree(smb_lock);
	}

	list_for_each_entry_safe(smb_lock, tmp, &rollback_list, llist) {
		struct file_lock *rlock = NULL;

		rlock = smb_flock_init(filp);
		rlock->fl_type = F_UNLCK;
		rlock->fl_start = smb_lock->start;
		rlock->fl_end = smb_lock->end;

		rc = vfs_lock_file(filp, F_SETLK, rlock, NULL);
		if (rc)
			pr_err("rollback unlock fail : %d\n", rc);

		list_del(&smb_lock->llist);
		spin_lock(&work->conn->llist_lock);
		if (!list_empty(&smb_lock->flist))
			list_del(&smb_lock->flist);
		list_del(&smb_lock->clist);
		spin_unlock(&work->conn->llist_lock);

		locks_free_lock(smb_lock->fl);
		locks_free_lock(rlock);
		kfree(smb_lock);
	}
out2:
	ksmbd_debug(SMB, "failed in taking lock(flags : %x), err : %d\n", flags, err);

	if (!rsp->hdr.Status) {
		if (err == -EINVAL)
			rsp->hdr.Status = STATUS_INVALID_PARAMETER;
		else if (err == -ENOMEM)
			rsp->hdr.Status = STATUS_INSUFFICIENT_RESOURCES;
		else if (err == -ENOENT)
			rsp->hdr.Status = STATUS_FILE_CLOSED;
		else
			rsp->hdr.Status = STATUS_LOCK_NOT_GRANTED;
	}

	smb2_set_err_rsp(work);
	ksmbd_fd_put(work, fp);
	return err;
}

static int fsctl_copychunk(struct ksmbd_work *work,
			   struct copychunk_ioctl_req *ci_req,
			   unsigned int cnt_code,
			   unsigned int input_count,
			   unsigned long long volatile_id,
			   unsigned long long persistent_id,
			   struct smb2_ioctl_rsp *rsp)
{
	struct copychunk_ioctl_rsp *ci_rsp;
	struct ksmbd_file *src_fp = NULL, *dst_fp = NULL;
	struct srv_copychunk *chunks;
	unsigned int i, chunk_count, chunk_count_written = 0;
	unsigned int chunk_size_written = 0;
	loff_t total_size_written = 0;
	int ret = 0;

	ci_rsp = (struct copychunk_ioctl_rsp *)&rsp->Buffer[0];

	rsp->VolatileFileId = volatile_id;
	rsp->PersistentFileId = persistent_id;
	ci_rsp->ChunksWritten =
		cpu_to_le32(ksmbd_server_side_copy_max_chunk_count());
	ci_rsp->ChunkBytesWritten =
		cpu_to_le32(ksmbd_server_side_copy_max_chunk_size());
	ci_rsp->TotalBytesWritten =
		cpu_to_le32(ksmbd_server_side_copy_max_total_size());

	chunks = (struct srv_copychunk *)&ci_req->Chunks[0];
	chunk_count = le32_to_cpu(ci_req->ChunkCount);
	if (chunk_count == 0)
		goto out;
	total_size_written = 0;

	/* verify the SRV_COPYCHUNK_COPY packet */
	if (chunk_count > ksmbd_server_side_copy_max_chunk_count() ||
	    input_count < offsetof(struct copychunk_ioctl_req, Chunks) +
	     chunk_count * sizeof(struct srv_copychunk)) {
		rsp->hdr.Status = STATUS_INVALID_PARAMETER;
		return -EINVAL;
	}

	for (i = 0; i < chunk_count; i++) {
		if (le32_to_cpu(chunks[i].Length) == 0 ||
		    le32_to_cpu(chunks[i].Length) > ksmbd_server_side_copy_max_chunk_size())
			break;
		total_size_written += le32_to_cpu(chunks[i].Length);
	}

	if (i < chunk_count ||
	    total_size_written > ksmbd_server_side_copy_max_total_size()) {
		rsp->hdr.Status = STATUS_INVALID_PARAMETER;
		return -EINVAL;
	}

	src_fp = ksmbd_lookup_foreign_fd(work,
					 le64_to_cpu(ci_req->ResumeKey[0]));
	dst_fp = ksmbd_lookup_fd_slow(work, volatile_id, persistent_id);
	ret = -EINVAL;
	if (!src_fp ||
	    src_fp->persistent_id != le64_to_cpu(ci_req->ResumeKey[1])) {
		rsp->hdr.Status = STATUS_OBJECT_NAME_NOT_FOUND;
		goto out;
	}

	if (!dst_fp) {
		rsp->hdr.Status = STATUS_FILE_CLOSED;
		goto out;
	}

	/*
	 * FILE_READ_DATA should only be included in
	 * the FSCTL_COPYCHUNK case
	 */
	if (cnt_code == FSCTL_COPYCHUNK &&
	    !(dst_fp->daccess & (FILE_READ_DATA_LE | FILE_GENERIC_READ_LE))) {
		rsp->hdr.Status = STATUS_ACCESS_DENIED;
		goto out;
	}

	ret = ksmbd_vfs_copy_file_ranges(work, src_fp, dst_fp,
					 chunks, chunk_count,
					 &chunk_count_written,
					 &chunk_size_written,
					 &total_size_written);
	if (ret < 0) {
		if (ret == -EACCES)
			rsp->hdr.Status = STATUS_ACCESS_DENIED;
		if (ret == -EAGAIN)
			rsp->hdr.Status = STATUS_FILE_LOCK_CONFLICT;
		else if (ret == -EBADF)
			rsp->hdr.Status = STATUS_INVALID_HANDLE;
		else if (ret == -EFBIG || ret == -ENOSPC)
			rsp->hdr.Status = STATUS_DISK_FULL;
		else if (ret == -EINVAL)
			rsp->hdr.Status = STATUS_INVALID_PARAMETER;
		else if (ret == -EISDIR)
			rsp->hdr.Status = STATUS_FILE_IS_A_DIRECTORY;
		else if (ret == -E2BIG)
			rsp->hdr.Status = STATUS_INVALID_VIEW_SIZE;
		else
			rsp->hdr.Status = STATUS_UNEXPECTED_IO_ERROR;
	}

	ci_rsp->ChunksWritten = cpu_to_le32(chunk_count_written);
	ci_rsp->ChunkBytesWritten = cpu_to_le32(chunk_size_written);
	ci_rsp->TotalBytesWritten = cpu_to_le32(total_size_written);
out:
	ksmbd_fd_put(work, src_fp);
	ksmbd_fd_put(work, dst_fp);
	return ret;
}

static __be32 idev_ipv4_address(struct in_device *idev)
{
	__be32 addr = 0;

	struct in_ifaddr *ifa;

	rcu_read_lock();
	in_dev_for_each_ifa_rcu(ifa, idev) {
		if (ifa->ifa_flags & IFA_F_SECONDARY)
			continue;

		addr = ifa->ifa_address;
		break;
	}
	rcu_read_unlock();
	return addr;
}

static int fsctl_query_iface_info_ioctl(struct ksmbd_conn *conn,
					struct smb2_ioctl_rsp *rsp,
					unsigned int out_buf_len)
{
	struct network_interface_info_ioctl_rsp *nii_rsp = NULL;
	int nbytes = 0;
	struct net_device *netdev;
	struct sockaddr_storage_rsp *sockaddr_storage;
	unsigned int flags;
	unsigned long long speed;

	rtnl_lock();
	for_each_netdev(&init_net, netdev) {
		bool ipv4_set = false;

		if (netdev->type == ARPHRD_LOOPBACK)
			continue;

		flags = dev_get_flags(netdev);
		if (!(flags & IFF_RUNNING))
			continue;
ipv6_retry:
		if (out_buf_len <
		    nbytes + sizeof(struct network_interface_info_ioctl_rsp)) {
			rtnl_unlock();
			return -ENOSPC;
		}

		nii_rsp = (struct network_interface_info_ioctl_rsp *)
				&rsp->Buffer[nbytes];
		nii_rsp->IfIndex = cpu_to_le32(netdev->ifindex);

		nii_rsp->Capability = 0;
		if (netdev->real_num_tx_queues > 1)
			nii_rsp->Capability |= cpu_to_le32(RSS_CAPABLE);
		if (ksmbd_rdma_capable_netdev(netdev))
			nii_rsp->Capability |= cpu_to_le32(RDMA_CAPABLE);

		nii_rsp->Next = cpu_to_le32(152);
		nii_rsp->Reserved = 0;

		if (netdev->ethtool_ops->get_link_ksettings) {
			struct ethtool_link_ksettings cmd;

			netdev->ethtool_ops->get_link_ksettings(netdev, &cmd);
			speed = cmd.base.speed;
		} else {
			ksmbd_debug(SMB, "%s %s\n", netdev->name,
				    "speed is unknown, defaulting to 1Gb/sec");
			speed = SPEED_1000;
		}

		speed *= 1000000;
		nii_rsp->LinkSpeed = cpu_to_le64(speed);

		sockaddr_storage = (struct sockaddr_storage_rsp *)
					nii_rsp->SockAddr_Storage;
		memset(sockaddr_storage, 0, 128);

		if (!ipv4_set) {
			struct in_device *idev;

			sockaddr_storage->Family = cpu_to_le16(INTERNETWORK);
			sockaddr_storage->addr4.Port = 0;

			idev = __in_dev_get_rtnl(netdev);
			if (!idev)
				continue;
			sockaddr_storage->addr4.IPv4address =
						idev_ipv4_address(idev);
			nbytes += sizeof(struct network_interface_info_ioctl_rsp);
			ipv4_set = true;
			goto ipv6_retry;
		} else {
			struct inet6_dev *idev6;
			struct inet6_ifaddr *ifa;
			__u8 *ipv6_addr = sockaddr_storage->addr6.IPv6address;

			sockaddr_storage->Family = cpu_to_le16(INTERNETWORKV6);
			sockaddr_storage->addr6.Port = 0;
			sockaddr_storage->addr6.FlowInfo = 0;

			idev6 = __in6_dev_get(netdev);
			if (!idev6)
				continue;

			list_for_each_entry(ifa, &idev6->addr_list, if_list) {
				if (ifa->flags & (IFA_F_TENTATIVE |
							IFA_F_DEPRECATED))
					continue;
				memcpy(ipv6_addr, ifa->addr.s6_addr, 16);
				break;
			}
			sockaddr_storage->addr6.ScopeId = 0;
			nbytes += sizeof(struct network_interface_info_ioctl_rsp);
		}
	}
	rtnl_unlock();

	/* zero if this is last one */
	if (nii_rsp)
		nii_rsp->Next = 0;

	rsp->PersistentFileId = SMB2_NO_FID;
	rsp->VolatileFileId = SMB2_NO_FID;
	return nbytes;
}

static int fsctl_validate_negotiate_info(struct ksmbd_conn *conn,
					 struct validate_negotiate_info_req *neg_req,
					 struct validate_negotiate_info_rsp *neg_rsp,
					 unsigned int in_buf_len)
{
	int ret = 0;
	int dialect;

	if (in_buf_len < offsetof(struct validate_negotiate_info_req, Dialects) +
			le16_to_cpu(neg_req->DialectCount) * sizeof(__le16))
		return -EINVAL;

	dialect = ksmbd_lookup_dialect_by_id(neg_req->Dialects,
					     neg_req->DialectCount);
	if (dialect == BAD_PROT_ID || dialect != conn->dialect) {
		ret = -EINVAL;
		goto err_out;
	}

	if (strncmp(neg_req->Guid, conn->ClientGUID, SMB2_CLIENT_GUID_SIZE)) {
		ret = -EINVAL;
		goto err_out;
	}

	if (le16_to_cpu(neg_req->SecurityMode) != conn->cli_sec_mode) {
		ret = -EINVAL;
		goto err_out;
	}

	if (le32_to_cpu(neg_req->Capabilities) != conn->cli_cap) {
		ret = -EINVAL;
		goto err_out;
	}

	neg_rsp->Capabilities = cpu_to_le32(conn->vals->capabilities);
	memset(neg_rsp->Guid, 0, SMB2_CLIENT_GUID_SIZE);
	neg_rsp->SecurityMode = cpu_to_le16(conn->srv_sec_mode);
	neg_rsp->Dialect = cpu_to_le16(conn->dialect);
err_out:
	return ret;
}

static int fsctl_query_allocated_ranges(struct ksmbd_work *work, u64 id,
					struct file_allocated_range_buffer *qar_req,
					struct file_allocated_range_buffer *qar_rsp,
					unsigned int in_count, unsigned int *out_count)
{
	struct ksmbd_file *fp;
	loff_t start, length;
	int ret = 0;

	*out_count = 0;
	if (in_count == 0)
		return -EINVAL;

	start = le64_to_cpu(qar_req->file_offset);
	length = le64_to_cpu(qar_req->length);

	if (start < 0 || length < 0)
		return -EINVAL;

	fp = ksmbd_lookup_fd_fast(work, id);
	if (!fp)
		return -ENOENT;

	ret = ksmbd_vfs_fqar_lseek(fp, start, length,
				   qar_rsp, in_count, out_count);
	if (ret && ret != -E2BIG)
		*out_count = 0;

	ksmbd_fd_put(work, fp);
	return ret;
}

static int fsctl_pipe_transceive(struct ksmbd_work *work, u64 id,
				 unsigned int out_buf_len,
				 struct smb2_ioctl_req *req,
				 struct smb2_ioctl_rsp *rsp)
{
	struct ksmbd_rpc_command *rpc_resp;
	char *data_buf = (char *)&req->Buffer[0];
	int nbytes = 0;

	rpc_resp = ksmbd_rpc_ioctl(work->sess, id, data_buf,
				   le32_to_cpu(req->InputCount));
	if (rpc_resp) {
		if (rpc_resp->flags == KSMBD_RPC_SOME_NOT_MAPPED) {
			/*
			 * set STATUS_SOME_NOT_MAPPED response
			 * for unknown domain sid.
			 */
			rsp->hdr.Status = STATUS_SOME_NOT_MAPPED;
		} else if (rpc_resp->flags == KSMBD_RPC_ENOTIMPLEMENTED) {
			rsp->hdr.Status = STATUS_NOT_SUPPORTED;
			goto out;
		} else if (rpc_resp->flags != KSMBD_RPC_OK) {
			rsp->hdr.Status = STATUS_INVALID_PARAMETER;
			goto out;
		}

		nbytes = rpc_resp->payload_sz;
		if (rpc_resp->payload_sz > out_buf_len) {
			rsp->hdr.Status = STATUS_BUFFER_OVERFLOW;
			nbytes = out_buf_len;
		}

		if (!rpc_resp->payload_sz) {
			rsp->hdr.Status =
				STATUS_UNEXPECTED_IO_ERROR;
			goto out;
		}

		memcpy((char *)rsp->Buffer, rpc_resp->payload, nbytes);
	}
out:
	kvfree(rpc_resp);
	return nbytes;
}

static inline int fsctl_set_sparse(struct ksmbd_work *work, u64 id,
				   struct file_sparse *sparse)
{
	struct ksmbd_file *fp;
	struct mnt_idmap *idmap;
	int ret = 0;
	__le32 old_fattr;

	fp = ksmbd_lookup_fd_fast(work, id);
	if (!fp)
		return -ENOENT;
	idmap = file_mnt_idmap(fp->filp);

	old_fattr = fp->f_ci->m_fattr;
	if (sparse->SetSparse)
		fp->f_ci->m_fattr |= FILE_ATTRIBUTE_SPARSE_FILE_LE;
	else
		fp->f_ci->m_fattr &= ~FILE_ATTRIBUTE_SPARSE_FILE_LE;

	if (fp->f_ci->m_fattr != old_fattr &&
	    test_share_config_flag(work->tcon->share_conf,
				   KSMBD_SHARE_FLAG_STORE_DOS_ATTRS)) {
		struct xattr_dos_attrib da;

		ret = ksmbd_vfs_get_dos_attrib_xattr(idmap,
						     fp->filp->f_path.dentry, &da);
		if (ret <= 0)
			goto out;

		da.attr = le32_to_cpu(fp->f_ci->m_fattr);
		ret = ksmbd_vfs_set_dos_attrib_xattr(idmap,
						     &fp->filp->f_path, &da);
		if (ret)
			fp->f_ci->m_fattr = old_fattr;
	}

out:
	ksmbd_fd_put(work, fp);
	return ret;
}

static int fsctl_request_resume_key(struct ksmbd_work *work,
				    struct smb2_ioctl_req *req,
				    struct resume_key_ioctl_rsp *key_rsp)
{
	struct ksmbd_file *fp;

	fp = ksmbd_lookup_fd_slow(work, req->VolatileFileId, req->PersistentFileId);
	if (!fp)
		return -ENOENT;

	memset(key_rsp, 0, sizeof(*key_rsp));
	key_rsp->ResumeKey[0] = req->VolatileFileId;
	key_rsp->ResumeKey[1] = req->PersistentFileId;
	ksmbd_fd_put(work, fp);

	return 0;
}

/**
 * smb2_ioctl() - handler for smb2 ioctl command
 * @work:	smb work containing ioctl command buffer
 *
 * Return:	0 on success, otherwise error
 */
int smb2_ioctl(struct ksmbd_work *work)
{
	struct smb2_ioctl_req *req;
	struct smb2_ioctl_rsp *rsp;
	unsigned int cnt_code, nbytes = 0, out_buf_len, in_buf_len;
	u64 id = KSMBD_NO_FID;
	struct ksmbd_conn *conn = work->conn;
	int ret = 0;

	if (work->next_smb2_rcv_hdr_off) {
		req = ksmbd_req_buf_next(work);
		rsp = ksmbd_resp_buf_next(work);
		if (!has_file_id(req->VolatileFileId)) {
			ksmbd_debug(SMB, "Compound request set FID = %llu\n",
				    work->compound_fid);
			id = work->compound_fid;
		}
	} else {
		req = smb2_get_msg(work->request_buf);
		rsp = smb2_get_msg(work->response_buf);
	}

	if (!has_file_id(id))
		id = req->VolatileFileId;

	if (req->Flags != cpu_to_le32(SMB2_0_IOCTL_IS_FSCTL)) {
		rsp->hdr.Status = STATUS_NOT_SUPPORTED;
		goto out;
	}

	cnt_code = le32_to_cpu(req->CtlCode);
	ret = smb2_calc_max_out_buf_len(work, 48,
					le32_to_cpu(req->MaxOutputResponse));
	if (ret < 0) {
		rsp->hdr.Status = STATUS_INVALID_PARAMETER;
		goto out;
	}
	out_buf_len = (unsigned int)ret;
	in_buf_len = le32_to_cpu(req->InputCount);

	switch (cnt_code) {
	case FSCTL_DFS_GET_REFERRALS:
	case FSCTL_DFS_GET_REFERRALS_EX:
		/* Not support DFS yet */
		rsp->hdr.Status = STATUS_FS_DRIVER_REQUIRED;
		goto out;
	case FSCTL_CREATE_OR_GET_OBJECT_ID:
	{
		struct file_object_buf_type1_ioctl_rsp *obj_buf;

		nbytes = sizeof(struct file_object_buf_type1_ioctl_rsp);
		obj_buf = (struct file_object_buf_type1_ioctl_rsp *)
			&rsp->Buffer[0];

		/*
		 * TODO: This is dummy implementation to pass smbtorture
		 * Need to check correct response later
		 */
		memset(obj_buf->ObjectId, 0x0, 16);
		memset(obj_buf->BirthVolumeId, 0x0, 16);
		memset(obj_buf->BirthObjectId, 0x0, 16);
		memset(obj_buf->DomainId, 0x0, 16);

		break;
	}
	case FSCTL_PIPE_TRANSCEIVE:
		out_buf_len = min_t(u32, KSMBD_IPC_MAX_PAYLOAD, out_buf_len);
		nbytes = fsctl_pipe_transceive(work, id, out_buf_len, req, rsp);
		break;
	case FSCTL_VALIDATE_NEGOTIATE_INFO:
		if (conn->dialect < SMB30_PROT_ID) {
			ret = -EOPNOTSUPP;
			goto out;
		}

		if (in_buf_len < offsetof(struct validate_negotiate_info_req,
					  Dialects)) {
			ret = -EINVAL;
			goto out;
		}

		if (out_buf_len < sizeof(struct validate_negotiate_info_rsp)) {
			ret = -EINVAL;
			goto out;
		}

		ret = fsctl_validate_negotiate_info(conn,
			(struct validate_negotiate_info_req *)&req->Buffer[0],
			(struct validate_negotiate_info_rsp *)&rsp->Buffer[0],
			in_buf_len);
		if (ret < 0)
			goto out;

		nbytes = sizeof(struct validate_negotiate_info_rsp);
		rsp->PersistentFileId = SMB2_NO_FID;
		rsp->VolatileFileId = SMB2_NO_FID;
		break;
	case FSCTL_QUERY_NETWORK_INTERFACE_INFO:
		ret = fsctl_query_iface_info_ioctl(conn, rsp, out_buf_len);
		if (ret < 0)
			goto out;
		nbytes = ret;
		break;
	case FSCTL_REQUEST_RESUME_KEY:
		if (out_buf_len < sizeof(struct resume_key_ioctl_rsp)) {
			ret = -EINVAL;
			goto out;
		}

		ret = fsctl_request_resume_key(work, req,
					       (struct resume_key_ioctl_rsp *)&rsp->Buffer[0]);
		if (ret < 0)
			goto out;
		rsp->PersistentFileId = req->PersistentFileId;
		rsp->VolatileFileId = req->VolatileFileId;
		nbytes = sizeof(struct resume_key_ioctl_rsp);
		break;
	case FSCTL_COPYCHUNK:
	case FSCTL_COPYCHUNK_WRITE:
		if (!test_tree_conn_flag(work->tcon, KSMBD_TREE_CONN_FLAG_WRITABLE)) {
			ksmbd_debug(SMB,
				    "User does not have write permission\n");
			ret = -EACCES;
			goto out;
		}

		if (in_buf_len < sizeof(struct copychunk_ioctl_req)) {
			ret = -EINVAL;
			goto out;
		}

		if (out_buf_len < sizeof(struct copychunk_ioctl_rsp)) {
			ret = -EINVAL;
			goto out;
		}

		nbytes = sizeof(struct copychunk_ioctl_rsp);
		rsp->VolatileFileId = req->VolatileFileId;
		rsp->PersistentFileId = req->PersistentFileId;
		fsctl_copychunk(work,
				(struct copychunk_ioctl_req *)&req->Buffer[0],
				le32_to_cpu(req->CtlCode),
				le32_to_cpu(req->InputCount),
				req->VolatileFileId,
				req->PersistentFileId,
				rsp);
		break;
	case FSCTL_SET_SPARSE:
		if (in_buf_len < sizeof(struct file_sparse)) {
			ret = -EINVAL;
			goto out;
		}

		ret = fsctl_set_sparse(work, id,
				       (struct file_sparse *)&req->Buffer[0]);
		if (ret < 0)
			goto out;
		break;
	case FSCTL_SET_ZERO_DATA:
	{
		struct file_zero_data_information *zero_data;
		struct ksmbd_file *fp;
		loff_t off, len, bfz;

		if (!test_tree_conn_flag(work->tcon, KSMBD_TREE_CONN_FLAG_WRITABLE)) {
			ksmbd_debug(SMB,
				    "User does not have write permission\n");
			ret = -EACCES;
			goto out;
		}

		if (in_buf_len < sizeof(struct file_zero_data_information)) {
			ret = -EINVAL;
			goto out;
		}

		zero_data =
			(struct file_zero_data_information *)&req->Buffer[0];

		off = le64_to_cpu(zero_data->FileOffset);
		bfz = le64_to_cpu(zero_data->BeyondFinalZero);
		if (off < 0 || bfz < 0 || off > bfz) {
			ret = -EINVAL;
			goto out;
		}

		len = bfz - off;
		if (len) {
			fp = ksmbd_lookup_fd_fast(work, id);
			if (!fp) {
				ret = -ENOENT;
				goto out;
			}

			ret = ksmbd_vfs_zero_data(work, fp, off, len);
			ksmbd_fd_put(work, fp);
			if (ret < 0)
				goto out;
		}
		break;
	}
	case FSCTL_QUERY_ALLOCATED_RANGES:
		if (in_buf_len < sizeof(struct file_allocated_range_buffer)) {
			ret = -EINVAL;
			goto out;
		}

		ret = fsctl_query_allocated_ranges(work, id,
			(struct file_allocated_range_buffer *)&req->Buffer[0],
			(struct file_allocated_range_buffer *)&rsp->Buffer[0],
			out_buf_len /
			sizeof(struct file_allocated_range_buffer), &nbytes);
		if (ret == -E2BIG) {
			rsp->hdr.Status = STATUS_BUFFER_OVERFLOW;
		} else if (ret < 0) {
			nbytes = 0;
			goto out;
		}

		nbytes *= sizeof(struct file_allocated_range_buffer);
		break;
	case FSCTL_GET_REPARSE_POINT:
	{
		struct reparse_data_buffer *reparse_ptr;
		struct ksmbd_file *fp;

		reparse_ptr = (struct reparse_data_buffer *)&rsp->Buffer[0];
		fp = ksmbd_lookup_fd_fast(work, id);
		if (!fp) {
			pr_err("not found fp!!\n");
			ret = -ENOENT;
			goto out;
		}

		reparse_ptr->ReparseTag =
			smb2_get_reparse_tag_special_file(file_inode(fp->filp)->i_mode);
		reparse_ptr->ReparseDataLength = 0;
		ksmbd_fd_put(work, fp);
		nbytes = sizeof(struct reparse_data_buffer);
		break;
	}
	case FSCTL_DUPLICATE_EXTENTS_TO_FILE:
	{
		struct ksmbd_file *fp_in, *fp_out = NULL;
		struct duplicate_extents_to_file *dup_ext;
		loff_t src_off, dst_off, length, cloned;

		if (in_buf_len < sizeof(struct duplicate_extents_to_file)) {
			ret = -EINVAL;
			goto out;
		}

		dup_ext = (struct duplicate_extents_to_file *)&req->Buffer[0];

		fp_in = ksmbd_lookup_fd_slow(work, dup_ext->VolatileFileHandle,
					     dup_ext->PersistentFileHandle);
		if (!fp_in) {
			pr_err("not found file handle in duplicate extent to file\n");
			ret = -ENOENT;
			goto out;
		}

		fp_out = ksmbd_lookup_fd_fast(work, id);
		if (!fp_out) {
			pr_err("not found fp\n");
			ret = -ENOENT;
			goto dup_ext_out;
		}

		src_off = le64_to_cpu(dup_ext->SourceFileOffset);
		dst_off = le64_to_cpu(dup_ext->TargetFileOffset);
		length = le64_to_cpu(dup_ext->ByteCount);
		/*
		 * XXX: It is not clear if FSCTL_DUPLICATE_EXTENTS_TO_FILE
		 * should fall back to vfs_copy_file_range().  This could be
		 * beneficial when re-exporting nfs/smb mount, but note that
		 * this can result in partial copy that returns an error status.
		 * If/when FSCTL_DUPLICATE_EXTENTS_TO_FILE_EX is implemented,
		 * fall back to vfs_copy_file_range(), should be avoided when
		 * the flag DUPLICATE_EXTENTS_DATA_EX_SOURCE_ATOMIC is set.
		 */
		cloned = vfs_clone_file_range(fp_in->filp, src_off,
					      fp_out->filp, dst_off, length, 0);
		if (cloned == -EXDEV || cloned == -EOPNOTSUPP) {
			ret = -EOPNOTSUPP;
			goto dup_ext_out;
		} else if (cloned != length) {
			cloned = vfs_copy_file_range(fp_in->filp, src_off,
						     fp_out->filp, dst_off,
						     length, 0);
			if (cloned != length) {
				if (cloned < 0)
					ret = cloned;
				else
					ret = -EINVAL;
			}
		}

dup_ext_out:
		ksmbd_fd_put(work, fp_in);
		ksmbd_fd_put(work, fp_out);
		if (ret < 0)
			goto out;
		break;
	}
	default:
		ksmbd_debug(SMB, "not implemented yet ioctl command 0x%x\n",
			    cnt_code);
		ret = -EOPNOTSUPP;
		goto out;
	}

	rsp->CtlCode = cpu_to_le32(cnt_code);
	rsp->InputCount = cpu_to_le32(0);
	rsp->InputOffset = cpu_to_le32(112);
	rsp->OutputOffset = cpu_to_le32(112);
	rsp->OutputCount = cpu_to_le32(nbytes);
	rsp->StructureSize = cpu_to_le16(49);
	rsp->Reserved = cpu_to_le16(0);
	rsp->Flags = cpu_to_le32(0);
	rsp->Reserved2 = cpu_to_le32(0);
	inc_rfc1001_len(work->response_buf, 48 + nbytes);

	return 0;

out:
	if (ret == -EACCES)
		rsp->hdr.Status = STATUS_ACCESS_DENIED;
	else if (ret == -ENOENT)
		rsp->hdr.Status = STATUS_OBJECT_NAME_NOT_FOUND;
	else if (ret == -EOPNOTSUPP)
		rsp->hdr.Status = STATUS_NOT_SUPPORTED;
	else if (ret == -ENOSPC)
		rsp->hdr.Status = STATUS_BUFFER_TOO_SMALL;
	else if (ret < 0 || rsp->hdr.Status == 0)
		rsp->hdr.Status = STATUS_INVALID_PARAMETER;
	smb2_set_err_rsp(work);
	return 0;
}

/**
 * smb20_oplock_break_ack() - handler for smb2.0 oplock break command
 * @work:	smb work containing oplock break command buffer
 *
 * Return:	0
 */
static void smb20_oplock_break_ack(struct ksmbd_work *work)
{
	struct smb2_oplock_break *req;
	struct smb2_oplock_break *rsp;
	struct ksmbd_file *fp;
	struct oplock_info *opinfo = NULL;
	__le32 err = 0;
	int ret = 0;
	u64 volatile_id, persistent_id;
	char req_oplevel = 0, rsp_oplevel = 0;
	unsigned int oplock_change_type;

	WORK_BUFFERS(work, req, rsp);

	volatile_id = req->VolatileFid;
	persistent_id = req->PersistentFid;
	req_oplevel = req->OplockLevel;
	ksmbd_debug(OPLOCK, "v_id %llu, p_id %llu request oplock level %d\n",
		    volatile_id, persistent_id, req_oplevel);

	fp = ksmbd_lookup_fd_slow(work, volatile_id, persistent_id);
	if (!fp) {
		rsp->hdr.Status = STATUS_FILE_CLOSED;
		smb2_set_err_rsp(work);
		return;
	}

	opinfo = opinfo_get(fp);
	if (!opinfo) {
		pr_err("unexpected null oplock_info\n");
		rsp->hdr.Status = STATUS_INVALID_OPLOCK_PROTOCOL;
		smb2_set_err_rsp(work);
		ksmbd_fd_put(work, fp);
		return;
	}

	if (opinfo->level == SMB2_OPLOCK_LEVEL_NONE) {
		rsp->hdr.Status = STATUS_INVALID_OPLOCK_PROTOCOL;
		goto err_out;
	}

	if (opinfo->op_state == OPLOCK_STATE_NONE) {
		ksmbd_debug(SMB, "unexpected oplock state 0x%x\n", opinfo->op_state);
		rsp->hdr.Status = STATUS_UNSUCCESSFUL;
		goto err_out;
	}

	if ((opinfo->level == SMB2_OPLOCK_LEVEL_EXCLUSIVE ||
	     opinfo->level == SMB2_OPLOCK_LEVEL_BATCH) &&
	    (req_oplevel != SMB2_OPLOCK_LEVEL_II &&
	     req_oplevel != SMB2_OPLOCK_LEVEL_NONE)) {
		err = STATUS_INVALID_OPLOCK_PROTOCOL;
		oplock_change_type = OPLOCK_WRITE_TO_NONE;
	} else if (opinfo->level == SMB2_OPLOCK_LEVEL_II &&
		   req_oplevel != SMB2_OPLOCK_LEVEL_NONE) {
		err = STATUS_INVALID_OPLOCK_PROTOCOL;
		oplock_change_type = OPLOCK_READ_TO_NONE;
	} else if (req_oplevel == SMB2_OPLOCK_LEVEL_II ||
		   req_oplevel == SMB2_OPLOCK_LEVEL_NONE) {
		err = STATUS_INVALID_DEVICE_STATE;
		if ((opinfo->level == SMB2_OPLOCK_LEVEL_EXCLUSIVE ||
		     opinfo->level == SMB2_OPLOCK_LEVEL_BATCH) &&
		    req_oplevel == SMB2_OPLOCK_LEVEL_II) {
			oplock_change_type = OPLOCK_WRITE_TO_READ;
		} else if ((opinfo->level == SMB2_OPLOCK_LEVEL_EXCLUSIVE ||
			    opinfo->level == SMB2_OPLOCK_LEVEL_BATCH) &&
			   req_oplevel == SMB2_OPLOCK_LEVEL_NONE) {
			oplock_change_type = OPLOCK_WRITE_TO_NONE;
		} else if (opinfo->level == SMB2_OPLOCK_LEVEL_II &&
			   req_oplevel == SMB2_OPLOCK_LEVEL_NONE) {
			oplock_change_type = OPLOCK_READ_TO_NONE;
		} else {
			oplock_change_type = 0;
		}
	} else {
		oplock_change_type = 0;
	}

	switch (oplock_change_type) {
	case OPLOCK_WRITE_TO_READ:
		ret = opinfo_write_to_read(opinfo);
		rsp_oplevel = SMB2_OPLOCK_LEVEL_II;
		break;
	case OPLOCK_WRITE_TO_NONE:
		ret = opinfo_write_to_none(opinfo);
		rsp_oplevel = SMB2_OPLOCK_LEVEL_NONE;
		break;
	case OPLOCK_READ_TO_NONE:
		ret = opinfo_read_to_none(opinfo);
		rsp_oplevel = SMB2_OPLOCK_LEVEL_NONE;
		break;
	default:
		pr_err("unknown oplock change 0x%x -> 0x%x\n",
		       opinfo->level, rsp_oplevel);
	}

	if (ret < 0) {
		rsp->hdr.Status = err;
		goto err_out;
	}

	opinfo_put(opinfo);
	ksmbd_fd_put(work, fp);
	opinfo->op_state = OPLOCK_STATE_NONE;
	wake_up_interruptible_all(&opinfo->oplock_q);

	rsp->StructureSize = cpu_to_le16(24);
	rsp->OplockLevel = rsp_oplevel;
	rsp->Reserved = 0;
	rsp->Reserved2 = 0;
	rsp->VolatileFid = volatile_id;
	rsp->PersistentFid = persistent_id;
	inc_rfc1001_len(work->response_buf, 24);
	return;

err_out:
	opinfo->op_state = OPLOCK_STATE_NONE;
	wake_up_interruptible_all(&opinfo->oplock_q);

	opinfo_put(opinfo);
	ksmbd_fd_put(work, fp);
	smb2_set_err_rsp(work);
}

static int check_lease_state(struct lease *lease, __le32 req_state)
{
	if ((lease->new_state ==
	     (SMB2_LEASE_READ_CACHING_LE | SMB2_LEASE_HANDLE_CACHING_LE)) &&
	    !(req_state & SMB2_LEASE_WRITE_CACHING_LE)) {
		lease->new_state = req_state;
		return 0;
	}

	if (lease->new_state == req_state)
		return 0;

	return 1;
}

/**
 * smb21_lease_break_ack() - handler for smb2.1 lease break command
 * @work:	smb work containing lease break command buffer
 *
 * Return:	0
 */
static void smb21_lease_break_ack(struct ksmbd_work *work)
{
	struct ksmbd_conn *conn = work->conn;
	struct smb2_lease_ack *req;
	struct smb2_lease_ack *rsp;
	struct oplock_info *opinfo;
	__le32 err = 0;
	int ret = 0;
	unsigned int lease_change_type;
	__le32 lease_state;
	struct lease *lease;

	WORK_BUFFERS(work, req, rsp);

	ksmbd_debug(OPLOCK, "smb21 lease break, lease state(0x%x)\n",
		    le32_to_cpu(req->LeaseState));
	opinfo = lookup_lease_in_table(conn, req->LeaseKey);
	if (!opinfo) {
		ksmbd_debug(OPLOCK, "file not opened\n");
		smb2_set_err_rsp(work);
		rsp->hdr.Status = STATUS_UNSUCCESSFUL;
		return;
	}
	lease = opinfo->o_lease;

	if (opinfo->op_state == OPLOCK_STATE_NONE) {
		pr_err("unexpected lease break state 0x%x\n",
		       opinfo->op_state);
		rsp->hdr.Status = STATUS_UNSUCCESSFUL;
		goto err_out;
	}

	if (check_lease_state(lease, req->LeaseState)) {
		rsp->hdr.Status = STATUS_REQUEST_NOT_ACCEPTED;
		ksmbd_debug(OPLOCK,
			    "req lease state: 0x%x, expected state: 0x%x\n",
			    req->LeaseState, lease->new_state);
		goto err_out;
	}

	if (!atomic_read(&opinfo->breaking_cnt)) {
		rsp->hdr.Status = STATUS_UNSUCCESSFUL;
		goto err_out;
	}

	/* check for bad lease state */
	if (req->LeaseState &
	    (~(SMB2_LEASE_READ_CACHING_LE | SMB2_LEASE_HANDLE_CACHING_LE))) {
		err = STATUS_INVALID_OPLOCK_PROTOCOL;
		if (lease->state & SMB2_LEASE_WRITE_CACHING_LE)
			lease_change_type = OPLOCK_WRITE_TO_NONE;
		else
			lease_change_type = OPLOCK_READ_TO_NONE;
		ksmbd_debug(OPLOCK, "handle bad lease state 0x%x -> 0x%x\n",
			    le32_to_cpu(lease->state),
			    le32_to_cpu(req->LeaseState));
	} else if (lease->state == SMB2_LEASE_READ_CACHING_LE &&
		   req->LeaseState != SMB2_LEASE_NONE_LE) {
		err = STATUS_INVALID_OPLOCK_PROTOCOL;
		lease_change_type = OPLOCK_READ_TO_NONE;
		ksmbd_debug(OPLOCK, "handle bad lease state 0x%x -> 0x%x\n",
			    le32_to_cpu(lease->state),
			    le32_to_cpu(req->LeaseState));
	} else {
		/* valid lease state changes */
		err = STATUS_INVALID_DEVICE_STATE;
		if (req->LeaseState == SMB2_LEASE_NONE_LE) {
			if (lease->state & SMB2_LEASE_WRITE_CACHING_LE)
				lease_change_type = OPLOCK_WRITE_TO_NONE;
			else
				lease_change_type = OPLOCK_READ_TO_NONE;
		} else if (req->LeaseState & SMB2_LEASE_READ_CACHING_LE) {
			if (lease->state & SMB2_LEASE_WRITE_CACHING_LE)
				lease_change_type = OPLOCK_WRITE_TO_READ;
			else
				lease_change_type = OPLOCK_READ_HANDLE_TO_READ;
		} else {
			lease_change_type = 0;
		}
	}

	switch (lease_change_type) {
	case OPLOCK_WRITE_TO_READ:
		ret = opinfo_write_to_read(opinfo);
		break;
	case OPLOCK_READ_HANDLE_TO_READ:
		ret = opinfo_read_handle_to_read(opinfo);
		break;
	case OPLOCK_WRITE_TO_NONE:
		ret = opinfo_write_to_none(opinfo);
		break;
	case OPLOCK_READ_TO_NONE:
		ret = opinfo_read_to_none(opinfo);
		break;
	default:
		ksmbd_debug(OPLOCK, "unknown lease change 0x%x -> 0x%x\n",
			    le32_to_cpu(lease->state),
			    le32_to_cpu(req->LeaseState));
	}

	lease_state = lease->state;
	opinfo->op_state = OPLOCK_STATE_NONE;
	wake_up_interruptible_all(&opinfo->oplock_q);
	atomic_dec(&opinfo->breaking_cnt);
	wake_up_interruptible_all(&opinfo->oplock_brk);
	opinfo_put(opinfo);

	if (ret < 0) {
		rsp->hdr.Status = err;
		goto err_out;
	}

	rsp->StructureSize = cpu_to_le16(36);
	rsp->Reserved = 0;
	rsp->Flags = 0;
	memcpy(rsp->LeaseKey, req->LeaseKey, 16);
	rsp->LeaseState = lease_state;
	rsp->LeaseDuration = 0;
	inc_rfc1001_len(work->response_buf, 36);
	return;

err_out:
	opinfo->op_state = OPLOCK_STATE_NONE;
	wake_up_interruptible_all(&opinfo->oplock_q);
	atomic_dec(&opinfo->breaking_cnt);
	wake_up_interruptible_all(&opinfo->oplock_brk);

	opinfo_put(opinfo);
	smb2_set_err_rsp(work);
}

/**
 * smb2_oplock_break() - dispatcher for smb2.0 and 2.1 oplock/lease break
 * @work:	smb work containing oplock/lease break command buffer
 *
 * Return:	0
 */
int smb2_oplock_break(struct ksmbd_work *work)
{
	struct smb2_oplock_break *req;
	struct smb2_oplock_break *rsp;

	WORK_BUFFERS(work, req, rsp);

	switch (le16_to_cpu(req->StructureSize)) {
	case OP_BREAK_STRUCT_SIZE_20:
		smb20_oplock_break_ack(work);
		break;
	case OP_BREAK_STRUCT_SIZE_21:
		smb21_lease_break_ack(work);
		break;
	default:
		ksmbd_debug(OPLOCK, "invalid break cmd %d\n",
			    le16_to_cpu(req->StructureSize));
		rsp->hdr.Status = STATUS_INVALID_PARAMETER;
		smb2_set_err_rsp(work);
	}

	return 0;
}

/**
 * smb2_notify() - handler for smb2 notify request
 * @work:   smb work containing notify command buffer
 *
 * Return:      0
 */
int smb2_notify(struct ksmbd_work *work)
{
	struct smb2_change_notify_req *req;
	struct smb2_change_notify_rsp *rsp;

	WORK_BUFFERS(work, req, rsp);

	if (work->next_smb2_rcv_hdr_off && req->hdr.NextCommand) {
		rsp->hdr.Status = STATUS_INTERNAL_ERROR;
		smb2_set_err_rsp(work);
		return 0;
	}

	smb2_set_err_rsp(work);
	rsp->hdr.Status = STATUS_NOT_IMPLEMENTED;
	return 0;
}

/**
 * smb2_is_sign_req() - handler for checking packet signing status
 * @work:	smb work containing notify command buffer
 * @command:	SMB2 command id
 *
 * Return:	true if packed is signed, false otherwise
 */
bool smb2_is_sign_req(struct ksmbd_work *work, unsigned int command)
{
	struct smb2_hdr *rcv_hdr2 = smb2_get_msg(work->request_buf);

	if ((rcv_hdr2->Flags & SMB2_FLAGS_SIGNED) &&
	    command != SMB2_NEGOTIATE_HE &&
	    command != SMB2_SESSION_SETUP_HE &&
	    command != SMB2_OPLOCK_BREAK_HE)
		return true;

	return false;
}

/**
 * smb2_check_sign_req() - handler for req packet sign processing
 * @work:   smb work containing notify command buffer
 *
 * Return:	1 on success, 0 otherwise
 */
int smb2_check_sign_req(struct ksmbd_work *work)
{
	struct smb2_hdr *hdr;
	char signature_req[SMB2_SIGNATURE_SIZE];
	char signature[SMB2_HMACSHA256_SIZE];
	struct kvec iov[1];
	size_t len;

	hdr = smb2_get_msg(work->request_buf);
	if (work->next_smb2_rcv_hdr_off)
		hdr = ksmbd_req_buf_next(work);

	if (!hdr->NextCommand && !work->next_smb2_rcv_hdr_off)
		len = get_rfc1002_len(work->request_buf);
	else if (hdr->NextCommand)
		len = le32_to_cpu(hdr->NextCommand);
	else
		len = get_rfc1002_len(work->request_buf) -
			work->next_smb2_rcv_hdr_off;

	memcpy(signature_req, hdr->Signature, SMB2_SIGNATURE_SIZE);
	memset(hdr->Signature, 0, SMB2_SIGNATURE_SIZE);

	iov[0].iov_base = (char *)&hdr->ProtocolId;
	iov[0].iov_len = len;

	if (ksmbd_sign_smb2_pdu(work->conn, work->sess->sess_key, iov, 1,
				signature))
		return 0;

	if (memcmp(signature, signature_req, SMB2_SIGNATURE_SIZE)) {
		pr_err("bad smb2 signature\n");
		return 0;
	}

	return 1;
}

/**
 * smb2_set_sign_rsp() - handler for rsp packet sign processing
 * @work:   smb work containing notify command buffer
 *
 */
void smb2_set_sign_rsp(struct ksmbd_work *work)
{
	struct smb2_hdr *hdr;
	struct smb2_hdr *req_hdr;
	char signature[SMB2_HMACSHA256_SIZE];
	struct kvec iov[2];
	size_t len;
	int n_vec = 1;

	hdr = smb2_get_msg(work->response_buf);
	if (work->next_smb2_rsp_hdr_off)
		hdr = ksmbd_resp_buf_next(work);

	req_hdr = ksmbd_req_buf_next(work);

	if (!work->next_smb2_rsp_hdr_off) {
		len = get_rfc1002_len(work->response_buf);
		if (req_hdr->NextCommand)
			len = ALIGN(len, 8);
	} else {
		len = get_rfc1002_len(work->response_buf) -
			work->next_smb2_rsp_hdr_off;
		len = ALIGN(len, 8);
	}

	if (req_hdr->NextCommand)
		hdr->NextCommand = cpu_to_le32(len);

	hdr->Flags |= SMB2_FLAGS_SIGNED;
	memset(hdr->Signature, 0, SMB2_SIGNATURE_SIZE);

	iov[0].iov_base = (char *)&hdr->ProtocolId;
	iov[0].iov_len = len;

	if (work->aux_payload_sz) {
		iov[0].iov_len -= work->aux_payload_sz;

		iov[1].iov_base = work->aux_payload_buf;
		iov[1].iov_len = work->aux_payload_sz;
		n_vec++;
	}

	if (!ksmbd_sign_smb2_pdu(work->conn, work->sess->sess_key, iov, n_vec,
				 signature))
		memcpy(hdr->Signature, signature, SMB2_SIGNATURE_SIZE);
}

/**
 * smb3_check_sign_req() - handler for req packet sign processing
 * @work:   smb work containing notify command buffer
 *
 * Return:	1 on success, 0 otherwise
 */
int smb3_check_sign_req(struct ksmbd_work *work)
{
	struct ksmbd_conn *conn = work->conn;
	char *signing_key;
	struct smb2_hdr *hdr;
	struct channel *chann;
	char signature_req[SMB2_SIGNATURE_SIZE];
	char signature[SMB2_CMACAES_SIZE];
	struct kvec iov[1];
	size_t len;

	hdr = smb2_get_msg(work->request_buf);
	if (work->next_smb2_rcv_hdr_off)
		hdr = ksmbd_req_buf_next(work);

	if (!hdr->NextCommand && !work->next_smb2_rcv_hdr_off)
		len = get_rfc1002_len(work->request_buf);
	else if (hdr->NextCommand)
		len = le32_to_cpu(hdr->NextCommand);
	else
		len = get_rfc1002_len(work->request_buf) -
			work->next_smb2_rcv_hdr_off;

	if (le16_to_cpu(hdr->Command) == SMB2_SESSION_SETUP_HE) {
		signing_key = work->sess->smb3signingkey;
	} else {
		chann = lookup_chann_list(work->sess, conn);
		if (!chann) {
			return 0;
		}
		signing_key = chann->smb3signingkey;
	}

	if (!signing_key) {
		pr_err("SMB3 signing key is not generated\n");
		return 0;
	}

	memcpy(signature_req, hdr->Signature, SMB2_SIGNATURE_SIZE);
	memset(hdr->Signature, 0, SMB2_SIGNATURE_SIZE);
	iov[0].iov_base = (char *)&hdr->ProtocolId;
	iov[0].iov_len = len;

	if (ksmbd_sign_smb3_pdu(conn, signing_key, iov, 1, signature))
		return 0;

	if (memcmp(signature, signature_req, SMB2_SIGNATURE_SIZE)) {
		pr_err("bad smb2 signature\n");
		return 0;
	}

	return 1;
}

/**
 * smb3_set_sign_rsp() - handler for rsp packet sign processing
 * @work:   smb work containing notify command buffer
 *
 */
void smb3_set_sign_rsp(struct ksmbd_work *work)
{
	struct ksmbd_conn *conn = work->conn;
	struct smb2_hdr *req_hdr, *hdr;
	struct channel *chann;
	char signature[SMB2_CMACAES_SIZE];
	struct kvec iov[2];
	int n_vec = 1;
	size_t len;
	char *signing_key;

	hdr = smb2_get_msg(work->response_buf);
	if (work->next_smb2_rsp_hdr_off)
		hdr = ksmbd_resp_buf_next(work);

	req_hdr = ksmbd_req_buf_next(work);

	if (!work->next_smb2_rsp_hdr_off) {
		len = get_rfc1002_len(work->response_buf);
		if (req_hdr->NextCommand)
			len = ALIGN(len, 8);
	} else {
		len = get_rfc1002_len(work->response_buf) -
			work->next_smb2_rsp_hdr_off;
		len = ALIGN(len, 8);
	}

	if (conn->binding == false &&
	    le16_to_cpu(hdr->Command) == SMB2_SESSION_SETUP_HE) {
		signing_key = work->sess->smb3signingkey;
	} else {
		chann = lookup_chann_list(work->sess, work->conn);
		if (!chann) {
			return;
		}
		signing_key = chann->smb3signingkey;
	}

	if (!signing_key)
		return;

	if (req_hdr->NextCommand)
		hdr->NextCommand = cpu_to_le32(len);

	hdr->Flags |= SMB2_FLAGS_SIGNED;
	memset(hdr->Signature, 0, SMB2_SIGNATURE_SIZE);
	iov[0].iov_base = (char *)&hdr->ProtocolId;
	iov[0].iov_len = len;
	if (work->aux_payload_sz) {
		iov[0].iov_len -= work->aux_payload_sz;
		iov[1].iov_base = work->aux_payload_buf;
		iov[1].iov_len = work->aux_payload_sz;
		n_vec++;
	}

	if (!ksmbd_sign_smb3_pdu(conn, signing_key, iov, n_vec, signature))
		memcpy(hdr->Signature, signature, SMB2_SIGNATURE_SIZE);
}

/**
 * smb3_preauth_hash_rsp() - handler for computing preauth hash on response
 * @work:   smb work containing response buffer
 *
 */
void smb3_preauth_hash_rsp(struct ksmbd_work *work)
{
	struct ksmbd_conn *conn = work->conn;
	struct ksmbd_session *sess = work->sess;
	struct smb2_hdr *req, *rsp;

	if (conn->dialect != SMB311_PROT_ID)
		return;

	WORK_BUFFERS(work, req, rsp);

	if (le16_to_cpu(req->Command) == SMB2_NEGOTIATE_HE &&
	    conn->preauth_info)
		ksmbd_gen_preauth_integrity_hash(conn, work->response_buf,
						 conn->preauth_info->Preauth_HashValue);

	if (le16_to_cpu(rsp->Command) == SMB2_SESSION_SETUP_HE && sess) {
		__u8 *hash_value;

		if (conn->binding) {
			struct preauth_session *preauth_sess;

			preauth_sess = ksmbd_preauth_session_lookup(conn, sess->id);
			if (!preauth_sess)
				return;
			hash_value = preauth_sess->Preauth_HashValue;
		} else {
			hash_value = sess->Preauth_HashValue;
			if (!hash_value)
				return;
		}
		ksmbd_gen_preauth_integrity_hash(conn, work->response_buf,
						 hash_value);
	}
}

static void fill_transform_hdr(void *tr_buf, char *old_buf, __le16 cipher_type)
{
	struct smb2_transform_hdr *tr_hdr = tr_buf + 4;
	struct smb2_hdr *hdr = smb2_get_msg(old_buf);
	unsigned int orig_len = get_rfc1002_len(old_buf);

	/* tr_buf must be cleared by the caller */
	tr_hdr->ProtocolId = SMB2_TRANSFORM_PROTO_NUM;
	tr_hdr->OriginalMessageSize = cpu_to_le32(orig_len);
	tr_hdr->Flags = cpu_to_le16(TRANSFORM_FLAG_ENCRYPTED);
	if (cipher_type == SMB2_ENCRYPTION_AES128_GCM ||
	    cipher_type == SMB2_ENCRYPTION_AES256_GCM)
		get_random_bytes(&tr_hdr->Nonce, SMB3_AES_GCM_NONCE);
	else
		get_random_bytes(&tr_hdr->Nonce, SMB3_AES_CCM_NONCE);
	memcpy(&tr_hdr->SessionId, &hdr->SessionId, 8);
	inc_rfc1001_len(tr_buf, sizeof(struct smb2_transform_hdr));
	inc_rfc1001_len(tr_buf, orig_len);
}

int smb3_encrypt_resp(struct ksmbd_work *work)
{
	char *buf = work->response_buf;
	struct kvec iov[3];
	int rc = -ENOMEM;
	int buf_size = 0, rq_nvec = 2 + (work->aux_payload_sz ? 1 : 0);

	if (ARRAY_SIZE(iov) < rq_nvec)
		return -ENOMEM;

	work->tr_buf = kzalloc(sizeof(struct smb2_transform_hdr) + 4, GFP_KERNEL);
	if (!work->tr_buf)
		return rc;

	/* fill transform header */
	fill_transform_hdr(work->tr_buf, buf, work->conn->cipher_type);

	iov[0].iov_base = work->tr_buf;
	iov[0].iov_len = sizeof(struct smb2_transform_hdr) + 4;
	buf_size += iov[0].iov_len - 4;

	iov[1].iov_base = buf + 4;
	iov[1].iov_len = get_rfc1002_len(buf);
	if (work->aux_payload_sz) {
		iov[1].iov_len = work->resp_hdr_sz - 4;

		iov[2].iov_base = work->aux_payload_buf;
		iov[2].iov_len = work->aux_payload_sz;
		buf_size += iov[2].iov_len;
	}
	buf_size += iov[1].iov_len;
	work->resp_hdr_sz = iov[1].iov_len;

	rc = ksmbd_crypt_message(work, iov, rq_nvec, 1);
	if (rc)
		return rc;

	memmove(buf, iov[1].iov_base, iov[1].iov_len);
	*(__be32 *)work->tr_buf = cpu_to_be32(buf_size);

	return rc;
}

bool smb3_is_transform_hdr(void *buf)
{
	struct smb2_transform_hdr *trhdr = smb2_get_msg(buf);

	return trhdr->ProtocolId == SMB2_TRANSFORM_PROTO_NUM;
}

int smb3_decrypt_req(struct ksmbd_work *work)
{
	struct ksmbd_session *sess;
	char *buf = work->request_buf;
	unsigned int pdu_length = get_rfc1002_len(buf);
	struct kvec iov[2];
	int buf_data_size = pdu_length - sizeof(struct smb2_transform_hdr);
	struct smb2_transform_hdr *tr_hdr = smb2_get_msg(buf);
	int rc = 0;

	if (pdu_length < sizeof(struct smb2_transform_hdr) ||
	    buf_data_size < sizeof(struct smb2_hdr)) {
		pr_err("Transform message is too small (%u)\n",
		       pdu_length);
		return -ECONNABORTED;
	}

	if (buf_data_size < le32_to_cpu(tr_hdr->OriginalMessageSize)) {
		pr_err("Transform message is broken\n");
		return -ECONNABORTED;
	}

	sess = ksmbd_session_lookup_all(work->conn, le64_to_cpu(tr_hdr->SessionId));
	if (!sess) {
		pr_err("invalid session id(%llx) in transform header\n",
		       le64_to_cpu(tr_hdr->SessionId));
		return -ECONNABORTED;
	}

	iov[0].iov_base = buf;
	iov[0].iov_len = sizeof(struct smb2_transform_hdr) + 4;
	iov[1].iov_base = buf + sizeof(struct smb2_transform_hdr) + 4;
	iov[1].iov_len = buf_data_size;
	rc = ksmbd_crypt_message(work, iov, 2, 0);
	if (rc)
		return rc;

	memmove(buf + 4, iov[1].iov_base, buf_data_size);
	*(__be32 *)buf = cpu_to_be32(buf_data_size);

	return rc;
}

bool smb3_11_final_sess_setup_resp(struct ksmbd_work *work)
{
	struct ksmbd_conn *conn = work->conn;
	struct ksmbd_session *sess = work->sess;
	struct smb2_hdr *rsp = smb2_get_msg(work->response_buf);

	if (conn->dialect < SMB30_PROT_ID)
		return false;

	if (work->next_smb2_rcv_hdr_off)
		rsp = ksmbd_resp_buf_next(work);

	if (le16_to_cpu(rsp->Command) == SMB2_SESSION_SETUP_HE &&
	    sess->user && !user_guest(sess->user) &&
	    rsp->Status == STATUS_SUCCESS)
		return true;
	return false;
}<|MERGE_RESOLUTION|>--- conflicted
+++ resolved
@@ -114,11 +114,7 @@
 			pr_err("The first operation in the compound does not have tcon\n");
 			return -EINVAL;
 		}
-<<<<<<< HEAD
-		if (work->tcon->id != tree_id) {
-=======
 		if (tree_id != UINT_MAX && work->tcon->id != tree_id) {
->>>>>>> 54d21618
 			pr_err("tree id(%u) is different with id(%u) in first operation\n",
 					tree_id, work->tcon->id);
 			return -EINVAL;
@@ -591,11 +587,7 @@
 			pr_err("The first operation in the compound does not have sess\n");
 			return -EINVAL;
 		}
-<<<<<<< HEAD
-		if (work->sess->id != sess_id) {
-=======
 		if (sess_id != ULLONG_MAX && work->sess->id != sess_id) {
->>>>>>> 54d21618
 			pr_err("session id(%llu) is different with the first operation(%lld)\n",
 					sess_id, work->sess->id);
 			return -EINVAL;
