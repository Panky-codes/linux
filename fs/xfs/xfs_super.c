--- conflicted
+++ resolved
@@ -774,9 +774,6 @@
 xfs_mount_free(
 	struct xfs_mount	*mp)
 {
-<<<<<<< HEAD
-	debugfs_remove(mp->m_debugfs);
-=======
 	/*
 	 * Free the buftargs here because blkdev_put needs to be called outside
 	 * of sb->s_umount, which is held around the call to ->put_super.
@@ -788,7 +785,7 @@
 	if (mp->m_ddev_targp)
 		xfs_free_buftarg(mp->m_ddev_targp);
 
->>>>>>> f505786d
+	debugfs_remove(mp->m_debugfs);
 	kfree(mp->m_rtname);
 	kfree(mp->m_logname);
 	kmem_free(mp);
