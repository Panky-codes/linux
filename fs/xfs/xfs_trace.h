// SPDX-License-Identifier: GPL-2.0
/*
 * Copyright (c) 2009, Christoph Hellwig
 * All Rights Reserved.
 *
 * NOTE: none of these tracepoints shall be considered a stable kernel ABI
 * as they can change at any time.
 *
 * Current conventions for printing numbers measuring specific units:
 *
 * agno: allocation group number
 *
 * agino: per-AG inode number
 * ino: filesystem inode number
 *
 * agbno: per-AG block number in fs blocks
 * startblock: physical block number for file mappings.  This is either a
 *             segmented fsblock for data device mappings, or a rfsblock
 *             for realtime device mappings
 * fsbcount: number of blocks in an extent, in fs blocks
 *
 * daddr: physical block number in 512b blocks
 * bbcount: number of blocks in a physical extent, in 512b blocks
 *
 * owner: reverse-mapping owner, usually inodes
 *
 * fileoff: file offset, in fs blocks
 * pos: file offset, in bytes
 * bytecount: number of bytes
 *
 * disize: ondisk file size, in bytes
 * isize: incore file size, in bytes
 *
 * forkoff: inode fork offset, in bytes
 *
 * ireccount: number of inode records
 *
 * Numbers describing space allocations (blocks, extents, inodes) should be
 * formatted in hexadecimal.
 */
#undef TRACE_SYSTEM
#define TRACE_SYSTEM xfs

#if !defined(_TRACE_XFS_H) || defined(TRACE_HEADER_MULTI_READ)
#define _TRACE_XFS_H

#include <linux/tracepoint.h>

struct xfs_agf;
struct xfs_alloc_arg;
struct xfs_attr_list_context;
struct xfs_buf_log_item;
struct xfs_da_args;
struct xfs_da_node_entry;
struct xfs_dquot;
struct xfs_log_item;
struct xlog;
struct xlog_ticket;
struct xlog_recover;
struct xlog_recover_item;
struct xlog_rec_header;
struct xlog_in_core;
struct xfs_buf_log_format;
struct xfs_inode_log_format;
struct xfs_bmbt_irec;
struct xfs_btree_cur;
struct xfs_refcount_irec;
struct xfs_fsmap;
struct xfs_rmap_irec;
struct xfs_icreate_log;
struct xfs_owner_info;
struct xfs_trans_res;
struct xfs_inobt_rec_incore;
union xfs_btree_ptr;
struct xfs_dqtrx;
struct xfs_icwalk;

#define XFS_ATTR_FILTER_FLAGS \
	{ XFS_ATTR_ROOT,	"ROOT" }, \
	{ XFS_ATTR_SECURE,	"SECURE" }, \
	{ XFS_ATTR_INCOMPLETE,	"INCOMPLETE" }

DECLARE_EVENT_CLASS(xfs_attr_list_class,
	TP_PROTO(struct xfs_attr_list_context *ctx),
	TP_ARGS(ctx),
	TP_STRUCT__entry(
		__field(dev_t, dev)
		__field(xfs_ino_t, ino)
		__field(u32, hashval)
		__field(u32, blkno)
		__field(u32, offset)
		__field(void *, buffer)
		__field(int, bufsize)
		__field(int, count)
		__field(int, firstu)
		__field(int, dupcnt)
		__field(unsigned int, attr_filter)
	),
	TP_fast_assign(
		__entry->dev = VFS_I(ctx->dp)->i_sb->s_dev;
		__entry->ino = ctx->dp->i_ino;
		__entry->hashval = ctx->cursor.hashval;
		__entry->blkno = ctx->cursor.blkno;
		__entry->offset = ctx->cursor.offset;
		__entry->buffer = ctx->buffer;
		__entry->bufsize = ctx->bufsize;
		__entry->count = ctx->count;
		__entry->firstu = ctx->firstu;
		__entry->attr_filter = ctx->attr_filter;
	),
	TP_printk("dev %d:%d ino 0x%llx cursor h/b/o 0x%x/0x%x/%u dupcnt %u "
		  "buffer %p size %u count %u firstu %u filter %s",
		  MAJOR(__entry->dev), MINOR(__entry->dev),
		   __entry->ino,
		   __entry->hashval,
		   __entry->blkno,
		   __entry->offset,
		   __entry->dupcnt,
		   __entry->buffer,
		   __entry->bufsize,
		   __entry->count,
		   __entry->firstu,
		   __print_flags(__entry->attr_filter, "|",
				 XFS_ATTR_FILTER_FLAGS)
	)
)

#define DEFINE_ATTR_LIST_EVENT(name) \
DEFINE_EVENT(xfs_attr_list_class, name, \
	TP_PROTO(struct xfs_attr_list_context *ctx), \
	TP_ARGS(ctx))
DEFINE_ATTR_LIST_EVENT(xfs_attr_list_sf);
DEFINE_ATTR_LIST_EVENT(xfs_attr_list_sf_all);
DEFINE_ATTR_LIST_EVENT(xfs_attr_list_leaf);
DEFINE_ATTR_LIST_EVENT(xfs_attr_list_leaf_end);
DEFINE_ATTR_LIST_EVENT(xfs_attr_list_full);
DEFINE_ATTR_LIST_EVENT(xfs_attr_list_add);
DEFINE_ATTR_LIST_EVENT(xfs_attr_list_wrong_blk);
DEFINE_ATTR_LIST_EVENT(xfs_attr_list_notfound);
DEFINE_ATTR_LIST_EVENT(xfs_attr_leaf_list);
DEFINE_ATTR_LIST_EVENT(xfs_attr_node_list);

TRACE_EVENT(xlog_intent_recovery_failed,
	TP_PROTO(struct xfs_mount *mp, int error, void *function),
	TP_ARGS(mp, error, function),
	TP_STRUCT__entry(
		__field(dev_t, dev)
		__field(int, error)
		__field(void *, function)
	),
	TP_fast_assign(
		__entry->dev = mp->m_super->s_dev;
		__entry->error = error;
		__entry->function = function;
	),
	TP_printk("dev %d:%d error %d function %pS",
		  MAJOR(__entry->dev), MINOR(__entry->dev),
		  __entry->error, __entry->function)
);

DECLARE_EVENT_CLASS(xfs_perag_class,
	TP_PROTO(struct xfs_mount *mp, xfs_agnumber_t agno, int refcount,
		 unsigned long caller_ip),
	TP_ARGS(mp, agno, refcount, caller_ip),
	TP_STRUCT__entry(
		__field(dev_t, dev)
		__field(xfs_agnumber_t, agno)
		__field(int, refcount)
		__field(unsigned long, caller_ip)
	),
	TP_fast_assign(
		__entry->dev = mp->m_super->s_dev;
		__entry->agno = agno;
		__entry->refcount = refcount;
		__entry->caller_ip = caller_ip;
	),
	TP_printk("dev %d:%d agno 0x%x refcount %d caller %pS",
		  MAJOR(__entry->dev), MINOR(__entry->dev),
		  __entry->agno,
		  __entry->refcount,
		  (char *)__entry->caller_ip)
);

#define DEFINE_PERAG_REF_EVENT(name)	\
DEFINE_EVENT(xfs_perag_class, name,	\
	TP_PROTO(struct xfs_mount *mp, xfs_agnumber_t agno, int refcount,	\
		 unsigned long caller_ip),					\
	TP_ARGS(mp, agno, refcount, caller_ip))
DEFINE_PERAG_REF_EVENT(xfs_perag_get);
DEFINE_PERAG_REF_EVENT(xfs_perag_get_tag);
DEFINE_PERAG_REF_EVENT(xfs_perag_put);
DEFINE_PERAG_REF_EVENT(xfs_perag_set_inode_tag);
DEFINE_PERAG_REF_EVENT(xfs_perag_clear_inode_tag);

TRACE_EVENT(xfs_inodegc_worker,
	TP_PROTO(struct xfs_mount *mp, unsigned int shrinker_hits),
	TP_ARGS(mp, shrinker_hits),
	TP_STRUCT__entry(
		__field(dev_t, dev)
		__field(unsigned int, shrinker_hits)
	),
	TP_fast_assign(
		__entry->dev = mp->m_super->s_dev;
		__entry->shrinker_hits = shrinker_hits;
	),
	TP_printk("dev %d:%d shrinker_hits %u",
		  MAJOR(__entry->dev), MINOR(__entry->dev),
		  __entry->shrinker_hits)
);

DECLARE_EVENT_CLASS(xfs_fs_class,
	TP_PROTO(struct xfs_mount *mp, void *caller_ip),
	TP_ARGS(mp, caller_ip),
	TP_STRUCT__entry(
		__field(dev_t, dev)
		__field(unsigned long long, mflags)
		__field(unsigned long, opstate)
		__field(unsigned long, sbflags)
		__field(void *, caller_ip)
	),
	TP_fast_assign(
		if (mp) {
			__entry->dev = mp->m_super->s_dev;
			__entry->mflags = mp->m_features;
			__entry->opstate = mp->m_opstate;
			__entry->sbflags = mp->m_super->s_flags;
		}
		__entry->caller_ip = caller_ip;
	),
	TP_printk("dev %d:%d m_features 0x%llx opstate (%s) s_flags 0x%lx caller %pS",
		  MAJOR(__entry->dev), MINOR(__entry->dev),
		  __entry->mflags,
		  __print_flags(__entry->opstate, "|", XFS_OPSTATE_STRINGS),
		  __entry->sbflags,
		  __entry->caller_ip)
);

#define DEFINE_FS_EVENT(name)	\
DEFINE_EVENT(xfs_fs_class, name,					\
	TP_PROTO(struct xfs_mount *mp, void *caller_ip), \
	TP_ARGS(mp, caller_ip))
DEFINE_FS_EVENT(xfs_inodegc_flush);
DEFINE_FS_EVENT(xfs_inodegc_start);
DEFINE_FS_EVENT(xfs_inodegc_stop);
DEFINE_FS_EVENT(xfs_inodegc_queue);
DEFINE_FS_EVENT(xfs_inodegc_throttle);
DEFINE_FS_EVENT(xfs_fs_sync_fs);
DEFINE_FS_EVENT(xfs_blockgc_start);
DEFINE_FS_EVENT(xfs_blockgc_stop);
DEFINE_FS_EVENT(xfs_blockgc_worker);
DEFINE_FS_EVENT(xfs_blockgc_flush_all);

TRACE_EVENT(xfs_inodegc_shrinker_scan,
	TP_PROTO(struct xfs_mount *mp, struct shrink_control *sc,
		 void *caller_ip),
	TP_ARGS(mp, sc, caller_ip),
	TP_STRUCT__entry(
		__field(dev_t, dev)
		__field(unsigned long, nr_to_scan)
		__field(void *, caller_ip)
	),
	TP_fast_assign(
		__entry->dev = mp->m_super->s_dev;
		__entry->nr_to_scan = sc->nr_to_scan;
		__entry->caller_ip = caller_ip;
	),
	TP_printk("dev %d:%d nr_to_scan %lu caller %pS",
		  MAJOR(__entry->dev), MINOR(__entry->dev),
		  __entry->nr_to_scan,
		  __entry->caller_ip)
);

DECLARE_EVENT_CLASS(xfs_ag_class,
	TP_PROTO(struct xfs_mount *mp, xfs_agnumber_t agno),
	TP_ARGS(mp, agno),
	TP_STRUCT__entry(
		__field(dev_t, dev)
		__field(xfs_agnumber_t, agno)
	),
	TP_fast_assign(
		__entry->dev = mp->m_super->s_dev;
		__entry->agno = agno;
	),
	TP_printk("dev %d:%d agno 0x%x",
		  MAJOR(__entry->dev), MINOR(__entry->dev),
		  __entry->agno)
);
#define DEFINE_AG_EVENT(name)	\
DEFINE_EVENT(xfs_ag_class, name,	\
	TP_PROTO(struct xfs_mount *mp, xfs_agnumber_t agno),	\
	TP_ARGS(mp, agno))

DEFINE_AG_EVENT(xfs_read_agf);
DEFINE_AG_EVENT(xfs_alloc_read_agf);
DEFINE_AG_EVENT(xfs_read_agi);
DEFINE_AG_EVENT(xfs_ialloc_read_agi);

TRACE_EVENT(xfs_attr_list_node_descend,
	TP_PROTO(struct xfs_attr_list_context *ctx,
		 struct xfs_da_node_entry *btree),
	TP_ARGS(ctx, btree),
	TP_STRUCT__entry(
		__field(dev_t, dev)
		__field(xfs_ino_t, ino)
		__field(u32, hashval)
		__field(u32, blkno)
		__field(u32, offset)
		__field(void *, buffer)
		__field(int, bufsize)
		__field(int, count)
		__field(int, firstu)
		__field(int, dupcnt)
		__field(unsigned int, attr_filter)
		__field(u32, bt_hashval)
		__field(u32, bt_before)
	),
	TP_fast_assign(
		__entry->dev = VFS_I(ctx->dp)->i_sb->s_dev;
		__entry->ino = ctx->dp->i_ino;
		__entry->hashval = ctx->cursor.hashval;
		__entry->blkno = ctx->cursor.blkno;
		__entry->offset = ctx->cursor.offset;
		__entry->buffer = ctx->buffer;
		__entry->bufsize = ctx->bufsize;
		__entry->count = ctx->count;
		__entry->firstu = ctx->firstu;
		__entry->attr_filter = ctx->attr_filter;
		__entry->bt_hashval = be32_to_cpu(btree->hashval);
		__entry->bt_before = be32_to_cpu(btree->before);
	),
	TP_printk("dev %d:%d ino 0x%llx cursor h/b/o 0x%x/0x%x/%u dupcnt %u "
		  "buffer %p size %u count %u firstu %u filter %s "
		  "node hashval %u, node before %u",
		  MAJOR(__entry->dev), MINOR(__entry->dev),
		   __entry->ino,
		   __entry->hashval,
		   __entry->blkno,
		   __entry->offset,
		   __entry->dupcnt,
		   __entry->buffer,
		   __entry->bufsize,
		   __entry->count,
		   __entry->firstu,
		   __print_flags(__entry->attr_filter, "|",
				 XFS_ATTR_FILTER_FLAGS),
		   __entry->bt_hashval,
		   __entry->bt_before)
);

DECLARE_EVENT_CLASS(xfs_bmap_class,
	TP_PROTO(struct xfs_inode *ip, struct xfs_iext_cursor *cur, int state,
		 unsigned long caller_ip),
	TP_ARGS(ip, cur, state, caller_ip),
	TP_STRUCT__entry(
		__field(dev_t, dev)
		__field(xfs_ino_t, ino)
		__field(void *, leaf)
		__field(int, pos)
		__field(xfs_fileoff_t, startoff)
		__field(xfs_fsblock_t, startblock)
		__field(xfs_filblks_t, blockcount)
		__field(xfs_exntst_t, state)
		__field(int, bmap_state)
		__field(unsigned long, caller_ip)
	),
	TP_fast_assign(
		struct xfs_ifork	*ifp;
		struct xfs_bmbt_irec	r;

		ifp = xfs_iext_state_to_fork(ip, state);
		xfs_iext_get_extent(ifp, cur, &r);
		__entry->dev = VFS_I(ip)->i_sb->s_dev;
		__entry->ino = ip->i_ino;
		__entry->leaf = cur->leaf;
		__entry->pos = cur->pos;
		__entry->startoff = r.br_startoff;
		__entry->startblock = r.br_startblock;
		__entry->blockcount = r.br_blockcount;
		__entry->state = r.br_state;
		__entry->bmap_state = state;
		__entry->caller_ip = caller_ip;
	),
	TP_printk("dev %d:%d ino 0x%llx state %s cur %p/%d "
		  "fileoff 0x%llx startblock 0x%llx fsbcount 0x%llx flag %d caller %pS",
		  MAJOR(__entry->dev), MINOR(__entry->dev),
		  __entry->ino,
		  __print_flags(__entry->bmap_state, "|", XFS_BMAP_EXT_FLAGS),
		  __entry->leaf,
		  __entry->pos,
		  __entry->startoff,
		  (int64_t)__entry->startblock,
		  __entry->blockcount,
		  __entry->state,
		  (char *)__entry->caller_ip)
)

#define DEFINE_BMAP_EVENT(name) \
DEFINE_EVENT(xfs_bmap_class, name, \
	TP_PROTO(struct xfs_inode *ip, struct xfs_iext_cursor *cur, int state, \
		 unsigned long caller_ip), \
	TP_ARGS(ip, cur, state, caller_ip))
DEFINE_BMAP_EVENT(xfs_iext_insert);
DEFINE_BMAP_EVENT(xfs_iext_remove);
DEFINE_BMAP_EVENT(xfs_bmap_pre_update);
DEFINE_BMAP_EVENT(xfs_bmap_post_update);
DEFINE_BMAP_EVENT(xfs_read_extent);
DEFINE_BMAP_EVENT(xfs_write_extent);

DECLARE_EVENT_CLASS(xfs_buf_class,
	TP_PROTO(struct xfs_buf *bp, unsigned long caller_ip),
	TP_ARGS(bp, caller_ip),
	TP_STRUCT__entry(
		__field(dev_t, dev)
		__field(xfs_daddr_t, bno)
		__field(int, nblks)
		__field(int, hold)
		__field(int, pincount)
		__field(unsigned, lockval)
		__field(unsigned, flags)
		__field(unsigned long, caller_ip)
	),
	TP_fast_assign(
		__entry->dev = bp->b_target->bt_dev;
		__entry->bno = xfs_buf_daddr(bp);
		__entry->nblks = bp->b_length;
		__entry->hold = atomic_read(&bp->b_hold);
		__entry->pincount = atomic_read(&bp->b_pin_count);
		__entry->lockval = bp->b_sema.count;
		__entry->flags = bp->b_flags;
		__entry->caller_ip = caller_ip;
	),
	TP_printk("dev %d:%d daddr 0x%llx bbcount 0x%x hold %d pincount %d "
		  "lock %d flags %s caller %pS",
		  MAJOR(__entry->dev), MINOR(__entry->dev),
		  (unsigned long long)__entry->bno,
		  __entry->nblks,
		  __entry->hold,
		  __entry->pincount,
		  __entry->lockval,
		  __print_flags(__entry->flags, "|", XFS_BUF_FLAGS),
		  (void *)__entry->caller_ip)
)

#define DEFINE_BUF_EVENT(name) \
DEFINE_EVENT(xfs_buf_class, name, \
	TP_PROTO(struct xfs_buf *bp, unsigned long caller_ip), \
	TP_ARGS(bp, caller_ip))
DEFINE_BUF_EVENT(xfs_buf_init);
DEFINE_BUF_EVENT(xfs_buf_free);
DEFINE_BUF_EVENT(xfs_buf_hold);
DEFINE_BUF_EVENT(xfs_buf_rele);
DEFINE_BUF_EVENT(xfs_buf_iodone);
DEFINE_BUF_EVENT(xfs_buf_submit);
DEFINE_BUF_EVENT(xfs_buf_lock);
DEFINE_BUF_EVENT(xfs_buf_lock_done);
DEFINE_BUF_EVENT(xfs_buf_trylock_fail);
DEFINE_BUF_EVENT(xfs_buf_trylock);
DEFINE_BUF_EVENT(xfs_buf_unlock);
DEFINE_BUF_EVENT(xfs_buf_iowait);
DEFINE_BUF_EVENT(xfs_buf_iowait_done);
DEFINE_BUF_EVENT(xfs_buf_delwri_queue);
DEFINE_BUF_EVENT(xfs_buf_delwri_queued);
DEFINE_BUF_EVENT(xfs_buf_delwri_split);
DEFINE_BUF_EVENT(xfs_buf_delwri_pushbuf);
DEFINE_BUF_EVENT(xfs_buf_get_uncached);
DEFINE_BUF_EVENT(xfs_buf_item_relse);
DEFINE_BUF_EVENT(xfs_buf_iodone_async);
DEFINE_BUF_EVENT(xfs_buf_error_relse);
DEFINE_BUF_EVENT(xfs_buf_drain_buftarg);
DEFINE_BUF_EVENT(xfs_trans_read_buf_shut);

/* not really buffer traces, but the buf provides useful information */
DEFINE_BUF_EVENT(xfs_btree_corrupt);
DEFINE_BUF_EVENT(xfs_reset_dqcounts);

/* pass flags explicitly */
DECLARE_EVENT_CLASS(xfs_buf_flags_class,
	TP_PROTO(struct xfs_buf *bp, unsigned flags, unsigned long caller_ip),
	TP_ARGS(bp, flags, caller_ip),
	TP_STRUCT__entry(
		__field(dev_t, dev)
		__field(xfs_daddr_t, bno)
		__field(unsigned int, length)
		__field(int, hold)
		__field(int, pincount)
		__field(unsigned, lockval)
		__field(unsigned, flags)
		__field(unsigned long, caller_ip)
	),
	TP_fast_assign(
		__entry->dev = bp->b_target->bt_dev;
		__entry->bno = xfs_buf_daddr(bp);
		__entry->length = bp->b_length;
		__entry->flags = flags;
		__entry->hold = atomic_read(&bp->b_hold);
		__entry->pincount = atomic_read(&bp->b_pin_count);
		__entry->lockval = bp->b_sema.count;
		__entry->caller_ip = caller_ip;
	),
	TP_printk("dev %d:%d daddr 0x%llx bbcount 0x%x hold %d pincount %d "
		  "lock %d flags %s caller %pS",
		  MAJOR(__entry->dev), MINOR(__entry->dev),
		  (unsigned long long)__entry->bno,
		  __entry->length,
		  __entry->hold,
		  __entry->pincount,
		  __entry->lockval,
		  __print_flags(__entry->flags, "|", XFS_BUF_FLAGS),
		  (void *)__entry->caller_ip)
)

#define DEFINE_BUF_FLAGS_EVENT(name) \
DEFINE_EVENT(xfs_buf_flags_class, name, \
	TP_PROTO(struct xfs_buf *bp, unsigned flags, unsigned long caller_ip), \
	TP_ARGS(bp, flags, caller_ip))
DEFINE_BUF_FLAGS_EVENT(xfs_buf_find);
DEFINE_BUF_FLAGS_EVENT(xfs_buf_get);
DEFINE_BUF_FLAGS_EVENT(xfs_buf_read);

TRACE_EVENT(xfs_buf_ioerror,
	TP_PROTO(struct xfs_buf *bp, int error, xfs_failaddr_t caller_ip),
	TP_ARGS(bp, error, caller_ip),
	TP_STRUCT__entry(
		__field(dev_t, dev)
		__field(xfs_daddr_t, bno)
		__field(unsigned int, length)
		__field(unsigned, flags)
		__field(int, hold)
		__field(int, pincount)
		__field(unsigned, lockval)
		__field(int, error)
		__field(xfs_failaddr_t, caller_ip)
	),
	TP_fast_assign(
		__entry->dev = bp->b_target->bt_dev;
		__entry->bno = xfs_buf_daddr(bp);
		__entry->length = bp->b_length;
		__entry->hold = atomic_read(&bp->b_hold);
		__entry->pincount = atomic_read(&bp->b_pin_count);
		__entry->lockval = bp->b_sema.count;
		__entry->error = error;
		__entry->flags = bp->b_flags;
		__entry->caller_ip = caller_ip;
	),
	TP_printk("dev %d:%d daddr 0x%llx bbcount 0x%x hold %d pincount %d "
		  "lock %d error %d flags %s caller %pS",
		  MAJOR(__entry->dev), MINOR(__entry->dev),
		  (unsigned long long)__entry->bno,
		  __entry->length,
		  __entry->hold,
		  __entry->pincount,
		  __entry->lockval,
		  __entry->error,
		  __print_flags(__entry->flags, "|", XFS_BUF_FLAGS),
		  (void *)__entry->caller_ip)
);

DECLARE_EVENT_CLASS(xfs_buf_item_class,
	TP_PROTO(struct xfs_buf_log_item *bip),
	TP_ARGS(bip),
	TP_STRUCT__entry(
		__field(dev_t, dev)
		__field(xfs_daddr_t, buf_bno)
		__field(unsigned int, buf_len)
		__field(int, buf_hold)
		__field(int, buf_pincount)
		__field(int, buf_lockval)
		__field(unsigned, buf_flags)
		__field(unsigned, bli_recur)
		__field(int, bli_refcount)
		__field(unsigned, bli_flags)
		__field(unsigned long, li_flags)
	),
	TP_fast_assign(
		__entry->dev = bip->bli_buf->b_target->bt_dev;
		__entry->bli_flags = bip->bli_flags;
		__entry->bli_recur = bip->bli_recur;
		__entry->bli_refcount = atomic_read(&bip->bli_refcount);
		__entry->buf_bno = xfs_buf_daddr(bip->bli_buf);
		__entry->buf_len = bip->bli_buf->b_length;
		__entry->buf_flags = bip->bli_buf->b_flags;
		__entry->buf_hold = atomic_read(&bip->bli_buf->b_hold);
		__entry->buf_pincount = atomic_read(&bip->bli_buf->b_pin_count);
		__entry->buf_lockval = bip->bli_buf->b_sema.count;
		__entry->li_flags = bip->bli_item.li_flags;
	),
	TP_printk("dev %d:%d daddr 0x%llx bbcount 0x%x hold %d pincount %d "
		  "lock %d flags %s recur %d refcount %d bliflags %s "
		  "liflags %s",
		  MAJOR(__entry->dev), MINOR(__entry->dev),
		  (unsigned long long)__entry->buf_bno,
		  __entry->buf_len,
		  __entry->buf_hold,
		  __entry->buf_pincount,
		  __entry->buf_lockval,
		  __print_flags(__entry->buf_flags, "|", XFS_BUF_FLAGS),
		  __entry->bli_recur,
		  __entry->bli_refcount,
		  __print_flags(__entry->bli_flags, "|", XFS_BLI_FLAGS),
		  __print_flags(__entry->li_flags, "|", XFS_LI_FLAGS))
)

#define DEFINE_BUF_ITEM_EVENT(name) \
DEFINE_EVENT(xfs_buf_item_class, name, \
	TP_PROTO(struct xfs_buf_log_item *bip), \
	TP_ARGS(bip))
DEFINE_BUF_ITEM_EVENT(xfs_buf_item_size);
DEFINE_BUF_ITEM_EVENT(xfs_buf_item_size_ordered);
DEFINE_BUF_ITEM_EVENT(xfs_buf_item_size_stale);
DEFINE_BUF_ITEM_EVENT(xfs_buf_item_format);
DEFINE_BUF_ITEM_EVENT(xfs_buf_item_format_stale);
DEFINE_BUF_ITEM_EVENT(xfs_buf_item_ordered);
DEFINE_BUF_ITEM_EVENT(xfs_buf_item_pin);
DEFINE_BUF_ITEM_EVENT(xfs_buf_item_unpin);
DEFINE_BUF_ITEM_EVENT(xfs_buf_item_unpin_stale);
DEFINE_BUF_ITEM_EVENT(xfs_buf_item_release);
DEFINE_BUF_ITEM_EVENT(xfs_buf_item_committed);
DEFINE_BUF_ITEM_EVENT(xfs_buf_item_push);
DEFINE_BUF_ITEM_EVENT(xfs_trans_get_buf);
DEFINE_BUF_ITEM_EVENT(xfs_trans_get_buf_recur);
DEFINE_BUF_ITEM_EVENT(xfs_trans_getsb);
DEFINE_BUF_ITEM_EVENT(xfs_trans_getsb_recur);
DEFINE_BUF_ITEM_EVENT(xfs_trans_read_buf);
DEFINE_BUF_ITEM_EVENT(xfs_trans_read_buf_recur);
DEFINE_BUF_ITEM_EVENT(xfs_trans_log_buf);
DEFINE_BUF_ITEM_EVENT(xfs_trans_brelse);
DEFINE_BUF_ITEM_EVENT(xfs_trans_bjoin);
DEFINE_BUF_ITEM_EVENT(xfs_trans_bhold);
DEFINE_BUF_ITEM_EVENT(xfs_trans_bhold_release);
DEFINE_BUF_ITEM_EVENT(xfs_trans_binval);

DECLARE_EVENT_CLASS(xfs_filestream_class,
	TP_PROTO(struct xfs_mount *mp, xfs_ino_t ino, xfs_agnumber_t agno),
	TP_ARGS(mp, ino, agno),
	TP_STRUCT__entry(
		__field(dev_t, dev)
		__field(xfs_ino_t, ino)
		__field(xfs_agnumber_t, agno)
		__field(int, streams)
	),
	TP_fast_assign(
		__entry->dev = mp->m_super->s_dev;
		__entry->ino = ino;
		__entry->agno = agno;
		__entry->streams = xfs_filestream_peek_ag(mp, agno);
	),
	TP_printk("dev %d:%d ino 0x%llx agno 0x%x streams %d",
		  MAJOR(__entry->dev), MINOR(__entry->dev),
		  __entry->ino,
		  __entry->agno,
		  __entry->streams)
)
#define DEFINE_FILESTREAM_EVENT(name) \
DEFINE_EVENT(xfs_filestream_class, name, \
	TP_PROTO(struct xfs_mount *mp, xfs_ino_t ino, xfs_agnumber_t agno), \
	TP_ARGS(mp, ino, agno))
DEFINE_FILESTREAM_EVENT(xfs_filestream_free);
DEFINE_FILESTREAM_EVENT(xfs_filestream_lookup);
DEFINE_FILESTREAM_EVENT(xfs_filestream_scan);

TRACE_EVENT(xfs_filestream_pick,
	TP_PROTO(struct xfs_inode *ip, xfs_agnumber_t agno,
		 xfs_extlen_t free, int nscan),
	TP_ARGS(ip, agno, free, nscan),
	TP_STRUCT__entry(
		__field(dev_t, dev)
		__field(xfs_ino_t, ino)
		__field(xfs_agnumber_t, agno)
		__field(int, streams)
		__field(xfs_extlen_t, free)
		__field(int, nscan)
	),
	TP_fast_assign(
		__entry->dev = VFS_I(ip)->i_sb->s_dev;
		__entry->ino = ip->i_ino;
		__entry->agno = agno;
		__entry->streams = xfs_filestream_peek_ag(ip->i_mount, agno);
		__entry->free = free;
		__entry->nscan = nscan;
	),
	TP_printk("dev %d:%d ino 0x%llx agno 0x%x streams %d free %d nscan %d",
		  MAJOR(__entry->dev), MINOR(__entry->dev),
		  __entry->ino,
		  __entry->agno,
		  __entry->streams,
		  __entry->free,
		  __entry->nscan)
);

DECLARE_EVENT_CLASS(xfs_lock_class,
	TP_PROTO(struct xfs_inode *ip, unsigned lock_flags,
		 unsigned long caller_ip),
	TP_ARGS(ip,  lock_flags, caller_ip),
	TP_STRUCT__entry(
		__field(dev_t, dev)
		__field(xfs_ino_t, ino)
		__field(int, lock_flags)
		__field(unsigned long, caller_ip)
	),
	TP_fast_assign(
		__entry->dev = VFS_I(ip)->i_sb->s_dev;
		__entry->ino = ip->i_ino;
		__entry->lock_flags = lock_flags;
		__entry->caller_ip = caller_ip;
	),
	TP_printk("dev %d:%d ino 0x%llx flags %s caller %pS",
		  MAJOR(__entry->dev), MINOR(__entry->dev),
		  __entry->ino,
		  __print_flags(__entry->lock_flags, "|", XFS_LOCK_FLAGS),
		  (void *)__entry->caller_ip)
)

#define DEFINE_LOCK_EVENT(name) \
DEFINE_EVENT(xfs_lock_class, name, \
	TP_PROTO(struct xfs_inode *ip, unsigned lock_flags, \
		 unsigned long caller_ip), \
	TP_ARGS(ip,  lock_flags, caller_ip))
DEFINE_LOCK_EVENT(xfs_ilock);
DEFINE_LOCK_EVENT(xfs_ilock_nowait);
DEFINE_LOCK_EVENT(xfs_ilock_demote);
DEFINE_LOCK_EVENT(xfs_iunlock);

DECLARE_EVENT_CLASS(xfs_inode_class,
	TP_PROTO(struct xfs_inode *ip),
	TP_ARGS(ip),
	TP_STRUCT__entry(
		__field(dev_t, dev)
		__field(xfs_ino_t, ino)
		__field(unsigned long, iflags)
	),
	TP_fast_assign(
		__entry->dev = VFS_I(ip)->i_sb->s_dev;
		__entry->ino = ip->i_ino;
		__entry->iflags = ip->i_flags;
	),
	TP_printk("dev %d:%d ino 0x%llx iflags 0x%lx",
		  MAJOR(__entry->dev), MINOR(__entry->dev),
		  __entry->ino,
		  __entry->iflags)
)

#define DEFINE_INODE_EVENT(name) \
DEFINE_EVENT(xfs_inode_class, name, \
	TP_PROTO(struct xfs_inode *ip), \
	TP_ARGS(ip))
DEFINE_INODE_EVENT(xfs_iget_skip);
DEFINE_INODE_EVENT(xfs_iget_recycle);
DEFINE_INODE_EVENT(xfs_iget_recycle_fail);
DEFINE_INODE_EVENT(xfs_iget_hit);
DEFINE_INODE_EVENT(xfs_iget_miss);

DEFINE_INODE_EVENT(xfs_getattr);
DEFINE_INODE_EVENT(xfs_setattr);
DEFINE_INODE_EVENT(xfs_readlink);
DEFINE_INODE_EVENT(xfs_inactive_symlink);
DEFINE_INODE_EVENT(xfs_alloc_file_space);
DEFINE_INODE_EVENT(xfs_free_file_space);
DEFINE_INODE_EVENT(xfs_zero_file_space);
DEFINE_INODE_EVENT(xfs_collapse_file_space);
DEFINE_INODE_EVENT(xfs_insert_file_space);
DEFINE_INODE_EVENT(xfs_readdir);
#ifdef CONFIG_XFS_POSIX_ACL
DEFINE_INODE_EVENT(xfs_get_acl);
#endif
DEFINE_INODE_EVENT(xfs_vm_bmap);
DEFINE_INODE_EVENT(xfs_file_ioctl);
DEFINE_INODE_EVENT(xfs_file_compat_ioctl);
DEFINE_INODE_EVENT(xfs_ioctl_setattr);
DEFINE_INODE_EVENT(xfs_dir_fsync);
DEFINE_INODE_EVENT(xfs_file_fsync);
DEFINE_INODE_EVENT(xfs_destroy_inode);
DEFINE_INODE_EVENT(xfs_update_time);

DEFINE_INODE_EVENT(xfs_dquot_dqalloc);
DEFINE_INODE_EVENT(xfs_dquot_dqdetach);

DEFINE_INODE_EVENT(xfs_inode_set_eofblocks_tag);
DEFINE_INODE_EVENT(xfs_inode_clear_eofblocks_tag);
DEFINE_INODE_EVENT(xfs_inode_free_eofblocks_invalid);
DEFINE_INODE_EVENT(xfs_inode_set_cowblocks_tag);
DEFINE_INODE_EVENT(xfs_inode_clear_cowblocks_tag);
DEFINE_INODE_EVENT(xfs_inode_free_cowblocks_invalid);
DEFINE_INODE_EVENT(xfs_inode_set_reclaimable);
DEFINE_INODE_EVENT(xfs_inode_reclaiming);
DEFINE_INODE_EVENT(xfs_inode_set_need_inactive);
DEFINE_INODE_EVENT(xfs_inode_inactivating);

/*
 * ftrace's __print_symbolic requires that all enum values be wrapped in the
 * TRACE_DEFINE_ENUM macro so that the enum value can be encoded in the ftrace
 * ring buffer.  Somehow this was only worth mentioning in the ftrace sample
 * code.
 */
TRACE_DEFINE_ENUM(PE_SIZE_PTE);
TRACE_DEFINE_ENUM(PE_SIZE_PMD);
TRACE_DEFINE_ENUM(PE_SIZE_PUD);

TRACE_EVENT(xfs_filemap_fault,
	TP_PROTO(struct xfs_inode *ip, enum page_entry_size pe_size,
		 bool write_fault),
	TP_ARGS(ip, pe_size, write_fault),
	TP_STRUCT__entry(
		__field(dev_t, dev)
		__field(xfs_ino_t, ino)
		__field(enum page_entry_size, pe_size)
		__field(bool, write_fault)
	),
	TP_fast_assign(
		__entry->dev = VFS_I(ip)->i_sb->s_dev;
		__entry->ino = ip->i_ino;
		__entry->pe_size = pe_size;
		__entry->write_fault = write_fault;
	),
	TP_printk("dev %d:%d ino 0x%llx %s write_fault %d",
		  MAJOR(__entry->dev), MINOR(__entry->dev),
		  __entry->ino,
		  __print_symbolic(__entry->pe_size,
			{ PE_SIZE_PTE,	"PTE" },
			{ PE_SIZE_PMD,	"PMD" },
			{ PE_SIZE_PUD,	"PUD" }),
		  __entry->write_fault)
)

DECLARE_EVENT_CLASS(xfs_iref_class,
	TP_PROTO(struct xfs_inode *ip, unsigned long caller_ip),
	TP_ARGS(ip, caller_ip),
	TP_STRUCT__entry(
		__field(dev_t, dev)
		__field(xfs_ino_t, ino)
		__field(int, count)
		__field(int, pincount)
		__field(unsigned long, caller_ip)
	),
	TP_fast_assign(
		__entry->dev = VFS_I(ip)->i_sb->s_dev;
		__entry->ino = ip->i_ino;
		__entry->count = atomic_read(&VFS_I(ip)->i_count);
		__entry->pincount = atomic_read(&ip->i_pincount);
		__entry->caller_ip = caller_ip;
	),
	TP_printk("dev %d:%d ino 0x%llx count %d pincount %d caller %pS",
		  MAJOR(__entry->dev), MINOR(__entry->dev),
		  __entry->ino,
		  __entry->count,
		  __entry->pincount,
		  (char *)__entry->caller_ip)
)

TRACE_EVENT(xfs_iomap_prealloc_size,
	TP_PROTO(struct xfs_inode *ip, xfs_fsblock_t blocks, int shift,
		 unsigned int writeio_blocks),
	TP_ARGS(ip, blocks, shift, writeio_blocks),
	TP_STRUCT__entry(
		__field(dev_t, dev)
		__field(xfs_ino_t, ino)
		__field(xfs_fsblock_t, blocks)
		__field(int, shift)
		__field(unsigned int, writeio_blocks)
	),
	TP_fast_assign(
		__entry->dev = VFS_I(ip)->i_sb->s_dev;
		__entry->ino = ip->i_ino;
		__entry->blocks = blocks;
		__entry->shift = shift;
		__entry->writeio_blocks = writeio_blocks;
	),
	TP_printk("dev %d:%d ino 0x%llx prealloc blocks %llu shift %d "
		  "m_allocsize_blocks %u",
		  MAJOR(__entry->dev), MINOR(__entry->dev), __entry->ino,
		  __entry->blocks, __entry->shift, __entry->writeio_blocks)
)

TRACE_EVENT(xfs_irec_merge_pre,
	TP_PROTO(struct xfs_mount *mp, xfs_agnumber_t agno, xfs_agino_t agino,
		 uint16_t holemask, xfs_agino_t nagino, uint16_t nholemask),
	TP_ARGS(mp, agno, agino, holemask, nagino, nholemask),
	TP_STRUCT__entry(
		__field(dev_t, dev)
		__field(xfs_agnumber_t, agno)
		__field(xfs_agino_t, agino)
		__field(uint16_t, holemask)
		__field(xfs_agino_t, nagino)
		__field(uint16_t, nholemask)
	),
	TP_fast_assign(
		__entry->dev = mp->m_super->s_dev;
		__entry->agno = agno;
		__entry->agino = agino;
		__entry->holemask = holemask;
		__entry->nagino = nagino;
		__entry->nholemask = holemask;
	),
	TP_printk("dev %d:%d agno 0x%x agino 0x%x holemask 0x%x new_agino 0x%x new_holemask 0x%x",
		  MAJOR(__entry->dev), MINOR(__entry->dev),
		  __entry->agno,
		  __entry->agino,
		  __entry->holemask,
		  __entry->nagino,
		  __entry->nholemask)
)

TRACE_EVENT(xfs_irec_merge_post,
	TP_PROTO(struct xfs_mount *mp, xfs_agnumber_t agno, xfs_agino_t agino,
		 uint16_t holemask),
	TP_ARGS(mp, agno, agino, holemask),
	TP_STRUCT__entry(
		__field(dev_t, dev)
		__field(xfs_agnumber_t, agno)
		__field(xfs_agino_t, agino)
		__field(uint16_t, holemask)
	),
	TP_fast_assign(
		__entry->dev = mp->m_super->s_dev;
		__entry->agno = agno;
		__entry->agino = agino;
		__entry->holemask = holemask;
	),
	TP_printk("dev %d:%d agno 0x%x agino 0x%x holemask 0x%x",
		  MAJOR(__entry->dev),
		  MINOR(__entry->dev),
		  __entry->agno,
		  __entry->agino,
		  __entry->holemask)
)

#define DEFINE_IREF_EVENT(name) \
DEFINE_EVENT(xfs_iref_class, name, \
	TP_PROTO(struct xfs_inode *ip, unsigned long caller_ip), \
	TP_ARGS(ip, caller_ip))
DEFINE_IREF_EVENT(xfs_irele);
DEFINE_IREF_EVENT(xfs_inode_pin);
DEFINE_IREF_EVENT(xfs_inode_unpin);
DEFINE_IREF_EVENT(xfs_inode_unpin_nowait);

DECLARE_EVENT_CLASS(xfs_namespace_class,
	TP_PROTO(struct xfs_inode *dp, struct xfs_name *name),
	TP_ARGS(dp, name),
	TP_STRUCT__entry(
		__field(dev_t, dev)
		__field(xfs_ino_t, dp_ino)
		__field(int, namelen)
		__dynamic_array(char, name, name->len)
	),
	TP_fast_assign(
		__entry->dev = VFS_I(dp)->i_sb->s_dev;
		__entry->dp_ino = dp->i_ino;
		__entry->namelen = name->len;
		memcpy(__get_str(name), name->name, name->len);
	),
	TP_printk("dev %d:%d dp ino 0x%llx name %.*s",
		  MAJOR(__entry->dev), MINOR(__entry->dev),
		  __entry->dp_ino,
		  __entry->namelen,
		  __get_str(name))
)

#define DEFINE_NAMESPACE_EVENT(name) \
DEFINE_EVENT(xfs_namespace_class, name, \
	TP_PROTO(struct xfs_inode *dp, struct xfs_name *name), \
	TP_ARGS(dp, name))
DEFINE_NAMESPACE_EVENT(xfs_remove);
DEFINE_NAMESPACE_EVENT(xfs_link);
DEFINE_NAMESPACE_EVENT(xfs_lookup);
DEFINE_NAMESPACE_EVENT(xfs_create);
DEFINE_NAMESPACE_EVENT(xfs_symlink);

TRACE_EVENT(xfs_rename,
	TP_PROTO(struct xfs_inode *src_dp, struct xfs_inode *target_dp,
		 struct xfs_name *src_name, struct xfs_name *target_name),
	TP_ARGS(src_dp, target_dp, src_name, target_name),
	TP_STRUCT__entry(
		__field(dev_t, dev)
		__field(xfs_ino_t, src_dp_ino)
		__field(xfs_ino_t, target_dp_ino)
		__field(int, src_namelen)
		__field(int, target_namelen)
		__dynamic_array(char, src_name, src_name->len)
		__dynamic_array(char, target_name, target_name->len)
	),
	TP_fast_assign(
		__entry->dev = VFS_I(src_dp)->i_sb->s_dev;
		__entry->src_dp_ino = src_dp->i_ino;
		__entry->target_dp_ino = target_dp->i_ino;
		__entry->src_namelen = src_name->len;
		__entry->target_namelen = target_name->len;
		memcpy(__get_str(src_name), src_name->name, src_name->len);
		memcpy(__get_str(target_name), target_name->name,
			target_name->len);
	),
	TP_printk("dev %d:%d src dp ino 0x%llx target dp ino 0x%llx"
		  " src name %.*s target name %.*s",
		  MAJOR(__entry->dev), MINOR(__entry->dev),
		  __entry->src_dp_ino,
		  __entry->target_dp_ino,
		  __entry->src_namelen,
		  __get_str(src_name),
		  __entry->target_namelen,
		  __get_str(target_name))
)

DECLARE_EVENT_CLASS(xfs_dquot_class,
	TP_PROTO(struct xfs_dquot *dqp),
	TP_ARGS(dqp),
	TP_STRUCT__entry(
		__field(dev_t, dev)
		__field(u32, id)
		__field(xfs_dqtype_t, type)
		__field(unsigned, flags)
		__field(unsigned, nrefs)
		__field(unsigned long long, res_bcount)
		__field(unsigned long long, res_rtbcount)
		__field(unsigned long long, res_icount)

		__field(unsigned long long, bcount)
		__field(unsigned long long, rtbcount)
		__field(unsigned long long, icount)

		__field(unsigned long long, blk_hardlimit)
		__field(unsigned long long, blk_softlimit)
		__field(unsigned long long, rtb_hardlimit)
		__field(unsigned long long, rtb_softlimit)
		__field(unsigned long long, ino_hardlimit)
		__field(unsigned long long, ino_softlimit)
	),
	TP_fast_assign(
		__entry->dev = dqp->q_mount->m_super->s_dev;
		__entry->id = dqp->q_id;
		__entry->type = dqp->q_type;
		__entry->flags = dqp->q_flags;
		__entry->nrefs = dqp->q_nrefs;

		__entry->res_bcount = dqp->q_blk.reserved;
		__entry->res_rtbcount = dqp->q_rtb.reserved;
		__entry->res_icount = dqp->q_ino.reserved;

		__entry->bcount = dqp->q_blk.count;
		__entry->rtbcount = dqp->q_rtb.count;
		__entry->icount = dqp->q_ino.count;

		__entry->blk_hardlimit = dqp->q_blk.hardlimit;
		__entry->blk_softlimit = dqp->q_blk.softlimit;
		__entry->rtb_hardlimit = dqp->q_rtb.hardlimit;
		__entry->rtb_softlimit = dqp->q_rtb.softlimit;
		__entry->ino_hardlimit = dqp->q_ino.hardlimit;
		__entry->ino_softlimit = dqp->q_ino.softlimit;
	),
	TP_printk("dev %d:%d id 0x%x type %s flags %s nrefs %u "
		  "res_bc 0x%llx res_rtbc 0x%llx res_ic 0x%llx "
		  "bcnt 0x%llx bhardlimit 0x%llx bsoftlimit 0x%llx "
		  "rtbcnt 0x%llx rtbhardlimit 0x%llx rtbsoftlimit 0x%llx "
		  "icnt 0x%llx ihardlimit 0x%llx isoftlimit 0x%llx]",
		  MAJOR(__entry->dev), MINOR(__entry->dev),
		  __entry->id,
		  __print_flags(__entry->type, "|", XFS_DQTYPE_STRINGS),
		  __print_flags(__entry->flags, "|", XFS_DQFLAG_STRINGS),
		  __entry->nrefs,
		  __entry->res_bcount,
		  __entry->res_rtbcount,
		  __entry->res_icount,
		  __entry->bcount,
		  __entry->blk_hardlimit,
		  __entry->blk_softlimit,
		  __entry->rtbcount,
		  __entry->rtb_hardlimit,
		  __entry->rtb_softlimit,
		  __entry->icount,
		  __entry->ino_hardlimit,
		  __entry->ino_softlimit)
)

#define DEFINE_DQUOT_EVENT(name) \
DEFINE_EVENT(xfs_dquot_class, name, \
	TP_PROTO(struct xfs_dquot *dqp), \
	TP_ARGS(dqp))
DEFINE_DQUOT_EVENT(xfs_dqadjust);
DEFINE_DQUOT_EVENT(xfs_dqreclaim_want);
DEFINE_DQUOT_EVENT(xfs_dqreclaim_dirty);
DEFINE_DQUOT_EVENT(xfs_dqreclaim_busy);
DEFINE_DQUOT_EVENT(xfs_dqreclaim_done);
DEFINE_DQUOT_EVENT(xfs_dqattach_found);
DEFINE_DQUOT_EVENT(xfs_dqattach_get);
DEFINE_DQUOT_EVENT(xfs_dqalloc);
DEFINE_DQUOT_EVENT(xfs_dqtobp_read);
DEFINE_DQUOT_EVENT(xfs_dqread);
DEFINE_DQUOT_EVENT(xfs_dqread_fail);
DEFINE_DQUOT_EVENT(xfs_dqget_hit);
DEFINE_DQUOT_EVENT(xfs_dqget_miss);
DEFINE_DQUOT_EVENT(xfs_dqget_freeing);
DEFINE_DQUOT_EVENT(xfs_dqget_dup);
DEFINE_DQUOT_EVENT(xfs_dqput);
DEFINE_DQUOT_EVENT(xfs_dqput_free);
DEFINE_DQUOT_EVENT(xfs_dqrele);
DEFINE_DQUOT_EVENT(xfs_dqflush);
DEFINE_DQUOT_EVENT(xfs_dqflush_force);
DEFINE_DQUOT_EVENT(xfs_dqflush_done);
DEFINE_DQUOT_EVENT(xfs_trans_apply_dquot_deltas_before);
DEFINE_DQUOT_EVENT(xfs_trans_apply_dquot_deltas_after);

#define XFS_QMOPT_FLAGS \
	{ XFS_QMOPT_UQUOTA,		"UQUOTA" }, \
	{ XFS_QMOPT_PQUOTA,		"PQUOTA" }, \
	{ XFS_QMOPT_FORCE_RES,		"FORCE_RES" }, \
	{ XFS_QMOPT_SBVERSION,		"SBVERSION" }, \
	{ XFS_QMOPT_GQUOTA,		"GQUOTA" }, \
	{ XFS_QMOPT_INHERIT,		"INHERIT" }, \
	{ XFS_QMOPT_RES_REGBLKS,	"RES_REGBLKS" }, \
	{ XFS_QMOPT_RES_RTBLKS,		"RES_RTBLKS" }, \
	{ XFS_QMOPT_BCOUNT,		"BCOUNT" }, \
	{ XFS_QMOPT_ICOUNT,		"ICOUNT" }, \
	{ XFS_QMOPT_RTBCOUNT,		"RTBCOUNT" }, \
	{ XFS_QMOPT_DELBCOUNT,		"DELBCOUNT" }, \
	{ XFS_QMOPT_DELRTBCOUNT,	"DELRTBCOUNT" }, \
	{ XFS_QMOPT_RES_INOS,		"RES_INOS" }

TRACE_EVENT(xfs_trans_mod_dquot,
	TP_PROTO(struct xfs_trans *tp, struct xfs_dquot *dqp,
		 unsigned int field, int64_t delta),
	TP_ARGS(tp, dqp, field, delta),
	TP_STRUCT__entry(
		__field(dev_t, dev)
		__field(xfs_dqtype_t, type)
		__field(unsigned int, flags)
		__field(unsigned int, dqid)
		__field(unsigned int, field)
		__field(int64_t, delta)
	),
	TP_fast_assign(
		__entry->dev = tp->t_mountp->m_super->s_dev;
		__entry->type = dqp->q_type;
		__entry->flags = dqp->q_flags;
		__entry->dqid = dqp->q_id;
		__entry->field = field;
		__entry->delta = delta;
	),
	TP_printk("dev %d:%d dquot id 0x%x type %s flags %s field %s delta %lld",
		  MAJOR(__entry->dev), MINOR(__entry->dev),
		  __entry->dqid,
		  __print_flags(__entry->type, "|", XFS_DQTYPE_STRINGS),
		  __print_flags(__entry->flags, "|", XFS_DQFLAG_STRINGS),
		  __print_flags(__entry->field, "|", XFS_QMOPT_FLAGS),
		  __entry->delta)
);

DECLARE_EVENT_CLASS(xfs_dqtrx_class,
	TP_PROTO(struct xfs_dqtrx *qtrx),
	TP_ARGS(qtrx),
	TP_STRUCT__entry(
		__field(dev_t, dev)
		__field(xfs_dqtype_t, type)
		__field(unsigned int, flags)
		__field(u32, dqid)

		__field(uint64_t, blk_res)
		__field(int64_t,  bcount_delta)
		__field(int64_t,  delbcnt_delta)

		__field(uint64_t, rtblk_res)
		__field(uint64_t, rtblk_res_used)
		__field(int64_t,  rtbcount_delta)
		__field(int64_t,  delrtb_delta)

		__field(uint64_t, ino_res)
		__field(uint64_t, ino_res_used)
		__field(int64_t,  icount_delta)
	),
	TP_fast_assign(
		__entry->dev = qtrx->qt_dquot->q_mount->m_super->s_dev;
		__entry->type = qtrx->qt_dquot->q_type;
		__entry->flags = qtrx->qt_dquot->q_flags;
		__entry->dqid = qtrx->qt_dquot->q_id;

		__entry->blk_res = qtrx->qt_blk_res;
		__entry->bcount_delta = qtrx->qt_bcount_delta;
		__entry->delbcnt_delta = qtrx->qt_delbcnt_delta;

		__entry->rtblk_res = qtrx->qt_rtblk_res;
		__entry->rtblk_res_used = qtrx->qt_rtblk_res_used;
		__entry->rtbcount_delta = qtrx->qt_rtbcount_delta;
		__entry->delrtb_delta = qtrx->qt_delrtb_delta;

		__entry->ino_res = qtrx->qt_ino_res;
		__entry->ino_res_used = qtrx->qt_ino_res_used;
		__entry->icount_delta = qtrx->qt_icount_delta;
	),
	TP_printk("dev %d:%d dquot id 0x%x type %s flags %s"
		  "blk_res %llu bcount_delta %lld delbcnt_delta %lld "
		  "rtblk_res %llu rtblk_res_used %llu rtbcount_delta %lld delrtb_delta %lld "
		  "ino_res %llu ino_res_used %llu icount_delta %lld",
		MAJOR(__entry->dev), MINOR(__entry->dev),
		__entry->dqid,
		  __print_flags(__entry->type, "|", XFS_DQTYPE_STRINGS),
		  __print_flags(__entry->flags, "|", XFS_DQFLAG_STRINGS),

		__entry->blk_res,
		__entry->bcount_delta,
		__entry->delbcnt_delta,

		__entry->rtblk_res,
		__entry->rtblk_res_used,
		__entry->rtbcount_delta,
		__entry->delrtb_delta,

		__entry->ino_res,
		__entry->ino_res_used,
		__entry->icount_delta)
)

#define DEFINE_DQTRX_EVENT(name) \
DEFINE_EVENT(xfs_dqtrx_class, name, \
	TP_PROTO(struct xfs_dqtrx *qtrx), \
	TP_ARGS(qtrx))
DEFINE_DQTRX_EVENT(xfs_trans_apply_dquot_deltas);
DEFINE_DQTRX_EVENT(xfs_trans_mod_dquot_before);
DEFINE_DQTRX_EVENT(xfs_trans_mod_dquot_after);

DECLARE_EVENT_CLASS(xfs_loggrant_class,
	TP_PROTO(struct xlog *log, struct xlog_ticket *tic),
	TP_ARGS(log, tic),
	TP_STRUCT__entry(
		__field(dev_t, dev)
		__field(char, ocnt)
		__field(char, cnt)
		__field(int, curr_res)
		__field(int, unit_res)
		__field(unsigned int, flags)
		__field(int, reserveq)
		__field(int, writeq)
		__field(int, grant_reserve_cycle)
		__field(int, grant_reserve_bytes)
		__field(int, grant_write_cycle)
		__field(int, grant_write_bytes)
		__field(int, curr_cycle)
		__field(int, curr_block)
		__field(xfs_lsn_t, tail_lsn)
	),
	TP_fast_assign(
		__entry->dev = log->l_mp->m_super->s_dev;
		__entry->ocnt = tic->t_ocnt;
		__entry->cnt = tic->t_cnt;
		__entry->curr_res = tic->t_curr_res;
		__entry->unit_res = tic->t_unit_res;
		__entry->flags = tic->t_flags;
		__entry->reserveq = list_empty(&log->l_reserve_head.waiters);
		__entry->writeq = list_empty(&log->l_write_head.waiters);
		xlog_crack_grant_head(&log->l_reserve_head.grant,
				&__entry->grant_reserve_cycle,
				&__entry->grant_reserve_bytes);
		xlog_crack_grant_head(&log->l_write_head.grant,
				&__entry->grant_write_cycle,
				&__entry->grant_write_bytes);
		__entry->curr_cycle = log->l_curr_cycle;
		__entry->curr_block = log->l_curr_block;
		__entry->tail_lsn = atomic64_read(&log->l_tail_lsn);
	),
	TP_printk("dev %d:%d t_ocnt %u t_cnt %u t_curr_res %u "
		  "t_unit_res %u t_flags %s reserveq %s "
		  "writeq %s grant_reserve_cycle %d "
		  "grant_reserve_bytes %d grant_write_cycle %d "
		  "grant_write_bytes %d curr_cycle %d curr_block %d "
		  "tail_cycle %d tail_block %d",
		  MAJOR(__entry->dev), MINOR(__entry->dev),
		  __entry->ocnt,
		  __entry->cnt,
		  __entry->curr_res,
		  __entry->unit_res,
		  __print_flags(__entry->flags, "|", XLOG_TIC_FLAGS),
		  __entry->reserveq ? "empty" : "active",
		  __entry->writeq ? "empty" : "active",
		  __entry->grant_reserve_cycle,
		  __entry->grant_reserve_bytes,
		  __entry->grant_write_cycle,
		  __entry->grant_write_bytes,
		  __entry->curr_cycle,
		  __entry->curr_block,
		  CYCLE_LSN(__entry->tail_lsn),
		  BLOCK_LSN(__entry->tail_lsn)
	)
)

#define DEFINE_LOGGRANT_EVENT(name) \
DEFINE_EVENT(xfs_loggrant_class, name, \
	TP_PROTO(struct xlog *log, struct xlog_ticket *tic), \
	TP_ARGS(log, tic))
DEFINE_LOGGRANT_EVENT(xfs_log_umount_write);
DEFINE_LOGGRANT_EVENT(xfs_log_grant_sleep);
DEFINE_LOGGRANT_EVENT(xfs_log_grant_wake);
DEFINE_LOGGRANT_EVENT(xfs_log_grant_wake_up);
DEFINE_LOGGRANT_EVENT(xfs_log_reserve);
DEFINE_LOGGRANT_EVENT(xfs_log_reserve_exit);
DEFINE_LOGGRANT_EVENT(xfs_log_regrant);
DEFINE_LOGGRANT_EVENT(xfs_log_regrant_exit);
DEFINE_LOGGRANT_EVENT(xfs_log_ticket_regrant);
DEFINE_LOGGRANT_EVENT(xfs_log_ticket_regrant_exit);
DEFINE_LOGGRANT_EVENT(xfs_log_ticket_regrant_sub);
DEFINE_LOGGRANT_EVENT(xfs_log_ticket_ungrant);
DEFINE_LOGGRANT_EVENT(xfs_log_ticket_ungrant_sub);
DEFINE_LOGGRANT_EVENT(xfs_log_ticket_ungrant_exit);
DEFINE_LOGGRANT_EVENT(xfs_log_cil_wait);

DECLARE_EVENT_CLASS(xfs_log_item_class,
	TP_PROTO(struct xfs_log_item *lip),
	TP_ARGS(lip),
	TP_STRUCT__entry(
		__field(dev_t, dev)
		__field(void *, lip)
		__field(uint, type)
		__field(unsigned long, flags)
		__field(xfs_lsn_t, lsn)
	),
	TP_fast_assign(
		__entry->dev = lip->li_mountp->m_super->s_dev;
		__entry->lip = lip;
		__entry->type = lip->li_type;
		__entry->flags = lip->li_flags;
		__entry->lsn = lip->li_lsn;
	),
	TP_printk("dev %d:%d lip %p lsn %d/%d type %s flags %s",
		  MAJOR(__entry->dev), MINOR(__entry->dev),
		  __entry->lip,
		  CYCLE_LSN(__entry->lsn), BLOCK_LSN(__entry->lsn),
		  __print_symbolic(__entry->type, XFS_LI_TYPE_DESC),
		  __print_flags(__entry->flags, "|", XFS_LI_FLAGS))
)

TRACE_EVENT(xfs_log_force,
	TP_PROTO(struct xfs_mount *mp, xfs_lsn_t lsn, unsigned long caller_ip),
	TP_ARGS(mp, lsn, caller_ip),
	TP_STRUCT__entry(
		__field(dev_t, dev)
		__field(xfs_lsn_t, lsn)
		__field(unsigned long, caller_ip)
	),
	TP_fast_assign(
		__entry->dev = mp->m_super->s_dev;
		__entry->lsn = lsn;
		__entry->caller_ip = caller_ip;
	),
	TP_printk("dev %d:%d lsn 0x%llx caller %pS",
		  MAJOR(__entry->dev), MINOR(__entry->dev),
		  __entry->lsn, (void *)__entry->caller_ip)
)

#define DEFINE_LOG_ITEM_EVENT(name) \
DEFINE_EVENT(xfs_log_item_class, name, \
	TP_PROTO(struct xfs_log_item *lip), \
	TP_ARGS(lip))
DEFINE_LOG_ITEM_EVENT(xfs_ail_push);
DEFINE_LOG_ITEM_EVENT(xfs_ail_pinned);
DEFINE_LOG_ITEM_EVENT(xfs_ail_locked);
DEFINE_LOG_ITEM_EVENT(xfs_ail_flushing);

DECLARE_EVENT_CLASS(xfs_ail_class,
	TP_PROTO(struct xfs_log_item *lip, xfs_lsn_t old_lsn, xfs_lsn_t new_lsn),
	TP_ARGS(lip, old_lsn, new_lsn),
	TP_STRUCT__entry(
		__field(dev_t, dev)
		__field(void *, lip)
		__field(uint, type)
		__field(unsigned long, flags)
		__field(xfs_lsn_t, old_lsn)
		__field(xfs_lsn_t, new_lsn)
	),
	TP_fast_assign(
		__entry->dev = lip->li_mountp->m_super->s_dev;
		__entry->lip = lip;
		__entry->type = lip->li_type;
		__entry->flags = lip->li_flags;
		__entry->old_lsn = old_lsn;
		__entry->new_lsn = new_lsn;
	),
	TP_printk("dev %d:%d lip %p old lsn %d/%d new lsn %d/%d type %s flags %s",
		  MAJOR(__entry->dev), MINOR(__entry->dev),
		  __entry->lip,
		  CYCLE_LSN(__entry->old_lsn), BLOCK_LSN(__entry->old_lsn),
		  CYCLE_LSN(__entry->new_lsn), BLOCK_LSN(__entry->new_lsn),
		  __print_symbolic(__entry->type, XFS_LI_TYPE_DESC),
		  __print_flags(__entry->flags, "|", XFS_LI_FLAGS))
)

#define DEFINE_AIL_EVENT(name) \
DEFINE_EVENT(xfs_ail_class, name, \
	TP_PROTO(struct xfs_log_item *lip, xfs_lsn_t old_lsn, xfs_lsn_t new_lsn), \
	TP_ARGS(lip, old_lsn, new_lsn))
DEFINE_AIL_EVENT(xfs_ail_insert);
DEFINE_AIL_EVENT(xfs_ail_move);
DEFINE_AIL_EVENT(xfs_ail_delete);

TRACE_EVENT(xfs_log_assign_tail_lsn,
	TP_PROTO(struct xlog *log, xfs_lsn_t new_lsn),
	TP_ARGS(log, new_lsn),
	TP_STRUCT__entry(
		__field(dev_t, dev)
		__field(xfs_lsn_t, new_lsn)
		__field(xfs_lsn_t, old_lsn)
		__field(xfs_lsn_t, last_sync_lsn)
	),
	TP_fast_assign(
		__entry->dev = log->l_mp->m_super->s_dev;
		__entry->new_lsn = new_lsn;
		__entry->old_lsn = atomic64_read(&log->l_tail_lsn);
		__entry->last_sync_lsn = atomic64_read(&log->l_last_sync_lsn);
	),
	TP_printk("dev %d:%d new tail lsn %d/%d, old lsn %d/%d, last sync %d/%d",
		  MAJOR(__entry->dev), MINOR(__entry->dev),
		  CYCLE_LSN(__entry->new_lsn), BLOCK_LSN(__entry->new_lsn),
		  CYCLE_LSN(__entry->old_lsn), BLOCK_LSN(__entry->old_lsn),
		  CYCLE_LSN(__entry->last_sync_lsn), BLOCK_LSN(__entry->last_sync_lsn))
)

DECLARE_EVENT_CLASS(xfs_file_class,
	TP_PROTO(struct kiocb *iocb, struct iov_iter *iter),
	TP_ARGS(iocb, iter),
	TP_STRUCT__entry(
		__field(dev_t, dev)
		__field(xfs_ino_t, ino)
		__field(xfs_fsize_t, size)
		__field(loff_t, offset)
		__field(size_t, count)
	),
	TP_fast_assign(
		__entry->dev = file_inode(iocb->ki_filp)->i_sb->s_dev;
		__entry->ino = XFS_I(file_inode(iocb->ki_filp))->i_ino;
		__entry->size = XFS_I(file_inode(iocb->ki_filp))->i_disk_size;
		__entry->offset = iocb->ki_pos;
		__entry->count = iov_iter_count(iter);
	),
	TP_printk("dev %d:%d ino 0x%llx disize 0x%llx pos 0x%llx bytecount 0x%zx",
		  MAJOR(__entry->dev), MINOR(__entry->dev),
		  __entry->ino,
		  __entry->size,
		  __entry->offset,
		  __entry->count)
)

#define DEFINE_RW_EVENT(name)		\
DEFINE_EVENT(xfs_file_class, name,	\
	TP_PROTO(struct kiocb *iocb, struct iov_iter *iter),		\
	TP_ARGS(iocb, iter))
DEFINE_RW_EVENT(xfs_file_buffered_read);
DEFINE_RW_EVENT(xfs_file_direct_read);
DEFINE_RW_EVENT(xfs_file_dax_read);
DEFINE_RW_EVENT(xfs_file_buffered_write);
DEFINE_RW_EVENT(xfs_file_direct_write);
DEFINE_RW_EVENT(xfs_file_dax_write);
DEFINE_RW_EVENT(xfs_reflink_bounce_dio_write);


DECLARE_EVENT_CLASS(xfs_imap_class,
	TP_PROTO(struct xfs_inode *ip, xfs_off_t offset, ssize_t count,
		 int whichfork, struct xfs_bmbt_irec *irec),
	TP_ARGS(ip, offset, count, whichfork, irec),
	TP_STRUCT__entry(
		__field(dev_t, dev)
		__field(xfs_ino_t, ino)
		__field(loff_t, size)
		__field(loff_t, offset)
		__field(size_t, count)
		__field(int, whichfork)
		__field(xfs_fileoff_t, startoff)
		__field(xfs_fsblock_t, startblock)
		__field(xfs_filblks_t, blockcount)
	),
	TP_fast_assign(
		__entry->dev = VFS_I(ip)->i_sb->s_dev;
		__entry->ino = ip->i_ino;
		__entry->size = ip->i_disk_size;
		__entry->offset = offset;
		__entry->count = count;
		__entry->whichfork = whichfork;
		__entry->startoff = irec ? irec->br_startoff : 0;
		__entry->startblock = irec ? irec->br_startblock : 0;
		__entry->blockcount = irec ? irec->br_blockcount : 0;
	),
	TP_printk("dev %d:%d ino 0x%llx disize 0x%llx pos 0x%llx bytecount 0x%zx "
		  "fork %s startoff 0x%llx startblock 0x%llx fsbcount 0x%llx",
		  MAJOR(__entry->dev), MINOR(__entry->dev),
		  __entry->ino,
		  __entry->size,
		  __entry->offset,
		  __entry->count,
		  __print_symbolic(__entry->whichfork, XFS_WHICHFORK_STRINGS),
		  __entry->startoff,
		  (int64_t)__entry->startblock,
		  __entry->blockcount)
)

#define DEFINE_IMAP_EVENT(name)	\
DEFINE_EVENT(xfs_imap_class, name,	\
	TP_PROTO(struct xfs_inode *ip, xfs_off_t offset, ssize_t count,	\
		 int whichfork, struct xfs_bmbt_irec *irec),		\
	TP_ARGS(ip, offset, count, whichfork, irec))
DEFINE_IMAP_EVENT(xfs_map_blocks_found);
DEFINE_IMAP_EVENT(xfs_map_blocks_alloc);
DEFINE_IMAP_EVENT(xfs_iomap_alloc);
DEFINE_IMAP_EVENT(xfs_iomap_found);

DECLARE_EVENT_CLASS(xfs_simple_io_class,
	TP_PROTO(struct xfs_inode *ip, xfs_off_t offset, ssize_t count),
	TP_ARGS(ip, offset, count),
	TP_STRUCT__entry(
		__field(dev_t, dev)
		__field(xfs_ino_t, ino)
		__field(loff_t, isize)
		__field(loff_t, disize)
		__field(loff_t, offset)
		__field(size_t, count)
	),
	TP_fast_assign(
		__entry->dev = VFS_I(ip)->i_sb->s_dev;
		__entry->ino = ip->i_ino;
		__entry->isize = VFS_I(ip)->i_size;
		__entry->disize = ip->i_disk_size;
		__entry->offset = offset;
		__entry->count = count;
	),
	TP_printk("dev %d:%d ino 0x%llx isize 0x%llx disize 0x%llx "
		  "pos 0x%llx bytecount 0x%zx",
		  MAJOR(__entry->dev), MINOR(__entry->dev),
		  __entry->ino,
		  __entry->isize,
		  __entry->disize,
		  __entry->offset,
		  __entry->count)
);

#define DEFINE_SIMPLE_IO_EVENT(name)	\
DEFINE_EVENT(xfs_simple_io_class, name,	\
	TP_PROTO(struct xfs_inode *ip, xfs_off_t offset, ssize_t count),	\
	TP_ARGS(ip, offset, count))
DEFINE_SIMPLE_IO_EVENT(xfs_delalloc_enospc);
DEFINE_SIMPLE_IO_EVENT(xfs_unwritten_convert);
DEFINE_SIMPLE_IO_EVENT(xfs_setfilesize);
DEFINE_SIMPLE_IO_EVENT(xfs_zero_eof);
DEFINE_SIMPLE_IO_EVENT(xfs_end_io_direct_write);
DEFINE_SIMPLE_IO_EVENT(xfs_end_io_direct_write_unwritten);
DEFINE_SIMPLE_IO_EVENT(xfs_end_io_direct_write_append);

DECLARE_EVENT_CLASS(xfs_itrunc_class,
	TP_PROTO(struct xfs_inode *ip, xfs_fsize_t new_size),
	TP_ARGS(ip, new_size),
	TP_STRUCT__entry(
		__field(dev_t, dev)
		__field(xfs_ino_t, ino)
		__field(xfs_fsize_t, size)
		__field(xfs_fsize_t, new_size)
	),
	TP_fast_assign(
		__entry->dev = VFS_I(ip)->i_sb->s_dev;
		__entry->ino = ip->i_ino;
		__entry->size = ip->i_disk_size;
		__entry->new_size = new_size;
	),
	TP_printk("dev %d:%d ino 0x%llx disize 0x%llx new_size 0x%llx",
		  MAJOR(__entry->dev), MINOR(__entry->dev),
		  __entry->ino,
		  __entry->size,
		  __entry->new_size)
)

#define DEFINE_ITRUNC_EVENT(name) \
DEFINE_EVENT(xfs_itrunc_class, name, \
	TP_PROTO(struct xfs_inode *ip, xfs_fsize_t new_size), \
	TP_ARGS(ip, new_size))
DEFINE_ITRUNC_EVENT(xfs_itruncate_extents_start);
DEFINE_ITRUNC_EVENT(xfs_itruncate_extents_end);

TRACE_EVENT(xfs_pagecache_inval,
	TP_PROTO(struct xfs_inode *ip, xfs_off_t start, xfs_off_t finish),
	TP_ARGS(ip, start, finish),
	TP_STRUCT__entry(
		__field(dev_t, dev)
		__field(xfs_ino_t, ino)
		__field(xfs_fsize_t, size)
		__field(xfs_off_t, start)
		__field(xfs_off_t, finish)
	),
	TP_fast_assign(
		__entry->dev = VFS_I(ip)->i_sb->s_dev;
		__entry->ino = ip->i_ino;
		__entry->size = ip->i_disk_size;
		__entry->start = start;
		__entry->finish = finish;
	),
	TP_printk("dev %d:%d ino 0x%llx disize 0x%llx start 0x%llx finish 0x%llx",
		  MAJOR(__entry->dev), MINOR(__entry->dev),
		  __entry->ino,
		  __entry->size,
		  __entry->start,
		  __entry->finish)
);

TRACE_EVENT(xfs_bunmap,
	TP_PROTO(struct xfs_inode *ip, xfs_fileoff_t fileoff, xfs_filblks_t len,
		 int flags, unsigned long caller_ip),
	TP_ARGS(ip, fileoff, len, flags, caller_ip),
	TP_STRUCT__entry(
		__field(dev_t, dev)
		__field(xfs_ino_t, ino)
		__field(xfs_fsize_t, size)
		__field(xfs_fileoff_t, fileoff)
		__field(xfs_filblks_t, len)
		__field(unsigned long, caller_ip)
		__field(int, flags)
	),
	TP_fast_assign(
		__entry->dev = VFS_I(ip)->i_sb->s_dev;
		__entry->ino = ip->i_ino;
		__entry->size = ip->i_disk_size;
		__entry->fileoff = fileoff;
		__entry->len = len;
		__entry->caller_ip = caller_ip;
		__entry->flags = flags;
	),
	TP_printk("dev %d:%d ino 0x%llx disize 0x%llx fileoff 0x%llx fsbcount 0x%llx"
		  "flags %s caller %pS",
		  MAJOR(__entry->dev), MINOR(__entry->dev),
		  __entry->ino,
		  __entry->size,
		  __entry->fileoff,
		  __entry->len,
		  __print_flags(__entry->flags, "|", XFS_BMAPI_FLAGS),
		  (void *)__entry->caller_ip)

);

DECLARE_EVENT_CLASS(xfs_extent_busy_class,
	TP_PROTO(struct xfs_mount *mp, xfs_agnumber_t agno,
		 xfs_agblock_t agbno, xfs_extlen_t len),
	TP_ARGS(mp, agno, agbno, len),
	TP_STRUCT__entry(
		__field(dev_t, dev)
		__field(xfs_agnumber_t, agno)
		__field(xfs_agblock_t, agbno)
		__field(xfs_extlen_t, len)
	),
	TP_fast_assign(
		__entry->dev = mp->m_super->s_dev;
		__entry->agno = agno;
		__entry->agbno = agbno;
		__entry->len = len;
	),
	TP_printk("dev %d:%d agno 0x%x agbno 0x%x fsbcount 0x%x",
		  MAJOR(__entry->dev), MINOR(__entry->dev),
		  __entry->agno,
		  __entry->agbno,
		  __entry->len)
);
#define DEFINE_BUSY_EVENT(name) \
DEFINE_EVENT(xfs_extent_busy_class, name, \
	TP_PROTO(struct xfs_mount *mp, xfs_agnumber_t agno, \
		 xfs_agblock_t agbno, xfs_extlen_t len), \
	TP_ARGS(mp, agno, agbno, len))
DEFINE_BUSY_EVENT(xfs_extent_busy);
DEFINE_BUSY_EVENT(xfs_extent_busy_enomem);
DEFINE_BUSY_EVENT(xfs_extent_busy_force);
DEFINE_BUSY_EVENT(xfs_extent_busy_reuse);
DEFINE_BUSY_EVENT(xfs_extent_busy_clear);

TRACE_EVENT(xfs_extent_busy_trim,
	TP_PROTO(struct xfs_mount *mp, xfs_agnumber_t agno,
		 xfs_agblock_t agbno, xfs_extlen_t len,
		 xfs_agblock_t tbno, xfs_extlen_t tlen),
	TP_ARGS(mp, agno, agbno, len, tbno, tlen),
	TP_STRUCT__entry(
		__field(dev_t, dev)
		__field(xfs_agnumber_t, agno)
		__field(xfs_agblock_t, agbno)
		__field(xfs_extlen_t, len)
		__field(xfs_agblock_t, tbno)
		__field(xfs_extlen_t, tlen)
	),
	TP_fast_assign(
		__entry->dev = mp->m_super->s_dev;
		__entry->agno = agno;
		__entry->agbno = agbno;
		__entry->len = len;
		__entry->tbno = tbno;
		__entry->tlen = tlen;
	),
	TP_printk("dev %d:%d agno 0x%x agbno 0x%x fsbcount 0x%x found_agbno 0x%x found_fsbcount 0x%x",
		  MAJOR(__entry->dev), MINOR(__entry->dev),
		  __entry->agno,
		  __entry->agbno,
		  __entry->len,
		  __entry->tbno,
		  __entry->tlen)
);

DECLARE_EVENT_CLASS(xfs_agf_class,
	TP_PROTO(struct xfs_mount *mp, struct xfs_agf *agf, int flags,
		 unsigned long caller_ip),
	TP_ARGS(mp, agf, flags, caller_ip),
	TP_STRUCT__entry(
		__field(dev_t, dev)
		__field(xfs_agnumber_t, agno)
		__field(int, flags)
		__field(__u32, length)
		__field(__u32, bno_root)
		__field(__u32, cnt_root)
		__field(__u32, bno_level)
		__field(__u32, cnt_level)
		__field(__u32, flfirst)
		__field(__u32, fllast)
		__field(__u32, flcount)
		__field(__u32, freeblks)
		__field(__u32, longest)
		__field(unsigned long, caller_ip)
	),
	TP_fast_assign(
		__entry->dev = mp->m_super->s_dev;
		__entry->agno = be32_to_cpu(agf->agf_seqno),
		__entry->flags = flags;
		__entry->length = be32_to_cpu(agf->agf_length),
		__entry->bno_root = be32_to_cpu(agf->agf_roots[XFS_BTNUM_BNO]),
		__entry->cnt_root = be32_to_cpu(agf->agf_roots[XFS_BTNUM_CNT]),
		__entry->bno_level =
				be32_to_cpu(agf->agf_levels[XFS_BTNUM_BNO]),
		__entry->cnt_level =
				be32_to_cpu(agf->agf_levels[XFS_BTNUM_CNT]),
		__entry->flfirst = be32_to_cpu(agf->agf_flfirst),
		__entry->fllast = be32_to_cpu(agf->agf_fllast),
		__entry->flcount = be32_to_cpu(agf->agf_flcount),
		__entry->freeblks = be32_to_cpu(agf->agf_freeblks),
		__entry->longest = be32_to_cpu(agf->agf_longest);
		__entry->caller_ip = caller_ip;
	),
	TP_printk("dev %d:%d agno 0x%x flags %s length %u roots b %u c %u "
		  "levels b %u c %u flfirst %u fllast %u flcount %u "
		  "freeblks %u longest %u caller %pS",
		  MAJOR(__entry->dev), MINOR(__entry->dev),
		  __entry->agno,
		  __print_flags(__entry->flags, "|", XFS_AGF_FLAGS),
		  __entry->length,
		  __entry->bno_root,
		  __entry->cnt_root,
		  __entry->bno_level,
		  __entry->cnt_level,
		  __entry->flfirst,
		  __entry->fllast,
		  __entry->flcount,
		  __entry->freeblks,
		  __entry->longest,
		  (void *)__entry->caller_ip)
);
#define DEFINE_AGF_EVENT(name) \
DEFINE_EVENT(xfs_agf_class, name, \
	TP_PROTO(struct xfs_mount *mp, struct xfs_agf *agf, int flags, \
		 unsigned long caller_ip), \
	TP_ARGS(mp, agf, flags, caller_ip))
DEFINE_AGF_EVENT(xfs_agf);
DEFINE_AGF_EVENT(xfs_agfl_reset);

TRACE_EVENT(xfs_free_extent,
	TP_PROTO(struct xfs_mount *mp, xfs_agnumber_t agno, xfs_agblock_t agbno,
		 xfs_extlen_t len, enum xfs_ag_resv_type resv, int haveleft,
		 int haveright),
	TP_ARGS(mp, agno, agbno, len, resv, haveleft, haveright),
	TP_STRUCT__entry(
		__field(dev_t, dev)
		__field(xfs_agnumber_t, agno)
		__field(xfs_agblock_t, agbno)
		__field(xfs_extlen_t, len)
		__field(int, resv)
		__field(int, haveleft)
		__field(int, haveright)
	),
	TP_fast_assign(
		__entry->dev = mp->m_super->s_dev;
		__entry->agno = agno;
		__entry->agbno = agbno;
		__entry->len = len;
		__entry->resv = resv;
		__entry->haveleft = haveleft;
		__entry->haveright = haveright;
	),
	TP_printk("dev %d:%d agno 0x%x agbno 0x%x fsbcount 0x%x resv %d %s",
		  MAJOR(__entry->dev), MINOR(__entry->dev),
		  __entry->agno,
		  __entry->agbno,
		  __entry->len,
		  __entry->resv,
		  __entry->haveleft ?
			(__entry->haveright ? "both" : "left") :
			(__entry->haveright ? "right" : "none"))

);

DECLARE_EVENT_CLASS(xfs_alloc_class,
	TP_PROTO(struct xfs_alloc_arg *args),
	TP_ARGS(args),
	TP_STRUCT__entry(
		__field(dev_t, dev)
		__field(xfs_agnumber_t, agno)
		__field(xfs_agblock_t, agbno)
		__field(xfs_extlen_t, minlen)
		__field(xfs_extlen_t, maxlen)
		__field(xfs_extlen_t, mod)
		__field(xfs_extlen_t, prod)
		__field(xfs_extlen_t, minleft)
		__field(xfs_extlen_t, total)
		__field(xfs_extlen_t, alignment)
		__field(xfs_extlen_t, minalignslop)
		__field(xfs_extlen_t, len)
		__field(short, type)
		__field(short, otype)
		__field(char, wasdel)
		__field(char, wasfromfl)
		__field(int, resv)
		__field(int, datatype)
		__field(xfs_fsblock_t, firstblock)
	),
	TP_fast_assign(
		__entry->dev = args->mp->m_super->s_dev;
		__entry->agno = args->agno;
		__entry->agbno = args->agbno;
		__entry->minlen = args->minlen;
		__entry->maxlen = args->maxlen;
		__entry->mod = args->mod;
		__entry->prod = args->prod;
		__entry->minleft = args->minleft;
		__entry->total = args->total;
		__entry->alignment = args->alignment;
		__entry->minalignslop = args->minalignslop;
		__entry->len = args->len;
		__entry->type = args->type;
		__entry->otype = args->otype;
		__entry->wasdel = args->wasdel;
		__entry->wasfromfl = args->wasfromfl;
		__entry->resv = args->resv;
		__entry->datatype = args->datatype;
		__entry->firstblock = args->tp->t_firstblock;
	),
	TP_printk("dev %d:%d agno 0x%x agbno 0x%x minlen %u maxlen %u mod %u "
		  "prod %u minleft %u total %u alignment %u minalignslop %u "
		  "len %u type %s otype %s wasdel %d wasfromfl %d resv %d "
		  "datatype 0x%x firstblock 0x%llx",
		  MAJOR(__entry->dev), MINOR(__entry->dev),
		  __entry->agno,
		  __entry->agbno,
		  __entry->minlen,
		  __entry->maxlen,
		  __entry->mod,
		  __entry->prod,
		  __entry->minleft,
		  __entry->total,
		  __entry->alignment,
		  __entry->minalignslop,
		  __entry->len,
		  __print_symbolic(__entry->type, XFS_ALLOC_TYPES),
		  __print_symbolic(__entry->otype, XFS_ALLOC_TYPES),
		  __entry->wasdel,
		  __entry->wasfromfl,
		  __entry->resv,
		  __entry->datatype,
		  (unsigned long long)__entry->firstblock)
)

#define DEFINE_ALLOC_EVENT(name) \
DEFINE_EVENT(xfs_alloc_class, name, \
	TP_PROTO(struct xfs_alloc_arg *args), \
	TP_ARGS(args))
DEFINE_ALLOC_EVENT(xfs_alloc_exact_done);
DEFINE_ALLOC_EVENT(xfs_alloc_exact_notfound);
DEFINE_ALLOC_EVENT(xfs_alloc_exact_error);
DEFINE_ALLOC_EVENT(xfs_alloc_near_nominleft);
DEFINE_ALLOC_EVENT(xfs_alloc_near_first);
DEFINE_ALLOC_EVENT(xfs_alloc_cur);
DEFINE_ALLOC_EVENT(xfs_alloc_cur_right);
DEFINE_ALLOC_EVENT(xfs_alloc_cur_left);
DEFINE_ALLOC_EVENT(xfs_alloc_cur_lookup);
DEFINE_ALLOC_EVENT(xfs_alloc_cur_lookup_done);
DEFINE_ALLOC_EVENT(xfs_alloc_near_error);
DEFINE_ALLOC_EVENT(xfs_alloc_near_noentry);
DEFINE_ALLOC_EVENT(xfs_alloc_near_busy);
DEFINE_ALLOC_EVENT(xfs_alloc_size_neither);
DEFINE_ALLOC_EVENT(xfs_alloc_size_noentry);
DEFINE_ALLOC_EVENT(xfs_alloc_size_nominleft);
DEFINE_ALLOC_EVENT(xfs_alloc_size_done);
DEFINE_ALLOC_EVENT(xfs_alloc_size_error);
DEFINE_ALLOC_EVENT(xfs_alloc_size_busy);
DEFINE_ALLOC_EVENT(xfs_alloc_small_freelist);
DEFINE_ALLOC_EVENT(xfs_alloc_small_notenough);
DEFINE_ALLOC_EVENT(xfs_alloc_small_done);
DEFINE_ALLOC_EVENT(xfs_alloc_small_error);
DEFINE_ALLOC_EVENT(xfs_alloc_vextent_badargs);
DEFINE_ALLOC_EVENT(xfs_alloc_vextent_nofix);
DEFINE_ALLOC_EVENT(xfs_alloc_vextent_noagbp);
DEFINE_ALLOC_EVENT(xfs_alloc_vextent_loopfailed);
DEFINE_ALLOC_EVENT(xfs_alloc_vextent_allfailed);

TRACE_EVENT(xfs_alloc_cur_check,
	TP_PROTO(struct xfs_mount *mp, xfs_btnum_t btnum, xfs_agblock_t bno,
		 xfs_extlen_t len, xfs_extlen_t diff, bool new),
	TP_ARGS(mp, btnum, bno, len, diff, new),
	TP_STRUCT__entry(
		__field(dev_t, dev)
		__field(xfs_btnum_t, btnum)
		__field(xfs_agblock_t, bno)
		__field(xfs_extlen_t, len)
		__field(xfs_extlen_t, diff)
		__field(bool, new)
	),
	TP_fast_assign(
		__entry->dev = mp->m_super->s_dev;
		__entry->btnum = btnum;
		__entry->bno = bno;
		__entry->len = len;
		__entry->diff = diff;
		__entry->new = new;
	),
	TP_printk("dev %d:%d btree %s agbno 0x%x fsbcount 0x%x diff 0x%x new %d",
		  MAJOR(__entry->dev), MINOR(__entry->dev),
		  __print_symbolic(__entry->btnum, XFS_BTNUM_STRINGS),
		  __entry->bno, __entry->len, __entry->diff, __entry->new)
)

DECLARE_EVENT_CLASS(xfs_da_class,
	TP_PROTO(struct xfs_da_args *args),
	TP_ARGS(args),
	TP_STRUCT__entry(
		__field(dev_t, dev)
		__field(xfs_ino_t, ino)
		__dynamic_array(char, name, args->namelen)
		__field(int, namelen)
		__field(xfs_dahash_t, hashval)
		__field(xfs_ino_t, inumber)
		__field(int, op_flags)
	),
	TP_fast_assign(
		__entry->dev = VFS_I(args->dp)->i_sb->s_dev;
		__entry->ino = args->dp->i_ino;
		if (args->namelen)
			memcpy(__get_str(name), args->name, args->namelen);
		__entry->namelen = args->namelen;
		__entry->hashval = args->hashval;
		__entry->inumber = args->inumber;
		__entry->op_flags = args->op_flags;
	),
	TP_printk("dev %d:%d ino 0x%llx name %.*s namelen %d hashval 0x%x "
		  "inumber 0x%llx op_flags %s",
		  MAJOR(__entry->dev), MINOR(__entry->dev),
		  __entry->ino,
		  __entry->namelen,
		  __entry->namelen ? __get_str(name) : NULL,
		  __entry->namelen,
		  __entry->hashval,
		  __entry->inumber,
		  __print_flags(__entry->op_flags, "|", XFS_DA_OP_FLAGS))
)

#define DEFINE_DIR2_EVENT(name) \
DEFINE_EVENT(xfs_da_class, name, \
	TP_PROTO(struct xfs_da_args *args), \
	TP_ARGS(args))
DEFINE_DIR2_EVENT(xfs_dir2_sf_addname);
DEFINE_DIR2_EVENT(xfs_dir2_sf_create);
DEFINE_DIR2_EVENT(xfs_dir2_sf_lookup);
DEFINE_DIR2_EVENT(xfs_dir2_sf_replace);
DEFINE_DIR2_EVENT(xfs_dir2_sf_removename);
DEFINE_DIR2_EVENT(xfs_dir2_sf_toino4);
DEFINE_DIR2_EVENT(xfs_dir2_sf_toino8);
DEFINE_DIR2_EVENT(xfs_dir2_sf_to_block);
DEFINE_DIR2_EVENT(xfs_dir2_block_addname);
DEFINE_DIR2_EVENT(xfs_dir2_block_lookup);
DEFINE_DIR2_EVENT(xfs_dir2_block_replace);
DEFINE_DIR2_EVENT(xfs_dir2_block_removename);
DEFINE_DIR2_EVENT(xfs_dir2_block_to_sf);
DEFINE_DIR2_EVENT(xfs_dir2_block_to_leaf);
DEFINE_DIR2_EVENT(xfs_dir2_leaf_addname);
DEFINE_DIR2_EVENT(xfs_dir2_leaf_lookup);
DEFINE_DIR2_EVENT(xfs_dir2_leaf_replace);
DEFINE_DIR2_EVENT(xfs_dir2_leaf_removename);
DEFINE_DIR2_EVENT(xfs_dir2_leaf_to_block);
DEFINE_DIR2_EVENT(xfs_dir2_leaf_to_node);
DEFINE_DIR2_EVENT(xfs_dir2_node_addname);
DEFINE_DIR2_EVENT(xfs_dir2_node_lookup);
DEFINE_DIR2_EVENT(xfs_dir2_node_replace);
DEFINE_DIR2_EVENT(xfs_dir2_node_removename);
DEFINE_DIR2_EVENT(xfs_dir2_node_to_leaf);

DECLARE_EVENT_CLASS(xfs_attr_class,
	TP_PROTO(struct xfs_da_args *args),
	TP_ARGS(args),
	TP_STRUCT__entry(
		__field(dev_t, dev)
		__field(xfs_ino_t, ino)
		__dynamic_array(char, name, args->namelen)
		__field(int, namelen)
		__field(int, valuelen)
		__field(xfs_dahash_t, hashval)
		__field(unsigned int, attr_filter)
		__field(unsigned int, attr_flags)
		__field(int, op_flags)
	),
	TP_fast_assign(
		__entry->dev = VFS_I(args->dp)->i_sb->s_dev;
		__entry->ino = args->dp->i_ino;
		if (args->namelen)
			memcpy(__get_str(name), args->name, args->namelen);
		__entry->namelen = args->namelen;
		__entry->valuelen = args->valuelen;
		__entry->hashval = args->hashval;
		__entry->attr_filter = args->attr_filter;
		__entry->attr_flags = args->attr_flags;
		__entry->op_flags = args->op_flags;
	),
	TP_printk("dev %d:%d ino 0x%llx name %.*s namelen %d valuelen %d "
		  "hashval 0x%x filter %s flags %s op_flags %s",
		  MAJOR(__entry->dev), MINOR(__entry->dev),
		  __entry->ino,
		  __entry->namelen,
		  __entry->namelen ? __get_str(name) : NULL,
		  __entry->namelen,
		  __entry->valuelen,
		  __entry->hashval,
		  __print_flags(__entry->attr_filter, "|",
				XFS_ATTR_FILTER_FLAGS),
		   __print_flags(__entry->attr_flags, "|",
				{ XATTR_CREATE,		"CREATE" },
				{ XATTR_REPLACE,	"REPLACE" }),
		  __print_flags(__entry->op_flags, "|", XFS_DA_OP_FLAGS))
)

#define DEFINE_ATTR_EVENT(name) \
DEFINE_EVENT(xfs_attr_class, name, \
	TP_PROTO(struct xfs_da_args *args), \
	TP_ARGS(args))
DEFINE_ATTR_EVENT(xfs_attr_sf_add);
DEFINE_ATTR_EVENT(xfs_attr_sf_addname);
DEFINE_ATTR_EVENT(xfs_attr_sf_create);
DEFINE_ATTR_EVENT(xfs_attr_sf_lookup);
DEFINE_ATTR_EVENT(xfs_attr_sf_remove);
DEFINE_ATTR_EVENT(xfs_attr_sf_to_leaf);

DEFINE_ATTR_EVENT(xfs_attr_leaf_add);
DEFINE_ATTR_EVENT(xfs_attr_leaf_add_old);
DEFINE_ATTR_EVENT(xfs_attr_leaf_add_new);
DEFINE_ATTR_EVENT(xfs_attr_leaf_add_work);
DEFINE_ATTR_EVENT(xfs_attr_leaf_create);
DEFINE_ATTR_EVENT(xfs_attr_leaf_compact);
DEFINE_ATTR_EVENT(xfs_attr_leaf_get);
DEFINE_ATTR_EVENT(xfs_attr_leaf_lookup);
DEFINE_ATTR_EVENT(xfs_attr_leaf_replace);
DEFINE_ATTR_EVENT(xfs_attr_leaf_remove);
DEFINE_ATTR_EVENT(xfs_attr_leaf_removename);
DEFINE_ATTR_EVENT(xfs_attr_leaf_split);
DEFINE_ATTR_EVENT(xfs_attr_leaf_split_before);
DEFINE_ATTR_EVENT(xfs_attr_leaf_split_after);
DEFINE_ATTR_EVENT(xfs_attr_leaf_clearflag);
DEFINE_ATTR_EVENT(xfs_attr_leaf_setflag);
DEFINE_ATTR_EVENT(xfs_attr_leaf_flipflags);
DEFINE_ATTR_EVENT(xfs_attr_leaf_to_sf);
DEFINE_ATTR_EVENT(xfs_attr_leaf_to_node);
DEFINE_ATTR_EVENT(xfs_attr_leaf_rebalance);
DEFINE_ATTR_EVENT(xfs_attr_leaf_unbalance);
DEFINE_ATTR_EVENT(xfs_attr_leaf_toosmall);

DEFINE_ATTR_EVENT(xfs_attr_node_addname);
DEFINE_ATTR_EVENT(xfs_attr_node_get);
DEFINE_ATTR_EVENT(xfs_attr_node_replace);
DEFINE_ATTR_EVENT(xfs_attr_node_removename);

DEFINE_ATTR_EVENT(xfs_attr_fillstate);
DEFINE_ATTR_EVENT(xfs_attr_refillstate);

DEFINE_ATTR_EVENT(xfs_attr_rmtval_get);
DEFINE_ATTR_EVENT(xfs_attr_rmtval_set);

#define DEFINE_DA_EVENT(name) \
DEFINE_EVENT(xfs_da_class, name, \
	TP_PROTO(struct xfs_da_args *args), \
	TP_ARGS(args))
DEFINE_DA_EVENT(xfs_da_split);
DEFINE_DA_EVENT(xfs_da_join);
DEFINE_DA_EVENT(xfs_da_link_before);
DEFINE_DA_EVENT(xfs_da_link_after);
DEFINE_DA_EVENT(xfs_da_unlink_back);
DEFINE_DA_EVENT(xfs_da_unlink_forward);
DEFINE_DA_EVENT(xfs_da_root_split);
DEFINE_DA_EVENT(xfs_da_root_join);
DEFINE_DA_EVENT(xfs_da_node_add);
DEFINE_DA_EVENT(xfs_da_node_create);
DEFINE_DA_EVENT(xfs_da_node_split);
DEFINE_DA_EVENT(xfs_da_node_remove);
DEFINE_DA_EVENT(xfs_da_node_rebalance);
DEFINE_DA_EVENT(xfs_da_node_unbalance);
DEFINE_DA_EVENT(xfs_da_node_toosmall);
DEFINE_DA_EVENT(xfs_da_swap_lastblock);
DEFINE_DA_EVENT(xfs_da_grow_inode);
DEFINE_DA_EVENT(xfs_da_shrink_inode);
DEFINE_DA_EVENT(xfs_da_fixhashpath);
DEFINE_DA_EVENT(xfs_da_path_shift);

DECLARE_EVENT_CLASS(xfs_dir2_space_class,
	TP_PROTO(struct xfs_da_args *args, int idx),
	TP_ARGS(args, idx),
	TP_STRUCT__entry(
		__field(dev_t, dev)
		__field(xfs_ino_t, ino)
		__field(int, op_flags)
		__field(int, idx)
	),
	TP_fast_assign(
		__entry->dev = VFS_I(args->dp)->i_sb->s_dev;
		__entry->ino = args->dp->i_ino;
		__entry->op_flags = args->op_flags;
		__entry->idx = idx;
	),
	TP_printk("dev %d:%d ino 0x%llx op_flags %s index %d",
		  MAJOR(__entry->dev), MINOR(__entry->dev),
		  __entry->ino,
		  __print_flags(__entry->op_flags, "|", XFS_DA_OP_FLAGS),
		  __entry->idx)
)

#define DEFINE_DIR2_SPACE_EVENT(name) \
DEFINE_EVENT(xfs_dir2_space_class, name, \
	TP_PROTO(struct xfs_da_args *args, int idx), \
	TP_ARGS(args, idx))
DEFINE_DIR2_SPACE_EVENT(xfs_dir2_leafn_add);
DEFINE_DIR2_SPACE_EVENT(xfs_dir2_leafn_remove);
DEFINE_DIR2_SPACE_EVENT(xfs_dir2_grow_inode);
DEFINE_DIR2_SPACE_EVENT(xfs_dir2_shrink_inode);

TRACE_EVENT(xfs_dir2_leafn_moveents,
	TP_PROTO(struct xfs_da_args *args, int src_idx, int dst_idx, int count),
	TP_ARGS(args, src_idx, dst_idx, count),
	TP_STRUCT__entry(
		__field(dev_t, dev)
		__field(xfs_ino_t, ino)
		__field(int, op_flags)
		__field(int, src_idx)
		__field(int, dst_idx)
		__field(int, count)
	),
	TP_fast_assign(
		__entry->dev = VFS_I(args->dp)->i_sb->s_dev;
		__entry->ino = args->dp->i_ino;
		__entry->op_flags = args->op_flags;
		__entry->src_idx = src_idx;
		__entry->dst_idx = dst_idx;
		__entry->count = count;
	),
	TP_printk("dev %d:%d ino 0x%llx op_flags %s "
		  "src_idx %d dst_idx %d count %d",
		  MAJOR(__entry->dev), MINOR(__entry->dev),
		  __entry->ino,
		  __print_flags(__entry->op_flags, "|", XFS_DA_OP_FLAGS),
		  __entry->src_idx,
		  __entry->dst_idx,
		  __entry->count)
);

#define XFS_SWAPEXT_INODES \
	{ 0,	"target" }, \
	{ 1,	"temp" }

TRACE_DEFINE_ENUM(XFS_DINODE_FMT_DEV);
TRACE_DEFINE_ENUM(XFS_DINODE_FMT_LOCAL);
TRACE_DEFINE_ENUM(XFS_DINODE_FMT_EXTENTS);
TRACE_DEFINE_ENUM(XFS_DINODE_FMT_BTREE);
TRACE_DEFINE_ENUM(XFS_DINODE_FMT_UUID);

DECLARE_EVENT_CLASS(xfs_swap_extent_class,
	TP_PROTO(struct xfs_inode *ip, int which),
	TP_ARGS(ip, which),
	TP_STRUCT__entry(
		__field(dev_t, dev)
		__field(int, which)
		__field(xfs_ino_t, ino)
		__field(int, format)
		__field(int, nex)
		__field(int, broot_size)
		__field(int, fork_off)
	),
	TP_fast_assign(
		__entry->dev = VFS_I(ip)->i_sb->s_dev;
		__entry->which = which;
		__entry->ino = ip->i_ino;
		__entry->format = ip->i_df.if_format;
		__entry->nex = ip->i_df.if_nextents;
		__entry->broot_size = ip->i_df.if_broot_bytes;
		__entry->fork_off = XFS_IFORK_BOFF(ip);
	),
	TP_printk("dev %d:%d ino 0x%llx (%s), %s format, num_extents %d, "
		  "broot size %d, forkoff 0x%x",
		  MAJOR(__entry->dev), MINOR(__entry->dev),
		  __entry->ino,
		  __print_symbolic(__entry->which, XFS_SWAPEXT_INODES),
		  __print_symbolic(__entry->format, XFS_INODE_FORMAT_STR),
		  __entry->nex,
		  __entry->broot_size,
		  __entry->fork_off)
)

#define DEFINE_SWAPEXT_EVENT(name) \
DEFINE_EVENT(xfs_swap_extent_class, name, \
	TP_PROTO(struct xfs_inode *ip, int which), \
	TP_ARGS(ip, which))

DEFINE_SWAPEXT_EVENT(xfs_swap_extent_before);
DEFINE_SWAPEXT_EVENT(xfs_swap_extent_after);

TRACE_EVENT(xfs_log_recover,
	TP_PROTO(struct xlog *log, xfs_daddr_t headblk, xfs_daddr_t tailblk),
	TP_ARGS(log, headblk, tailblk),
	TP_STRUCT__entry(
		__field(dev_t, dev)
		__field(xfs_daddr_t, headblk)
		__field(xfs_daddr_t, tailblk)
	),
	TP_fast_assign(
		__entry->dev = log->l_mp->m_super->s_dev;
		__entry->headblk = headblk;
		__entry->tailblk = tailblk;
	),
	TP_printk("dev %d:%d headblk 0x%llx tailblk 0x%llx",
		  MAJOR(__entry->dev), MINOR(__entry->dev), __entry->headblk,
		  __entry->tailblk)
)

TRACE_EVENT(xfs_log_recover_record,
	TP_PROTO(struct xlog *log, struct xlog_rec_header *rhead, int pass),
	TP_ARGS(log, rhead, pass),
	TP_STRUCT__entry(
		__field(dev_t, dev)
		__field(xfs_lsn_t, lsn)
		__field(int, len)
		__field(int, num_logops)
		__field(int, pass)
	),
	TP_fast_assign(
		__entry->dev = log->l_mp->m_super->s_dev;
		__entry->lsn = be64_to_cpu(rhead->h_lsn);
		__entry->len = be32_to_cpu(rhead->h_len);
		__entry->num_logops = be32_to_cpu(rhead->h_num_logops);
		__entry->pass = pass;
	),
	TP_printk("dev %d:%d lsn 0x%llx len 0x%x num_logops 0x%x pass %d",
		  MAJOR(__entry->dev), MINOR(__entry->dev),
		  __entry->lsn, __entry->len, __entry->num_logops,
		   __entry->pass)
)

DECLARE_EVENT_CLASS(xfs_log_recover_item_class,
	TP_PROTO(struct xlog *log, struct xlog_recover *trans,
		struct xlog_recover_item *item, int pass),
	TP_ARGS(log, trans, item, pass),
	TP_STRUCT__entry(
		__field(dev_t, dev)
		__field(unsigned long, item)
		__field(xlog_tid_t, tid)
		__field(xfs_lsn_t, lsn)
		__field(int, type)
		__field(int, pass)
		__field(int, count)
		__field(int, total)
	),
	TP_fast_assign(
		__entry->dev = log->l_mp->m_super->s_dev;
		__entry->item = (unsigned long)item;
		__entry->tid = trans->r_log_tid;
		__entry->lsn = trans->r_lsn;
		__entry->type = ITEM_TYPE(item);
		__entry->pass = pass;
		__entry->count = item->ri_cnt;
		__entry->total = item->ri_total;
	),
	TP_printk("dev %d:%d tid 0x%x lsn 0x%llx, pass %d, item %p, "
		  "item type %s item region count/total %d/%d",
		  MAJOR(__entry->dev), MINOR(__entry->dev),
		  __entry->tid,
		  __entry->lsn,
		  __entry->pass,
		  (void *)__entry->item,
		  __print_symbolic(__entry->type, XFS_LI_TYPE_DESC),
		  __entry->count,
		  __entry->total)
)

#define DEFINE_LOG_RECOVER_ITEM(name) \
DEFINE_EVENT(xfs_log_recover_item_class, name, \
	TP_PROTO(struct xlog *log, struct xlog_recover *trans, \
		struct xlog_recover_item *item, int pass), \
	TP_ARGS(log, trans, item, pass))

DEFINE_LOG_RECOVER_ITEM(xfs_log_recover_item_add);
DEFINE_LOG_RECOVER_ITEM(xfs_log_recover_item_add_cont);
DEFINE_LOG_RECOVER_ITEM(xfs_log_recover_item_reorder_head);
DEFINE_LOG_RECOVER_ITEM(xfs_log_recover_item_reorder_tail);
DEFINE_LOG_RECOVER_ITEM(xfs_log_recover_item_recover);

DECLARE_EVENT_CLASS(xfs_log_recover_buf_item_class,
	TP_PROTO(struct xlog *log, struct xfs_buf_log_format *buf_f),
	TP_ARGS(log, buf_f),
	TP_STRUCT__entry(
		__field(dev_t, dev)
		__field(int64_t, blkno)
		__field(unsigned short, len)
		__field(unsigned short, flags)
		__field(unsigned short, size)
		__field(unsigned int, map_size)
	),
	TP_fast_assign(
		__entry->dev = log->l_mp->m_super->s_dev;
		__entry->blkno = buf_f->blf_blkno;
		__entry->len = buf_f->blf_len;
		__entry->flags = buf_f->blf_flags;
		__entry->size = buf_f->blf_size;
		__entry->map_size = buf_f->blf_map_size;
	),
	TP_printk("dev %d:%d daddr 0x%llx, bbcount 0x%x, flags 0x%x, size %d, "
			"map_size %d",
		  MAJOR(__entry->dev), MINOR(__entry->dev),
		  __entry->blkno,
		  __entry->len,
		  __entry->flags,
		  __entry->size,
		  __entry->map_size)
)

#define DEFINE_LOG_RECOVER_BUF_ITEM(name) \
DEFINE_EVENT(xfs_log_recover_buf_item_class, name, \
	TP_PROTO(struct xlog *log, struct xfs_buf_log_format *buf_f), \
	TP_ARGS(log, buf_f))

DEFINE_LOG_RECOVER_BUF_ITEM(xfs_log_recover_buf_not_cancel);
DEFINE_LOG_RECOVER_BUF_ITEM(xfs_log_recover_buf_cancel);
DEFINE_LOG_RECOVER_BUF_ITEM(xfs_log_recover_buf_cancel_add);
DEFINE_LOG_RECOVER_BUF_ITEM(xfs_log_recover_buf_cancel_ref_inc);
DEFINE_LOG_RECOVER_BUF_ITEM(xfs_log_recover_buf_recover);
DEFINE_LOG_RECOVER_BUF_ITEM(xfs_log_recover_buf_skip);
DEFINE_LOG_RECOVER_BUF_ITEM(xfs_log_recover_buf_inode_buf);
DEFINE_LOG_RECOVER_BUF_ITEM(xfs_log_recover_buf_reg_buf);
DEFINE_LOG_RECOVER_BUF_ITEM(xfs_log_recover_buf_dquot_buf);

DECLARE_EVENT_CLASS(xfs_log_recover_ino_item_class,
	TP_PROTO(struct xlog *log, struct xfs_inode_log_format *in_f),
	TP_ARGS(log, in_f),
	TP_STRUCT__entry(
		__field(dev_t, dev)
		__field(xfs_ino_t, ino)
		__field(unsigned short, size)
		__field(int, fields)
		__field(unsigned short, asize)
		__field(unsigned short, dsize)
		__field(int64_t, blkno)
		__field(int, len)
		__field(int, boffset)
	),
	TP_fast_assign(
		__entry->dev = log->l_mp->m_super->s_dev;
		__entry->ino = in_f->ilf_ino;
		__entry->size = in_f->ilf_size;
		__entry->fields = in_f->ilf_fields;
		__entry->asize = in_f->ilf_asize;
		__entry->dsize = in_f->ilf_dsize;
		__entry->blkno = in_f->ilf_blkno;
		__entry->len = in_f->ilf_len;
		__entry->boffset = in_f->ilf_boffset;
	),
	TP_printk("dev %d:%d ino 0x%llx, size %u, fields 0x%x, asize %d, "
			"dsize %d, daddr 0x%llx, bbcount 0x%x, boffset %d",
		  MAJOR(__entry->dev), MINOR(__entry->dev),
		  __entry->ino,
		  __entry->size,
		  __entry->fields,
		  __entry->asize,
		  __entry->dsize,
		  __entry->blkno,
		  __entry->len,
		  __entry->boffset)
)
#define DEFINE_LOG_RECOVER_INO_ITEM(name) \
DEFINE_EVENT(xfs_log_recover_ino_item_class, name, \
	TP_PROTO(struct xlog *log, struct xfs_inode_log_format *in_f), \
	TP_ARGS(log, in_f))

DEFINE_LOG_RECOVER_INO_ITEM(xfs_log_recover_inode_recover);
DEFINE_LOG_RECOVER_INO_ITEM(xfs_log_recover_inode_cancel);
DEFINE_LOG_RECOVER_INO_ITEM(xfs_log_recover_inode_skip);

DECLARE_EVENT_CLASS(xfs_log_recover_icreate_item_class,
	TP_PROTO(struct xlog *log, struct xfs_icreate_log *in_f),
	TP_ARGS(log, in_f),
	TP_STRUCT__entry(
		__field(dev_t, dev)
		__field(xfs_agnumber_t, agno)
		__field(xfs_agblock_t, agbno)
		__field(unsigned int, count)
		__field(unsigned int, isize)
		__field(xfs_agblock_t, length)
		__field(unsigned int, gen)
	),
	TP_fast_assign(
		__entry->dev = log->l_mp->m_super->s_dev;
		__entry->agno = be32_to_cpu(in_f->icl_ag);
		__entry->agbno = be32_to_cpu(in_f->icl_agbno);
		__entry->count = be32_to_cpu(in_f->icl_count);
		__entry->isize = be32_to_cpu(in_f->icl_isize);
		__entry->length = be32_to_cpu(in_f->icl_length);
		__entry->gen = be32_to_cpu(in_f->icl_gen);
	),
	TP_printk("dev %d:%d agno 0x%x agbno 0x%x fsbcount 0x%x ireccount %u isize %u gen 0x%x",
		  MAJOR(__entry->dev), MINOR(__entry->dev),
		  __entry->agno,
		  __entry->agbno,
		  __entry->length,
		  __entry->count,
		  __entry->isize,
		  __entry->gen)
)
#define DEFINE_LOG_RECOVER_ICREATE_ITEM(name) \
DEFINE_EVENT(xfs_log_recover_icreate_item_class, name, \
	TP_PROTO(struct xlog *log, struct xfs_icreate_log *in_f), \
	TP_ARGS(log, in_f))

DEFINE_LOG_RECOVER_ICREATE_ITEM(xfs_log_recover_icreate_cancel);
DEFINE_LOG_RECOVER_ICREATE_ITEM(xfs_log_recover_icreate_recover);

DECLARE_EVENT_CLASS(xfs_discard_class,
	TP_PROTO(struct xfs_mount *mp, xfs_agnumber_t agno,
		 xfs_agblock_t agbno, xfs_extlen_t len),
	TP_ARGS(mp, agno, agbno, len),
	TP_STRUCT__entry(
		__field(dev_t, dev)
		__field(xfs_agnumber_t, agno)
		__field(xfs_agblock_t, agbno)
		__field(xfs_extlen_t, len)
	),
	TP_fast_assign(
		__entry->dev = mp->m_super->s_dev;
		__entry->agno = agno;
		__entry->agbno = agbno;
		__entry->len = len;
	),
	TP_printk("dev %d:%d agno 0x%x agbno 0x%x fsbcount 0x%x",
		  MAJOR(__entry->dev), MINOR(__entry->dev),
		  __entry->agno,
		  __entry->agbno,
		  __entry->len)
)

#define DEFINE_DISCARD_EVENT(name) \
DEFINE_EVENT(xfs_discard_class, name, \
	TP_PROTO(struct xfs_mount *mp, xfs_agnumber_t agno, \
		 xfs_agblock_t agbno, xfs_extlen_t len), \
	TP_ARGS(mp, agno, agbno, len))
DEFINE_DISCARD_EVENT(xfs_discard_extent);
DEFINE_DISCARD_EVENT(xfs_discard_toosmall);
DEFINE_DISCARD_EVENT(xfs_discard_exclude);
DEFINE_DISCARD_EVENT(xfs_discard_busy);

/* btree cursor events */
TRACE_DEFINE_ENUM(XFS_BTNUM_BNOi);
TRACE_DEFINE_ENUM(XFS_BTNUM_CNTi);
TRACE_DEFINE_ENUM(XFS_BTNUM_BMAPi);
TRACE_DEFINE_ENUM(XFS_BTNUM_INOi);
TRACE_DEFINE_ENUM(XFS_BTNUM_FINOi);
TRACE_DEFINE_ENUM(XFS_BTNUM_RMAPi);
TRACE_DEFINE_ENUM(XFS_BTNUM_REFCi);

DECLARE_EVENT_CLASS(xfs_btree_cur_class,
	TP_PROTO(struct xfs_btree_cur *cur, int level, struct xfs_buf *bp),
	TP_ARGS(cur, level, bp),
	TP_STRUCT__entry(
		__field(dev_t, dev)
		__field(xfs_btnum_t, btnum)
		__field(int, level)
		__field(int, nlevels)
		__field(int, ptr)
		__field(xfs_daddr_t, daddr)
	),
	TP_fast_assign(
		__entry->dev = cur->bc_mp->m_super->s_dev;
		__entry->btnum = cur->bc_btnum;
		__entry->level = level;
		__entry->nlevels = cur->bc_nlevels;
<<<<<<< HEAD
		__entry->ptr = cur->bc_ptrs[level];
=======
		__entry->ptr = cur->bc_levels[level].ptr;
>>>>>>> df0cc57e
		__entry->daddr = bp ? xfs_buf_daddr(bp) : -1;
	),
	TP_printk("dev %d:%d btree %s level %d/%d ptr %d daddr 0x%llx",
		  MAJOR(__entry->dev), MINOR(__entry->dev),
		  __print_symbolic(__entry->btnum, XFS_BTNUM_STRINGS),
		  __entry->level,
		  __entry->nlevels,
		  __entry->ptr,
		  (unsigned long long)__entry->daddr)
)

#define DEFINE_BTREE_CUR_EVENT(name) \
DEFINE_EVENT(xfs_btree_cur_class, name, \
	TP_PROTO(struct xfs_btree_cur *cur, int level, struct xfs_buf *bp), \
	TP_ARGS(cur, level, bp))
DEFINE_BTREE_CUR_EVENT(xfs_btree_updkeys);
DEFINE_BTREE_CUR_EVENT(xfs_btree_overlapped_query_range);

/* deferred ops */
struct xfs_defer_pending;

DECLARE_EVENT_CLASS(xfs_defer_class,
	TP_PROTO(struct xfs_trans *tp, unsigned long caller_ip),
	TP_ARGS(tp, caller_ip),
	TP_STRUCT__entry(
		__field(dev_t, dev)
		__field(struct xfs_trans *, tp)
		__field(char, committed)
		__field(unsigned long, caller_ip)
	),
	TP_fast_assign(
		__entry->dev = tp->t_mountp->m_super->s_dev;
		__entry->tp = tp;
		__entry->caller_ip = caller_ip;
	),
	TP_printk("dev %d:%d tp %p caller %pS",
		  MAJOR(__entry->dev), MINOR(__entry->dev),
		  __entry->tp,
		  (char *)__entry->caller_ip)
)
#define DEFINE_DEFER_EVENT(name) \
DEFINE_EVENT(xfs_defer_class, name, \
	TP_PROTO(struct xfs_trans *tp, unsigned long caller_ip), \
	TP_ARGS(tp, caller_ip))

DECLARE_EVENT_CLASS(xfs_defer_error_class,
	TP_PROTO(struct xfs_trans *tp, int error),
	TP_ARGS(tp, error),
	TP_STRUCT__entry(
		__field(dev_t, dev)
		__field(struct xfs_trans *, tp)
		__field(char, committed)
		__field(int, error)
	),
	TP_fast_assign(
		__entry->dev = tp->t_mountp->m_super->s_dev;
		__entry->tp = tp;
		__entry->error = error;
	),
	TP_printk("dev %d:%d tp %p err %d",
		  MAJOR(__entry->dev), MINOR(__entry->dev),
		  __entry->tp,
		  __entry->error)
)
#define DEFINE_DEFER_ERROR_EVENT(name) \
DEFINE_EVENT(xfs_defer_error_class, name, \
	TP_PROTO(struct xfs_trans *tp, int error), \
	TP_ARGS(tp, error))

DECLARE_EVENT_CLASS(xfs_defer_pending_class,
	TP_PROTO(struct xfs_mount *mp, struct xfs_defer_pending *dfp),
	TP_ARGS(mp, dfp),
	TP_STRUCT__entry(
		__field(dev_t, dev)
		__field(int, type)
		__field(void *, intent)
		__field(char, committed)
		__field(int, nr)
	),
	TP_fast_assign(
		__entry->dev = mp ? mp->m_super->s_dev : 0;
		__entry->type = dfp->dfp_type;
		__entry->intent = dfp->dfp_intent;
		__entry->committed = dfp->dfp_done != NULL;
		__entry->nr = dfp->dfp_count;
	),
	TP_printk("dev %d:%d optype %d intent %p committed %d nr %d",
		  MAJOR(__entry->dev), MINOR(__entry->dev),
		  __entry->type,
		  __entry->intent,
		  __entry->committed,
		  __entry->nr)
)
#define DEFINE_DEFER_PENDING_EVENT(name) \
DEFINE_EVENT(xfs_defer_pending_class, name, \
	TP_PROTO(struct xfs_mount *mp, struct xfs_defer_pending *dfp), \
	TP_ARGS(mp, dfp))

DECLARE_EVENT_CLASS(xfs_phys_extent_deferred_class,
	TP_PROTO(struct xfs_mount *mp, xfs_agnumber_t agno,
		 int type, xfs_agblock_t agbno, xfs_extlen_t len),
	TP_ARGS(mp, agno, type, agbno, len),
	TP_STRUCT__entry(
		__field(dev_t, dev)
		__field(xfs_agnumber_t, agno)
		__field(int, type)
		__field(xfs_agblock_t, agbno)
		__field(xfs_extlen_t, len)
	),
	TP_fast_assign(
		__entry->dev = mp->m_super->s_dev;
		__entry->agno = agno;
		__entry->type = type;
		__entry->agbno = agbno;
		__entry->len = len;
	),
	TP_printk("dev %d:%d op %d agno 0x%x agbno 0x%x fsbcount 0x%x",
		  MAJOR(__entry->dev), MINOR(__entry->dev),
		  __entry->type,
		  __entry->agno,
		  __entry->agbno,
		  __entry->len)
);
#define DEFINE_PHYS_EXTENT_DEFERRED_EVENT(name) \
DEFINE_EVENT(xfs_phys_extent_deferred_class, name, \
	TP_PROTO(struct xfs_mount *mp, xfs_agnumber_t agno, \
		 int type, \
		 xfs_agblock_t bno, \
		 xfs_extlen_t len), \
	TP_ARGS(mp, agno, type, bno, len))

DECLARE_EVENT_CLASS(xfs_map_extent_deferred_class,
	TP_PROTO(struct xfs_mount *mp, xfs_agnumber_t agno,
		 int op,
		 xfs_agblock_t agbno,
		 xfs_ino_t ino,
		 int whichfork,
		 xfs_fileoff_t offset,
		 xfs_filblks_t len,
		 xfs_exntst_t state),
	TP_ARGS(mp, agno, op, agbno, ino, whichfork, offset, len, state),
	TP_STRUCT__entry(
		__field(dev_t, dev)
		__field(xfs_agnumber_t, agno)
		__field(xfs_ino_t, ino)
		__field(xfs_agblock_t, agbno)
		__field(int, whichfork)
		__field(xfs_fileoff_t, l_loff)
		__field(xfs_filblks_t, l_len)
		__field(xfs_exntst_t, l_state)
		__field(int, op)
	),
	TP_fast_assign(
		__entry->dev = mp->m_super->s_dev;
		__entry->agno = agno;
		__entry->ino = ino;
		__entry->agbno = agbno;
		__entry->whichfork = whichfork;
		__entry->l_loff = offset;
		__entry->l_len = len;
		__entry->l_state = state;
		__entry->op = op;
	),
	TP_printk("dev %d:%d op %d agno 0x%x agbno 0x%x owner 0x%llx %s fileoff 0x%llx fsbcount 0x%llx state %d",
		  MAJOR(__entry->dev), MINOR(__entry->dev),
		  __entry->op,
		  __entry->agno,
		  __entry->agbno,
		  __entry->ino,
		  __print_symbolic(__entry->whichfork, XFS_WHICHFORK_STRINGS),
		  __entry->l_loff,
		  __entry->l_len,
		  __entry->l_state)
);
#define DEFINE_MAP_EXTENT_DEFERRED_EVENT(name) \
DEFINE_EVENT(xfs_map_extent_deferred_class, name, \
	TP_PROTO(struct xfs_mount *mp, xfs_agnumber_t agno, \
		 int op, \
		 xfs_agblock_t agbno, \
		 xfs_ino_t ino, \
		 int whichfork, \
		 xfs_fileoff_t offset, \
		 xfs_filblks_t len, \
		 xfs_exntst_t state), \
	TP_ARGS(mp, agno, op, agbno, ino, whichfork, offset, len, state))

DEFINE_DEFER_EVENT(xfs_defer_cancel);
DEFINE_DEFER_EVENT(xfs_defer_trans_roll);
DEFINE_DEFER_EVENT(xfs_defer_trans_abort);
DEFINE_DEFER_EVENT(xfs_defer_finish);
DEFINE_DEFER_EVENT(xfs_defer_finish_done);

DEFINE_DEFER_ERROR_EVENT(xfs_defer_trans_roll_error);
DEFINE_DEFER_ERROR_EVENT(xfs_defer_finish_error);

DEFINE_DEFER_PENDING_EVENT(xfs_defer_create_intent);
DEFINE_DEFER_PENDING_EVENT(xfs_defer_cancel_list);
DEFINE_DEFER_PENDING_EVENT(xfs_defer_pending_finish);
DEFINE_DEFER_PENDING_EVENT(xfs_defer_pending_abort);
DEFINE_DEFER_PENDING_EVENT(xfs_defer_relog_intent);

#define DEFINE_BMAP_FREE_DEFERRED_EVENT DEFINE_PHYS_EXTENT_DEFERRED_EVENT
DEFINE_BMAP_FREE_DEFERRED_EVENT(xfs_bmap_free_defer);
DEFINE_BMAP_FREE_DEFERRED_EVENT(xfs_bmap_free_deferred);
DEFINE_BMAP_FREE_DEFERRED_EVENT(xfs_agfl_free_defer);
DEFINE_BMAP_FREE_DEFERRED_EVENT(xfs_agfl_free_deferred);

/* rmap tracepoints */
DECLARE_EVENT_CLASS(xfs_rmap_class,
	TP_PROTO(struct xfs_mount *mp, xfs_agnumber_t agno,
		 xfs_agblock_t agbno, xfs_extlen_t len, bool unwritten,
		 const struct xfs_owner_info *oinfo),
	TP_ARGS(mp, agno, agbno, len, unwritten, oinfo),
	TP_STRUCT__entry(
		__field(dev_t, dev)
		__field(xfs_agnumber_t, agno)
		__field(xfs_agblock_t, agbno)
		__field(xfs_extlen_t, len)
		__field(uint64_t, owner)
		__field(uint64_t, offset)
		__field(unsigned long, flags)
	),
	TP_fast_assign(
		__entry->dev = mp->m_super->s_dev;
		__entry->agno = agno;
		__entry->agbno = agbno;
		__entry->len = len;
		__entry->owner = oinfo->oi_owner;
		__entry->offset = oinfo->oi_offset;
		__entry->flags = oinfo->oi_flags;
		if (unwritten)
			__entry->flags |= XFS_RMAP_UNWRITTEN;
	),
	TP_printk("dev %d:%d agno 0x%x agbno 0x%x fsbcount 0x%x owner 0x%llx fileoff 0x%llx flags 0x%lx",
		  MAJOR(__entry->dev), MINOR(__entry->dev),
		  __entry->agno,
		  __entry->agbno,
		  __entry->len,
		  __entry->owner,
		  __entry->offset,
		  __entry->flags)
);
#define DEFINE_RMAP_EVENT(name) \
DEFINE_EVENT(xfs_rmap_class, name, \
	TP_PROTO(struct xfs_mount *mp, xfs_agnumber_t agno, \
		 xfs_agblock_t agbno, xfs_extlen_t len, bool unwritten, \
		 const struct xfs_owner_info *oinfo), \
	TP_ARGS(mp, agno, agbno, len, unwritten, oinfo))

/* simple AG-based error/%ip tracepoint class */
DECLARE_EVENT_CLASS(xfs_ag_error_class,
	TP_PROTO(struct xfs_mount *mp, xfs_agnumber_t agno, int error,
		 unsigned long caller_ip),
	TP_ARGS(mp, agno, error, caller_ip),
	TP_STRUCT__entry(
		__field(dev_t, dev)
		__field(xfs_agnumber_t, agno)
		__field(int, error)
		__field(unsigned long, caller_ip)
	),
	TP_fast_assign(
		__entry->dev = mp->m_super->s_dev;
		__entry->agno = agno;
		__entry->error = error;
		__entry->caller_ip = caller_ip;
	),
	TP_printk("dev %d:%d agno 0x%x error %d caller %pS",
		  MAJOR(__entry->dev), MINOR(__entry->dev),
		  __entry->agno,
		  __entry->error,
		  (char *)__entry->caller_ip)
);

#define DEFINE_AG_ERROR_EVENT(name) \
DEFINE_EVENT(xfs_ag_error_class, name, \
	TP_PROTO(struct xfs_mount *mp, xfs_agnumber_t agno, int error, \
		 unsigned long caller_ip), \
	TP_ARGS(mp, agno, error, caller_ip))

DEFINE_RMAP_EVENT(xfs_rmap_unmap);
DEFINE_RMAP_EVENT(xfs_rmap_unmap_done);
DEFINE_AG_ERROR_EVENT(xfs_rmap_unmap_error);
DEFINE_RMAP_EVENT(xfs_rmap_map);
DEFINE_RMAP_EVENT(xfs_rmap_map_done);
DEFINE_AG_ERROR_EVENT(xfs_rmap_map_error);
DEFINE_RMAP_EVENT(xfs_rmap_convert);
DEFINE_RMAP_EVENT(xfs_rmap_convert_done);
DEFINE_AG_ERROR_EVENT(xfs_rmap_convert_error);
DEFINE_AG_ERROR_EVENT(xfs_rmap_convert_state);

DECLARE_EVENT_CLASS(xfs_rmapbt_class,
	TP_PROTO(struct xfs_mount *mp, xfs_agnumber_t agno,
		 xfs_agblock_t agbno, xfs_extlen_t len,
		 uint64_t owner, uint64_t offset, unsigned int flags),
	TP_ARGS(mp, agno, agbno, len, owner, offset, flags),
	TP_STRUCT__entry(
		__field(dev_t, dev)
		__field(xfs_agnumber_t, agno)
		__field(xfs_agblock_t, agbno)
		__field(xfs_extlen_t, len)
		__field(uint64_t, owner)
		__field(uint64_t, offset)
		__field(unsigned int, flags)
	),
	TP_fast_assign(
		__entry->dev = mp->m_super->s_dev;
		__entry->agno = agno;
		__entry->agbno = agbno;
		__entry->len = len;
		__entry->owner = owner;
		__entry->offset = offset;
		__entry->flags = flags;
	),
	TP_printk("dev %d:%d agno 0x%x agbno 0x%x fsbcount 0x%x owner 0x%llx fileoff 0x%llx flags 0x%x",
		  MAJOR(__entry->dev), MINOR(__entry->dev),
		  __entry->agno,
		  __entry->agbno,
		  __entry->len,
		  __entry->owner,
		  __entry->offset,
		  __entry->flags)
);
#define DEFINE_RMAPBT_EVENT(name) \
DEFINE_EVENT(xfs_rmapbt_class, name, \
	TP_PROTO(struct xfs_mount *mp, xfs_agnumber_t agno, \
		 xfs_agblock_t agbno, xfs_extlen_t len, \
		 uint64_t owner, uint64_t offset, unsigned int flags), \
	TP_ARGS(mp, agno, agbno, len, owner, offset, flags))

#define DEFINE_RMAP_DEFERRED_EVENT DEFINE_MAP_EXTENT_DEFERRED_EVENT
DEFINE_RMAP_DEFERRED_EVENT(xfs_rmap_defer);
DEFINE_RMAP_DEFERRED_EVENT(xfs_rmap_deferred);

DEFINE_BUSY_EVENT(xfs_rmapbt_alloc_block);
DEFINE_BUSY_EVENT(xfs_rmapbt_free_block);
DEFINE_RMAPBT_EVENT(xfs_rmap_update);
DEFINE_RMAPBT_EVENT(xfs_rmap_insert);
DEFINE_RMAPBT_EVENT(xfs_rmap_delete);
DEFINE_AG_ERROR_EVENT(xfs_rmap_insert_error);
DEFINE_AG_ERROR_EVENT(xfs_rmap_delete_error);
DEFINE_AG_ERROR_EVENT(xfs_rmap_update_error);

DEFINE_RMAPBT_EVENT(xfs_rmap_find_left_neighbor_candidate);
DEFINE_RMAPBT_EVENT(xfs_rmap_find_left_neighbor_query);
DEFINE_RMAPBT_EVENT(xfs_rmap_lookup_le_range_candidate);
DEFINE_RMAPBT_EVENT(xfs_rmap_lookup_le_range);
DEFINE_RMAPBT_EVENT(xfs_rmap_lookup_le_range_result);
DEFINE_RMAPBT_EVENT(xfs_rmap_find_right_neighbor_result);
DEFINE_RMAPBT_EVENT(xfs_rmap_find_left_neighbor_result);

/* deferred bmbt updates */
#define DEFINE_BMAP_DEFERRED_EVENT	DEFINE_RMAP_DEFERRED_EVENT
DEFINE_BMAP_DEFERRED_EVENT(xfs_bmap_defer);
DEFINE_BMAP_DEFERRED_EVENT(xfs_bmap_deferred);

/* per-AG reservation */
DECLARE_EVENT_CLASS(xfs_ag_resv_class,
	TP_PROTO(struct xfs_perag *pag, enum xfs_ag_resv_type resv,
		 xfs_extlen_t len),
	TP_ARGS(pag, resv, len),
	TP_STRUCT__entry(
		__field(dev_t, dev)
		__field(xfs_agnumber_t, agno)
		__field(int, resv)
		__field(xfs_extlen_t, freeblks)
		__field(xfs_extlen_t, flcount)
		__field(xfs_extlen_t, reserved)
		__field(xfs_extlen_t, asked)
		__field(xfs_extlen_t, len)
	),
	TP_fast_assign(
		struct xfs_ag_resv	*r = xfs_perag_resv(pag, resv);

		__entry->dev = pag->pag_mount->m_super->s_dev;
		__entry->agno = pag->pag_agno;
		__entry->resv = resv;
		__entry->freeblks = pag->pagf_freeblks;
		__entry->flcount = pag->pagf_flcount;
		__entry->reserved = r ? r->ar_reserved : 0;
		__entry->asked = r ? r->ar_asked : 0;
		__entry->len = len;
	),
	TP_printk("dev %d:%d agno 0x%x resv %d freeblks %u flcount %u "
		  "resv %u ask %u len %u",
		  MAJOR(__entry->dev), MINOR(__entry->dev),
		  __entry->agno,
		  __entry->resv,
		  __entry->freeblks,
		  __entry->flcount,
		  __entry->reserved,
		  __entry->asked,
		  __entry->len)
)
#define DEFINE_AG_RESV_EVENT(name) \
DEFINE_EVENT(xfs_ag_resv_class, name, \
	TP_PROTO(struct xfs_perag *pag, enum xfs_ag_resv_type type, \
		 xfs_extlen_t len), \
	TP_ARGS(pag, type, len))

/* per-AG reservation tracepoints */
DEFINE_AG_RESV_EVENT(xfs_ag_resv_init);
DEFINE_AG_RESV_EVENT(xfs_ag_resv_free);
DEFINE_AG_RESV_EVENT(xfs_ag_resv_alloc_extent);
DEFINE_AG_RESV_EVENT(xfs_ag_resv_free_extent);
DEFINE_AG_RESV_EVENT(xfs_ag_resv_critical);
DEFINE_AG_RESV_EVENT(xfs_ag_resv_needed);

DEFINE_AG_ERROR_EVENT(xfs_ag_resv_free_error);
DEFINE_AG_ERROR_EVENT(xfs_ag_resv_init_error);

/* refcount tracepoint classes */

/* reuse the discard trace class for agbno/aglen-based traces */
#define DEFINE_AG_EXTENT_EVENT(name) DEFINE_DISCARD_EVENT(name)

/* ag btree lookup tracepoint class */
TRACE_DEFINE_ENUM(XFS_LOOKUP_EQi);
TRACE_DEFINE_ENUM(XFS_LOOKUP_LEi);
TRACE_DEFINE_ENUM(XFS_LOOKUP_GEi);
DECLARE_EVENT_CLASS(xfs_ag_btree_lookup_class,
	TP_PROTO(struct xfs_mount *mp, xfs_agnumber_t agno,
		 xfs_agblock_t agbno, xfs_lookup_t dir),
	TP_ARGS(mp, agno, agbno, dir),
	TP_STRUCT__entry(
		__field(dev_t, dev)
		__field(xfs_agnumber_t, agno)
		__field(xfs_agblock_t, agbno)
		__field(xfs_lookup_t, dir)
	),
	TP_fast_assign(
		__entry->dev = mp->m_super->s_dev;
		__entry->agno = agno;
		__entry->agbno = agbno;
		__entry->dir = dir;
	),
	TP_printk("dev %d:%d agno 0x%x agbno 0x%x cmp %s(%d)",
		  MAJOR(__entry->dev), MINOR(__entry->dev),
		  __entry->agno,
		  __entry->agbno,
		  __print_symbolic(__entry->dir, XFS_AG_BTREE_CMP_FORMAT_STR),
		  __entry->dir)
)

#define DEFINE_AG_BTREE_LOOKUP_EVENT(name) \
DEFINE_EVENT(xfs_ag_btree_lookup_class, name, \
	TP_PROTO(struct xfs_mount *mp, xfs_agnumber_t agno, \
		 xfs_agblock_t agbno, xfs_lookup_t dir), \
	TP_ARGS(mp, agno, agbno, dir))

/* single-rcext tracepoint class */
DECLARE_EVENT_CLASS(xfs_refcount_extent_class,
	TP_PROTO(struct xfs_mount *mp, xfs_agnumber_t agno,
		 struct xfs_refcount_irec *irec),
	TP_ARGS(mp, agno, irec),
	TP_STRUCT__entry(
		__field(dev_t, dev)
		__field(xfs_agnumber_t, agno)
		__field(xfs_agblock_t, startblock)
		__field(xfs_extlen_t, blockcount)
		__field(xfs_nlink_t, refcount)
	),
	TP_fast_assign(
		__entry->dev = mp->m_super->s_dev;
		__entry->agno = agno;
		__entry->startblock = irec->rc_startblock;
		__entry->blockcount = irec->rc_blockcount;
		__entry->refcount = irec->rc_refcount;
	),
	TP_printk("dev %d:%d agno 0x%x agbno 0x%x fsbcount 0x%x refcount %u",
		  MAJOR(__entry->dev), MINOR(__entry->dev),
		  __entry->agno,
		  __entry->startblock,
		  __entry->blockcount,
		  __entry->refcount)
)

#define DEFINE_REFCOUNT_EXTENT_EVENT(name) \
DEFINE_EVENT(xfs_refcount_extent_class, name, \
	TP_PROTO(struct xfs_mount *mp, xfs_agnumber_t agno, \
		 struct xfs_refcount_irec *irec), \
	TP_ARGS(mp, agno, irec))

/* single-rcext and an agbno tracepoint class */
DECLARE_EVENT_CLASS(xfs_refcount_extent_at_class,
	TP_PROTO(struct xfs_mount *mp, xfs_agnumber_t agno,
		 struct xfs_refcount_irec *irec, xfs_agblock_t agbno),
	TP_ARGS(mp, agno, irec, agbno),
	TP_STRUCT__entry(
		__field(dev_t, dev)
		__field(xfs_agnumber_t, agno)
		__field(xfs_agblock_t, startblock)
		__field(xfs_extlen_t, blockcount)
		__field(xfs_nlink_t, refcount)
		__field(xfs_agblock_t, agbno)
	),
	TP_fast_assign(
		__entry->dev = mp->m_super->s_dev;
		__entry->agno = agno;
		__entry->startblock = irec->rc_startblock;
		__entry->blockcount = irec->rc_blockcount;
		__entry->refcount = irec->rc_refcount;
		__entry->agbno = agbno;
	),
	TP_printk("dev %d:%d agno 0x%x agbno 0x%x fsbcount 0x%x refcount %u @ agbno 0x%x",
		  MAJOR(__entry->dev), MINOR(__entry->dev),
		  __entry->agno,
		  __entry->startblock,
		  __entry->blockcount,
		  __entry->refcount,
		  __entry->agbno)
)

#define DEFINE_REFCOUNT_EXTENT_AT_EVENT(name) \
DEFINE_EVENT(xfs_refcount_extent_at_class, name, \
	TP_PROTO(struct xfs_mount *mp, xfs_agnumber_t agno, \
		 struct xfs_refcount_irec *irec, xfs_agblock_t agbno), \
	TP_ARGS(mp, agno, irec, agbno))

/* double-rcext tracepoint class */
DECLARE_EVENT_CLASS(xfs_refcount_double_extent_class,
	TP_PROTO(struct xfs_mount *mp, xfs_agnumber_t agno,
		 struct xfs_refcount_irec *i1, struct xfs_refcount_irec *i2),
	TP_ARGS(mp, agno, i1, i2),
	TP_STRUCT__entry(
		__field(dev_t, dev)
		__field(xfs_agnumber_t, agno)
		__field(xfs_agblock_t, i1_startblock)
		__field(xfs_extlen_t, i1_blockcount)
		__field(xfs_nlink_t, i1_refcount)
		__field(xfs_agblock_t, i2_startblock)
		__field(xfs_extlen_t, i2_blockcount)
		__field(xfs_nlink_t, i2_refcount)
	),
	TP_fast_assign(
		__entry->dev = mp->m_super->s_dev;
		__entry->agno = agno;
		__entry->i1_startblock = i1->rc_startblock;
		__entry->i1_blockcount = i1->rc_blockcount;
		__entry->i1_refcount = i1->rc_refcount;
		__entry->i2_startblock = i2->rc_startblock;
		__entry->i2_blockcount = i2->rc_blockcount;
		__entry->i2_refcount = i2->rc_refcount;
	),
	TP_printk("dev %d:%d agno 0x%x agbno 0x%x fsbcount 0x%x refcount %u -- "
		  "agbno 0x%x fsbcount 0x%x refcount %u",
		  MAJOR(__entry->dev), MINOR(__entry->dev),
		  __entry->agno,
		  __entry->i1_startblock,
		  __entry->i1_blockcount,
		  __entry->i1_refcount,
		  __entry->i2_startblock,
		  __entry->i2_blockcount,
		  __entry->i2_refcount)
)

#define DEFINE_REFCOUNT_DOUBLE_EXTENT_EVENT(name) \
DEFINE_EVENT(xfs_refcount_double_extent_class, name, \
	TP_PROTO(struct xfs_mount *mp, xfs_agnumber_t agno, \
		 struct xfs_refcount_irec *i1, struct xfs_refcount_irec *i2), \
	TP_ARGS(mp, agno, i1, i2))

/* double-rcext and an agbno tracepoint class */
DECLARE_EVENT_CLASS(xfs_refcount_double_extent_at_class,
	TP_PROTO(struct xfs_mount *mp, xfs_agnumber_t agno,
		 struct xfs_refcount_irec *i1, struct xfs_refcount_irec *i2,
		 xfs_agblock_t agbno),
	TP_ARGS(mp, agno, i1, i2, agbno),
	TP_STRUCT__entry(
		__field(dev_t, dev)
		__field(xfs_agnumber_t, agno)
		__field(xfs_agblock_t, i1_startblock)
		__field(xfs_extlen_t, i1_blockcount)
		__field(xfs_nlink_t, i1_refcount)
		__field(xfs_agblock_t, i2_startblock)
		__field(xfs_extlen_t, i2_blockcount)
		__field(xfs_nlink_t, i2_refcount)
		__field(xfs_agblock_t, agbno)
	),
	TP_fast_assign(
		__entry->dev = mp->m_super->s_dev;
		__entry->agno = agno;
		__entry->i1_startblock = i1->rc_startblock;
		__entry->i1_blockcount = i1->rc_blockcount;
		__entry->i1_refcount = i1->rc_refcount;
		__entry->i2_startblock = i2->rc_startblock;
		__entry->i2_blockcount = i2->rc_blockcount;
		__entry->i2_refcount = i2->rc_refcount;
		__entry->agbno = agbno;
	),
	TP_printk("dev %d:%d agno 0x%x agbno 0x%x fsbcount 0x%x refcount %u -- "
		  "agbno 0x%x fsbcount 0x%x refcount %u @ agbno 0x%x",
		  MAJOR(__entry->dev), MINOR(__entry->dev),
		  __entry->agno,
		  __entry->i1_startblock,
		  __entry->i1_blockcount,
		  __entry->i1_refcount,
		  __entry->i2_startblock,
		  __entry->i2_blockcount,
		  __entry->i2_refcount,
		  __entry->agbno)
)

#define DEFINE_REFCOUNT_DOUBLE_EXTENT_AT_EVENT(name) \
DEFINE_EVENT(xfs_refcount_double_extent_at_class, name, \
	TP_PROTO(struct xfs_mount *mp, xfs_agnumber_t agno, \
		 struct xfs_refcount_irec *i1, struct xfs_refcount_irec *i2, \
		 xfs_agblock_t agbno), \
	TP_ARGS(mp, agno, i1, i2, agbno))

/* triple-rcext tracepoint class */
DECLARE_EVENT_CLASS(xfs_refcount_triple_extent_class,
	TP_PROTO(struct xfs_mount *mp, xfs_agnumber_t agno,
		 struct xfs_refcount_irec *i1, struct xfs_refcount_irec *i2,
		 struct xfs_refcount_irec *i3),
	TP_ARGS(mp, agno, i1, i2, i3),
	TP_STRUCT__entry(
		__field(dev_t, dev)
		__field(xfs_agnumber_t, agno)
		__field(xfs_agblock_t, i1_startblock)
		__field(xfs_extlen_t, i1_blockcount)
		__field(xfs_nlink_t, i1_refcount)
		__field(xfs_agblock_t, i2_startblock)
		__field(xfs_extlen_t, i2_blockcount)
		__field(xfs_nlink_t, i2_refcount)
		__field(xfs_agblock_t, i3_startblock)
		__field(xfs_extlen_t, i3_blockcount)
		__field(xfs_nlink_t, i3_refcount)
	),
	TP_fast_assign(
		__entry->dev = mp->m_super->s_dev;
		__entry->agno = agno;
		__entry->i1_startblock = i1->rc_startblock;
		__entry->i1_blockcount = i1->rc_blockcount;
		__entry->i1_refcount = i1->rc_refcount;
		__entry->i2_startblock = i2->rc_startblock;
		__entry->i2_blockcount = i2->rc_blockcount;
		__entry->i2_refcount = i2->rc_refcount;
		__entry->i3_startblock = i3->rc_startblock;
		__entry->i3_blockcount = i3->rc_blockcount;
		__entry->i3_refcount = i3->rc_refcount;
	),
	TP_printk("dev %d:%d agno 0x%x agbno 0x%x fsbcount 0x%x refcount %u -- "
		  "agbno 0x%x fsbcount 0x%x refcount %u -- "
		  "agbno 0x%x fsbcount 0x%x refcount %u",
		  MAJOR(__entry->dev), MINOR(__entry->dev),
		  __entry->agno,
		  __entry->i1_startblock,
		  __entry->i1_blockcount,
		  __entry->i1_refcount,
		  __entry->i2_startblock,
		  __entry->i2_blockcount,
		  __entry->i2_refcount,
		  __entry->i3_startblock,
		  __entry->i3_blockcount,
		  __entry->i3_refcount)
);

#define DEFINE_REFCOUNT_TRIPLE_EXTENT_EVENT(name) \
DEFINE_EVENT(xfs_refcount_triple_extent_class, name, \
	TP_PROTO(struct xfs_mount *mp, xfs_agnumber_t agno, \
		 struct xfs_refcount_irec *i1, struct xfs_refcount_irec *i2, \
		 struct xfs_refcount_irec *i3), \
	TP_ARGS(mp, agno, i1, i2, i3))

/* refcount btree tracepoints */
DEFINE_BUSY_EVENT(xfs_refcountbt_alloc_block);
DEFINE_BUSY_EVENT(xfs_refcountbt_free_block);
DEFINE_AG_BTREE_LOOKUP_EVENT(xfs_refcount_lookup);
DEFINE_REFCOUNT_EXTENT_EVENT(xfs_refcount_get);
DEFINE_REFCOUNT_EXTENT_EVENT(xfs_refcount_update);
DEFINE_REFCOUNT_EXTENT_EVENT(xfs_refcount_insert);
DEFINE_REFCOUNT_EXTENT_EVENT(xfs_refcount_delete);
DEFINE_AG_ERROR_EVENT(xfs_refcount_insert_error);
DEFINE_AG_ERROR_EVENT(xfs_refcount_delete_error);
DEFINE_AG_ERROR_EVENT(xfs_refcount_update_error);

/* refcount adjustment tracepoints */
DEFINE_AG_EXTENT_EVENT(xfs_refcount_increase);
DEFINE_AG_EXTENT_EVENT(xfs_refcount_decrease);
DEFINE_AG_EXTENT_EVENT(xfs_refcount_cow_increase);
DEFINE_AG_EXTENT_EVENT(xfs_refcount_cow_decrease);
DEFINE_REFCOUNT_TRIPLE_EXTENT_EVENT(xfs_refcount_merge_center_extents);
DEFINE_REFCOUNT_EXTENT_EVENT(xfs_refcount_modify_extent);
DEFINE_REFCOUNT_EXTENT_EVENT(xfs_refcount_recover_extent);
DEFINE_REFCOUNT_EXTENT_AT_EVENT(xfs_refcount_split_extent);
DEFINE_REFCOUNT_DOUBLE_EXTENT_EVENT(xfs_refcount_merge_left_extent);
DEFINE_REFCOUNT_DOUBLE_EXTENT_EVENT(xfs_refcount_merge_right_extent);
DEFINE_REFCOUNT_DOUBLE_EXTENT_AT_EVENT(xfs_refcount_find_left_extent);
DEFINE_REFCOUNT_DOUBLE_EXTENT_AT_EVENT(xfs_refcount_find_right_extent);
DEFINE_AG_ERROR_EVENT(xfs_refcount_adjust_error);
DEFINE_AG_ERROR_EVENT(xfs_refcount_adjust_cow_error);
DEFINE_AG_ERROR_EVENT(xfs_refcount_merge_center_extents_error);
DEFINE_AG_ERROR_EVENT(xfs_refcount_modify_extent_error);
DEFINE_AG_ERROR_EVENT(xfs_refcount_split_extent_error);
DEFINE_AG_ERROR_EVENT(xfs_refcount_merge_left_extent_error);
DEFINE_AG_ERROR_EVENT(xfs_refcount_merge_right_extent_error);
DEFINE_AG_ERROR_EVENT(xfs_refcount_find_left_extent_error);
DEFINE_AG_ERROR_EVENT(xfs_refcount_find_right_extent_error);

/* reflink helpers */
DEFINE_AG_EXTENT_EVENT(xfs_refcount_find_shared);
DEFINE_AG_EXTENT_EVENT(xfs_refcount_find_shared_result);
DEFINE_AG_ERROR_EVENT(xfs_refcount_find_shared_error);
#define DEFINE_REFCOUNT_DEFERRED_EVENT DEFINE_PHYS_EXTENT_DEFERRED_EVENT
DEFINE_REFCOUNT_DEFERRED_EVENT(xfs_refcount_defer);
DEFINE_REFCOUNT_DEFERRED_EVENT(xfs_refcount_deferred);

TRACE_EVENT(xfs_refcount_finish_one_leftover,
	TP_PROTO(struct xfs_mount *mp, xfs_agnumber_t agno,
		 int type, xfs_agblock_t agbno, xfs_extlen_t len,
		 xfs_agblock_t new_agbno, xfs_extlen_t new_len),
	TP_ARGS(mp, agno, type, agbno, len, new_agbno, new_len),
	TP_STRUCT__entry(
		__field(dev_t, dev)
		__field(xfs_agnumber_t, agno)
		__field(int, type)
		__field(xfs_agblock_t, agbno)
		__field(xfs_extlen_t, len)
		__field(xfs_agblock_t, new_agbno)
		__field(xfs_extlen_t, new_len)
	),
	TP_fast_assign(
		__entry->dev = mp->m_super->s_dev;
		__entry->agno = agno;
		__entry->type = type;
		__entry->agbno = agbno;
		__entry->len = len;
		__entry->new_agbno = new_agbno;
		__entry->new_len = new_len;
	),
	TP_printk("dev %d:%d type %d agno 0x%x agbno 0x%x fsbcount 0x%x new_agbno 0x%x new_fsbcount 0x%x",
		  MAJOR(__entry->dev), MINOR(__entry->dev),
		  __entry->type,
		  __entry->agno,
		  __entry->agbno,
		  __entry->len,
		  __entry->new_agbno,
		  __entry->new_len)
);

/* simple inode-based error/%ip tracepoint class */
DECLARE_EVENT_CLASS(xfs_inode_error_class,
	TP_PROTO(struct xfs_inode *ip, int error, unsigned long caller_ip),
	TP_ARGS(ip, error, caller_ip),
	TP_STRUCT__entry(
		__field(dev_t, dev)
		__field(xfs_ino_t, ino)
		__field(int, error)
		__field(unsigned long, caller_ip)
	),
	TP_fast_assign(
		__entry->dev = VFS_I(ip)->i_sb->s_dev;
		__entry->ino = ip->i_ino;
		__entry->error = error;
		__entry->caller_ip = caller_ip;
	),
	TP_printk("dev %d:%d ino 0x%llx error %d caller %pS",
		  MAJOR(__entry->dev), MINOR(__entry->dev),
		  __entry->ino,
		  __entry->error,
		  (char *)__entry->caller_ip)
);

#define DEFINE_INODE_ERROR_EVENT(name) \
DEFINE_EVENT(xfs_inode_error_class, name, \
	TP_PROTO(struct xfs_inode *ip, int error, \
		 unsigned long caller_ip), \
	TP_ARGS(ip, error, caller_ip))

/* reflink tracepoint classes */

/* two-file io tracepoint class */
DECLARE_EVENT_CLASS(xfs_double_io_class,
	TP_PROTO(struct xfs_inode *src, xfs_off_t soffset, xfs_off_t len,
		 struct xfs_inode *dest, xfs_off_t doffset),
	TP_ARGS(src, soffset, len, dest, doffset),
	TP_STRUCT__entry(
		__field(dev_t, dev)
		__field(xfs_ino_t, src_ino)
		__field(loff_t, src_isize)
		__field(loff_t, src_disize)
		__field(loff_t, src_offset)
		__field(long long, len)
		__field(xfs_ino_t, dest_ino)
		__field(loff_t, dest_isize)
		__field(loff_t, dest_disize)
		__field(loff_t, dest_offset)
	),
	TP_fast_assign(
		__entry->dev = VFS_I(src)->i_sb->s_dev;
		__entry->src_ino = src->i_ino;
		__entry->src_isize = VFS_I(src)->i_size;
		__entry->src_disize = src->i_disk_size;
		__entry->src_offset = soffset;
		__entry->len = len;
		__entry->dest_ino = dest->i_ino;
		__entry->dest_isize = VFS_I(dest)->i_size;
		__entry->dest_disize = dest->i_disk_size;
		__entry->dest_offset = doffset;
	),
	TP_printk("dev %d:%d bytecount 0x%llx "
		  "ino 0x%llx isize 0x%llx disize 0x%llx pos 0x%llx -> "
		  "ino 0x%llx isize 0x%llx disize 0x%llx pos 0x%llx",
		  MAJOR(__entry->dev), MINOR(__entry->dev),
		  __entry->len,
		  __entry->src_ino,
		  __entry->src_isize,
		  __entry->src_disize,
		  __entry->src_offset,
		  __entry->dest_ino,
		  __entry->dest_isize,
		  __entry->dest_disize,
		  __entry->dest_offset)
)

#define DEFINE_DOUBLE_IO_EVENT(name)	\
DEFINE_EVENT(xfs_double_io_class, name,	\
	TP_PROTO(struct xfs_inode *src, xfs_off_t soffset, xfs_off_t len, \
		 struct xfs_inode *dest, xfs_off_t doffset), \
	TP_ARGS(src, soffset, len, dest, doffset))

/* inode/irec events */
DECLARE_EVENT_CLASS(xfs_inode_irec_class,
	TP_PROTO(struct xfs_inode *ip, struct xfs_bmbt_irec *irec),
	TP_ARGS(ip, irec),
	TP_STRUCT__entry(
		__field(dev_t, dev)
		__field(xfs_ino_t, ino)
		__field(xfs_fileoff_t, lblk)
		__field(xfs_extlen_t, len)
		__field(xfs_fsblock_t, pblk)
		__field(int, state)
	),
	TP_fast_assign(
		__entry->dev = VFS_I(ip)->i_sb->s_dev;
		__entry->ino = ip->i_ino;
		__entry->lblk = irec->br_startoff;
		__entry->len = irec->br_blockcount;
		__entry->pblk = irec->br_startblock;
		__entry->state = irec->br_state;
	),
	TP_printk("dev %d:%d ino 0x%llx fileoff 0x%llx fsbcount 0x%x startblock 0x%llx st %d",
		  MAJOR(__entry->dev), MINOR(__entry->dev),
		  __entry->ino,
		  __entry->lblk,
		  __entry->len,
		  __entry->pblk,
		  __entry->state)
);
#define DEFINE_INODE_IREC_EVENT(name) \
DEFINE_EVENT(xfs_inode_irec_class, name, \
	TP_PROTO(struct xfs_inode *ip, struct xfs_bmbt_irec *irec), \
	TP_ARGS(ip, irec))

/* refcount/reflink tracepoint definitions */

/* reflink tracepoints */
DEFINE_INODE_EVENT(xfs_reflink_set_inode_flag);
DEFINE_INODE_EVENT(xfs_reflink_unset_inode_flag);
DEFINE_ITRUNC_EVENT(xfs_reflink_update_inode_size);
TRACE_EVENT(xfs_reflink_remap_blocks,
	TP_PROTO(struct xfs_inode *src, xfs_fileoff_t soffset,
		 xfs_filblks_t len, struct xfs_inode *dest,
		 xfs_fileoff_t doffset),
	TP_ARGS(src, soffset, len, dest, doffset),
	TP_STRUCT__entry(
		__field(dev_t, dev)
		__field(xfs_ino_t, src_ino)
		__field(xfs_fileoff_t, src_lblk)
		__field(xfs_filblks_t, len)
		__field(xfs_ino_t, dest_ino)
		__field(xfs_fileoff_t, dest_lblk)
	),
	TP_fast_assign(
		__entry->dev = VFS_I(src)->i_sb->s_dev;
		__entry->src_ino = src->i_ino;
		__entry->src_lblk = soffset;
		__entry->len = len;
		__entry->dest_ino = dest->i_ino;
		__entry->dest_lblk = doffset;
	),
	TP_printk("dev %d:%d fsbcount 0x%llx "
		  "ino 0x%llx fileoff 0x%llx -> ino 0x%llx fileoff 0x%llx",
		  MAJOR(__entry->dev), MINOR(__entry->dev),
		  __entry->len,
		  __entry->src_ino,
		  __entry->src_lblk,
		  __entry->dest_ino,
		  __entry->dest_lblk)
);
DEFINE_DOUBLE_IO_EVENT(xfs_reflink_remap_range);
DEFINE_INODE_ERROR_EVENT(xfs_reflink_remap_range_error);
DEFINE_INODE_ERROR_EVENT(xfs_reflink_set_inode_flag_error);
DEFINE_INODE_ERROR_EVENT(xfs_reflink_update_inode_size_error);
DEFINE_INODE_ERROR_EVENT(xfs_reflink_remap_blocks_error);
DEFINE_INODE_ERROR_EVENT(xfs_reflink_remap_extent_error);
DEFINE_INODE_IREC_EVENT(xfs_reflink_remap_extent_src);
DEFINE_INODE_IREC_EVENT(xfs_reflink_remap_extent_dest);

/* dedupe tracepoints */
DEFINE_DOUBLE_IO_EVENT(xfs_reflink_compare_extents);
DEFINE_INODE_ERROR_EVENT(xfs_reflink_compare_extents_error);

/* ioctl tracepoints */
TRACE_EVENT(xfs_ioctl_clone,
	TP_PROTO(struct inode *src, struct inode *dest),
	TP_ARGS(src, dest),
	TP_STRUCT__entry(
		__field(dev_t, dev)
		__field(unsigned long, src_ino)
		__field(loff_t, src_isize)
		__field(unsigned long, dest_ino)
		__field(loff_t, dest_isize)
	),
	TP_fast_assign(
		__entry->dev = src->i_sb->s_dev;
		__entry->src_ino = src->i_ino;
		__entry->src_isize = i_size_read(src);
		__entry->dest_ino = dest->i_ino;
		__entry->dest_isize = i_size_read(dest);
	),
	TP_printk("dev %d:%d ino 0x%lx isize 0x%llx -> ino 0x%lx isize 0x%llx",
		  MAJOR(__entry->dev), MINOR(__entry->dev),
		  __entry->src_ino,
		  __entry->src_isize,
		  __entry->dest_ino,
		  __entry->dest_isize)
);

/* unshare tracepoints */
DEFINE_SIMPLE_IO_EVENT(xfs_reflink_unshare);
DEFINE_INODE_ERROR_EVENT(xfs_reflink_unshare_error);

/* copy on write */
DEFINE_INODE_IREC_EVENT(xfs_reflink_trim_around_shared);
DEFINE_INODE_IREC_EVENT(xfs_reflink_cow_found);
DEFINE_INODE_IREC_EVENT(xfs_reflink_cow_enospc);
DEFINE_INODE_IREC_EVENT(xfs_reflink_convert_cow);

DEFINE_SIMPLE_IO_EVENT(xfs_reflink_cancel_cow_range);
DEFINE_SIMPLE_IO_EVENT(xfs_reflink_end_cow);
DEFINE_INODE_IREC_EVENT(xfs_reflink_cow_remap);

DEFINE_INODE_ERROR_EVENT(xfs_reflink_cancel_cow_range_error);
DEFINE_INODE_ERROR_EVENT(xfs_reflink_end_cow_error);


DEFINE_INODE_IREC_EVENT(xfs_reflink_cancel_cow);

/* rmap swapext tracepoints */
DEFINE_INODE_IREC_EVENT(xfs_swap_extent_rmap_remap);
DEFINE_INODE_IREC_EVENT(xfs_swap_extent_rmap_remap_piece);
DEFINE_INODE_ERROR_EVENT(xfs_swap_extent_rmap_error);

/* fsmap traces */
DECLARE_EVENT_CLASS(xfs_fsmap_class,
	TP_PROTO(struct xfs_mount *mp, u32 keydev, xfs_agnumber_t agno,
		 const struct xfs_rmap_irec *rmap),
	TP_ARGS(mp, keydev, agno, rmap),
	TP_STRUCT__entry(
		__field(dev_t, dev)
		__field(dev_t, keydev)
		__field(xfs_agnumber_t, agno)
		__field(xfs_fsblock_t, bno)
		__field(xfs_filblks_t, len)
		__field(uint64_t, owner)
		__field(uint64_t, offset)
		__field(unsigned int, flags)
	),
	TP_fast_assign(
		__entry->dev = mp->m_super->s_dev;
		__entry->keydev = new_decode_dev(keydev);
		__entry->agno = agno;
		__entry->bno = rmap->rm_startblock;
		__entry->len = rmap->rm_blockcount;
		__entry->owner = rmap->rm_owner;
		__entry->offset = rmap->rm_offset;
		__entry->flags = rmap->rm_flags;
	),
	TP_printk("dev %d:%d keydev %d:%d agno 0x%x startblock 0x%llx fsbcount 0x%llx owner 0x%llx fileoff 0x%llx flags 0x%x",
		  MAJOR(__entry->dev), MINOR(__entry->dev),
		  MAJOR(__entry->keydev), MINOR(__entry->keydev),
		  __entry->agno,
		  __entry->bno,
		  __entry->len,
		  __entry->owner,
		  __entry->offset,
		  __entry->flags)
)
#define DEFINE_FSMAP_EVENT(name) \
DEFINE_EVENT(xfs_fsmap_class, name, \
	TP_PROTO(struct xfs_mount *mp, u32 keydev, xfs_agnumber_t agno, \
		 const struct xfs_rmap_irec *rmap), \
	TP_ARGS(mp, keydev, agno, rmap))
DEFINE_FSMAP_EVENT(xfs_fsmap_low_key);
DEFINE_FSMAP_EVENT(xfs_fsmap_high_key);
DEFINE_FSMAP_EVENT(xfs_fsmap_mapping);

DECLARE_EVENT_CLASS(xfs_getfsmap_class,
	TP_PROTO(struct xfs_mount *mp, struct xfs_fsmap *fsmap),
	TP_ARGS(mp, fsmap),
	TP_STRUCT__entry(
		__field(dev_t, dev)
		__field(dev_t, keydev)
		__field(xfs_daddr_t, block)
		__field(xfs_daddr_t, len)
		__field(uint64_t, owner)
		__field(uint64_t, offset)
		__field(uint64_t, flags)
	),
	TP_fast_assign(
		__entry->dev = mp->m_super->s_dev;
		__entry->keydev = new_decode_dev(fsmap->fmr_device);
		__entry->block = fsmap->fmr_physical;
		__entry->len = fsmap->fmr_length;
		__entry->owner = fsmap->fmr_owner;
		__entry->offset = fsmap->fmr_offset;
		__entry->flags = fsmap->fmr_flags;
	),
	TP_printk("dev %d:%d keydev %d:%d daddr 0x%llx bbcount 0x%llx owner 0x%llx fileoff_daddr 0x%llx flags 0x%llx",
		  MAJOR(__entry->dev), MINOR(__entry->dev),
		  MAJOR(__entry->keydev), MINOR(__entry->keydev),
		  __entry->block,
		  __entry->len,
		  __entry->owner,
		  __entry->offset,
		  __entry->flags)
)
#define DEFINE_GETFSMAP_EVENT(name) \
DEFINE_EVENT(xfs_getfsmap_class, name, \
	TP_PROTO(struct xfs_mount *mp, struct xfs_fsmap *fsmap), \
	TP_ARGS(mp, fsmap))
DEFINE_GETFSMAP_EVENT(xfs_getfsmap_low_key);
DEFINE_GETFSMAP_EVENT(xfs_getfsmap_high_key);
DEFINE_GETFSMAP_EVENT(xfs_getfsmap_mapping);

TRACE_EVENT(xfs_trans_resv_calc,
	TP_PROTO(struct xfs_mount *mp, unsigned int type,
		 struct xfs_trans_res *res),
	TP_ARGS(mp, type, res),
	TP_STRUCT__entry(
		__field(dev_t, dev)
		__field(int, type)
		__field(uint, logres)
		__field(int, logcount)
		__field(int, logflags)
	),
	TP_fast_assign(
		__entry->dev = mp->m_super->s_dev;
		__entry->type = type;
		__entry->logres = res->tr_logres;
		__entry->logcount = res->tr_logcount;
		__entry->logflags = res->tr_logflags;
	),
	TP_printk("dev %d:%d type %d logres %u logcount %d flags 0x%x",
		  MAJOR(__entry->dev), MINOR(__entry->dev),
		  __entry->type,
		  __entry->logres,
		  __entry->logcount,
		  __entry->logflags)
);

DECLARE_EVENT_CLASS(xfs_trans_class,
	TP_PROTO(struct xfs_trans *tp, unsigned long caller_ip),
	TP_ARGS(tp, caller_ip),
	TP_STRUCT__entry(
		__field(dev_t, dev)
		__field(uint32_t, tid)
		__field(uint32_t, flags)
		__field(unsigned long, caller_ip)
	),
	TP_fast_assign(
		__entry->dev = tp->t_mountp->m_super->s_dev;
		__entry->tid = 0;
		if (tp->t_ticket)
			__entry->tid = tp->t_ticket->t_tid;
		__entry->flags = tp->t_flags;
		__entry->caller_ip = caller_ip;
	),
	TP_printk("dev %d:%d trans %x flags 0x%x caller %pS",
		  MAJOR(__entry->dev), MINOR(__entry->dev),
		  __entry->tid,
		  __entry->flags,
		  (char *)__entry->caller_ip)
)

#define DEFINE_TRANS_EVENT(name) \
DEFINE_EVENT(xfs_trans_class, name, \
	TP_PROTO(struct xfs_trans *tp, unsigned long caller_ip), \
	TP_ARGS(tp, caller_ip))
DEFINE_TRANS_EVENT(xfs_trans_alloc);
DEFINE_TRANS_EVENT(xfs_trans_cancel);
DEFINE_TRANS_EVENT(xfs_trans_commit);
DEFINE_TRANS_EVENT(xfs_trans_dup);
DEFINE_TRANS_EVENT(xfs_trans_free);
DEFINE_TRANS_EVENT(xfs_trans_roll);
DEFINE_TRANS_EVENT(xfs_trans_add_item);
DEFINE_TRANS_EVENT(xfs_trans_commit_items);
DEFINE_TRANS_EVENT(xfs_trans_free_items);

TRACE_EVENT(xfs_iunlink_update_bucket,
	TP_PROTO(struct xfs_mount *mp, xfs_agnumber_t agno, unsigned int bucket,
		 xfs_agino_t old_ptr, xfs_agino_t new_ptr),
	TP_ARGS(mp, agno, bucket, old_ptr, new_ptr),
	TP_STRUCT__entry(
		__field(dev_t, dev)
		__field(xfs_agnumber_t, agno)
		__field(unsigned int, bucket)
		__field(xfs_agino_t, old_ptr)
		__field(xfs_agino_t, new_ptr)
	),
	TP_fast_assign(
		__entry->dev = mp->m_super->s_dev;
		__entry->agno = agno;
		__entry->bucket = bucket;
		__entry->old_ptr = old_ptr;
		__entry->new_ptr = new_ptr;
	),
	TP_printk("dev %d:%d agno 0x%x bucket %u old 0x%x new 0x%x",
		  MAJOR(__entry->dev), MINOR(__entry->dev),
		  __entry->agno,
		  __entry->bucket,
		  __entry->old_ptr,
		  __entry->new_ptr)
);

TRACE_EVENT(xfs_iunlink_update_dinode,
	TP_PROTO(struct xfs_mount *mp, xfs_agnumber_t agno, xfs_agino_t agino,
		 xfs_agino_t old_ptr, xfs_agino_t new_ptr),
	TP_ARGS(mp, agno, agino, old_ptr, new_ptr),
	TP_STRUCT__entry(
		__field(dev_t, dev)
		__field(xfs_agnumber_t, agno)
		__field(xfs_agino_t, agino)
		__field(xfs_agino_t, old_ptr)
		__field(xfs_agino_t, new_ptr)
	),
	TP_fast_assign(
		__entry->dev = mp->m_super->s_dev;
		__entry->agno = agno;
		__entry->agino = agino;
		__entry->old_ptr = old_ptr;
		__entry->new_ptr = new_ptr;
	),
	TP_printk("dev %d:%d agno 0x%x agino 0x%x old 0x%x new 0x%x",
		  MAJOR(__entry->dev), MINOR(__entry->dev),
		  __entry->agno,
		  __entry->agino,
		  __entry->old_ptr,
		  __entry->new_ptr)
);

DECLARE_EVENT_CLASS(xfs_ag_inode_class,
	TP_PROTO(struct xfs_inode *ip),
	TP_ARGS(ip),
	TP_STRUCT__entry(
		__field(dev_t, dev)
		__field(xfs_agnumber_t, agno)
		__field(xfs_agino_t, agino)
	),
	TP_fast_assign(
		__entry->dev = VFS_I(ip)->i_sb->s_dev;
		__entry->agno = XFS_INO_TO_AGNO(ip->i_mount, ip->i_ino);
		__entry->agino = XFS_INO_TO_AGINO(ip->i_mount, ip->i_ino);
	),
	TP_printk("dev %d:%d agno 0x%x agino 0x%x",
		  MAJOR(__entry->dev), MINOR(__entry->dev),
		  __entry->agno, __entry->agino)
)

#define DEFINE_AGINODE_EVENT(name) \
DEFINE_EVENT(xfs_ag_inode_class, name, \
	TP_PROTO(struct xfs_inode *ip), \
	TP_ARGS(ip))
DEFINE_AGINODE_EVENT(xfs_iunlink);
DEFINE_AGINODE_EVENT(xfs_iunlink_remove);
DEFINE_AG_EVENT(xfs_iunlink_map_prev_fallback);

DECLARE_EVENT_CLASS(xfs_fs_corrupt_class,
	TP_PROTO(struct xfs_mount *mp, unsigned int flags),
	TP_ARGS(mp, flags),
	TP_STRUCT__entry(
		__field(dev_t, dev)
		__field(unsigned int, flags)
	),
	TP_fast_assign(
		__entry->dev = mp->m_super->s_dev;
		__entry->flags = flags;
	),
	TP_printk("dev %d:%d flags 0x%x",
		  MAJOR(__entry->dev), MINOR(__entry->dev),
		  __entry->flags)
);
#define DEFINE_FS_CORRUPT_EVENT(name)	\
DEFINE_EVENT(xfs_fs_corrupt_class, name,	\
	TP_PROTO(struct xfs_mount *mp, unsigned int flags), \
	TP_ARGS(mp, flags))
DEFINE_FS_CORRUPT_EVENT(xfs_fs_mark_sick);
DEFINE_FS_CORRUPT_EVENT(xfs_fs_mark_healthy);
DEFINE_FS_CORRUPT_EVENT(xfs_fs_unfixed_corruption);
DEFINE_FS_CORRUPT_EVENT(xfs_rt_mark_sick);
DEFINE_FS_CORRUPT_EVENT(xfs_rt_mark_healthy);
DEFINE_FS_CORRUPT_EVENT(xfs_rt_unfixed_corruption);

DECLARE_EVENT_CLASS(xfs_ag_corrupt_class,
	TP_PROTO(struct xfs_mount *mp, xfs_agnumber_t agno, unsigned int flags),
	TP_ARGS(mp, agno, flags),
	TP_STRUCT__entry(
		__field(dev_t, dev)
		__field(xfs_agnumber_t, agno)
		__field(unsigned int, flags)
	),
	TP_fast_assign(
		__entry->dev = mp->m_super->s_dev;
		__entry->agno = agno;
		__entry->flags = flags;
	),
	TP_printk("dev %d:%d agno 0x%x flags 0x%x",
		  MAJOR(__entry->dev), MINOR(__entry->dev),
		  __entry->agno, __entry->flags)
);
#define DEFINE_AG_CORRUPT_EVENT(name)	\
DEFINE_EVENT(xfs_ag_corrupt_class, name,	\
	TP_PROTO(struct xfs_mount *mp, xfs_agnumber_t agno, \
		 unsigned int flags), \
	TP_ARGS(mp, agno, flags))
DEFINE_AG_CORRUPT_EVENT(xfs_ag_mark_sick);
DEFINE_AG_CORRUPT_EVENT(xfs_ag_mark_healthy);
DEFINE_AG_CORRUPT_EVENT(xfs_ag_unfixed_corruption);

DECLARE_EVENT_CLASS(xfs_inode_corrupt_class,
	TP_PROTO(struct xfs_inode *ip, unsigned int flags),
	TP_ARGS(ip, flags),
	TP_STRUCT__entry(
		__field(dev_t, dev)
		__field(xfs_ino_t, ino)
		__field(unsigned int, flags)
	),
	TP_fast_assign(
		__entry->dev = ip->i_mount->m_super->s_dev;
		__entry->ino = ip->i_ino;
		__entry->flags = flags;
	),
	TP_printk("dev %d:%d ino 0x%llx flags 0x%x",
		  MAJOR(__entry->dev), MINOR(__entry->dev),
		  __entry->ino, __entry->flags)
);
#define DEFINE_INODE_CORRUPT_EVENT(name)	\
DEFINE_EVENT(xfs_inode_corrupt_class, name,	\
	TP_PROTO(struct xfs_inode *ip, unsigned int flags), \
	TP_ARGS(ip, flags))
DEFINE_INODE_CORRUPT_EVENT(xfs_inode_mark_sick);
DEFINE_INODE_CORRUPT_EVENT(xfs_inode_mark_healthy);

TRACE_EVENT(xfs_iwalk_ag,
	TP_PROTO(struct xfs_mount *mp, xfs_agnumber_t agno,
		 xfs_agino_t startino),
	TP_ARGS(mp, agno, startino),
	TP_STRUCT__entry(
		__field(dev_t, dev)
		__field(xfs_agnumber_t, agno)
		__field(xfs_agino_t, startino)
	),
	TP_fast_assign(
		__entry->dev = mp->m_super->s_dev;
		__entry->agno = agno;
		__entry->startino = startino;
	),
	TP_printk("dev %d:%d agno 0x%x startino 0x%x",
		  MAJOR(__entry->dev), MINOR(__entry->dev), __entry->agno,
		  __entry->startino)
)

TRACE_EVENT(xfs_iwalk_ag_rec,
	TP_PROTO(struct xfs_mount *mp, xfs_agnumber_t agno,
		 struct xfs_inobt_rec_incore *irec),
	TP_ARGS(mp, agno, irec),
	TP_STRUCT__entry(
		__field(dev_t, dev)
		__field(xfs_agnumber_t, agno)
		__field(xfs_agino_t, startino)
		__field(uint64_t, freemask)
	),
	TP_fast_assign(
		__entry->dev = mp->m_super->s_dev;
		__entry->agno = agno;
		__entry->startino = irec->ir_startino;
		__entry->freemask = irec->ir_free;
	),
	TP_printk("dev %d:%d agno 0x%x startino 0x%x freemask 0x%llx",
		  MAJOR(__entry->dev), MINOR(__entry->dev), __entry->agno,
		  __entry->startino, __entry->freemask)
)

TRACE_EVENT(xfs_pwork_init,
	TP_PROTO(struct xfs_mount *mp, unsigned int nr_threads, pid_t pid),
	TP_ARGS(mp, nr_threads, pid),
	TP_STRUCT__entry(
		__field(dev_t, dev)
		__field(unsigned int, nr_threads)
		__field(pid_t, pid)
	),
	TP_fast_assign(
		__entry->dev = mp->m_super->s_dev;
		__entry->nr_threads = nr_threads;
		__entry->pid = pid;
	),
	TP_printk("dev %d:%d nr_threads %u pid %u",
		  MAJOR(__entry->dev), MINOR(__entry->dev),
		  __entry->nr_threads, __entry->pid)
)

DECLARE_EVENT_CLASS(xfs_kmem_class,
	TP_PROTO(ssize_t size, int flags, unsigned long caller_ip),
	TP_ARGS(size, flags, caller_ip),
	TP_STRUCT__entry(
		__field(ssize_t, size)
		__field(int, flags)
		__field(unsigned long, caller_ip)
	),
	TP_fast_assign(
		__entry->size = size;
		__entry->flags = flags;
		__entry->caller_ip = caller_ip;
	),
	TP_printk("size %zd flags 0x%x caller %pS",
		  __entry->size,
		  __entry->flags,
		  (char *)__entry->caller_ip)
)

#define DEFINE_KMEM_EVENT(name) \
DEFINE_EVENT(xfs_kmem_class, name, \
	TP_PROTO(ssize_t size, int flags, unsigned long caller_ip), \
	TP_ARGS(size, flags, caller_ip))
DEFINE_KMEM_EVENT(kmem_alloc);

TRACE_EVENT(xfs_check_new_dalign,
	TP_PROTO(struct xfs_mount *mp, int new_dalign, xfs_ino_t calc_rootino),
	TP_ARGS(mp, new_dalign, calc_rootino),
	TP_STRUCT__entry(
		__field(dev_t, dev)
		__field(int, new_dalign)
		__field(xfs_ino_t, sb_rootino)
		__field(xfs_ino_t, calc_rootino)
	),
	TP_fast_assign(
		__entry->dev = mp->m_super->s_dev;
		__entry->new_dalign = new_dalign;
		__entry->sb_rootino = mp->m_sb.sb_rootino;
		__entry->calc_rootino = calc_rootino;
	),
	TP_printk("dev %d:%d new_dalign %d sb_rootino 0x%llx calc_rootino 0x%llx",
		  MAJOR(__entry->dev), MINOR(__entry->dev),
		  __entry->new_dalign, __entry->sb_rootino,
		  __entry->calc_rootino)
)

TRACE_EVENT(xfs_btree_commit_afakeroot,
	TP_PROTO(struct xfs_btree_cur *cur),
	TP_ARGS(cur),
	TP_STRUCT__entry(
		__field(dev_t, dev)
		__field(xfs_btnum_t, btnum)
		__field(xfs_agnumber_t, agno)
		__field(xfs_agblock_t, agbno)
		__field(unsigned int, levels)
		__field(unsigned int, blocks)
	),
	TP_fast_assign(
		__entry->dev = cur->bc_mp->m_super->s_dev;
		__entry->btnum = cur->bc_btnum;
		__entry->agno = cur->bc_ag.pag->pag_agno;
		__entry->agbno = cur->bc_ag.afake->af_root;
		__entry->levels = cur->bc_ag.afake->af_levels;
		__entry->blocks = cur->bc_ag.afake->af_blocks;
	),
	TP_printk("dev %d:%d btree %s agno 0x%x levels %u blocks %u root %u",
		  MAJOR(__entry->dev), MINOR(__entry->dev),
		  __print_symbolic(__entry->btnum, XFS_BTNUM_STRINGS),
		  __entry->agno,
		  __entry->levels,
		  __entry->blocks,
		  __entry->agbno)
)

TRACE_EVENT(xfs_btree_commit_ifakeroot,
	TP_PROTO(struct xfs_btree_cur *cur),
	TP_ARGS(cur),
	TP_STRUCT__entry(
		__field(dev_t, dev)
		__field(xfs_btnum_t, btnum)
		__field(xfs_agnumber_t, agno)
		__field(xfs_agino_t, agino)
		__field(unsigned int, levels)
		__field(unsigned int, blocks)
		__field(int, whichfork)
	),
	TP_fast_assign(
		__entry->dev = cur->bc_mp->m_super->s_dev;
		__entry->btnum = cur->bc_btnum;
		__entry->agno = XFS_INO_TO_AGNO(cur->bc_mp,
					cur->bc_ino.ip->i_ino);
		__entry->agino = XFS_INO_TO_AGINO(cur->bc_mp,
					cur->bc_ino.ip->i_ino);
		__entry->levels = cur->bc_ino.ifake->if_levels;
		__entry->blocks = cur->bc_ino.ifake->if_blocks;
		__entry->whichfork = cur->bc_ino.whichfork;
	),
	TP_printk("dev %d:%d btree %s agno 0x%x agino 0x%x whichfork %s levels %u blocks %u",
		  MAJOR(__entry->dev), MINOR(__entry->dev),
		  __print_symbolic(__entry->btnum, XFS_BTNUM_STRINGS),
		  __entry->agno,
		  __entry->agino,
		  __print_symbolic(__entry->whichfork, XFS_WHICHFORK_STRINGS),
		  __entry->levels,
		  __entry->blocks)
)

TRACE_EVENT(xfs_btree_bload_level_geometry,
	TP_PROTO(struct xfs_btree_cur *cur, unsigned int level,
		 uint64_t nr_this_level, unsigned int nr_per_block,
		 unsigned int desired_npb, uint64_t blocks,
		 uint64_t blocks_with_extra),
	TP_ARGS(cur, level, nr_this_level, nr_per_block, desired_npb, blocks,
		blocks_with_extra),
	TP_STRUCT__entry(
		__field(dev_t, dev)
		__field(xfs_btnum_t, btnum)
		__field(unsigned int, level)
		__field(unsigned int, nlevels)
		__field(uint64_t, nr_this_level)
		__field(unsigned int, nr_per_block)
		__field(unsigned int, desired_npb)
		__field(unsigned long long, blocks)
		__field(unsigned long long, blocks_with_extra)
	),
	TP_fast_assign(
		__entry->dev = cur->bc_mp->m_super->s_dev;
		__entry->btnum = cur->bc_btnum;
		__entry->level = level;
		__entry->nlevels = cur->bc_nlevels;
		__entry->nr_this_level = nr_this_level;
		__entry->nr_per_block = nr_per_block;
		__entry->desired_npb = desired_npb;
		__entry->blocks = blocks;
		__entry->blocks_with_extra = blocks_with_extra;
	),
	TP_printk("dev %d:%d btree %s level %u/%u nr_this_level %llu nr_per_block %u desired_npb %u blocks %llu blocks_with_extra %llu",
		  MAJOR(__entry->dev), MINOR(__entry->dev),
		  __print_symbolic(__entry->btnum, XFS_BTNUM_STRINGS),
		  __entry->level,
		  __entry->nlevels,
		  __entry->nr_this_level,
		  __entry->nr_per_block,
		  __entry->desired_npb,
		  __entry->blocks,
		  __entry->blocks_with_extra)
)

TRACE_EVENT(xfs_btree_bload_block,
	TP_PROTO(struct xfs_btree_cur *cur, unsigned int level,
		 uint64_t block_idx, uint64_t nr_blocks,
		 union xfs_btree_ptr *ptr, unsigned int nr_records),
	TP_ARGS(cur, level, block_idx, nr_blocks, ptr, nr_records),
	TP_STRUCT__entry(
		__field(dev_t, dev)
		__field(xfs_btnum_t, btnum)
		__field(unsigned int, level)
		__field(unsigned long long, block_idx)
		__field(unsigned long long, nr_blocks)
		__field(xfs_agnumber_t, agno)
		__field(xfs_agblock_t, agbno)
		__field(unsigned int, nr_records)
	),
	TP_fast_assign(
		__entry->dev = cur->bc_mp->m_super->s_dev;
		__entry->btnum = cur->bc_btnum;
		__entry->level = level;
		__entry->block_idx = block_idx;
		__entry->nr_blocks = nr_blocks;
		if (cur->bc_flags & XFS_BTREE_LONG_PTRS) {
			xfs_fsblock_t	fsb = be64_to_cpu(ptr->l);

			__entry->agno = XFS_FSB_TO_AGNO(cur->bc_mp, fsb);
			__entry->agbno = XFS_FSB_TO_AGBNO(cur->bc_mp, fsb);
		} else {
			__entry->agno = cur->bc_ag.pag->pag_agno;
			__entry->agbno = be32_to_cpu(ptr->s);
		}
		__entry->nr_records = nr_records;
	),
	TP_printk("dev %d:%d btree %s level %u block %llu/%llu agno 0x%x agbno 0x%x recs %u",
		  MAJOR(__entry->dev), MINOR(__entry->dev),
		  __print_symbolic(__entry->btnum, XFS_BTNUM_STRINGS),
		  __entry->level,
		  __entry->block_idx,
		  __entry->nr_blocks,
		  __entry->agno,
		  __entry->agbno,
		  __entry->nr_records)
)

DECLARE_EVENT_CLASS(xfs_timestamp_range_class,
	TP_PROTO(struct xfs_mount *mp, time64_t min, time64_t max),
	TP_ARGS(mp, min, max),
	TP_STRUCT__entry(
		__field(dev_t, dev)
		__field(long long, min)
		__field(long long, max)
	),
	TP_fast_assign(
		__entry->dev = mp->m_super->s_dev;
		__entry->min = min;
		__entry->max = max;
	),
	TP_printk("dev %d:%d min %lld max %lld",
		  MAJOR(__entry->dev), MINOR(__entry->dev),
		  __entry->min,
		  __entry->max)
)

#define DEFINE_TIMESTAMP_RANGE_EVENT(name) \
DEFINE_EVENT(xfs_timestamp_range_class, name, \
	TP_PROTO(struct xfs_mount *mp, long long min, long long max), \
	TP_ARGS(mp, min, max))
DEFINE_TIMESTAMP_RANGE_EVENT(xfs_inode_timestamp_range);
DEFINE_TIMESTAMP_RANGE_EVENT(xfs_quota_expiry_range);

DECLARE_EVENT_CLASS(xfs_icwalk_class,
	TP_PROTO(struct xfs_mount *mp, struct xfs_icwalk *icw,
		 unsigned long caller_ip),
	TP_ARGS(mp, icw, caller_ip),
	TP_STRUCT__entry(
		__field(dev_t, dev)
		__field(__u32, flags)
		__field(uint32_t, uid)
		__field(uint32_t, gid)
		__field(prid_t, prid)
		__field(__u64, min_file_size)
		__field(long, scan_limit)
		__field(unsigned long, caller_ip)
	),
	TP_fast_assign(
		__entry->dev = mp->m_super->s_dev;
		__entry->flags = icw ? icw->icw_flags : 0;
		__entry->uid = icw ? from_kuid(mp->m_super->s_user_ns,
						icw->icw_uid) : 0;
		__entry->gid = icw ? from_kgid(mp->m_super->s_user_ns,
						icw->icw_gid) : 0;
		__entry->prid = icw ? icw->icw_prid : 0;
		__entry->min_file_size = icw ? icw->icw_min_file_size : 0;
		__entry->scan_limit = icw ? icw->icw_scan_limit : 0;
		__entry->caller_ip = caller_ip;
	),
	TP_printk("dev %d:%d flags 0x%x uid %u gid %u prid %u minsize %llu scan_limit %ld caller %pS",
		  MAJOR(__entry->dev), MINOR(__entry->dev),
		  __entry->flags,
		  __entry->uid,
		  __entry->gid,
		  __entry->prid,
		  __entry->min_file_size,
		  __entry->scan_limit,
		  (char *)__entry->caller_ip)
);
#define DEFINE_ICWALK_EVENT(name)	\
DEFINE_EVENT(xfs_icwalk_class, name,	\
	TP_PROTO(struct xfs_mount *mp, struct xfs_icwalk *icw, \
		 unsigned long caller_ip), \
	TP_ARGS(mp, icw, caller_ip))
DEFINE_ICWALK_EVENT(xfs_ioc_free_eofblocks);
DEFINE_ICWALK_EVENT(xfs_blockgc_free_space);

TRACE_DEFINE_ENUM(XLOG_STATE_ACTIVE);
TRACE_DEFINE_ENUM(XLOG_STATE_WANT_SYNC);
TRACE_DEFINE_ENUM(XLOG_STATE_SYNCING);
TRACE_DEFINE_ENUM(XLOG_STATE_DONE_SYNC);
TRACE_DEFINE_ENUM(XLOG_STATE_CALLBACK);
TRACE_DEFINE_ENUM(XLOG_STATE_DIRTY);

DECLARE_EVENT_CLASS(xlog_iclog_class,
	TP_PROTO(struct xlog_in_core *iclog, unsigned long caller_ip),
	TP_ARGS(iclog, caller_ip),
	TP_STRUCT__entry(
		__field(dev_t, dev)
		__field(uint32_t, state)
		__field(int32_t, refcount)
		__field(uint32_t, offset)
		__field(uint32_t, flags)
		__field(unsigned long long, lsn)
		__field(unsigned long, caller_ip)
	),
	TP_fast_assign(
		__entry->dev = iclog->ic_log->l_mp->m_super->s_dev;
		__entry->state = iclog->ic_state;
		__entry->refcount = atomic_read(&iclog->ic_refcnt);
		__entry->offset = iclog->ic_offset;
		__entry->flags = iclog->ic_flags;
		__entry->lsn = be64_to_cpu(iclog->ic_header.h_lsn);
		__entry->caller_ip = caller_ip;
	),
	TP_printk("dev %d:%d state %s refcnt %d offset %u lsn 0x%llx flags %s caller %pS",
		  MAJOR(__entry->dev), MINOR(__entry->dev),
		  __print_symbolic(__entry->state, XLOG_STATE_STRINGS),
		  __entry->refcount,
		  __entry->offset,
		  __entry->lsn,
		  __print_flags(__entry->flags, "|", XLOG_ICL_STRINGS),
		  (char *)__entry->caller_ip)

);

#define DEFINE_ICLOG_EVENT(name)	\
DEFINE_EVENT(xlog_iclog_class, name,	\
	TP_PROTO(struct xlog_in_core *iclog, unsigned long caller_ip), \
	TP_ARGS(iclog, caller_ip))

DEFINE_ICLOG_EVENT(xlog_iclog_activate);
DEFINE_ICLOG_EVENT(xlog_iclog_clean);
DEFINE_ICLOG_EVENT(xlog_iclog_callback);
DEFINE_ICLOG_EVENT(xlog_iclog_callbacks_start);
DEFINE_ICLOG_EVENT(xlog_iclog_callbacks_done);
DEFINE_ICLOG_EVENT(xlog_iclog_force);
DEFINE_ICLOG_EVENT(xlog_iclog_force_lsn);
DEFINE_ICLOG_EVENT(xlog_iclog_get_space);
DEFINE_ICLOG_EVENT(xlog_iclog_release);
DEFINE_ICLOG_EVENT(xlog_iclog_switch);
DEFINE_ICLOG_EVENT(xlog_iclog_sync);
DEFINE_ICLOG_EVENT(xlog_iclog_syncing);
DEFINE_ICLOG_EVENT(xlog_iclog_sync_done);
DEFINE_ICLOG_EVENT(xlog_iclog_want_sync);
DEFINE_ICLOG_EVENT(xlog_iclog_wait_on);
DEFINE_ICLOG_EVENT(xlog_iclog_write);

DECLARE_EVENT_CLASS(xfs_das_state_class,
	TP_PROTO(int das, struct xfs_inode *ip),
	TP_ARGS(das, ip),
	TP_STRUCT__entry(
		__field(int, das)
		__field(xfs_ino_t, ino)
	),
	TP_fast_assign(
		__entry->das = das;
		__entry->ino = ip->i_ino;
	),
	TP_printk("state change %d ino 0x%llx",
		  __entry->das, __entry->ino)
)

#define DEFINE_DAS_STATE_EVENT(name) \
DEFINE_EVENT(xfs_das_state_class, name, \
	TP_PROTO(int das, struct xfs_inode *ip), \
	TP_ARGS(das, ip))
DEFINE_DAS_STATE_EVENT(xfs_attr_sf_addname_return);
DEFINE_DAS_STATE_EVENT(xfs_attr_set_iter_return);
DEFINE_DAS_STATE_EVENT(xfs_attr_node_addname_return);
DEFINE_DAS_STATE_EVENT(xfs_attr_remove_iter_return);
DEFINE_DAS_STATE_EVENT(xfs_attr_rmtval_remove_return);

TRACE_EVENT(xfs_force_shutdown,
	TP_PROTO(struct xfs_mount *mp, int ptag, int flags, const char *fname,
		 int line_num),
	TP_ARGS(mp, ptag, flags, fname, line_num),
	TP_STRUCT__entry(
		__field(dev_t, dev)
		__field(int, ptag)
		__field(int, flags)
		__string(fname, fname)
		__field(int, line_num)
	),
	TP_fast_assign(
		__entry->dev = mp->m_super->s_dev;
		__entry->ptag = ptag;
		__entry->flags = flags;
		__assign_str(fname, fname);
		__entry->line_num = line_num;
	),
	TP_printk("dev %d:%d tag %s flags %s file %s line_num %d",
		  MAJOR(__entry->dev), MINOR(__entry->dev),
		__print_flags(__entry->ptag, "|", XFS_PTAG_STRINGS),
		__print_flags(__entry->flags, "|", XFS_SHUTDOWN_STRINGS),
		__get_str(fname),
		__entry->line_num)
);

#endif /* _TRACE_XFS_H */

#undef TRACE_INCLUDE_PATH
#define TRACE_INCLUDE_PATH .
#define TRACE_INCLUDE_FILE xfs_trace
#include <trace/define_trace.h><|MERGE_RESOLUTION|>--- conflicted
+++ resolved
@@ -2476,11 +2476,7 @@
 		__entry->btnum = cur->bc_btnum;
 		__entry->level = level;
 		__entry->nlevels = cur->bc_nlevels;
-<<<<<<< HEAD
-		__entry->ptr = cur->bc_ptrs[level];
-=======
 		__entry->ptr = cur->bc_levels[level].ptr;
->>>>>>> df0cc57e
 		__entry->daddr = bp ? xfs_buf_daddr(bp) : -1;
 	),
 	TP_printk("dev %d:%d btree %s level %d/%d ptr %d daddr 0x%llx",
