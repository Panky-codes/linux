// SPDX-License-Identifier: GPL-2.0
/*
 *  linux/fs/file.c
 *
 *  Copyright (C) 1998-1999, Stephen Tweedie and Bill Hawes
 *
 *  Manage the dynamic fd arrays in the process files_struct.
 */

#include <linux/syscalls.h>
#include <linux/export.h>
#include <linux/fs.h>
#include <linux/kernel.h>
#include <linux/mm.h>
#include <linux/sched/signal.h>
#include <linux/slab.h>
#include <linux/file.h>
#include <linux/fdtable.h>
#include <linux/bitops.h>
#include <linux/spinlock.h>
#include <linux/rcupdate.h>
#include <linux/close_range.h>
#include <net/sock.h>

#include "internal.h"

unsigned int sysctl_nr_open __read_mostly = 1024*1024;
unsigned int sysctl_nr_open_min = BITS_PER_LONG;
/* our min() is unusable in constant expressions ;-/ */
#define __const_min(x, y) ((x) < (y) ? (x) : (y))
unsigned int sysctl_nr_open_max =
	__const_min(INT_MAX, ~(size_t)0/sizeof(void *)) & -BITS_PER_LONG;

static void __free_fdtable(struct fdtable *fdt)
{
	kvfree(fdt->fd);
	kvfree(fdt->open_fds);
	kfree(fdt);
}

static void free_fdtable_rcu(struct rcu_head *rcu)
{
	__free_fdtable(container_of(rcu, struct fdtable, rcu));
}

#define BITBIT_NR(nr)	BITS_TO_LONGS(BITS_TO_LONGS(nr))
#define BITBIT_SIZE(nr)	(BITBIT_NR(nr) * sizeof(long))

/*
 * Copy 'count' fd bits from the old table to the new table and clear the extra
 * space if any.  This does not copy the file pointers.  Called with the files
 * spinlock held for write.
 */
static void copy_fd_bitmaps(struct fdtable *nfdt, struct fdtable *ofdt,
			    unsigned int count)
{
	unsigned int cpy, set;

	cpy = count / BITS_PER_BYTE;
	set = (nfdt->max_fds - count) / BITS_PER_BYTE;
	memcpy(nfdt->open_fds, ofdt->open_fds, cpy);
	memset((char *)nfdt->open_fds + cpy, 0, set);
	memcpy(nfdt->close_on_exec, ofdt->close_on_exec, cpy);
	memset((char *)nfdt->close_on_exec + cpy, 0, set);

	cpy = BITBIT_SIZE(count);
	set = BITBIT_SIZE(nfdt->max_fds) - cpy;
	memcpy(nfdt->full_fds_bits, ofdt->full_fds_bits, cpy);
	memset((char *)nfdt->full_fds_bits + cpy, 0, set);
}

/*
 * Copy all file descriptors from the old table to the new, expanded table and
 * clear the extra space.  Called with the files spinlock held for write.
 */
static void copy_fdtable(struct fdtable *nfdt, struct fdtable *ofdt)
{
	size_t cpy, set;

	BUG_ON(nfdt->max_fds < ofdt->max_fds);

	cpy = ofdt->max_fds * sizeof(struct file *);
	set = (nfdt->max_fds - ofdt->max_fds) * sizeof(struct file *);
	memcpy(nfdt->fd, ofdt->fd, cpy);
	memset((char *)nfdt->fd + cpy, 0, set);

	copy_fd_bitmaps(nfdt, ofdt, ofdt->max_fds);
}

/*
 * Note how the fdtable bitmap allocations very much have to be a multiple of
 * BITS_PER_LONG. This is not only because we walk those things in chunks of
 * 'unsigned long' in some places, but simply because that is how the Linux
 * kernel bitmaps are defined to work: they are not "bits in an array of bytes",
 * they are very much "bits in an array of unsigned long".
 *
 * The ALIGN(nr, BITS_PER_LONG) here is for clarity: since we just multiplied
 * by that "1024/sizeof(ptr)" before, we already know there are sufficient
 * clear low bits. Clang seems to realize that, gcc ends up being confused.
 *
 * On a 128-bit machine, the ALIGN() would actually matter. In the meantime,
 * let's consider it documentation (and maybe a test-case for gcc to improve
 * its code generation ;)
 */
static struct fdtable * alloc_fdtable(unsigned int nr)
{
	struct fdtable *fdt;
	void *data;

	/*
	 * Figure out how many fds we actually want to support in this fdtable.
	 * Allocation steps are keyed to the size of the fdarray, since it
	 * grows far faster than any of the other dynamic data. We try to fit
	 * the fdarray into comfortable page-tuned chunks: starting at 1024B
	 * and growing in powers of two from there on.
	 */
	nr /= (1024 / sizeof(struct file *));
	nr = roundup_pow_of_two(nr + 1);
	nr *= (1024 / sizeof(struct file *));
	nr = ALIGN(nr, BITS_PER_LONG);
	/*
	 * Note that this can drive nr *below* what we had passed if sysctl_nr_open
	 * had been set lower between the check in expand_files() and here.  Deal
	 * with that in caller, it's cheaper that way.
	 *
	 * We make sure that nr remains a multiple of BITS_PER_LONG - otherwise
	 * bitmaps handling below becomes unpleasant, to put it mildly...
	 */
	if (unlikely(nr > sysctl_nr_open))
		nr = ((sysctl_nr_open - 1) | (BITS_PER_LONG - 1)) + 1;

	fdt = kmalloc(sizeof(struct fdtable), GFP_KERNEL_ACCOUNT);
	if (!fdt)
		goto out;
	fdt->max_fds = nr;
	data = kvmalloc_array(nr, sizeof(struct file *), GFP_KERNEL_ACCOUNT);
	if (!data)
		goto out_fdt;
	fdt->fd = data;

	data = kvmalloc(max_t(size_t,
				 2 * nr / BITS_PER_BYTE + BITBIT_SIZE(nr), L1_CACHE_BYTES),
				 GFP_KERNEL_ACCOUNT);
	if (!data)
		goto out_arr;
	fdt->open_fds = data;
	data += nr / BITS_PER_BYTE;
	fdt->close_on_exec = data;
	data += nr / BITS_PER_BYTE;
	fdt->full_fds_bits = data;

	return fdt;

out_arr:
	kvfree(fdt->fd);
out_fdt:
	kfree(fdt);
out:
	return NULL;
}

/*
 * Expand the file descriptor table.
 * This function will allocate a new fdtable and both fd array and fdset, of
 * the given size.
 * Return <0 error code on error; 1 on successful completion.
 * The files->file_lock should be held on entry, and will be held on exit.
 */
static int expand_fdtable(struct files_struct *files, unsigned int nr)
	__releases(files->file_lock)
	__acquires(files->file_lock)
{
	struct fdtable *new_fdt, *cur_fdt;

	spin_unlock(&files->file_lock);
	new_fdt = alloc_fdtable(nr);

	/* make sure all fd_install() have seen resize_in_progress
	 * or have finished their rcu_read_lock_sched() section.
	 */
	if (atomic_read(&files->count) > 1)
		synchronize_rcu();

	spin_lock(&files->file_lock);
	if (!new_fdt)
		return -ENOMEM;
	/*
	 * extremely unlikely race - sysctl_nr_open decreased between the check in
	 * caller and alloc_fdtable().  Cheaper to catch it here...
	 */
	if (unlikely(new_fdt->max_fds <= nr)) {
		__free_fdtable(new_fdt);
		return -EMFILE;
	}
	cur_fdt = files_fdtable(files);
	BUG_ON(nr < cur_fdt->max_fds);
	copy_fdtable(new_fdt, cur_fdt);
	rcu_assign_pointer(files->fdt, new_fdt);
	if (cur_fdt != &files->fdtab)
		call_rcu(&cur_fdt->rcu, free_fdtable_rcu);
	/* coupled with smp_rmb() in fd_install() */
	smp_wmb();
	return 1;
}

/*
 * Expand files.
 * This function will expand the file structures, if the requested size exceeds
 * the current capacity and there is room for expansion.
 * Return <0 error code on error; 0 when nothing done; 1 when files were
 * expanded and execution may have blocked.
 * The files->file_lock should be held on entry, and will be held on exit.
 */
static int expand_files(struct files_struct *files, unsigned int nr)
	__releases(files->file_lock)
	__acquires(files->file_lock)
{
	struct fdtable *fdt;
	int expanded = 0;

repeat:
	fdt = files_fdtable(files);

	/* Do we need to expand? */
	if (nr < fdt->max_fds)
		return expanded;

	/* Can we expand? */
	if (nr >= sysctl_nr_open)
		return -EMFILE;

	if (unlikely(files->resize_in_progress)) {
		spin_unlock(&files->file_lock);
		expanded = 1;
		wait_event(files->resize_wait, !files->resize_in_progress);
		spin_lock(&files->file_lock);
		goto repeat;
	}

	/* All good, so we try */
	files->resize_in_progress = true;
	expanded = expand_fdtable(files, nr);
	files->resize_in_progress = false;

	wake_up_all(&files->resize_wait);
	return expanded;
}

static inline void __set_close_on_exec(unsigned int fd, struct fdtable *fdt)
{
	__set_bit(fd, fdt->close_on_exec);
}

static inline void __clear_close_on_exec(unsigned int fd, struct fdtable *fdt)
{
	if (test_bit(fd, fdt->close_on_exec))
		__clear_bit(fd, fdt->close_on_exec);
}

static inline void __set_open_fd(unsigned int fd, struct fdtable *fdt)
{
	__set_bit(fd, fdt->open_fds);
	fd /= BITS_PER_LONG;
	if (!~fdt->open_fds[fd])
		__set_bit(fd, fdt->full_fds_bits);
}

static inline void __clear_open_fd(unsigned int fd, struct fdtable *fdt)
{
	__clear_bit(fd, fdt->open_fds);
	__clear_bit(fd / BITS_PER_LONG, fdt->full_fds_bits);
}

static unsigned int count_open_files(struct fdtable *fdt)
{
	unsigned int size = fdt->max_fds;
	unsigned int i;

	/* Find the last open fd */
	for (i = size / BITS_PER_LONG; i > 0; ) {
		if (fdt->open_fds[--i])
			break;
	}
	i = (i + 1) * BITS_PER_LONG;
	return i;
}

/*
 * Note that a sane fdtable size always has to be a multiple of
 * BITS_PER_LONG, since we have bitmaps that are sized by this.
 *
 * 'max_fds' will normally already be properly aligned, but it
 * turns out that in the close_range() -> __close_range() ->
 * unshare_fd() -> dup_fd() -> sane_fdtable_size() we can end
 * up having a 'max_fds' value that isn't already aligned.
 *
 * Rather than make close_range() have to worry about this,
 * just make that BITS_PER_LONG alignment be part of a sane
 * fdtable size. Becuase that's really what it is.
 */
static unsigned int sane_fdtable_size(struct fdtable *fdt, unsigned int max_fds)
{
	unsigned int count;

	count = count_open_files(fdt);
	if (max_fds < NR_OPEN_DEFAULT)
		max_fds = NR_OPEN_DEFAULT;
	return ALIGN(min(count, max_fds), BITS_PER_LONG);
}

/*
 * Allocate a new files structure and copy contents from the
 * passed in files structure.
 * errorp will be valid only when the returned files_struct is NULL.
 */
struct files_struct *dup_fd(struct files_struct *oldf, unsigned int max_fds, int *errorp)
{
	struct files_struct *newf;
	struct file **old_fds, **new_fds;
	unsigned int open_files, i;
	struct fdtable *old_fdt, *new_fdt;

	*errorp = -ENOMEM;
	newf = kmem_cache_alloc(files_cachep, GFP_KERNEL);
	if (!newf)
		goto out;

	atomic_set(&newf->count, 1);

	spin_lock_init(&newf->file_lock);
	newf->resize_in_progress = false;
	init_waitqueue_head(&newf->resize_wait);
	newf->next_fd = 0;
	new_fdt = &newf->fdtab;
	new_fdt->max_fds = NR_OPEN_DEFAULT;
	new_fdt->close_on_exec = newf->close_on_exec_init;
	new_fdt->open_fds = newf->open_fds_init;
	new_fdt->full_fds_bits = newf->full_fds_bits_init;
	new_fdt->fd = &newf->fd_array[0];

	spin_lock(&oldf->file_lock);
	old_fdt = files_fdtable(oldf);
	open_files = sane_fdtable_size(old_fdt, max_fds);

	/*
	 * Check whether we need to allocate a larger fd array and fd set.
	 */
	while (unlikely(open_files > new_fdt->max_fds)) {
		spin_unlock(&oldf->file_lock);

		if (new_fdt != &newf->fdtab)
			__free_fdtable(new_fdt);

		new_fdt = alloc_fdtable(open_files - 1);
		if (!new_fdt) {
			*errorp = -ENOMEM;
			goto out_release;
		}

		/* beyond sysctl_nr_open; nothing to do */
		if (unlikely(new_fdt->max_fds < open_files)) {
			__free_fdtable(new_fdt);
			*errorp = -EMFILE;
			goto out_release;
		}

		/*
		 * Reacquire the oldf lock and a pointer to its fd table
		 * who knows it may have a new bigger fd table. We need
		 * the latest pointer.
		 */
		spin_lock(&oldf->file_lock);
		old_fdt = files_fdtable(oldf);
		open_files = sane_fdtable_size(old_fdt, max_fds);
	}

	copy_fd_bitmaps(new_fdt, old_fdt, open_files);

	old_fds = old_fdt->fd;
	new_fds = new_fdt->fd;

	for (i = open_files; i != 0; i--) {
		struct file *f = *old_fds++;
		if (f) {
			get_file(f);
		} else {
			/*
			 * The fd may be claimed in the fd bitmap but not yet
			 * instantiated in the files array if a sibling thread
			 * is partway through open().  So make sure that this
			 * fd is available to the new process.
			 */
			__clear_open_fd(open_files - i, new_fdt);
		}
		rcu_assign_pointer(*new_fds++, f);
	}
	spin_unlock(&oldf->file_lock);

	/* clear the remainder */
	memset(new_fds, 0, (new_fdt->max_fds - open_files) * sizeof(struct file *));

	rcu_assign_pointer(newf->fdt, new_fdt);

	return newf;

out_release:
	kmem_cache_free(files_cachep, newf);
out:
	return NULL;
}

static struct fdtable *close_files(struct files_struct * files)
{
	/*
	 * It is safe to dereference the fd table without RCU or
	 * ->file_lock because this is the last reference to the
	 * files structure.
	 */
	struct fdtable *fdt = rcu_dereference_raw(files->fdt);
	unsigned int i, j = 0;

	for (;;) {
		unsigned long set;
		i = j * BITS_PER_LONG;
		if (i >= fdt->max_fds)
			break;
		set = fdt->open_fds[j++];
		while (set) {
			if (set & 1) {
				struct file * file = xchg(&fdt->fd[i], NULL);
				if (file) {
					filp_close(file, files);
					cond_resched();
				}
			}
			i++;
			set >>= 1;
		}
	}

	return fdt;
}

void put_files_struct(struct files_struct *files)
{
	if (atomic_dec_and_test(&files->count)) {
		struct fdtable *fdt = close_files(files);

		/* free the arrays if they are not embedded */
		if (fdt != &files->fdtab)
			__free_fdtable(fdt);
		kmem_cache_free(files_cachep, files);
	}
}

void exit_files(struct task_struct *tsk)
{
	struct files_struct * files = tsk->files;

	if (files) {
		task_lock(tsk);
		tsk->files = NULL;
		task_unlock(tsk);
		put_files_struct(files);
	}
}

struct files_struct init_files = {
	.count		= ATOMIC_INIT(1),
	.fdt		= &init_files.fdtab,
	.fdtab		= {
		.max_fds	= NR_OPEN_DEFAULT,
		.fd		= &init_files.fd_array[0],
		.close_on_exec	= init_files.close_on_exec_init,
		.open_fds	= init_files.open_fds_init,
		.full_fds_bits	= init_files.full_fds_bits_init,
	},
	.file_lock	= __SPIN_LOCK_UNLOCKED(init_files.file_lock),
	.resize_wait	= __WAIT_QUEUE_HEAD_INITIALIZER(init_files.resize_wait),
};

static unsigned int find_next_fd(struct fdtable *fdt, unsigned int start)
{
	unsigned int maxfd = fdt->max_fds;
	unsigned int maxbit = maxfd / BITS_PER_LONG;
	unsigned int bitbit = start / BITS_PER_LONG;

	bitbit = find_next_zero_bit(fdt->full_fds_bits, maxbit, bitbit) * BITS_PER_LONG;
	if (bitbit > maxfd)
		return maxfd;
	if (bitbit > start)
		start = bitbit;
	return find_next_zero_bit(fdt->open_fds, maxfd, start);
}

/*
 * allocate a file descriptor, mark it busy.
 */
static int alloc_fd(unsigned start, unsigned end, unsigned flags)
{
	struct files_struct *files = current->files;
	unsigned int fd;
	int error;
	struct fdtable *fdt;

	spin_lock(&files->file_lock);
repeat:
	fdt = files_fdtable(files);
	fd = start;
	if (fd < files->next_fd)
		fd = files->next_fd;

	if (fd < fdt->max_fds)
		fd = find_next_fd(fdt, fd);

	/*
	 * N.B. For clone tasks sharing a files structure, this test
	 * will limit the total number of files that can be opened.
	 */
	error = -EMFILE;
	if (fd >= end)
		goto out;

	error = expand_files(files, fd);
	if (error < 0)
		goto out;

	/*
	 * If we needed to expand the fs array we
	 * might have blocked - try again.
	 */
	if (error)
		goto repeat;

	if (start <= files->next_fd)
		files->next_fd = fd + 1;

	__set_open_fd(fd, fdt);
	if (flags & O_CLOEXEC)
		__set_close_on_exec(fd, fdt);
	else
		__clear_close_on_exec(fd, fdt);
	error = fd;
#if 1
	/* Sanity check */
	if (rcu_access_pointer(fdt->fd[fd]) != NULL) {
		printk(KERN_WARNING "alloc_fd: slot %d not NULL!\n", fd);
		rcu_assign_pointer(fdt->fd[fd], NULL);
	}
#endif

out:
	spin_unlock(&files->file_lock);
	return error;
}

int __get_unused_fd_flags(unsigned flags, unsigned long nofile)
{
	return alloc_fd(0, nofile, flags);
}

int get_unused_fd_flags(unsigned flags)
{
	return __get_unused_fd_flags(flags, rlimit(RLIMIT_NOFILE));
}
EXPORT_SYMBOL(get_unused_fd_flags);

static void __put_unused_fd(struct files_struct *files, unsigned int fd)
{
	struct fdtable *fdt = files_fdtable(files);
	__clear_open_fd(fd, fdt);
	if (fd < files->next_fd)
		files->next_fd = fd;
}

void put_unused_fd(unsigned int fd)
{
	struct files_struct *files = current->files;
	spin_lock(&files->file_lock);
	__put_unused_fd(files, fd);
	spin_unlock(&files->file_lock);
}

EXPORT_SYMBOL(put_unused_fd);

/*
 * Install a file pointer in the fd array.
 *
 * The VFS is full of places where we drop the files lock between
 * setting the open_fds bitmap and installing the file in the file
 * array.  At any such point, we are vulnerable to a dup2() race
 * installing a file in the array before us.  We need to detect this and
 * fput() the struct file we are about to overwrite in this case.
 *
 * It should never happen - if we allow dup2() do it, _really_ bad things
 * will follow.
 *
 * This consumes the "file" refcount, so callers should treat it
 * as if they had called fput(file).
 */

void fd_install(unsigned int fd, struct file *file)
{
	struct files_struct *files = current->files;
	struct fdtable *fdt;

	rcu_read_lock_sched();

	if (unlikely(files->resize_in_progress)) {
		rcu_read_unlock_sched();
		spin_lock(&files->file_lock);
		fdt = files_fdtable(files);
		BUG_ON(fdt->fd[fd] != NULL);
		rcu_assign_pointer(fdt->fd[fd], file);
		spin_unlock(&files->file_lock);
		return;
	}
	/* coupled with smp_wmb() in expand_fdtable() */
	smp_rmb();
	fdt = rcu_dereference_sched(files->fdt);
	BUG_ON(fdt->fd[fd] != NULL);
	rcu_assign_pointer(fdt->fd[fd], file);
	rcu_read_unlock_sched();
}

EXPORT_SYMBOL(fd_install);

/**
 * pick_file - return file associatd with fd
 * @files: file struct to retrieve file from
 * @fd: file descriptor to retrieve file for
 *
 * Context: files_lock must be held.
 *
 * Returns: The file associated with @fd (NULL if @fd is not open)
 */
static struct file *pick_file(struct files_struct *files, unsigned fd)
{
	struct fdtable *fdt = files_fdtable(files);
	struct file *file;

	if (fd >= fdt->max_fds)
		return NULL;

	fd = array_index_nospec(fd, fdt->max_fds);
	file = fdt->fd[fd];
	if (file) {
		rcu_assign_pointer(fdt->fd[fd], NULL);
		__put_unused_fd(files, fd);
	}
	return file;
}

int close_fd(unsigned fd)
{
	struct files_struct *files = current->files;
	struct file *file;

	spin_lock(&files->file_lock);
	file = pick_file(files, fd);
	spin_unlock(&files->file_lock);
	if (!file)
		return -EBADF;

	return filp_close(file, files);
}
EXPORT_SYMBOL(close_fd); /* for ksys_close() */

/**
 * last_fd - return last valid index into fd table
 * @fdt: File descriptor table.
 *
 * Context: Either rcu read lock or files_lock must be held.
 *
 * Returns: Last valid index into fdtable.
 */
static inline unsigned last_fd(struct fdtable *fdt)
{
	return fdt->max_fds - 1;
}

static inline void __range_cloexec(struct files_struct *cur_fds,
				   unsigned int fd, unsigned int max_fd)
{
	struct fdtable *fdt;

	/* make sure we're using the correct maximum value */
	spin_lock(&cur_fds->file_lock);
	fdt = files_fdtable(cur_fds);
	max_fd = min(last_fd(fdt), max_fd);
	if (fd <= max_fd)
		bitmap_set(fdt->close_on_exec, fd, max_fd - fd + 1);
	spin_unlock(&cur_fds->file_lock);
}

static inline void __range_close(struct files_struct *files, unsigned int fd,
				 unsigned int max_fd)
{
	struct file *file;
	unsigned n;

	spin_lock(&files->file_lock);
	n = last_fd(files_fdtable(files));
	max_fd = min(max_fd, n);

	for (; fd <= max_fd; fd++) {
		file = pick_file(files, fd);
		if (file) {
			spin_unlock(&files->file_lock);
			filp_close(file, files);
			cond_resched();
			spin_lock(&files->file_lock);
		} else if (need_resched()) {
			spin_unlock(&files->file_lock);
			cond_resched();
			spin_lock(&files->file_lock);
		}
	}
	spin_unlock(&files->file_lock);
}

/**
 * __close_range() - Close all file descriptors in a given range.
 *
 * @fd:     starting file descriptor to close
 * @max_fd: last file descriptor to close
 * @flags:  CLOSE_RANGE flags.
 *
 * This closes a range of file descriptors. All file descriptors
 * from @fd up to and including @max_fd are closed.
 */
int __close_range(unsigned fd, unsigned max_fd, unsigned int flags)
{
	struct task_struct *me = current;
	struct files_struct *cur_fds = me->files, *fds = NULL;

	if (flags & ~(CLOSE_RANGE_UNSHARE | CLOSE_RANGE_CLOEXEC))
		return -EINVAL;

	if (fd > max_fd)
		return -EINVAL;

	if (flags & CLOSE_RANGE_UNSHARE) {
		int ret;
		unsigned int max_unshare_fds = NR_OPEN_MAX;

		/*
		 * If the caller requested all fds to be made cloexec we always
		 * copy all of the file descriptors since they still want to
		 * use them.
		 */
		if (!(flags & CLOSE_RANGE_CLOEXEC)) {
			/*
			 * If the requested range is greater than the current
			 * maximum, we're closing everything so only copy all
			 * file descriptors beneath the lowest file descriptor.
			 */
			rcu_read_lock();
			if (max_fd >= last_fd(files_fdtable(cur_fds)))
				max_unshare_fds = fd;
			rcu_read_unlock();
		}

		ret = unshare_fd(CLONE_FILES, max_unshare_fds, &fds);
		if (ret)
			return ret;

		/*
		 * We used to share our file descriptor table, and have now
		 * created a private one, make sure we're using it below.
		 */
		if (fds)
			swap(cur_fds, fds);
	}

	if (flags & CLOSE_RANGE_CLOEXEC)
		__range_cloexec(cur_fds, fd, max_fd);
	else
		__range_close(cur_fds, fd, max_fd);

	if (fds) {
		/*
		 * We're done closing the files we were supposed to. Time to install
		 * the new file descriptor table and drop the old one.
		 */
		task_lock(me);
		me->files = cur_fds;
		task_unlock(me);
		put_files_struct(fds);
	}

	return 0;
}

/*
 * See close_fd_get_file() below, this variant assumes current->files->file_lock
 * is held.
 */
struct file *__close_fd_get_file(unsigned int fd)
{
	return pick_file(current->files, fd);
}

/*
 * variant of close_fd that gets a ref on the file for later fput.
 * The caller must ensure that filp_close() called on the file.
 */
struct file *close_fd_get_file(unsigned int fd)
{
	struct files_struct *files = current->files;
	struct file *file;

	spin_lock(&files->file_lock);
	file = pick_file(files, fd);
	spin_unlock(&files->file_lock);

	return file;
}

void do_close_on_exec(struct files_struct *files)
{
	unsigned i;
	struct fdtable *fdt;

	/* exec unshares first */
	spin_lock(&files->file_lock);
	for (i = 0; ; i++) {
		unsigned long set;
		unsigned fd = i * BITS_PER_LONG;
		fdt = files_fdtable(files);
		if (fd >= fdt->max_fds)
			break;
		set = fdt->close_on_exec[i];
		if (!set)
			continue;
		fdt->close_on_exec[i] = 0;
		for ( ; set ; fd++, set >>= 1) {
			struct file *file;
			if (!(set & 1))
				continue;
			file = fdt->fd[fd];
			if (!file)
				continue;
			rcu_assign_pointer(fdt->fd[fd], NULL);
			__put_unused_fd(files, fd);
			spin_unlock(&files->file_lock);
			filp_close(file, files);
			cond_resched();
			spin_lock(&files->file_lock);
		}

	}
	spin_unlock(&files->file_lock);
}

static inline struct file *__fget_files_rcu(struct files_struct *files,
	unsigned int fd, fmode_t mask)
{
	for (;;) {
		struct file *file;
		struct fdtable *fdt = rcu_dereference_raw(files->fdt);
		struct file __rcu **fdentry;

		if (unlikely(fd >= fdt->max_fds))
			return NULL;

		fdentry = fdt->fd + array_index_nospec(fd, fdt->max_fds);
		file = rcu_dereference_raw(*fdentry);
		if (unlikely(!file))
			return NULL;

		if (unlikely(file->f_mode & mask))
			return NULL;

		/*
		 * Ok, we have a file pointer. However, because we do
		 * this all locklessly under RCU, we may be racing with
		 * that file being closed.
		 *
		 * Such a race can take two forms:
		 *
		 *  (a) the file ref already went down to zero,
		 *      and get_file_rcu() fails. Just try again:
		 */
		if (unlikely(!get_file_rcu(file)))
			continue;

		/*
		 *  (b) the file table entry has changed under us.
		 *       Note that we don't need to re-check the 'fdt->fd'
		 *       pointer having changed, because it always goes
		 *       hand-in-hand with 'fdt'.
		 *
		 * If so, we need to put our ref and try again.
		 */
		if (unlikely(rcu_dereference_raw(files->fdt) != fdt) ||
		    unlikely(rcu_dereference_raw(*fdentry) != file)) {
			fput(file);
			continue;
		}

		/*
		 * Ok, we have a ref to the file, and checked that it
		 * still exists.
		 */
		return file;
	}
}

static struct file *__fget_files(struct files_struct *files, unsigned int fd,
				 fmode_t mask)
{
	struct file *file;

	rcu_read_lock();
	file = __fget_files_rcu(files, fd, mask);
	rcu_read_unlock();

	return file;
}

static inline struct file *__fget(unsigned int fd, fmode_t mask)
{
	return __fget_files(current->files, fd, mask);
}

struct file *fget(unsigned int fd)
{
	return __fget(fd, FMODE_PATH);
}
EXPORT_SYMBOL(fget);

struct file *fget_raw(unsigned int fd)
{
	return __fget(fd, 0);
}
EXPORT_SYMBOL(fget_raw);

struct file *fget_task(struct task_struct *task, unsigned int fd)
{
	struct file *file = NULL;

	task_lock(task);
	if (task->files)
		file = __fget_files(task->files, fd, 0);
	task_unlock(task);

	return file;
}

struct file *task_lookup_fd_rcu(struct task_struct *task, unsigned int fd)
{
	/* Must be called with rcu_read_lock held */
	struct files_struct *files;
	struct file *file = NULL;

	task_lock(task);
	files = task->files;
	if (files)
		file = files_lookup_fd_rcu(files, fd);
	task_unlock(task);

	return file;
}

struct file *task_lookup_next_fd_rcu(struct task_struct *task, unsigned int *ret_fd)
{
	/* Must be called with rcu_read_lock held */
	struct files_struct *files;
	unsigned int fd = *ret_fd;
	struct file *file = NULL;

	task_lock(task);
	files = task->files;
	if (files) {
		for (; fd < files_fdtable(files)->max_fds; fd++) {
			file = files_lookup_fd_rcu(files, fd);
			if (file)
				break;
		}
	}
	task_unlock(task);
	*ret_fd = fd;
	return file;
}
EXPORT_SYMBOL(task_lookup_next_fd_rcu);

/*
 * Lightweight file lookup - no refcnt increment if fd table isn't shared.
 *
 * You can use this instead of fget if you satisfy all of the following
 * conditions:
 * 1) You must call fput_light before exiting the syscall and returning control
 *    to userspace (i.e. you cannot remember the returned struct file * after
 *    returning to userspace).
 * 2) You must not call filp_close on the returned struct file * in between
 *    calls to fget_light and fput_light.
 * 3) You must not clone the current task in between the calls to fget_light
 *    and fput_light.
 *
 * The fput_needed flag returned by fget_light should be passed to the
 * corresponding fput_light.
 */
static unsigned long __fget_light(unsigned int fd, fmode_t mask)
{
	struct files_struct *files = current->files;
	struct file *file;

	/*
	 * If another thread is concurrently calling close_fd() followed
	 * by put_files_struct(), we must not observe the old table
	 * entry combined with the new refcount - otherwise we could
	 * return a file that is concurrently being freed.
	 *
	 * atomic_read_acquire() pairs with atomic_dec_and_test() in
	 * put_files_struct().
	 */
	if (atomic_read_acquire(&files->count) == 1) {
		file = files_lookup_fd_raw(files, fd);
		if (!file || unlikely(file->f_mode & mask))
			return 0;
		return (unsigned long)file;
	} else {
		file = __fget(fd, mask);
		if (!file)
			return 0;
		return FDPUT_FPUT | (unsigned long)file;
	}
}
unsigned long __fdget(unsigned int fd)
{
	return __fget_light(fd, FMODE_PATH);
}
EXPORT_SYMBOL(__fdget);

unsigned long __fdget_raw(unsigned int fd)
{
	return __fget_light(fd, 0);
}

/*
 * Try to avoid f_pos locking. We only need it if the
 * file is marked for FMODE_ATOMIC_POS, and it can be
 * accessed multiple ways.
 *
 * Always do it for directories, because pidfd_getfd()
 * can make a file accessible even if it otherwise would
 * not be, and for directories this is a correctness
 * issue, not a "POSIX requirement".
 */
static inline bool file_needs_f_pos_lock(struct file *file)
{
	return (file->f_mode & FMODE_ATOMIC_POS) &&
		(file_count(file) > 1 || file->f_op->iterate_shared);
}

unsigned long __fdget_pos(unsigned int fd)
{
	unsigned long v = __fdget(fd);
	struct file *file = (struct file *)(v & ~3);

<<<<<<< HEAD
	if (file && file_needs_f_pos_lock(file)) {
=======
	if (file && (file->f_mode & FMODE_ATOMIC_POS)) {
>>>>>>> f505786d
		v |= FDPUT_POS_UNLOCK;
		mutex_lock(&file->f_pos_lock);
	}
	return v;
}

void __f_unlock_pos(struct file *f)
{
	mutex_unlock(&f->f_pos_lock);
}

/*
 * We only lock f_pos if we have threads or if the file might be
 * shared with another process. In both cases we'll have an elevated
 * file count (done either by fdget() or by fork()).
 */

void set_close_on_exec(unsigned int fd, int flag)
{
	struct files_struct *files = current->files;
	struct fdtable *fdt;
	spin_lock(&files->file_lock);
	fdt = files_fdtable(files);
	if (flag)
		__set_close_on_exec(fd, fdt);
	else
		__clear_close_on_exec(fd, fdt);
	spin_unlock(&files->file_lock);
}

bool get_close_on_exec(unsigned int fd)
{
	struct files_struct *files = current->files;
	struct fdtable *fdt;
	bool res;
	rcu_read_lock();
	fdt = files_fdtable(files);
	res = close_on_exec(fd, fdt);
	rcu_read_unlock();
	return res;
}

static int do_dup2(struct files_struct *files,
	struct file *file, unsigned fd, unsigned flags)
__releases(&files->file_lock)
{
	struct file *tofree;
	struct fdtable *fdt;

	/*
	 * We need to detect attempts to do dup2() over allocated but still
	 * not finished descriptor.  NB: OpenBSD avoids that at the price of
	 * extra work in their equivalent of fget() - they insert struct
	 * file immediately after grabbing descriptor, mark it larval if
	 * more work (e.g. actual opening) is needed and make sure that
	 * fget() treats larval files as absent.  Potentially interesting,
	 * but while extra work in fget() is trivial, locking implications
	 * and amount of surgery on open()-related paths in VFS are not.
	 * FreeBSD fails with -EBADF in the same situation, NetBSD "solution"
	 * deadlocks in rather amusing ways, AFAICS.  All of that is out of
	 * scope of POSIX or SUS, since neither considers shared descriptor
	 * tables and this condition does not arise without those.
	 */
	fdt = files_fdtable(files);
	tofree = fdt->fd[fd];
	if (!tofree && fd_is_open(fd, fdt))
		goto Ebusy;
	get_file(file);
	rcu_assign_pointer(fdt->fd[fd], file);
	__set_open_fd(fd, fdt);
	if (flags & O_CLOEXEC)
		__set_close_on_exec(fd, fdt);
	else
		__clear_close_on_exec(fd, fdt);
	spin_unlock(&files->file_lock);

	if (tofree)
		filp_close(tofree, files);

	return fd;

Ebusy:
	spin_unlock(&files->file_lock);
	return -EBUSY;
}

int replace_fd(unsigned fd, struct file *file, unsigned flags)
{
	int err;
	struct files_struct *files = current->files;

	if (!file)
		return close_fd(fd);

	if (fd >= rlimit(RLIMIT_NOFILE))
		return -EBADF;

	spin_lock(&files->file_lock);
	err = expand_files(files, fd);
	if (unlikely(err < 0))
		goto out_unlock;
	return do_dup2(files, file, fd, flags);

out_unlock:
	spin_unlock(&files->file_lock);
	return err;
}

/**
 * __receive_fd() - Install received file into file descriptor table
 * @file: struct file that was received from another process
 * @ufd: __user pointer to write new fd number to
 * @o_flags: the O_* flags to apply to the new fd entry
 *
 * Installs a received file into the file descriptor table, with appropriate
 * checks and count updates. Optionally writes the fd number to userspace, if
 * @ufd is non-NULL.
 *
 * This helper handles its own reference counting of the incoming
 * struct file.
 *
 * Returns newly install fd or -ve on error.
 */
int __receive_fd(struct file *file, int __user *ufd, unsigned int o_flags)
{
	int new_fd;
	int error;

	error = security_file_receive(file);
	if (error)
		return error;

	new_fd = get_unused_fd_flags(o_flags);
	if (new_fd < 0)
		return new_fd;

	if (ufd) {
		error = put_user(new_fd, ufd);
		if (error) {
			put_unused_fd(new_fd);
			return error;
		}
	}

	fd_install(new_fd, get_file(file));
	__receive_sock(file);
	return new_fd;
}

int receive_fd_replace(int new_fd, struct file *file, unsigned int o_flags)
{
	int error;

	error = security_file_receive(file);
	if (error)
		return error;
	error = replace_fd(new_fd, file, o_flags);
	if (error)
		return error;
	__receive_sock(file);
	return new_fd;
}

int receive_fd(struct file *file, unsigned int o_flags)
{
	return __receive_fd(file, NULL, o_flags);
}
EXPORT_SYMBOL_GPL(receive_fd);

static int ksys_dup3(unsigned int oldfd, unsigned int newfd, int flags)
{
	int err = -EBADF;
	struct file *file;
	struct files_struct *files = current->files;

	if ((flags & ~O_CLOEXEC) != 0)
		return -EINVAL;

	if (unlikely(oldfd == newfd))
		return -EINVAL;

	if (newfd >= rlimit(RLIMIT_NOFILE))
		return -EBADF;

	spin_lock(&files->file_lock);
	err = expand_files(files, newfd);
	file = files_lookup_fd_locked(files, oldfd);
	if (unlikely(!file))
		goto Ebadf;
	if (unlikely(err < 0)) {
		if (err == -EMFILE)
			goto Ebadf;
		goto out_unlock;
	}
	return do_dup2(files, file, newfd, flags);

Ebadf:
	err = -EBADF;
out_unlock:
	spin_unlock(&files->file_lock);
	return err;
}

SYSCALL_DEFINE3(dup3, unsigned int, oldfd, unsigned int, newfd, int, flags)
{
	return ksys_dup3(oldfd, newfd, flags);
}

SYSCALL_DEFINE2(dup2, unsigned int, oldfd, unsigned int, newfd)
{
	if (unlikely(newfd == oldfd)) { /* corner case */
		struct files_struct *files = current->files;
		int retval = oldfd;

		rcu_read_lock();
		if (!files_lookup_fd_rcu(files, oldfd))
			retval = -EBADF;
		rcu_read_unlock();
		return retval;
	}
	return ksys_dup3(oldfd, newfd, 0);
}

SYSCALL_DEFINE1(dup, unsigned int, fildes)
{
	int ret = -EBADF;
	struct file *file = fget_raw(fildes);

	if (file) {
		ret = get_unused_fd_flags(0);
		if (ret >= 0)
			fd_install(ret, file);
		else
			fput(file);
	}
	return ret;
}

int f_dupfd(unsigned int from, struct file *file, unsigned flags)
{
	unsigned long nofile = rlimit(RLIMIT_NOFILE);
	int err;
	if (from >= nofile)
		return -EINVAL;
	err = alloc_fd(from, nofile, flags);
	if (err >= 0) {
		get_file(file);
		fd_install(err, file);
	}
	return err;
}

int iterate_fd(struct files_struct *files, unsigned n,
		int (*f)(const void *, struct file *, unsigned),
		const void *p)
{
	struct fdtable *fdt;
	int res = 0;
	if (!files)
		return 0;
	spin_lock(&files->file_lock);
	for (fdt = files_fdtable(files); n < fdt->max_fds; n++) {
		struct file *file;
		file = rcu_dereference_check_fdtable(files, fdt->fd[n]);
		if (!file)
			continue;
		res = f(p, file, n);
		if (res)
			break;
	}
	spin_unlock(&files->file_lock);
	return res;
}
EXPORT_SYMBOL(iterate_fd);<|MERGE_RESOLUTION|>--- conflicted
+++ resolved
@@ -1059,11 +1059,7 @@
 	unsigned long v = __fdget(fd);
 	struct file *file = (struct file *)(v & ~3);
 
-<<<<<<< HEAD
 	if (file && file_needs_f_pos_lock(file)) {
-=======
-	if (file && (file->f_mode & FMODE_ATOMIC_POS)) {
->>>>>>> f505786d
 		v |= FDPUT_POS_UNLOCK;
 		mutex_lock(&file->f_pos_lock);
 	}
