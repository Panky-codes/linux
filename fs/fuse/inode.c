--- conflicted
+++ resolved
@@ -1280,11 +1280,7 @@
 		FUSE_NO_OPENDIR_SUPPORT | FUSE_EXPLICIT_INVAL_DATA |
 		FUSE_HANDLE_KILLPRIV_V2 | FUSE_SETXATTR_EXT | FUSE_INIT_EXT |
 		FUSE_SECURITY_CTX | FUSE_CREATE_SUPP_GROUP |
-<<<<<<< HEAD
 		FUSE_HAS_EXPIRE_ONLY | FUSE_DIRECT_IO_RELAX;
-=======
-		FUSE_HAS_EXPIRE_ONLY;
->>>>>>> f505786d
 #ifdef CONFIG_FUSE_DAX
 	if (fm->fc->dax)
 		flags |= FUSE_MAP_ALIGNMENT;
