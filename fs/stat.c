--- conflicted
+++ resolved
@@ -57,13 +57,8 @@
 	stat->gid = vfsgid_into_kgid(vfsgid);
 	stat->rdev = inode->i_rdev;
 	stat->size = i_size_read(inode);
-<<<<<<< HEAD
-	stat->atime = inode->i_atime;
-	stat->mtime = inode->i_mtime;
-=======
 	stat->atime = inode_get_atime(inode);
 	stat->mtime = inode_get_mtime(inode);
->>>>>>> 740329d7
 	stat->ctime = inode_get_ctime(inode);
 	stat->blksize = i_blocksize(inode);
 	stat->blocks = inode->i_blocks;
