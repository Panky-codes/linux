--- conflicted
+++ resolved
@@ -5876,11 +5876,6 @@
 	addr = private->filldir_buf;
 	path->reada = READA_FORWARD;
 
-<<<<<<< HEAD
-	INIT_LIST_HEAD(&ins_list);
-	INIT_LIST_HEAD(&del_list);
-=======
->>>>>>> caf709bb
 	put = btrfs_readdir_get_delayed_items(inode, private->last_index,
 					      &ins_list, &del_list);
 
