// SPDX-License-Identifier: GPL-2.0
/*
 * Copyright (C) 2011, 2012 STRATO.  All rights reserved.
 */

#include <linux/blkdev.h>
#include <linux/ratelimit.h>
#include <linux/sched/mm.h>
#include <crypto/hash.h>
#include "ctree.h"
#include "discard.h"
#include "volumes.h"
#include "disk-io.h"
#include "ordered-data.h"
#include "transaction.h"
#include "backref.h"
#include "extent_io.h"
#include "dev-replace.h"
#include "check-integrity.h"
#include "raid56.h"
#include "block-group.h"
#include "zoned.h"
#include "fs.h"
#include "accessors.h"
#include "file-item.h"
#include "scrub.h"

/*
 * This is only the first step towards a full-features scrub. It reads all
 * extent and super block and verifies the checksums. In case a bad checksum
 * is found or the extent cannot be read, good data will be written back if
 * any can be found.
 *
 * Future enhancements:
 *  - In case an unrepairable extent is encountered, track which files are
 *    affected and report them
 *  - track and record media errors, throw out bad devices
 *  - add a mode to also read unallocated space
 */

struct scrub_ctx;

/*
 * The following value only influences the performance.
 *
 * This detemines how many stripes would be submitted in one go,
 * which is 512KiB (BTRFS_STRIPE_LEN * SCRUB_STRIPES_PER_GROUP).
 */
#define SCRUB_STRIPES_PER_GROUP		8

/*
 * How many groups we have for each sctx.
 *
 * This would be 8M per device, the same value as the old scrub in-flight bios
 * size limit.
 */
#define SCRUB_GROUPS_PER_SCTX		16

#define SCRUB_TOTAL_STRIPES		(SCRUB_GROUPS_PER_SCTX * SCRUB_STRIPES_PER_GROUP)

/*
 * The following value times PAGE_SIZE needs to be large enough to match the
 * largest node/leaf/sector size that shall be supported.
 */
#define SCRUB_MAX_SECTORS_PER_BLOCK	(BTRFS_MAX_METADATA_BLOCKSIZE / SZ_4K)

/* Represent one sector and its needed info to verify the content. */
struct scrub_sector_verification {
	bool is_metadata;

	union {
		/*
		 * Csum pointer for data csum verification.  Should point to a
		 * sector csum inside scrub_stripe::csums.
		 *
		 * NULL if this data sector has no csum.
		 */
		u8 *csum;

		/*
		 * Extra info for metadata verification.  All sectors inside a
		 * tree block share the same generation.
		 */
		u64 generation;
	};
};

enum scrub_stripe_flags {
	/* Set when @mirror_num, @dev, @physical and @logical are set. */
	SCRUB_STRIPE_FLAG_INITIALIZED,

	/* Set when the read-repair is finished. */
	SCRUB_STRIPE_FLAG_REPAIR_DONE,

	/*
	 * Set for data stripes if it's triggered from P/Q stripe.
	 * During such scrub, we should not report errors in data stripes, nor
	 * update the accounting.
	 */
	SCRUB_STRIPE_FLAG_NO_REPORT,
};

#define SCRUB_STRIPE_PAGES		(BTRFS_STRIPE_LEN / PAGE_SIZE)

/*
 * Represent one contiguous range with a length of BTRFS_STRIPE_LEN.
 */
struct scrub_stripe {
	struct scrub_ctx *sctx;
	struct btrfs_block_group *bg;

	struct page *pages[SCRUB_STRIPE_PAGES];
	struct scrub_sector_verification *sectors;

	struct btrfs_device *dev;
	u64 logical;
	u64 physical;

	u16 mirror_num;

	/* Should be BTRFS_STRIPE_LEN / sectorsize. */
	u16 nr_sectors;

	/*
	 * How many data/meta extents are in this stripe.  Only for scrub status
	 * reporting purposes.
	 */
	u16 nr_data_extents;
	u16 nr_meta_extents;

	atomic_t pending_io;
	wait_queue_head_t io_wait;
	wait_queue_head_t repair_wait;

	/*
	 * Indicate the states of the stripe.  Bits are defined in
	 * scrub_stripe_flags enum.
	 */
	unsigned long state;

	/* Indicate which sectors are covered by extent items. */
	unsigned long extent_sector_bitmap;

	/*
	 * The errors hit during the initial read of the stripe.
	 *
	 * Would be utilized for error reporting and repair.
	 *
	 * The remaining init_nr_* records the number of errors hit, only used
	 * by error reporting.
	 */
	unsigned long init_error_bitmap;
	unsigned int init_nr_io_errors;
	unsigned int init_nr_csum_errors;
	unsigned int init_nr_meta_errors;

	/*
	 * The following error bitmaps are all for the current status.
	 * Every time we submit a new read, these bitmaps may be updated.
	 *
	 * error_bitmap = io_error_bitmap | csum_error_bitmap | meta_error_bitmap;
	 *
	 * IO and csum errors can happen for both metadata and data.
	 */
	unsigned long error_bitmap;
	unsigned long io_error_bitmap;
	unsigned long csum_error_bitmap;
	unsigned long meta_error_bitmap;

	/* For writeback (repair or replace) error reporting. */
	unsigned long write_error_bitmap;

	/* Writeback can be concurrent, thus we need to protect the bitmap. */
	spinlock_t write_error_lock;

	/*
	 * Checksum for the whole stripe if this stripe is inside a data block
	 * group.
	 */
	u8 *csums;

	struct work_struct work;
};

struct scrub_ctx {
	struct scrub_stripe	stripes[SCRUB_TOTAL_STRIPES];
	struct scrub_stripe	*raid56_data_stripes;
	struct btrfs_fs_info	*fs_info;
	struct btrfs_path	extent_path;
	struct btrfs_path	csum_path;
	int			first_free;
	int			cur_stripe;
	atomic_t		cancel_req;
	int			readonly;
	int			sectors_per_bio;

	/* State of IO submission throttling affecting the associated device */
	ktime_t			throttle_deadline;
	u64			throttle_sent;

	int			is_dev_replace;
	u64			write_pointer;

	struct mutex            wr_lock;
	struct btrfs_device     *wr_tgtdev;

	/*
	 * statistics
	 */
	struct btrfs_scrub_progress stat;
	spinlock_t		stat_lock;

	/*
	 * Use a ref counter to avoid use-after-free issues. Scrub workers
	 * decrement bios_in_flight and workers_pending and then do a wakeup
	 * on the list_wait wait queue. We must ensure the main scrub task
	 * doesn't free the scrub context before or while the workers are
	 * doing the wakeup() call.
	 */
	refcount_t              refs;
};

struct scrub_warning {
	struct btrfs_path	*path;
	u64			extent_item_size;
	const char		*errstr;
	u64			physical;
	u64			logical;
	struct btrfs_device	*dev;
};

static void release_scrub_stripe(struct scrub_stripe *stripe)
{
	if (!stripe)
		return;

	for (int i = 0; i < SCRUB_STRIPE_PAGES; i++) {
		if (stripe->pages[i])
			__free_page(stripe->pages[i]);
		stripe->pages[i] = NULL;
	}
	kfree(stripe->sectors);
	kfree(stripe->csums);
	stripe->sectors = NULL;
	stripe->csums = NULL;
	stripe->sctx = NULL;
	stripe->state = 0;
}

static int init_scrub_stripe(struct btrfs_fs_info *fs_info,
			     struct scrub_stripe *stripe)
{
	int ret;

	memset(stripe, 0, sizeof(*stripe));

	stripe->nr_sectors = BTRFS_STRIPE_LEN >> fs_info->sectorsize_bits;
	stripe->state = 0;

	init_waitqueue_head(&stripe->io_wait);
	init_waitqueue_head(&stripe->repair_wait);
	atomic_set(&stripe->pending_io, 0);
	spin_lock_init(&stripe->write_error_lock);

	ret = btrfs_alloc_page_array(SCRUB_STRIPE_PAGES, stripe->pages);
	if (ret < 0)
		goto error;

	stripe->sectors = kcalloc(stripe->nr_sectors,
				  sizeof(struct scrub_sector_verification),
				  GFP_KERNEL);
	if (!stripe->sectors)
		goto error;

	stripe->csums = kcalloc(BTRFS_STRIPE_LEN >> fs_info->sectorsize_bits,
				fs_info->csum_size, GFP_KERNEL);
	if (!stripe->csums)
		goto error;
	return 0;
error:
	release_scrub_stripe(stripe);
	return -ENOMEM;
}

static void wait_scrub_stripe_io(struct scrub_stripe *stripe)
{
	wait_event(stripe->io_wait, atomic_read(&stripe->pending_io) == 0);
}

static void scrub_put_ctx(struct scrub_ctx *sctx);

static void __scrub_blocked_if_needed(struct btrfs_fs_info *fs_info)
{
	while (atomic_read(&fs_info->scrub_pause_req)) {
		mutex_unlock(&fs_info->scrub_lock);
		wait_event(fs_info->scrub_pause_wait,
		   atomic_read(&fs_info->scrub_pause_req) == 0);
		mutex_lock(&fs_info->scrub_lock);
	}
}

static void scrub_pause_on(struct btrfs_fs_info *fs_info)
{
	atomic_inc(&fs_info->scrubs_paused);
	wake_up(&fs_info->scrub_pause_wait);
}

static void scrub_pause_off(struct btrfs_fs_info *fs_info)
{
	mutex_lock(&fs_info->scrub_lock);
	__scrub_blocked_if_needed(fs_info);
	atomic_dec(&fs_info->scrubs_paused);
	mutex_unlock(&fs_info->scrub_lock);

	wake_up(&fs_info->scrub_pause_wait);
}

static void scrub_blocked_if_needed(struct btrfs_fs_info *fs_info)
{
	scrub_pause_on(fs_info);
	scrub_pause_off(fs_info);
}

static noinline_for_stack void scrub_free_ctx(struct scrub_ctx *sctx)
{
	int i;

	if (!sctx)
		return;

	for (i = 0; i < SCRUB_TOTAL_STRIPES; i++)
		release_scrub_stripe(&sctx->stripes[i]);

	kvfree(sctx);
}

static void scrub_put_ctx(struct scrub_ctx *sctx)
{
	if (refcount_dec_and_test(&sctx->refs))
		scrub_free_ctx(sctx);
}

static noinline_for_stack struct scrub_ctx *scrub_setup_ctx(
		struct btrfs_fs_info *fs_info, int is_dev_replace)
{
	struct scrub_ctx *sctx;
	int		i;

	/* Since sctx has inline 128 stripes, it can go beyond 64K easily.  Use
	 * kvzalloc().
	 */
	sctx = kvzalloc(sizeof(*sctx), GFP_KERNEL);
	if (!sctx)
		goto nomem;
	refcount_set(&sctx->refs, 1);
	sctx->is_dev_replace = is_dev_replace;
	sctx->fs_info = fs_info;
	sctx->extent_path.search_commit_root = 1;
	sctx->extent_path.skip_locking = 1;
	sctx->csum_path.search_commit_root = 1;
	sctx->csum_path.skip_locking = 1;
	for (i = 0; i < SCRUB_TOTAL_STRIPES; i++) {
		int ret;

		ret = init_scrub_stripe(fs_info, &sctx->stripes[i]);
		if (ret < 0)
			goto nomem;
		sctx->stripes[i].sctx = sctx;
	}
	sctx->first_free = 0;
	atomic_set(&sctx->cancel_req, 0);

	spin_lock_init(&sctx->stat_lock);
	sctx->throttle_deadline = 0;

	mutex_init(&sctx->wr_lock);
	if (is_dev_replace) {
		WARN_ON(!fs_info->dev_replace.tgtdev);
		sctx->wr_tgtdev = fs_info->dev_replace.tgtdev;
	}

	return sctx;

nomem:
	scrub_free_ctx(sctx);
	return ERR_PTR(-ENOMEM);
}

static int scrub_print_warning_inode(u64 inum, u64 offset, u64 num_bytes,
				     u64 root, void *warn_ctx)
{
	u32 nlink;
	int ret;
	int i;
	unsigned nofs_flag;
	struct extent_buffer *eb;
	struct btrfs_inode_item *inode_item;
	struct scrub_warning *swarn = warn_ctx;
	struct btrfs_fs_info *fs_info = swarn->dev->fs_info;
	struct inode_fs_paths *ipath = NULL;
	struct btrfs_root *local_root;
	struct btrfs_key key;

	local_root = btrfs_get_fs_root(fs_info, root, true);
	if (IS_ERR(local_root)) {
		ret = PTR_ERR(local_root);
		goto err;
	}

	/*
	 * this makes the path point to (inum INODE_ITEM ioff)
	 */
	key.objectid = inum;
	key.type = BTRFS_INODE_ITEM_KEY;
	key.offset = 0;

	ret = btrfs_search_slot(NULL, local_root, &key, swarn->path, 0, 0);
	if (ret) {
		btrfs_put_root(local_root);
		btrfs_release_path(swarn->path);
		goto err;
	}

	eb = swarn->path->nodes[0];
	inode_item = btrfs_item_ptr(eb, swarn->path->slots[0],
					struct btrfs_inode_item);
	nlink = btrfs_inode_nlink(eb, inode_item);
	btrfs_release_path(swarn->path);

	/*
	 * init_path might indirectly call vmalloc, or use GFP_KERNEL. Scrub
	 * uses GFP_NOFS in this context, so we keep it consistent but it does
	 * not seem to be strictly necessary.
	 */
	nofs_flag = memalloc_nofs_save();
	ipath = init_ipath(4096, local_root, swarn->path);
	memalloc_nofs_restore(nofs_flag);
	if (IS_ERR(ipath)) {
		btrfs_put_root(local_root);
		ret = PTR_ERR(ipath);
		ipath = NULL;
		goto err;
	}
	ret = paths_from_inode(inum, ipath);

	if (ret < 0)
		goto err;

	/*
	 * we deliberately ignore the bit ipath might have been too small to
	 * hold all of the paths here
	 */
	for (i = 0; i < ipath->fspath->elem_cnt; ++i)
		btrfs_warn_in_rcu(fs_info,
"%s at logical %llu on dev %s, physical %llu, root %llu, inode %llu, offset %llu, length %u, links %u (path: %s)",
				  swarn->errstr, swarn->logical,
				  btrfs_dev_name(swarn->dev),
				  swarn->physical,
				  root, inum, offset,
				  fs_info->sectorsize, nlink,
				  (char *)(unsigned long)ipath->fspath->val[i]);

	btrfs_put_root(local_root);
	free_ipath(ipath);
	return 0;

err:
	btrfs_warn_in_rcu(fs_info,
			  "%s at logical %llu on dev %s, physical %llu, root %llu, inode %llu, offset %llu: path resolving failed with ret=%d",
			  swarn->errstr, swarn->logical,
			  btrfs_dev_name(swarn->dev),
			  swarn->physical,
			  root, inum, offset, ret);

	free_ipath(ipath);
	return 0;
}

static void scrub_print_common_warning(const char *errstr, struct btrfs_device *dev,
				       bool is_super, u64 logical, u64 physical)
{
	struct btrfs_fs_info *fs_info = dev->fs_info;
	struct btrfs_path *path;
	struct btrfs_key found_key;
	struct extent_buffer *eb;
	struct btrfs_extent_item *ei;
	struct scrub_warning swarn;
	u64 flags = 0;
	u32 item_size;
	int ret;

	/* Super block error, no need to search extent tree. */
	if (is_super) {
		btrfs_warn_in_rcu(fs_info, "%s on device %s, physical %llu",
				  errstr, btrfs_dev_name(dev), physical);
		return;
	}
	path = btrfs_alloc_path();
	if (!path)
		return;

	swarn.physical = physical;
	swarn.logical = logical;
	swarn.errstr = errstr;
	swarn.dev = NULL;

	ret = extent_from_logical(fs_info, swarn.logical, path, &found_key,
				  &flags);
	if (ret < 0)
		goto out;

	swarn.extent_item_size = found_key.offset;

	eb = path->nodes[0];
	ei = btrfs_item_ptr(eb, path->slots[0], struct btrfs_extent_item);
	item_size = btrfs_item_size(eb, path->slots[0]);

	if (flags & BTRFS_EXTENT_FLAG_TREE_BLOCK) {
		unsigned long ptr = 0;
		u8 ref_level;
		u64 ref_root;

		while (true) {
			ret = tree_backref_for_extent(&ptr, eb, &found_key, ei,
						      item_size, &ref_root,
						      &ref_level);
			if (ret < 0) {
				btrfs_warn(fs_info,
				"failed to resolve tree backref for logical %llu: %d",
						  swarn.logical, ret);
				break;
			}
			if (ret > 0)
				break;
			btrfs_warn_in_rcu(fs_info,
"%s at logical %llu on dev %s, physical %llu: metadata %s (level %d) in tree %llu",
				errstr, swarn.logical, btrfs_dev_name(dev),
				swarn.physical, (ref_level ? "node" : "leaf"),
				ref_level, ref_root);
		}
		btrfs_release_path(path);
	} else {
		struct btrfs_backref_walk_ctx ctx = { 0 };

		btrfs_release_path(path);

		ctx.bytenr = found_key.objectid;
		ctx.extent_item_pos = swarn.logical - found_key.objectid;
		ctx.fs_info = fs_info;

		swarn.path = path;
		swarn.dev = dev;

		iterate_extent_inodes(&ctx, true, scrub_print_warning_inode, &swarn);
	}

out:
	btrfs_free_path(path);
}

static int fill_writer_pointer_gap(struct scrub_ctx *sctx, u64 physical)
{
	int ret = 0;
	u64 length;

	if (!btrfs_is_zoned(sctx->fs_info))
		return 0;

	if (!btrfs_dev_is_sequential(sctx->wr_tgtdev, physical))
		return 0;

	if (sctx->write_pointer < physical) {
		length = physical - sctx->write_pointer;

		ret = btrfs_zoned_issue_zeroout(sctx->wr_tgtdev,
						sctx->write_pointer, length);
		if (!ret)
			sctx->write_pointer = physical;
	}
	return ret;
}

static struct page *scrub_stripe_get_page(struct scrub_stripe *stripe, int sector_nr)
{
	struct btrfs_fs_info *fs_info = stripe->bg->fs_info;
	int page_index = (sector_nr << fs_info->sectorsize_bits) >> PAGE_SHIFT;

	return stripe->pages[page_index];
}

static unsigned int scrub_stripe_get_page_offset(struct scrub_stripe *stripe,
						 int sector_nr)
{
	struct btrfs_fs_info *fs_info = stripe->bg->fs_info;

	return offset_in_page(sector_nr << fs_info->sectorsize_bits);
}

static void scrub_verify_one_metadata(struct scrub_stripe *stripe, int sector_nr)
{
	struct btrfs_fs_info *fs_info = stripe->bg->fs_info;
	const u32 sectors_per_tree = fs_info->nodesize >> fs_info->sectorsize_bits;
	const u64 logical = stripe->logical + (sector_nr << fs_info->sectorsize_bits);
	const struct page *first_page = scrub_stripe_get_page(stripe, sector_nr);
	const unsigned int first_off = scrub_stripe_get_page_offset(stripe, sector_nr);
	SHASH_DESC_ON_STACK(shash, fs_info->csum_shash);
	u8 on_disk_csum[BTRFS_CSUM_SIZE];
	u8 calculated_csum[BTRFS_CSUM_SIZE];
	struct btrfs_header *header;

	/*
	 * Here we don't have a good way to attach the pages (and subpages)
	 * to a dummy extent buffer, thus we have to directly grab the members
	 * from pages.
	 */
	header = (struct btrfs_header *)(page_address(first_page) + first_off);
	memcpy(on_disk_csum, header->csum, fs_info->csum_size);

	if (logical != btrfs_stack_header_bytenr(header)) {
		bitmap_set(&stripe->csum_error_bitmap, sector_nr, sectors_per_tree);
		bitmap_set(&stripe->error_bitmap, sector_nr, sectors_per_tree);
		btrfs_warn_rl(fs_info,
		"tree block %llu mirror %u has bad bytenr, has %llu want %llu",
			      logical, stripe->mirror_num,
			      btrfs_stack_header_bytenr(header), logical);
		return;
	}
	if (memcmp(header->fsid, fs_info->fs_devices->metadata_uuid,
		   BTRFS_FSID_SIZE) != 0) {
		bitmap_set(&stripe->meta_error_bitmap, sector_nr, sectors_per_tree);
		bitmap_set(&stripe->error_bitmap, sector_nr, sectors_per_tree);
		btrfs_warn_rl(fs_info,
		"tree block %llu mirror %u has bad fsid, has %pU want %pU",
			      logical, stripe->mirror_num,
			      header->fsid, fs_info->fs_devices->fsid);
		return;
	}
	if (memcmp(header->chunk_tree_uuid, fs_info->chunk_tree_uuid,
		   BTRFS_UUID_SIZE) != 0) {
		bitmap_set(&stripe->meta_error_bitmap, sector_nr, sectors_per_tree);
		bitmap_set(&stripe->error_bitmap, sector_nr, sectors_per_tree);
		btrfs_warn_rl(fs_info,
		"tree block %llu mirror %u has bad chunk tree uuid, has %pU want %pU",
			      logical, stripe->mirror_num,
			      header->chunk_tree_uuid, fs_info->chunk_tree_uuid);
		return;
	}

	/* Now check tree block csum. */
	shash->tfm = fs_info->csum_shash;
	crypto_shash_init(shash);
	crypto_shash_update(shash, page_address(first_page) + first_off +
			    BTRFS_CSUM_SIZE, fs_info->sectorsize - BTRFS_CSUM_SIZE);

	for (int i = sector_nr + 1; i < sector_nr + sectors_per_tree; i++) {
		struct page *page = scrub_stripe_get_page(stripe, i);
		unsigned int page_off = scrub_stripe_get_page_offset(stripe, i);

		crypto_shash_update(shash, page_address(page) + page_off,
				    fs_info->sectorsize);
	}

	crypto_shash_final(shash, calculated_csum);
	if (memcmp(calculated_csum, on_disk_csum, fs_info->csum_size) != 0) {
		bitmap_set(&stripe->meta_error_bitmap, sector_nr, sectors_per_tree);
		bitmap_set(&stripe->error_bitmap, sector_nr, sectors_per_tree);
		btrfs_warn_rl(fs_info,
		"tree block %llu mirror %u has bad csum, has " CSUM_FMT " want " CSUM_FMT,
			      logical, stripe->mirror_num,
			      CSUM_FMT_VALUE(fs_info->csum_size, on_disk_csum),
			      CSUM_FMT_VALUE(fs_info->csum_size, calculated_csum));
		return;
	}
	if (stripe->sectors[sector_nr].generation !=
	    btrfs_stack_header_generation(header)) {
		bitmap_set(&stripe->meta_error_bitmap, sector_nr, sectors_per_tree);
		bitmap_set(&stripe->error_bitmap, sector_nr, sectors_per_tree);
		btrfs_warn_rl(fs_info,
		"tree block %llu mirror %u has bad generation, has %llu want %llu",
			      logical, stripe->mirror_num,
			      btrfs_stack_header_generation(header),
			      stripe->sectors[sector_nr].generation);
		return;
	}
	bitmap_clear(&stripe->error_bitmap, sector_nr, sectors_per_tree);
	bitmap_clear(&stripe->csum_error_bitmap, sector_nr, sectors_per_tree);
	bitmap_clear(&stripe->meta_error_bitmap, sector_nr, sectors_per_tree);
}

static void scrub_verify_one_sector(struct scrub_stripe *stripe, int sector_nr)
{
	struct btrfs_fs_info *fs_info = stripe->bg->fs_info;
	struct scrub_sector_verification *sector = &stripe->sectors[sector_nr];
	const u32 sectors_per_tree = fs_info->nodesize >> fs_info->sectorsize_bits;
	struct page *page = scrub_stripe_get_page(stripe, sector_nr);
	unsigned int pgoff = scrub_stripe_get_page_offset(stripe, sector_nr);
	u8 csum_buf[BTRFS_CSUM_SIZE];
	int ret;

	ASSERT(sector_nr >= 0 && sector_nr < stripe->nr_sectors);

	/* Sector not utilized, skip it. */
	if (!test_bit(sector_nr, &stripe->extent_sector_bitmap))
		return;

	/* IO error, no need to check. */
	if (test_bit(sector_nr, &stripe->io_error_bitmap))
		return;

	/* Metadata, verify the full tree block. */
	if (sector->is_metadata) {
		/*
		 * Check if the tree block crosses the stripe boudary.  If
		 * crossed the boundary, we cannot verify it but only give a
		 * warning.
		 *
		 * This can only happen on a very old filesystem where chunks
		 * are not ensured to be stripe aligned.
		 */
		if (unlikely(sector_nr + sectors_per_tree > stripe->nr_sectors)) {
			btrfs_warn_rl(fs_info,
			"tree block at %llu crosses stripe boundary %llu",
				      stripe->logical +
				      (sector_nr << fs_info->sectorsize_bits),
				      stripe->logical);
			return;
		}
		scrub_verify_one_metadata(stripe, sector_nr);
		return;
	}

	/*
	 * Data is easier, we just verify the data csum (if we have it).  For
	 * cases without csum, we have no other choice but to trust it.
	 */
	if (!sector->csum) {
		clear_bit(sector_nr, &stripe->error_bitmap);
		return;
	}

	ret = btrfs_check_sector_csum(fs_info, page, pgoff, csum_buf, sector->csum);
	if (ret < 0) {
		set_bit(sector_nr, &stripe->csum_error_bitmap);
		set_bit(sector_nr, &stripe->error_bitmap);
	} else {
		clear_bit(sector_nr, &stripe->csum_error_bitmap);
		clear_bit(sector_nr, &stripe->error_bitmap);
	}
}

/* Verify specified sectors of a stripe. */
static void scrub_verify_one_stripe(struct scrub_stripe *stripe, unsigned long bitmap)
{
	struct btrfs_fs_info *fs_info = stripe->bg->fs_info;
	const u32 sectors_per_tree = fs_info->nodesize >> fs_info->sectorsize_bits;
	int sector_nr;

	for_each_set_bit(sector_nr, &bitmap, stripe->nr_sectors) {
		scrub_verify_one_sector(stripe, sector_nr);
		if (stripe->sectors[sector_nr].is_metadata)
			sector_nr += sectors_per_tree - 1;
	}
}

static int calc_sector_number(struct scrub_stripe *stripe, struct bio_vec *first_bvec)
{
	int i;

	for (i = 0; i < stripe->nr_sectors; i++) {
		if (scrub_stripe_get_page(stripe, i) == first_bvec->bv_page &&
		    scrub_stripe_get_page_offset(stripe, i) == first_bvec->bv_offset)
			break;
	}
	ASSERT(i < stripe->nr_sectors);
	return i;
}

/*
 * Repair read is different to the regular read:
 *
 * - Only reads the failed sectors
 * - May have extra blocksize limits
 */
static void scrub_repair_read_endio(struct btrfs_bio *bbio)
{
	struct scrub_stripe *stripe = bbio->private;
	struct btrfs_fs_info *fs_info = stripe->bg->fs_info;
	struct bio_vec *bvec;
	int sector_nr = calc_sector_number(stripe, bio_first_bvec_all(&bbio->bio));
	u32 bio_size = 0;
	int i;

	ASSERT(sector_nr < stripe->nr_sectors);

	bio_for_each_bvec_all(bvec, &bbio->bio, i)
		bio_size += bvec->bv_len;

	if (bbio->bio.bi_status) {
		bitmap_set(&stripe->io_error_bitmap, sector_nr,
			   bio_size >> fs_info->sectorsize_bits);
		bitmap_set(&stripe->error_bitmap, sector_nr,
			   bio_size >> fs_info->sectorsize_bits);
	} else {
		bitmap_clear(&stripe->io_error_bitmap, sector_nr,
			     bio_size >> fs_info->sectorsize_bits);
	}
	bio_put(&bbio->bio);
	if (atomic_dec_and_test(&stripe->pending_io))
		wake_up(&stripe->io_wait);
}

static int calc_next_mirror(int mirror, int num_copies)
{
	ASSERT(mirror <= num_copies);
	return (mirror + 1 > num_copies) ? 1 : mirror + 1;
}

static void scrub_stripe_submit_repair_read(struct scrub_stripe *stripe,
					    int mirror, int blocksize, bool wait)
{
	struct btrfs_fs_info *fs_info = stripe->bg->fs_info;
	struct btrfs_bio *bbio = NULL;
	const unsigned long old_error_bitmap = stripe->error_bitmap;
	int i;

	ASSERT(stripe->mirror_num >= 1);
	ASSERT(atomic_read(&stripe->pending_io) == 0);

	for_each_set_bit(i, &old_error_bitmap, stripe->nr_sectors) {
		struct page *page;
		int pgoff;
		int ret;

		page = scrub_stripe_get_page(stripe, i);
		pgoff = scrub_stripe_get_page_offset(stripe, i);

		/* The current sector cannot be merged, submit the bio. */
		if (bbio && ((i > 0 && !test_bit(i - 1, &stripe->error_bitmap)) ||
			     bbio->bio.bi_iter.bi_size >= blocksize)) {
			ASSERT(bbio->bio.bi_iter.bi_size);
			atomic_inc(&stripe->pending_io);
			btrfs_submit_bio(bbio, mirror);
			if (wait)
				wait_scrub_stripe_io(stripe);
			bbio = NULL;
		}

		if (!bbio) {
			bbio = btrfs_bio_alloc(stripe->nr_sectors, REQ_OP_READ,
				fs_info, scrub_repair_read_endio, stripe);
			bbio->bio.bi_iter.bi_sector = (stripe->logical +
				(i << fs_info->sectorsize_bits)) >> SECTOR_SHIFT;
		}

		ret = bio_add_page(&bbio->bio, page, fs_info->sectorsize, pgoff);
		ASSERT(ret == fs_info->sectorsize);
	}
	if (bbio) {
		ASSERT(bbio->bio.bi_iter.bi_size);
		atomic_inc(&stripe->pending_io);
		btrfs_submit_bio(bbio, mirror);
		if (wait)
			wait_scrub_stripe_io(stripe);
	}
}

static void scrub_stripe_report_errors(struct scrub_ctx *sctx,
				       struct scrub_stripe *stripe)
{
	static DEFINE_RATELIMIT_STATE(rs, DEFAULT_RATELIMIT_INTERVAL,
				      DEFAULT_RATELIMIT_BURST);
	struct btrfs_fs_info *fs_info = sctx->fs_info;
	struct btrfs_device *dev = NULL;
	u64 physical = 0;
	int nr_data_sectors = 0;
	int nr_meta_sectors = 0;
	int nr_nodatacsum_sectors = 0;
	int nr_repaired_sectors = 0;
	int sector_nr;

	if (test_bit(SCRUB_STRIPE_FLAG_NO_REPORT, &stripe->state))
		return;

	/*
	 * Init needed infos for error reporting.
	 *
	 * Although our scrub_stripe infrastucture is mostly based on btrfs_submit_bio()
	 * thus no need for dev/physical, error reporting still needs dev and physical.
	 */
	if (!bitmap_empty(&stripe->init_error_bitmap, stripe->nr_sectors)) {
		u64 mapped_len = fs_info->sectorsize;
		struct btrfs_io_context *bioc = NULL;
		int stripe_index = stripe->mirror_num - 1;
		int ret;

		/* For scrub, our mirror_num should always start at 1. */
		ASSERT(stripe->mirror_num >= 1);
		ret = btrfs_map_block(fs_info, BTRFS_MAP_GET_READ_MIRRORS,
				      stripe->logical, &mapped_len, &bioc,
				      NULL, NULL, 1);
		/*
		 * If we failed, dev will be NULL, and later detailed reports
		 * will just be skipped.
		 */
		if (ret < 0)
			goto skip;
		physical = bioc->stripes[stripe_index].physical;
		dev = bioc->stripes[stripe_index].dev;
		btrfs_put_bioc(bioc);
	}

skip:
	for_each_set_bit(sector_nr, &stripe->extent_sector_bitmap, stripe->nr_sectors) {
		bool repaired = false;

		if (stripe->sectors[sector_nr].is_metadata) {
			nr_meta_sectors++;
		} else {
			nr_data_sectors++;
			if (!stripe->sectors[sector_nr].csum)
				nr_nodatacsum_sectors++;
		}

		if (test_bit(sector_nr, &stripe->init_error_bitmap) &&
		    !test_bit(sector_nr, &stripe->error_bitmap)) {
			nr_repaired_sectors++;
			repaired = true;
		}

		/* Good sector from the beginning, nothing need to be done. */
		if (!test_bit(sector_nr, &stripe->init_error_bitmap))
			continue;

		/*
		 * Report error for the corrupted sectors.  If repaired, just
		 * output the message of repaired message.
		 */
		if (repaired) {
			if (dev) {
				btrfs_err_rl_in_rcu(fs_info,
			"fixed up error at logical %llu on dev %s physical %llu",
					    stripe->logical, btrfs_dev_name(dev),
					    physical);
			} else {
				btrfs_err_rl_in_rcu(fs_info,
			"fixed up error at logical %llu on mirror %u",
					    stripe->logical, stripe->mirror_num);
			}
			continue;
		}

		/* The remaining are all for unrepaired. */
		if (dev) {
			btrfs_err_rl_in_rcu(fs_info,
	"unable to fixup (regular) error at logical %llu on dev %s physical %llu",
					    stripe->logical, btrfs_dev_name(dev),
					    physical);
		} else {
			btrfs_err_rl_in_rcu(fs_info,
	"unable to fixup (regular) error at logical %llu on mirror %u",
					    stripe->logical, stripe->mirror_num);
		}

		if (test_bit(sector_nr, &stripe->io_error_bitmap))
			if (__ratelimit(&rs) && dev)
				scrub_print_common_warning("i/o error", dev, false,
						     stripe->logical, physical);
		if (test_bit(sector_nr, &stripe->csum_error_bitmap))
			if (__ratelimit(&rs) && dev)
				scrub_print_common_warning("checksum error", dev, false,
						     stripe->logical, physical);
		if (test_bit(sector_nr, &stripe->meta_error_bitmap))
			if (__ratelimit(&rs) && dev)
				scrub_print_common_warning("header error", dev, false,
						     stripe->logical, physical);
	}

	spin_lock(&sctx->stat_lock);
	sctx->stat.data_extents_scrubbed += stripe->nr_data_extents;
	sctx->stat.tree_extents_scrubbed += stripe->nr_meta_extents;
	sctx->stat.data_bytes_scrubbed += nr_data_sectors << fs_info->sectorsize_bits;
	sctx->stat.tree_bytes_scrubbed += nr_meta_sectors << fs_info->sectorsize_bits;
	sctx->stat.no_csum += nr_nodatacsum_sectors;
	sctx->stat.read_errors += stripe->init_nr_io_errors;
	sctx->stat.csum_errors += stripe->init_nr_csum_errors;
	sctx->stat.verify_errors += stripe->init_nr_meta_errors;
	sctx->stat.uncorrectable_errors +=
		bitmap_weight(&stripe->error_bitmap, stripe->nr_sectors);
	sctx->stat.corrected_errors += nr_repaired_sectors;
	spin_unlock(&sctx->stat_lock);
}

static void scrub_write_sectors(struct scrub_ctx *sctx, struct scrub_stripe *stripe,
				unsigned long write_bitmap, bool dev_replace);

/*
 * The main entrance for all read related scrub work, including:
 *
 * - Wait for the initial read to finish
 * - Verify and locate any bad sectors
 * - Go through the remaining mirrors and try to read as large blocksize as
 *   possible
 * - Go through all mirrors (including the failed mirror) sector-by-sector
 * - Submit writeback for repaired sectors
 *
 * Writeback for dev-replace does not happen here, it needs extra
 * synchronization for zoned devices.
 */
static void scrub_stripe_read_repair_worker(struct work_struct *work)
{
	struct scrub_stripe *stripe = container_of(work, struct scrub_stripe, work);
	struct scrub_ctx *sctx = stripe->sctx;
	struct btrfs_fs_info *fs_info = sctx->fs_info;
	int num_copies = btrfs_num_copies(fs_info, stripe->bg->start,
					  stripe->bg->length);
	int mirror;
	int i;

	ASSERT(stripe->mirror_num > 0);

	wait_scrub_stripe_io(stripe);
	scrub_verify_one_stripe(stripe, stripe->extent_sector_bitmap);
	/* Save the initial failed bitmap for later repair and report usage. */
	stripe->init_error_bitmap = stripe->error_bitmap;
	stripe->init_nr_io_errors = bitmap_weight(&stripe->io_error_bitmap,
						  stripe->nr_sectors);
	stripe->init_nr_csum_errors = bitmap_weight(&stripe->csum_error_bitmap,
						    stripe->nr_sectors);
	stripe->init_nr_meta_errors = bitmap_weight(&stripe->meta_error_bitmap,
						    stripe->nr_sectors);

	if (bitmap_empty(&stripe->init_error_bitmap, stripe->nr_sectors))
		goto out;

	/*
	 * Try all remaining mirrors.
	 *
	 * Here we still try to read as large block as possible, as this is
	 * faster and we have extra safety nets to rely on.
	 */
	for (mirror = calc_next_mirror(stripe->mirror_num, num_copies);
	     mirror != stripe->mirror_num;
	     mirror = calc_next_mirror(mirror, num_copies)) {
		const unsigned long old_error_bitmap = stripe->error_bitmap;

		scrub_stripe_submit_repair_read(stripe, mirror,
						BTRFS_STRIPE_LEN, false);
		wait_scrub_stripe_io(stripe);
		scrub_verify_one_stripe(stripe, old_error_bitmap);
		if (bitmap_empty(&stripe->error_bitmap, stripe->nr_sectors))
			goto out;
	}

	/*
	 * Last safety net, try re-checking all mirrors, including the failed
	 * one, sector-by-sector.
	 *
	 * As if one sector failed the drive's internal csum, the whole read
	 * containing the offending sector would be marked as error.
	 * Thus here we do sector-by-sector read.
	 *
	 * This can be slow, thus we only try it as the last resort.
	 */

	for (i = 0, mirror = stripe->mirror_num;
	     i < num_copies;
	     i++, mirror = calc_next_mirror(mirror, num_copies)) {
		const unsigned long old_error_bitmap = stripe->error_bitmap;

		scrub_stripe_submit_repair_read(stripe, mirror,
						fs_info->sectorsize, true);
		wait_scrub_stripe_io(stripe);
		scrub_verify_one_stripe(stripe, old_error_bitmap);
		if (bitmap_empty(&stripe->error_bitmap, stripe->nr_sectors))
			goto out;
	}
out:
	/*
	 * Submit the repaired sectors.  For zoned case, we cannot do repair
	 * in-place, but queue the bg to be relocated.
	 */
	if (btrfs_is_zoned(fs_info)) {
		if (!bitmap_empty(&stripe->error_bitmap, stripe->nr_sectors))
			btrfs_repair_one_zone(fs_info, sctx->stripes[0].bg->start);
	} else if (!sctx->readonly) {
		unsigned long repaired;

		bitmap_andnot(&repaired, &stripe->init_error_bitmap,
			      &stripe->error_bitmap, stripe->nr_sectors);
		scrub_write_sectors(sctx, stripe, repaired, false);
		wait_scrub_stripe_io(stripe);
	}

	scrub_stripe_report_errors(sctx, stripe);
	set_bit(SCRUB_STRIPE_FLAG_REPAIR_DONE, &stripe->state);
	wake_up(&stripe->repair_wait);
}

static void scrub_read_endio(struct btrfs_bio *bbio)
{
	struct scrub_stripe *stripe = bbio->private;

	if (bbio->bio.bi_status) {
		bitmap_set(&stripe->io_error_bitmap, 0, stripe->nr_sectors);
		bitmap_set(&stripe->error_bitmap, 0, stripe->nr_sectors);
	} else {
		bitmap_clear(&stripe->io_error_bitmap, 0, stripe->nr_sectors);
	}
	bio_put(&bbio->bio);
	if (atomic_dec_and_test(&stripe->pending_io)) {
		wake_up(&stripe->io_wait);
		INIT_WORK(&stripe->work, scrub_stripe_read_repair_worker);
		queue_work(stripe->bg->fs_info->scrub_workers, &stripe->work);
	}
}

static void scrub_write_endio(struct btrfs_bio *bbio)
{
	struct scrub_stripe *stripe = bbio->private;
	struct btrfs_fs_info *fs_info = stripe->bg->fs_info;
	struct bio_vec *bvec;
	int sector_nr = calc_sector_number(stripe, bio_first_bvec_all(&bbio->bio));
	u32 bio_size = 0;
	int i;

	bio_for_each_bvec_all(bvec, &bbio->bio, i)
		bio_size += bvec->bv_len;

	if (bbio->bio.bi_status) {
		unsigned long flags;

		spin_lock_irqsave(&stripe->write_error_lock, flags);
		bitmap_set(&stripe->write_error_bitmap, sector_nr,
			   bio_size >> fs_info->sectorsize_bits);
		spin_unlock_irqrestore(&stripe->write_error_lock, flags);
	}
	bio_put(&bbio->bio);

	if (atomic_dec_and_test(&stripe->pending_io))
		wake_up(&stripe->io_wait);
}

static void scrub_submit_write_bio(struct scrub_ctx *sctx,
				   struct scrub_stripe *stripe,
				   struct btrfs_bio *bbio, bool dev_replace)
{
	struct btrfs_fs_info *fs_info = sctx->fs_info;
	u32 bio_len = bbio->bio.bi_iter.bi_size;
	u32 bio_off = (bbio->bio.bi_iter.bi_sector << SECTOR_SHIFT) -
		      stripe->logical;

	fill_writer_pointer_gap(sctx, stripe->physical + bio_off);
	atomic_inc(&stripe->pending_io);
	btrfs_submit_repair_write(bbio, stripe->mirror_num, dev_replace);
	if (!btrfs_is_zoned(fs_info))
		return;
	/*
	 * For zoned writeback, queue depth must be 1, thus we must wait for
	 * the write to finish before the next write.
	 */
	wait_scrub_stripe_io(stripe);

	/*
	 * And also need to update the write pointer if write finished
	 * successfully.
	 */
	if (!test_bit(bio_off >> fs_info->sectorsize_bits,
		      &stripe->write_error_bitmap))
		sctx->write_pointer += bio_len;
}

/*
 * Submit the write bio(s) for the sectors specified by @write_bitmap.
 *
 * Here we utilize btrfs_submit_repair_write(), which has some extra benefits:
 *
 * - Only needs logical bytenr and mirror_num
 *   Just like the scrub read path
 *
 * - Would only result in writes to the specified mirror
 *   Unlike the regular writeback path, which would write back to all stripes
 *
 * - Handle dev-replace and read-repair writeback differently
 */
static void scrub_write_sectors(struct scrub_ctx *sctx, struct scrub_stripe *stripe,
				unsigned long write_bitmap, bool dev_replace)
{
	struct btrfs_fs_info *fs_info = stripe->bg->fs_info;
	struct btrfs_bio *bbio = NULL;
	int sector_nr;

	for_each_set_bit(sector_nr, &write_bitmap, stripe->nr_sectors) {
		struct page *page = scrub_stripe_get_page(stripe, sector_nr);
		unsigned int pgoff = scrub_stripe_get_page_offset(stripe, sector_nr);
		int ret;

		/* We should only writeback sectors covered by an extent. */
		ASSERT(test_bit(sector_nr, &stripe->extent_sector_bitmap));

		/* Cannot merge with previous sector, submit the current one. */
		if (bbio && sector_nr && !test_bit(sector_nr - 1, &write_bitmap)) {
			scrub_submit_write_bio(sctx, stripe, bbio, dev_replace);
			bbio = NULL;
		}
		if (!bbio) {
			bbio = btrfs_bio_alloc(stripe->nr_sectors, REQ_OP_WRITE,
					       fs_info, scrub_write_endio, stripe);
			bbio->bio.bi_iter.bi_sector = (stripe->logical +
				(sector_nr << fs_info->sectorsize_bits)) >>
				SECTOR_SHIFT;
		}
		ret = bio_add_page(&bbio->bio, page, fs_info->sectorsize, pgoff);
		ASSERT(ret == fs_info->sectorsize);
	}
	if (bbio)
		scrub_submit_write_bio(sctx, stripe, bbio, dev_replace);
}

/*
 * Throttling of IO submission, bandwidth-limit based, the timeslice is 1
 * second.  Limit can be set via /sys/fs/UUID/devinfo/devid/scrub_speed_max.
 */
static void scrub_throttle_dev_io(struct scrub_ctx *sctx, struct btrfs_device *device,
				  unsigned int bio_size)
{
	const int time_slice = 1000;
	s64 delta;
	ktime_t now;
	u32 div;
	u64 bwlimit;

	bwlimit = READ_ONCE(device->scrub_speed_max);
	if (bwlimit == 0)
		return;

	/*
	 * Slice is divided into intervals when the IO is submitted, adjust by
	 * bwlimit and maximum of 64 intervals.
	 */
	div = max_t(u32, 1, (u32)(bwlimit / (16 * 1024 * 1024)));
	div = min_t(u32, 64, div);

	/* Start new epoch, set deadline */
	now = ktime_get();
	if (sctx->throttle_deadline == 0) {
		sctx->throttle_deadline = ktime_add_ms(now, time_slice / div);
		sctx->throttle_sent = 0;
	}

	/* Still in the time to send? */
	if (ktime_before(now, sctx->throttle_deadline)) {
		/* If current bio is within the limit, send it */
		sctx->throttle_sent += bio_size;
		if (sctx->throttle_sent <= div_u64(bwlimit, div))
			return;

		/* We're over the limit, sleep until the rest of the slice */
		delta = ktime_ms_delta(sctx->throttle_deadline, now);
	} else {
		/* New request after deadline, start new epoch */
		delta = 0;
	}

	if (delta) {
		long timeout;

		timeout = div_u64(delta * HZ, 1000);
		schedule_timeout_interruptible(timeout);
	}

	/* Next call will start the deadline period */
	sctx->throttle_deadline = 0;
}

/*
 * Given a physical address, this will calculate it's
 * logical offset. if this is a parity stripe, it will return
 * the most left data stripe's logical offset.
 *
 * return 0 if it is a data stripe, 1 means parity stripe.
 */
static int get_raid56_logic_offset(u64 physical, int num,
				   struct map_lookup *map, u64 *offset,
				   u64 *stripe_start)
{
	int i;
	int j = 0;
	u64 last_offset;
	const int data_stripes = nr_data_stripes(map);

	last_offset = (physical - map->stripes[num].physical) * data_stripes;
	if (stripe_start)
		*stripe_start = last_offset;

	*offset = last_offset;
	for (i = 0; i < data_stripes; i++) {
		u32 stripe_nr;
		u32 stripe_index;
		u32 rot;

		*offset = last_offset + btrfs_stripe_nr_to_offset(i);

		stripe_nr = (u32)(*offset >> BTRFS_STRIPE_LEN_SHIFT) / data_stripes;

		/* Work out the disk rotation on this stripe-set */
		rot = stripe_nr % map->num_stripes;
		/* calculate which stripe this data locates */
		rot += i;
		stripe_index = rot % map->num_stripes;
		if (stripe_index == num)
			return 0;
		if (stripe_index < num)
			j++;
	}
	*offset = last_offset + btrfs_stripe_nr_to_offset(j);
	return 1;
}

/*
 * Return 0 if the extent item range covers any byte of the range.
 * Return <0 if the extent item is before @search_start.
 * Return >0 if the extent item is after @start_start + @search_len.
 */
static int compare_extent_item_range(struct btrfs_path *path,
				     u64 search_start, u64 search_len)
{
	struct btrfs_fs_info *fs_info = path->nodes[0]->fs_info;
	u64 len;
	struct btrfs_key key;

	btrfs_item_key_to_cpu(path->nodes[0], &key, path->slots[0]);
	ASSERT(key.type == BTRFS_EXTENT_ITEM_KEY ||
	       key.type == BTRFS_METADATA_ITEM_KEY);
	if (key.type == BTRFS_METADATA_ITEM_KEY)
		len = fs_info->nodesize;
	else
		len = key.offset;

	if (key.objectid + len <= search_start)
		return -1;
	if (key.objectid >= search_start + search_len)
		return 1;
	return 0;
}

/*
 * Locate one extent item which covers any byte in range
 * [@search_start, @search_start + @search_length)
 *
 * If the path is not initialized, we will initialize the search by doing
 * a btrfs_search_slot().
 * If the path is already initialized, we will use the path as the initial
 * slot, to avoid duplicated btrfs_search_slot() calls.
 *
 * NOTE: If an extent item starts before @search_start, we will still
 * return the extent item. This is for data extent crossing stripe boundary.
 *
 * Return 0 if we found such extent item, and @path will point to the extent item.
 * Return >0 if no such extent item can be found, and @path will be released.
 * Return <0 if hit fatal error, and @path will be released.
 */
static int find_first_extent_item(struct btrfs_root *extent_root,
				  struct btrfs_path *path,
				  u64 search_start, u64 search_len)
{
	struct btrfs_fs_info *fs_info = extent_root->fs_info;
	struct btrfs_key key;
	int ret;

	/* Continue using the existing path */
	if (path->nodes[0])
		goto search_forward;

	if (btrfs_fs_incompat(fs_info, SKINNY_METADATA))
		key.type = BTRFS_METADATA_ITEM_KEY;
	else
		key.type = BTRFS_EXTENT_ITEM_KEY;
	key.objectid = search_start;
	key.offset = (u64)-1;

	ret = btrfs_search_slot(NULL, extent_root, &key, path, 0, 0);
	if (ret < 0)
		return ret;

	ASSERT(ret > 0);
	/*
	 * Here we intentionally pass 0 as @min_objectid, as there could be
	 * an extent item starting before @search_start.
	 */
	ret = btrfs_previous_extent_item(extent_root, path, 0);
	if (ret < 0)
		return ret;
	/*
	 * No matter whether we have found an extent item, the next loop will
	 * properly do every check on the key.
	 */
search_forward:
	while (true) {
		btrfs_item_key_to_cpu(path->nodes[0], &key, path->slots[0]);
		if (key.objectid >= search_start + search_len)
			break;
		if (key.type != BTRFS_METADATA_ITEM_KEY &&
		    key.type != BTRFS_EXTENT_ITEM_KEY)
			goto next;

		ret = compare_extent_item_range(path, search_start, search_len);
		if (ret == 0)
			return ret;
		if (ret > 0)
			break;
next:
		path->slots[0]++;
		if (path->slots[0] >= btrfs_header_nritems(path->nodes[0])) {
			ret = btrfs_next_leaf(extent_root, path);
			if (ret) {
				/* Either no more item or fatal error */
				btrfs_release_path(path);
				return ret;
			}
		}
	}
	btrfs_release_path(path);
	return 1;
}

static void get_extent_info(struct btrfs_path *path, u64 *extent_start_ret,
			    u64 *size_ret, u64 *flags_ret, u64 *generation_ret)
{
	struct btrfs_key key;
	struct btrfs_extent_item *ei;

	btrfs_item_key_to_cpu(path->nodes[0], &key, path->slots[0]);
	ASSERT(key.type == BTRFS_METADATA_ITEM_KEY ||
	       key.type == BTRFS_EXTENT_ITEM_KEY);
	*extent_start_ret = key.objectid;
	if (key.type == BTRFS_METADATA_ITEM_KEY)
		*size_ret = path->nodes[0]->fs_info->nodesize;
	else
		*size_ret = key.offset;
	ei = btrfs_item_ptr(path->nodes[0], path->slots[0], struct btrfs_extent_item);
	*flags_ret = btrfs_extent_flags(path->nodes[0], ei);
	*generation_ret = btrfs_extent_generation(path->nodes[0], ei);
}

static int sync_write_pointer_for_zoned(struct scrub_ctx *sctx, u64 logical,
					u64 physical, u64 physical_end)
{
	struct btrfs_fs_info *fs_info = sctx->fs_info;
	int ret = 0;

	if (!btrfs_is_zoned(fs_info))
		return 0;

	mutex_lock(&sctx->wr_lock);
	if (sctx->write_pointer < physical_end) {
		ret = btrfs_sync_zone_write_pointer(sctx->wr_tgtdev, logical,
						    physical,
						    sctx->write_pointer);
		if (ret)
			btrfs_err(fs_info,
				  "zoned: failed to recover write pointer");
	}
	mutex_unlock(&sctx->wr_lock);
	btrfs_dev_clear_zone_empty(sctx->wr_tgtdev, physical);

	return ret;
}

static void fill_one_extent_info(struct btrfs_fs_info *fs_info,
				 struct scrub_stripe *stripe,
				 u64 extent_start, u64 extent_len,
				 u64 extent_flags, u64 extent_gen)
{
	for (u64 cur_logical = max(stripe->logical, extent_start);
	     cur_logical < min(stripe->logical + BTRFS_STRIPE_LEN,
			       extent_start + extent_len);
	     cur_logical += fs_info->sectorsize) {
		const int nr_sector = (cur_logical - stripe->logical) >>
				      fs_info->sectorsize_bits;
		struct scrub_sector_verification *sector =
						&stripe->sectors[nr_sector];

		set_bit(nr_sector, &stripe->extent_sector_bitmap);
		if (extent_flags & BTRFS_EXTENT_FLAG_TREE_BLOCK) {
			sector->is_metadata = true;
			sector->generation = extent_gen;
		}
	}
}

static void scrub_stripe_reset_bitmaps(struct scrub_stripe *stripe)
{
	stripe->extent_sector_bitmap = 0;
	stripe->init_error_bitmap = 0;
	stripe->init_nr_io_errors = 0;
	stripe->init_nr_csum_errors = 0;
	stripe->init_nr_meta_errors = 0;
	stripe->error_bitmap = 0;
	stripe->io_error_bitmap = 0;
	stripe->csum_error_bitmap = 0;
	stripe->meta_error_bitmap = 0;
}

/*
 * Locate one stripe which has at least one extent in its range.
 *
 * Return 0 if found such stripe, and store its info into @stripe.
 * Return >0 if there is no such stripe in the specified range.
 * Return <0 for error.
 */
static int scrub_find_fill_first_stripe(struct btrfs_block_group *bg,
					struct btrfs_path *extent_path,
					struct btrfs_path *csum_path,
					struct btrfs_device *dev, u64 physical,
					int mirror_num, u64 logical_start,
					u32 logical_len,
					struct scrub_stripe *stripe)
{
	struct btrfs_fs_info *fs_info = bg->fs_info;
	struct btrfs_root *extent_root = btrfs_extent_root(fs_info, bg->start);
	struct btrfs_root *csum_root = btrfs_csum_root(fs_info, bg->start);
	const u64 logical_end = logical_start + logical_len;
	u64 cur_logical = logical_start;
	u64 stripe_end;
	u64 extent_start;
	u64 extent_len;
	u64 extent_flags;
	u64 extent_gen;
	int ret;

	memset(stripe->sectors, 0, sizeof(struct scrub_sector_verification) *
				   stripe->nr_sectors);
	scrub_stripe_reset_bitmaps(stripe);

	/* The range must be inside the bg. */
	ASSERT(logical_start >= bg->start && logical_end <= bg->start + bg->length);

	ret = find_first_extent_item(extent_root, extent_path, logical_start,
				     logical_len);
	/* Either error or not found. */
	if (ret)
		goto out;
	get_extent_info(extent_path, &extent_start, &extent_len, &extent_flags,
			&extent_gen);
	if (extent_flags & BTRFS_EXTENT_FLAG_TREE_BLOCK)
		stripe->nr_meta_extents++;
	if (extent_flags & BTRFS_EXTENT_FLAG_DATA)
		stripe->nr_data_extents++;
	cur_logical = max(extent_start, cur_logical);

	/*
	 * Round down to stripe boundary.
	 *
	 * The extra calculation against bg->start is to handle block groups
	 * whose logical bytenr is not BTRFS_STRIPE_LEN aligned.
	 */
	stripe->logical = round_down(cur_logical - bg->start, BTRFS_STRIPE_LEN) +
			  bg->start;
	stripe->physical = physical + stripe->logical - logical_start;
	stripe->dev = dev;
	stripe->bg = bg;
	stripe->mirror_num = mirror_num;
	stripe_end = stripe->logical + BTRFS_STRIPE_LEN - 1;

	/* Fill the first extent info into stripe->sectors[] array. */
	fill_one_extent_info(fs_info, stripe, extent_start, extent_len,
			     extent_flags, extent_gen);
	cur_logical = extent_start + extent_len;

	/* Fill the extent info for the remaining sectors. */
	while (cur_logical <= stripe_end) {
		ret = find_first_extent_item(extent_root, extent_path, cur_logical,
					     stripe_end - cur_logical + 1);
		if (ret < 0)
			goto out;
		if (ret > 0) {
			ret = 0;
			break;
		}
		get_extent_info(extent_path, &extent_start, &extent_len,
				&extent_flags, &extent_gen);
		if (extent_flags & BTRFS_EXTENT_FLAG_TREE_BLOCK)
			stripe->nr_meta_extents++;
		if (extent_flags & BTRFS_EXTENT_FLAG_DATA)
			stripe->nr_data_extents++;
		fill_one_extent_info(fs_info, stripe, extent_start, extent_len,
				     extent_flags, extent_gen);
		cur_logical = extent_start + extent_len;
	}

	/* Now fill the data csum. */
	if (bg->flags & BTRFS_BLOCK_GROUP_DATA) {
		int sector_nr;
		unsigned long csum_bitmap = 0;

		/* Csum space should have already been allocated. */
		ASSERT(stripe->csums);

		/*
		 * Our csum bitmap should be large enough, as BTRFS_STRIPE_LEN
		 * should contain at most 16 sectors.
		 */
		ASSERT(BITS_PER_LONG >= BTRFS_STRIPE_LEN >> fs_info->sectorsize_bits);

		ret = btrfs_lookup_csums_bitmap(csum_root, csum_path,
						stripe->logical, stripe_end,
						stripe->csums, &csum_bitmap);
		if (ret < 0)
			goto out;
		if (ret > 0)
			ret = 0;

		for_each_set_bit(sector_nr, &csum_bitmap, stripe->nr_sectors) {
			stripe->sectors[sector_nr].csum = stripe->csums +
				sector_nr * fs_info->csum_size;
		}
	}
	set_bit(SCRUB_STRIPE_FLAG_INITIALIZED, &stripe->state);
out:
	return ret;
}

static void scrub_reset_stripe(struct scrub_stripe *stripe)
{
	scrub_stripe_reset_bitmaps(stripe);

	stripe->nr_meta_extents = 0;
	stripe->nr_data_extents = 0;
	stripe->state = 0;

	for (int i = 0; i < stripe->nr_sectors; i++) {
		stripe->sectors[i].is_metadata = false;
		stripe->sectors[i].csum = NULL;
		stripe->sectors[i].generation = 0;
	}
}

static void scrub_submit_initial_read(struct scrub_ctx *sctx,
				      struct scrub_stripe *stripe)
{
	struct btrfs_fs_info *fs_info = sctx->fs_info;
	struct btrfs_bio *bbio;
	int mirror = stripe->mirror_num;

	ASSERT(stripe->bg);
	ASSERT(stripe->mirror_num > 0);
	ASSERT(test_bit(SCRUB_STRIPE_FLAG_INITIALIZED, &stripe->state));

	bbio = btrfs_bio_alloc(SCRUB_STRIPE_PAGES, REQ_OP_READ, fs_info,
			       scrub_read_endio, stripe);

	/* Read the whole stripe. */
	bbio->bio.bi_iter.bi_sector = stripe->logical >> SECTOR_SHIFT;
	for (int i = 0; i < BTRFS_STRIPE_LEN >> PAGE_SHIFT; i++) {
		int ret;

		ret = bio_add_page(&bbio->bio, stripe->pages[i], PAGE_SIZE, 0);
		/* We should have allocated enough bio vectors. */
		ASSERT(ret == PAGE_SIZE);
	}
	atomic_inc(&stripe->pending_io);

	/*
	 * For dev-replace, either user asks to avoid the source dev, or
	 * the device is missing, we try the next mirror instead.
	 */
	if (sctx->is_dev_replace &&
	    (fs_info->dev_replace.cont_reading_from_srcdev_mode ==
	     BTRFS_DEV_REPLACE_ITEM_CONT_READING_FROM_SRCDEV_MODE_AVOID ||
	     !stripe->dev->bdev)) {
		int num_copies = btrfs_num_copies(fs_info, stripe->bg->start,
						  stripe->bg->length);

		mirror = calc_next_mirror(mirror, num_copies);
	}
	btrfs_submit_bio(bbio, mirror);
}

static bool stripe_has_metadata_error(struct scrub_stripe *stripe)
{
	int i;

	for_each_set_bit(i, &stripe->error_bitmap, stripe->nr_sectors) {
		if (stripe->sectors[i].is_metadata) {
			struct btrfs_fs_info *fs_info = stripe->bg->fs_info;

			btrfs_err(fs_info,
			"stripe %llu has unrepaired metadata sector at %llu",
				  stripe->logical,
				  stripe->logical + (i << fs_info->sectorsize_bits));
			return true;
		}
	}
	return false;
}

static void submit_initial_group_read(struct scrub_ctx *sctx,
				      unsigned int first_slot,
				      unsigned int nr_stripes)
{
	struct blk_plug plug;

	ASSERT(first_slot < SCRUB_TOTAL_STRIPES);
	ASSERT(first_slot + nr_stripes <= SCRUB_TOTAL_STRIPES);

	scrub_throttle_dev_io(sctx, sctx->stripes[0].dev,
			      btrfs_stripe_nr_to_offset(nr_stripes));
	blk_start_plug(&plug);
	for (int i = 0; i < nr_stripes; i++) {
		struct scrub_stripe *stripe = &sctx->stripes[first_slot + i];

		/* Those stripes should be initialized. */
		ASSERT(test_bit(SCRUB_STRIPE_FLAG_INITIALIZED, &stripe->state));
		scrub_submit_initial_read(sctx, stripe);
	}
	blk_finish_plug(&plug);
}

static int flush_scrub_stripes(struct scrub_ctx *sctx)
{
	struct btrfs_fs_info *fs_info = sctx->fs_info;
	struct scrub_stripe *stripe;
	const int nr_stripes = sctx->cur_stripe;
	int ret = 0;

	if (!nr_stripes)
		return 0;

	ASSERT(test_bit(SCRUB_STRIPE_FLAG_INITIALIZED, &sctx->stripes[0].state));

<<<<<<< HEAD
	scrub_throttle_dev_io(sctx, sctx->stripes[0].dev,
			      btrfs_stripe_nr_to_offset(nr_stripes));
	for (int i = 0; i < nr_stripes; i++) {
		stripe = &sctx->stripes[i];
		scrub_submit_initial_read(sctx, stripe);
=======
	/* Submit the stripes which are populated but not submitted. */
	if (nr_stripes % SCRUB_STRIPES_PER_GROUP) {
		const int first_slot = round_down(nr_stripes, SCRUB_STRIPES_PER_GROUP);

		submit_initial_group_read(sctx, first_slot, nr_stripes - first_slot);
>>>>>>> 2c2cd5cf
	}

	for (int i = 0; i < nr_stripes; i++) {
		stripe = &sctx->stripes[i];

		wait_event(stripe->repair_wait,
			   test_bit(SCRUB_STRIPE_FLAG_REPAIR_DONE, &stripe->state));
	}

	/* Submit for dev-replace. */
	if (sctx->is_dev_replace) {
		/*
		 * For dev-replace, if we know there is something wrong with
		 * metadata, we should immedately abort.
		 */
		for (int i = 0; i < nr_stripes; i++) {
			if (stripe_has_metadata_error(&sctx->stripes[i])) {
				ret = -EIO;
				goto out;
			}
		}
		for (int i = 0; i < nr_stripes; i++) {
			unsigned long good;

			stripe = &sctx->stripes[i];

			ASSERT(stripe->dev == fs_info->dev_replace.srcdev);

			bitmap_andnot(&good, &stripe->extent_sector_bitmap,
				      &stripe->error_bitmap, stripe->nr_sectors);
			scrub_write_sectors(sctx, stripe, good, true);
		}
	}

	/* Wait for the above writebacks to finish. */
	for (int i = 0; i < nr_stripes; i++) {
		stripe = &sctx->stripes[i];

		wait_scrub_stripe_io(stripe);
		scrub_reset_stripe(stripe);
	}
out:
	sctx->cur_stripe = 0;
	return ret;
}

static void raid56_scrub_wait_endio(struct bio *bio)
{
	complete(bio->bi_private);
}

static int queue_scrub_stripe(struct scrub_ctx *sctx, struct btrfs_block_group *bg,
			      struct btrfs_device *dev, int mirror_num,
			      u64 logical, u32 length, u64 physical,
			      u64 *found_logical_ret)
{
	struct scrub_stripe *stripe;
	int ret;

	/*
	 * There should always be one slot left, as caller filling the last
	 * slot should flush them all.
	 */
	ASSERT(sctx->cur_stripe < SCRUB_TOTAL_STRIPES);

	stripe = &sctx->stripes[sctx->cur_stripe];
	scrub_reset_stripe(stripe);
	ret = scrub_find_fill_first_stripe(bg, &sctx->extent_path,
					   &sctx->csum_path, dev, physical,
					   mirror_num, logical, length, stripe);
	/* Either >0 as no more extents or <0 for error. */
	if (ret)
		return ret;
	if (found_logical_ret)
		*found_logical_ret = stripe->logical;
	sctx->cur_stripe++;

	/* We filled one group, submit it. */
	if (sctx->cur_stripe % SCRUB_STRIPES_PER_GROUP == 0) {
		const int first_slot = sctx->cur_stripe - SCRUB_STRIPES_PER_GROUP;

		submit_initial_group_read(sctx, first_slot, SCRUB_STRIPES_PER_GROUP);
	}

	/* Last slot used, flush them all. */
	if (sctx->cur_stripe == SCRUB_TOTAL_STRIPES)
		return flush_scrub_stripes(sctx);
	return 0;
}

static int scrub_raid56_parity_stripe(struct scrub_ctx *sctx,
				      struct btrfs_device *scrub_dev,
				      struct btrfs_block_group *bg,
				      struct map_lookup *map,
				      u64 full_stripe_start)
{
	DECLARE_COMPLETION_ONSTACK(io_done);
	struct btrfs_fs_info *fs_info = sctx->fs_info;
	struct btrfs_raid_bio *rbio;
	struct btrfs_io_context *bioc = NULL;
	struct btrfs_path extent_path = { 0 };
	struct btrfs_path csum_path = { 0 };
	struct bio *bio;
	struct scrub_stripe *stripe;
	bool all_empty = true;
	const int data_stripes = nr_data_stripes(map);
	unsigned long extent_bitmap = 0;
	u64 length = btrfs_stripe_nr_to_offset(data_stripes);
	int ret;

	ASSERT(sctx->raid56_data_stripes);

	/*
	 * For data stripe search, we cannot re-use the same extent/csum paths,
	 * as the data stripe bytenr may be smaller than previous extent.  Thus
	 * we have to use our own extent/csum paths.
	 */
	extent_path.search_commit_root = 1;
	extent_path.skip_locking = 1;
	csum_path.search_commit_root = 1;
	csum_path.skip_locking = 1;

	for (int i = 0; i < data_stripes; i++) {
		int stripe_index;
		int rot;
		u64 physical;

		stripe = &sctx->raid56_data_stripes[i];
		rot = div_u64(full_stripe_start - bg->start,
			      data_stripes) >> BTRFS_STRIPE_LEN_SHIFT;
		stripe_index = (i + rot) % map->num_stripes;
		physical = map->stripes[stripe_index].physical +
			   btrfs_stripe_nr_to_offset(rot);

		scrub_reset_stripe(stripe);
		set_bit(SCRUB_STRIPE_FLAG_NO_REPORT, &stripe->state);
		ret = scrub_find_fill_first_stripe(bg, &extent_path, &csum_path,
				map->stripes[stripe_index].dev, physical, 1,
				full_stripe_start + btrfs_stripe_nr_to_offset(i),
				BTRFS_STRIPE_LEN, stripe);
		if (ret < 0)
			goto out;
		/*
		 * No extent in this data stripe, need to manually mark them
		 * initialized to make later read submission happy.
		 */
		if (ret > 0) {
			stripe->logical = full_stripe_start +
					  btrfs_stripe_nr_to_offset(i);
			stripe->dev = map->stripes[stripe_index].dev;
			stripe->mirror_num = 1;
			set_bit(SCRUB_STRIPE_FLAG_INITIALIZED, &stripe->state);
		}
	}

	/* Check if all data stripes are empty. */
	for (int i = 0; i < data_stripes; i++) {
		stripe = &sctx->raid56_data_stripes[i];
		if (!bitmap_empty(&stripe->extent_sector_bitmap, stripe->nr_sectors)) {
			all_empty = false;
			break;
		}
	}
	if (all_empty) {
		ret = 0;
		goto out;
	}

	for (int i = 0; i < data_stripes; i++) {
		stripe = &sctx->raid56_data_stripes[i];
		scrub_submit_initial_read(sctx, stripe);
	}
	for (int i = 0; i < data_stripes; i++) {
		stripe = &sctx->raid56_data_stripes[i];

		wait_event(stripe->repair_wait,
			   test_bit(SCRUB_STRIPE_FLAG_REPAIR_DONE, &stripe->state));
	}
	/* For now, no zoned support for RAID56. */
	ASSERT(!btrfs_is_zoned(sctx->fs_info));

	/*
	 * Now all data stripes are properly verified. Check if we have any
	 * unrepaired, if so abort immediately or we could further corrupt the
	 * P/Q stripes.
	 *
	 * During the loop, also populate extent_bitmap.
	 */
	for (int i = 0; i < data_stripes; i++) {
		unsigned long error;

		stripe = &sctx->raid56_data_stripes[i];

		/*
		 * We should only check the errors where there is an extent.
		 * As we may hit an empty data stripe while it's missing.
		 */
		bitmap_and(&error, &stripe->error_bitmap,
			   &stripe->extent_sector_bitmap, stripe->nr_sectors);
		if (!bitmap_empty(&error, stripe->nr_sectors)) {
			btrfs_err(fs_info,
"unrepaired sectors detected, full stripe %llu data stripe %u errors %*pbl",
				  full_stripe_start, i, stripe->nr_sectors,
				  &error);
			ret = -EIO;
			goto out;
		}
		bitmap_or(&extent_bitmap, &extent_bitmap,
			  &stripe->extent_sector_bitmap, stripe->nr_sectors);
	}

	/* Now we can check and regenerate the P/Q stripe. */
	bio = bio_alloc(NULL, 1, REQ_OP_READ, GFP_NOFS);
	bio->bi_iter.bi_sector = full_stripe_start >> SECTOR_SHIFT;
	bio->bi_private = &io_done;
	bio->bi_end_io = raid56_scrub_wait_endio;

	btrfs_bio_counter_inc_blocked(fs_info);
	ret = btrfs_map_block(fs_info, BTRFS_MAP_WRITE, full_stripe_start,
			      &length, &bioc, NULL, NULL, 1);
	if (ret < 0) {
		btrfs_put_bioc(bioc);
		btrfs_bio_counter_dec(fs_info);
		goto out;
	}
	rbio = raid56_parity_alloc_scrub_rbio(bio, bioc, scrub_dev, &extent_bitmap,
				BTRFS_STRIPE_LEN >> fs_info->sectorsize_bits);
	btrfs_put_bioc(bioc);
	if (!rbio) {
		ret = -ENOMEM;
		btrfs_bio_counter_dec(fs_info);
		goto out;
	}
	/* Use the recovered stripes as cache to avoid read them from disk again. */
	for (int i = 0; i < data_stripes; i++) {
		stripe = &sctx->raid56_data_stripes[i];

		raid56_parity_cache_data_pages(rbio, stripe->pages,
				full_stripe_start + (i << BTRFS_STRIPE_LEN_SHIFT));
	}
	raid56_parity_submit_scrub_rbio(rbio);
	wait_for_completion_io(&io_done);
	ret = blk_status_to_errno(bio->bi_status);
	bio_put(bio);
	btrfs_bio_counter_dec(fs_info);

	btrfs_release_path(&extent_path);
	btrfs_release_path(&csum_path);
out:
	return ret;
}

/*
 * Scrub one range which can only has simple mirror based profile.
 * (Including all range in SINGLE/DUP/RAID1/RAID1C*, and each stripe in
 *  RAID0/RAID10).
 *
 * Since we may need to handle a subset of block group, we need @logical_start
 * and @logical_length parameter.
 */
static int scrub_simple_mirror(struct scrub_ctx *sctx,
			       struct btrfs_block_group *bg,
			       struct map_lookup *map,
			       u64 logical_start, u64 logical_length,
			       struct btrfs_device *device,
			       u64 physical, int mirror_num)
{
	struct btrfs_fs_info *fs_info = sctx->fs_info;
	const u64 logical_end = logical_start + logical_length;
	u64 cur_logical = logical_start;
	int ret;

	/* The range must be inside the bg */
	ASSERT(logical_start >= bg->start && logical_end <= bg->start + bg->length);

	/* Go through each extent items inside the logical range */
	while (cur_logical < logical_end) {
		u64 found_logical;
		u64 cur_physical = physical + cur_logical - logical_start;

		/* Canceled? */
		if (atomic_read(&fs_info->scrub_cancel_req) ||
		    atomic_read(&sctx->cancel_req)) {
			ret = -ECANCELED;
			break;
		}
		/* Paused? */
		if (atomic_read(&fs_info->scrub_pause_req)) {
			/* Push queued extents */
			scrub_blocked_if_needed(fs_info);
		}
		/* Block group removed? */
		spin_lock(&bg->lock);
		if (test_bit(BLOCK_GROUP_FLAG_REMOVED, &bg->runtime_flags)) {
			spin_unlock(&bg->lock);
			ret = 0;
			break;
		}
		spin_unlock(&bg->lock);

		ret = queue_scrub_stripe(sctx, bg, device, mirror_num,
					 cur_logical, logical_end - cur_logical,
					 cur_physical, &found_logical);
		if (ret > 0) {
			/* No more extent, just update the accounting */
			sctx->stat.last_physical = physical + logical_length;
			ret = 0;
			break;
		}
		if (ret < 0)
			break;

		cur_logical = found_logical + BTRFS_STRIPE_LEN;

		/* Don't hold CPU for too long time */
		cond_resched();
	}
	return ret;
}

/* Calculate the full stripe length for simple stripe based profiles */
static u64 simple_stripe_full_stripe_len(const struct map_lookup *map)
{
	ASSERT(map->type & (BTRFS_BLOCK_GROUP_RAID0 |
			    BTRFS_BLOCK_GROUP_RAID10));

	return btrfs_stripe_nr_to_offset(map->num_stripes / map->sub_stripes);
}

/* Get the logical bytenr for the stripe */
static u64 simple_stripe_get_logical(struct map_lookup *map,
				     struct btrfs_block_group *bg,
				     int stripe_index)
{
	ASSERT(map->type & (BTRFS_BLOCK_GROUP_RAID0 |
			    BTRFS_BLOCK_GROUP_RAID10));
	ASSERT(stripe_index < map->num_stripes);

	/*
	 * (stripe_index / sub_stripes) gives how many data stripes we need to
	 * skip.
	 */
	return btrfs_stripe_nr_to_offset(stripe_index / map->sub_stripes) +
	       bg->start;
}

/* Get the mirror number for the stripe */
static int simple_stripe_mirror_num(struct map_lookup *map, int stripe_index)
{
	ASSERT(map->type & (BTRFS_BLOCK_GROUP_RAID0 |
			    BTRFS_BLOCK_GROUP_RAID10));
	ASSERT(stripe_index < map->num_stripes);

	/* For RAID0, it's fixed to 1, for RAID10 it's 0,1,0,1... */
	return stripe_index % map->sub_stripes + 1;
}

static int scrub_simple_stripe(struct scrub_ctx *sctx,
			       struct btrfs_block_group *bg,
			       struct map_lookup *map,
			       struct btrfs_device *device,
			       int stripe_index)
{
	const u64 logical_increment = simple_stripe_full_stripe_len(map);
	const u64 orig_logical = simple_stripe_get_logical(map, bg, stripe_index);
	const u64 orig_physical = map->stripes[stripe_index].physical;
	const int mirror_num = simple_stripe_mirror_num(map, stripe_index);
	u64 cur_logical = orig_logical;
	u64 cur_physical = orig_physical;
	int ret = 0;

	while (cur_logical < bg->start + bg->length) {
		/*
		 * Inside each stripe, RAID0 is just SINGLE, and RAID10 is
		 * just RAID1, so we can reuse scrub_simple_mirror() to scrub
		 * this stripe.
		 */
		ret = scrub_simple_mirror(sctx, bg, map, cur_logical,
					  BTRFS_STRIPE_LEN, device, cur_physical,
					  mirror_num);
		if (ret)
			return ret;
		/* Skip to next stripe which belongs to the target device */
		cur_logical += logical_increment;
		/* For physical offset, we just go to next stripe */
		cur_physical += BTRFS_STRIPE_LEN;
	}
	return ret;
}

static noinline_for_stack int scrub_stripe(struct scrub_ctx *sctx,
					   struct btrfs_block_group *bg,
					   struct extent_map *em,
					   struct btrfs_device *scrub_dev,
					   int stripe_index)
{
	struct btrfs_fs_info *fs_info = sctx->fs_info;
	struct map_lookup *map = em->map_lookup;
	const u64 profile = map->type & BTRFS_BLOCK_GROUP_PROFILE_MASK;
	const u64 chunk_logical = bg->start;
	int ret;
	int ret2;
	u64 physical = map->stripes[stripe_index].physical;
	const u64 dev_stripe_len = btrfs_calc_stripe_length(em);
	const u64 physical_end = physical + dev_stripe_len;
	u64 logical;
	u64 logic_end;
	/* The logical increment after finishing one stripe */
	u64 increment;
	/* Offset inside the chunk */
	u64 offset;
	u64 stripe_logical;
	int stop_loop = 0;

	/* Extent_path should be released by now. */
	ASSERT(sctx->extent_path.nodes[0] == NULL);

	scrub_blocked_if_needed(fs_info);

	if (sctx->is_dev_replace &&
	    btrfs_dev_is_sequential(sctx->wr_tgtdev, physical)) {
		mutex_lock(&sctx->wr_lock);
		sctx->write_pointer = physical;
		mutex_unlock(&sctx->wr_lock);
	}

	/* Prepare the extra data stripes used by RAID56. */
	if (profile & BTRFS_BLOCK_GROUP_RAID56_MASK) {
		ASSERT(sctx->raid56_data_stripes == NULL);

		sctx->raid56_data_stripes = kcalloc(nr_data_stripes(map),
						    sizeof(struct scrub_stripe),
						    GFP_KERNEL);
		if (!sctx->raid56_data_stripes) {
			ret = -ENOMEM;
			goto out;
		}
		for (int i = 0; i < nr_data_stripes(map); i++) {
			ret = init_scrub_stripe(fs_info,
						&sctx->raid56_data_stripes[i]);
			if (ret < 0)
				goto out;
			sctx->raid56_data_stripes[i].bg = bg;
			sctx->raid56_data_stripes[i].sctx = sctx;
		}
	}
	/*
	 * There used to be a big double loop to handle all profiles using the
	 * same routine, which grows larger and more gross over time.
	 *
	 * So here we handle each profile differently, so simpler profiles
	 * have simpler scrubbing function.
	 */
	if (!(profile & (BTRFS_BLOCK_GROUP_RAID0 | BTRFS_BLOCK_GROUP_RAID10 |
			 BTRFS_BLOCK_GROUP_RAID56_MASK))) {
		/*
		 * Above check rules out all complex profile, the remaining
		 * profiles are SINGLE|DUP|RAID1|RAID1C*, which is simple
		 * mirrored duplication without stripe.
		 *
		 * Only @physical and @mirror_num needs to calculated using
		 * @stripe_index.
		 */
		ret = scrub_simple_mirror(sctx, bg, map, bg->start, bg->length,
				scrub_dev, map->stripes[stripe_index].physical,
				stripe_index + 1);
		offset = 0;
		goto out;
	}
	if (profile & (BTRFS_BLOCK_GROUP_RAID0 | BTRFS_BLOCK_GROUP_RAID10)) {
		ret = scrub_simple_stripe(sctx, bg, map, scrub_dev, stripe_index);
		offset = btrfs_stripe_nr_to_offset(stripe_index / map->sub_stripes);
		goto out;
	}

	/* Only RAID56 goes through the old code */
	ASSERT(map->type & BTRFS_BLOCK_GROUP_RAID56_MASK);
	ret = 0;

	/* Calculate the logical end of the stripe */
	get_raid56_logic_offset(physical_end, stripe_index,
				map, &logic_end, NULL);
	logic_end += chunk_logical;

	/* Initialize @offset in case we need to go to out: label */
	get_raid56_logic_offset(physical, stripe_index, map, &offset, NULL);
	increment = btrfs_stripe_nr_to_offset(nr_data_stripes(map));

	/*
	 * Due to the rotation, for RAID56 it's better to iterate each stripe
	 * using their physical offset.
	 */
	while (physical < physical_end) {
		ret = get_raid56_logic_offset(physical, stripe_index, map,
					      &logical, &stripe_logical);
		logical += chunk_logical;
		if (ret) {
			/* it is parity strip */
			stripe_logical += chunk_logical;
			ret = scrub_raid56_parity_stripe(sctx, scrub_dev, bg,
							 map, stripe_logical);
			if (ret)
				goto out;
			goto next;
		}

		/*
		 * Now we're at a data stripe, scrub each extents in the range.
		 *
		 * At this stage, if we ignore the repair part, inside each data
		 * stripe it is no different than SINGLE profile.
		 * We can reuse scrub_simple_mirror() here, as the repair part
		 * is still based on @mirror_num.
		 */
		ret = scrub_simple_mirror(sctx, bg, map, logical, BTRFS_STRIPE_LEN,
					  scrub_dev, physical, 1);
		if (ret < 0)
			goto out;
next:
		logical += increment;
		physical += BTRFS_STRIPE_LEN;
		spin_lock(&sctx->stat_lock);
		if (stop_loop)
			sctx->stat.last_physical =
				map->stripes[stripe_index].physical + dev_stripe_len;
		else
			sctx->stat.last_physical = physical;
		spin_unlock(&sctx->stat_lock);
		if (stop_loop)
			break;
	}
out:
	ret2 = flush_scrub_stripes(sctx);
	if (!ret)
		ret = ret2;
	btrfs_release_path(&sctx->extent_path);
	btrfs_release_path(&sctx->csum_path);

	if (sctx->raid56_data_stripes) {
		for (int i = 0; i < nr_data_stripes(map); i++)
			release_scrub_stripe(&sctx->raid56_data_stripes[i]);
		kfree(sctx->raid56_data_stripes);
		sctx->raid56_data_stripes = NULL;
	}

	if (sctx->is_dev_replace && ret >= 0) {
		int ret2;

		ret2 = sync_write_pointer_for_zoned(sctx,
				chunk_logical + offset,
				map->stripes[stripe_index].physical,
				physical_end);
		if (ret2)
			ret = ret2;
	}

	return ret < 0 ? ret : 0;
}

static noinline_for_stack int scrub_chunk(struct scrub_ctx *sctx,
					  struct btrfs_block_group *bg,
					  struct btrfs_device *scrub_dev,
					  u64 dev_offset,
					  u64 dev_extent_len)
{
	struct btrfs_fs_info *fs_info = sctx->fs_info;
	struct extent_map_tree *map_tree = &fs_info->mapping_tree;
	struct map_lookup *map;
	struct extent_map *em;
	int i;
	int ret = 0;

	read_lock(&map_tree->lock);
	em = lookup_extent_mapping(map_tree, bg->start, bg->length);
	read_unlock(&map_tree->lock);

	if (!em) {
		/*
		 * Might have been an unused block group deleted by the cleaner
		 * kthread or relocation.
		 */
		spin_lock(&bg->lock);
		if (!test_bit(BLOCK_GROUP_FLAG_REMOVED, &bg->runtime_flags))
			ret = -EINVAL;
		spin_unlock(&bg->lock);

		return ret;
	}
	if (em->start != bg->start)
		goto out;
	if (em->len < dev_extent_len)
		goto out;

	map = em->map_lookup;
	for (i = 0; i < map->num_stripes; ++i) {
		if (map->stripes[i].dev->bdev == scrub_dev->bdev &&
		    map->stripes[i].physical == dev_offset) {
			ret = scrub_stripe(sctx, bg, em, scrub_dev, i);
			if (ret)
				goto out;
		}
	}
out:
	free_extent_map(em);

	return ret;
}

static int finish_extent_writes_for_zoned(struct btrfs_root *root,
					  struct btrfs_block_group *cache)
{
	struct btrfs_fs_info *fs_info = cache->fs_info;
	struct btrfs_trans_handle *trans;

	if (!btrfs_is_zoned(fs_info))
		return 0;

	btrfs_wait_block_group_reservations(cache);
	btrfs_wait_nocow_writers(cache);
	btrfs_wait_ordered_roots(fs_info, U64_MAX, cache->start, cache->length);

	trans = btrfs_join_transaction(root);
	if (IS_ERR(trans))
		return PTR_ERR(trans);
	return btrfs_commit_transaction(trans);
}

static noinline_for_stack
int scrub_enumerate_chunks(struct scrub_ctx *sctx,
			   struct btrfs_device *scrub_dev, u64 start, u64 end)
{
	struct btrfs_dev_extent *dev_extent = NULL;
	struct btrfs_path *path;
	struct btrfs_fs_info *fs_info = sctx->fs_info;
	struct btrfs_root *root = fs_info->dev_root;
	u64 chunk_offset;
	int ret = 0;
	int ro_set;
	int slot;
	struct extent_buffer *l;
	struct btrfs_key key;
	struct btrfs_key found_key;
	struct btrfs_block_group *cache;
	struct btrfs_dev_replace *dev_replace = &fs_info->dev_replace;

	path = btrfs_alloc_path();
	if (!path)
		return -ENOMEM;

	path->reada = READA_FORWARD;
	path->search_commit_root = 1;
	path->skip_locking = 1;

	key.objectid = scrub_dev->devid;
	key.offset = 0ull;
	key.type = BTRFS_DEV_EXTENT_KEY;

	while (1) {
		u64 dev_extent_len;

		ret = btrfs_search_slot(NULL, root, &key, path, 0, 0);
		if (ret < 0)
			break;
		if (ret > 0) {
			if (path->slots[0] >=
			    btrfs_header_nritems(path->nodes[0])) {
				ret = btrfs_next_leaf(root, path);
				if (ret < 0)
					break;
				if (ret > 0) {
					ret = 0;
					break;
				}
			} else {
				ret = 0;
			}
		}

		l = path->nodes[0];
		slot = path->slots[0];

		btrfs_item_key_to_cpu(l, &found_key, slot);

		if (found_key.objectid != scrub_dev->devid)
			break;

		if (found_key.type != BTRFS_DEV_EXTENT_KEY)
			break;

		if (found_key.offset >= end)
			break;

		if (found_key.offset < key.offset)
			break;

		dev_extent = btrfs_item_ptr(l, slot, struct btrfs_dev_extent);
		dev_extent_len = btrfs_dev_extent_length(l, dev_extent);

		if (found_key.offset + dev_extent_len <= start)
			goto skip;

		chunk_offset = btrfs_dev_extent_chunk_offset(l, dev_extent);

		/*
		 * get a reference on the corresponding block group to prevent
		 * the chunk from going away while we scrub it
		 */
		cache = btrfs_lookup_block_group(fs_info, chunk_offset);

		/* some chunks are removed but not committed to disk yet,
		 * continue scrubbing */
		if (!cache)
			goto skip;

		ASSERT(cache->start <= chunk_offset);
		/*
		 * We are using the commit root to search for device extents, so
		 * that means we could have found a device extent item from a
		 * block group that was deleted in the current transaction. The
		 * logical start offset of the deleted block group, stored at
		 * @chunk_offset, might be part of the logical address range of
		 * a new block group (which uses different physical extents).
		 * In this case btrfs_lookup_block_group() has returned the new
		 * block group, and its start address is less than @chunk_offset.
		 *
		 * We skip such new block groups, because it's pointless to
		 * process them, as we won't find their extents because we search
		 * for them using the commit root of the extent tree. For a device
		 * replace it's also fine to skip it, we won't miss copying them
		 * to the target device because we have the write duplication
		 * setup through the regular write path (by btrfs_map_block()),
		 * and we have committed a transaction when we started the device
		 * replace, right after setting up the device replace state.
		 */
		if (cache->start < chunk_offset) {
			btrfs_put_block_group(cache);
			goto skip;
		}

		if (sctx->is_dev_replace && btrfs_is_zoned(fs_info)) {
			if (!test_bit(BLOCK_GROUP_FLAG_TO_COPY, &cache->runtime_flags)) {
				btrfs_put_block_group(cache);
				goto skip;
			}
		}

		/*
		 * Make sure that while we are scrubbing the corresponding block
		 * group doesn't get its logical address and its device extents
		 * reused for another block group, which can possibly be of a
		 * different type and different profile. We do this to prevent
		 * false error detections and crashes due to bogus attempts to
		 * repair extents.
		 */
		spin_lock(&cache->lock);
		if (test_bit(BLOCK_GROUP_FLAG_REMOVED, &cache->runtime_flags)) {
			spin_unlock(&cache->lock);
			btrfs_put_block_group(cache);
			goto skip;
		}
		btrfs_freeze_block_group(cache);
		spin_unlock(&cache->lock);

		/*
		 * we need call btrfs_inc_block_group_ro() with scrubs_paused,
		 * to avoid deadlock caused by:
		 * btrfs_inc_block_group_ro()
		 * -> btrfs_wait_for_commit()
		 * -> btrfs_commit_transaction()
		 * -> btrfs_scrub_pause()
		 */
		scrub_pause_on(fs_info);

		/*
		 * Don't do chunk preallocation for scrub.
		 *
		 * This is especially important for SYSTEM bgs, or we can hit
		 * -EFBIG from btrfs_finish_chunk_alloc() like:
		 * 1. The only SYSTEM bg is marked RO.
		 *    Since SYSTEM bg is small, that's pretty common.
		 * 2. New SYSTEM bg will be allocated
		 *    Due to regular version will allocate new chunk.
		 * 3. New SYSTEM bg is empty and will get cleaned up
		 *    Before cleanup really happens, it's marked RO again.
		 * 4. Empty SYSTEM bg get scrubbed
		 *    We go back to 2.
		 *
		 * This can easily boost the amount of SYSTEM chunks if cleaner
		 * thread can't be triggered fast enough, and use up all space
		 * of btrfs_super_block::sys_chunk_array
		 *
		 * While for dev replace, we need to try our best to mark block
		 * group RO, to prevent race between:
		 * - Write duplication
		 *   Contains latest data
		 * - Scrub copy
		 *   Contains data from commit tree
		 *
		 * If target block group is not marked RO, nocow writes can
		 * be overwritten by scrub copy, causing data corruption.
		 * So for dev-replace, it's not allowed to continue if a block
		 * group is not RO.
		 */
		ret = btrfs_inc_block_group_ro(cache, sctx->is_dev_replace);
		if (!ret && sctx->is_dev_replace) {
			ret = finish_extent_writes_for_zoned(root, cache);
			if (ret) {
				btrfs_dec_block_group_ro(cache);
				scrub_pause_off(fs_info);
				btrfs_put_block_group(cache);
				break;
			}
		}

		if (ret == 0) {
			ro_set = 1;
		} else if (ret == -ENOSPC && !sctx->is_dev_replace &&
			   !(cache->flags & BTRFS_BLOCK_GROUP_RAID56_MASK)) {
			/*
			 * btrfs_inc_block_group_ro return -ENOSPC when it
			 * failed in creating new chunk for metadata.
			 * It is not a problem for scrub, because
			 * metadata are always cowed, and our scrub paused
			 * commit_transactions.
			 *
			 * For RAID56 chunks, we have to mark them read-only
			 * for scrub, as later we would use our own cache
			 * out of RAID56 realm.
			 * Thus we want the RAID56 bg to be marked RO to
			 * prevent RMW from screwing up out cache.
			 */
			ro_set = 0;
		} else if (ret == -ETXTBSY) {
			btrfs_warn(fs_info,
		   "skipping scrub of block group %llu due to active swapfile",
				   cache->start);
			scrub_pause_off(fs_info);
			ret = 0;
			goto skip_unfreeze;
		} else {
			btrfs_warn(fs_info,
				   "failed setting block group ro: %d", ret);
			btrfs_unfreeze_block_group(cache);
			btrfs_put_block_group(cache);
			scrub_pause_off(fs_info);
			break;
		}

		/*
		 * Now the target block is marked RO, wait for nocow writes to
		 * finish before dev-replace.
		 * COW is fine, as COW never overwrites extents in commit tree.
		 */
		if (sctx->is_dev_replace) {
			btrfs_wait_nocow_writers(cache);
			btrfs_wait_ordered_roots(fs_info, U64_MAX, cache->start,
					cache->length);
		}

		scrub_pause_off(fs_info);
		down_write(&dev_replace->rwsem);
		dev_replace->cursor_right = found_key.offset + dev_extent_len;
		dev_replace->cursor_left = found_key.offset;
		dev_replace->item_needs_writeback = 1;
		up_write(&dev_replace->rwsem);

		ret = scrub_chunk(sctx, cache, scrub_dev, found_key.offset,
				  dev_extent_len);
		if (sctx->is_dev_replace &&
		    !btrfs_finish_block_group_to_copy(dev_replace->srcdev,
						      cache, found_key.offset))
			ro_set = 0;

		down_write(&dev_replace->rwsem);
		dev_replace->cursor_left = dev_replace->cursor_right;
		dev_replace->item_needs_writeback = 1;
		up_write(&dev_replace->rwsem);

		if (ro_set)
			btrfs_dec_block_group_ro(cache);

		/*
		 * We might have prevented the cleaner kthread from deleting
		 * this block group if it was already unused because we raced
		 * and set it to RO mode first. So add it back to the unused
		 * list, otherwise it might not ever be deleted unless a manual
		 * balance is triggered or it becomes used and unused again.
		 */
		spin_lock(&cache->lock);
		if (!test_bit(BLOCK_GROUP_FLAG_REMOVED, &cache->runtime_flags) &&
		    !cache->ro && cache->reserved == 0 && cache->used == 0) {
			spin_unlock(&cache->lock);
			if (btrfs_test_opt(fs_info, DISCARD_ASYNC))
				btrfs_discard_queue_work(&fs_info->discard_ctl,
							 cache);
			else
				btrfs_mark_bg_unused(cache);
		} else {
			spin_unlock(&cache->lock);
		}
skip_unfreeze:
		btrfs_unfreeze_block_group(cache);
		btrfs_put_block_group(cache);
		if (ret)
			break;
		if (sctx->is_dev_replace &&
		    atomic64_read(&dev_replace->num_write_errors) > 0) {
			ret = -EIO;
			break;
		}
		if (sctx->stat.malloc_errors > 0) {
			ret = -ENOMEM;
			break;
		}
skip:
		key.offset = found_key.offset + dev_extent_len;
		btrfs_release_path(path);
	}

	btrfs_free_path(path);

	return ret;
}

static int scrub_one_super(struct scrub_ctx *sctx, struct btrfs_device *dev,
			   struct page *page, u64 physical, u64 generation)
{
	struct btrfs_fs_info *fs_info = sctx->fs_info;
	struct bio_vec bvec;
	struct bio bio;
	struct btrfs_super_block *sb = page_address(page);
	int ret;

	bio_init(&bio, dev->bdev, &bvec, 1, REQ_OP_READ);
	bio.bi_iter.bi_sector = physical >> SECTOR_SHIFT;
	__bio_add_page(&bio, page, BTRFS_SUPER_INFO_SIZE, 0);
	ret = submit_bio_wait(&bio);
	bio_uninit(&bio);

	if (ret < 0)
		return ret;
	ret = btrfs_check_super_csum(fs_info, sb);
	if (ret != 0) {
		btrfs_err_rl(fs_info,
			"super block at physical %llu devid %llu has bad csum",
			physical, dev->devid);
		return -EIO;
	}
	if (btrfs_super_generation(sb) != generation) {
		btrfs_err_rl(fs_info,
"super block at physical %llu devid %llu has bad generation %llu expect %llu",
			     physical, dev->devid,
			     btrfs_super_generation(sb), generation);
		return -EUCLEAN;
	}

	return btrfs_validate_super(fs_info, sb, -1);
}

static noinline_for_stack int scrub_supers(struct scrub_ctx *sctx,
					   struct btrfs_device *scrub_dev)
{
	int	i;
	u64	bytenr;
	u64	gen;
	int ret = 0;
	struct page *page;
	struct btrfs_fs_info *fs_info = sctx->fs_info;

	if (BTRFS_FS_ERROR(fs_info))
		return -EROFS;

	page = alloc_page(GFP_KERNEL);
	if (!page) {
		spin_lock(&sctx->stat_lock);
		sctx->stat.malloc_errors++;
		spin_unlock(&sctx->stat_lock);
		return -ENOMEM;
	}

	/* Seed devices of a new filesystem has their own generation. */
	if (scrub_dev->fs_devices != fs_info->fs_devices)
		gen = scrub_dev->generation;
	else
		gen = fs_info->last_trans_committed;

	for (i = 0; i < BTRFS_SUPER_MIRROR_MAX; i++) {
		bytenr = btrfs_sb_offset(i);
		if (bytenr + BTRFS_SUPER_INFO_SIZE >
		    scrub_dev->commit_total_bytes)
			break;
		if (!btrfs_check_super_location(scrub_dev, bytenr))
			continue;

		ret = scrub_one_super(sctx, scrub_dev, page, bytenr, gen);
		if (ret) {
			spin_lock(&sctx->stat_lock);
			sctx->stat.super_errors++;
			spin_unlock(&sctx->stat_lock);
		}
	}
	__free_page(page);
	return 0;
}

static void scrub_workers_put(struct btrfs_fs_info *fs_info)
{
	if (refcount_dec_and_mutex_lock(&fs_info->scrub_workers_refcnt,
					&fs_info->scrub_lock)) {
		struct workqueue_struct *scrub_workers = fs_info->scrub_workers;

		fs_info->scrub_workers = NULL;
		mutex_unlock(&fs_info->scrub_lock);

		if (scrub_workers)
			destroy_workqueue(scrub_workers);
	}
}

/*
 * get a reference count on fs_info->scrub_workers. start worker if necessary
 */
static noinline_for_stack int scrub_workers_get(struct btrfs_fs_info *fs_info)
{
	struct workqueue_struct *scrub_workers = NULL;
	unsigned int flags = WQ_FREEZABLE | WQ_UNBOUND;
	int max_active = fs_info->thread_pool_size;
	int ret = -ENOMEM;

	if (refcount_inc_not_zero(&fs_info->scrub_workers_refcnt))
		return 0;

	scrub_workers = alloc_workqueue("btrfs-scrub", flags, max_active);
	if (!scrub_workers)
		return -ENOMEM;

	mutex_lock(&fs_info->scrub_lock);
	if (refcount_read(&fs_info->scrub_workers_refcnt) == 0) {
		ASSERT(fs_info->scrub_workers == NULL);
		fs_info->scrub_workers = scrub_workers;
		refcount_set(&fs_info->scrub_workers_refcnt, 1);
		mutex_unlock(&fs_info->scrub_lock);
		return 0;
	}
	/* Other thread raced in and created the workers for us */
	refcount_inc(&fs_info->scrub_workers_refcnt);
	mutex_unlock(&fs_info->scrub_lock);

	ret = 0;

	destroy_workqueue(scrub_workers);
	return ret;
}

int btrfs_scrub_dev(struct btrfs_fs_info *fs_info, u64 devid, u64 start,
		    u64 end, struct btrfs_scrub_progress *progress,
		    int readonly, int is_dev_replace)
{
	struct btrfs_dev_lookup_args args = { .devid = devid };
	struct scrub_ctx *sctx;
	int ret;
	struct btrfs_device *dev;
	unsigned int nofs_flag;
	bool need_commit = false;

	if (btrfs_fs_closing(fs_info))
		return -EAGAIN;

	/* At mount time we have ensured nodesize is in the range of [4K, 64K]. */
	ASSERT(fs_info->nodesize <= BTRFS_STRIPE_LEN);

	/*
	 * SCRUB_MAX_SECTORS_PER_BLOCK is calculated using the largest possible
	 * value (max nodesize / min sectorsize), thus nodesize should always
	 * be fine.
	 */
	ASSERT(fs_info->nodesize <=
	       SCRUB_MAX_SECTORS_PER_BLOCK << fs_info->sectorsize_bits);

	/* Allocate outside of device_list_mutex */
	sctx = scrub_setup_ctx(fs_info, is_dev_replace);
	if (IS_ERR(sctx))
		return PTR_ERR(sctx);

	ret = scrub_workers_get(fs_info);
	if (ret)
		goto out_free_ctx;

	mutex_lock(&fs_info->fs_devices->device_list_mutex);
	dev = btrfs_find_device(fs_info->fs_devices, &args);
	if (!dev || (test_bit(BTRFS_DEV_STATE_MISSING, &dev->dev_state) &&
		     !is_dev_replace)) {
		mutex_unlock(&fs_info->fs_devices->device_list_mutex);
		ret = -ENODEV;
		goto out;
	}

	if (!is_dev_replace && !readonly &&
	    !test_bit(BTRFS_DEV_STATE_WRITEABLE, &dev->dev_state)) {
		mutex_unlock(&fs_info->fs_devices->device_list_mutex);
		btrfs_err_in_rcu(fs_info,
			"scrub on devid %llu: filesystem on %s is not writable",
				 devid, btrfs_dev_name(dev));
		ret = -EROFS;
		goto out;
	}

	mutex_lock(&fs_info->scrub_lock);
	if (!test_bit(BTRFS_DEV_STATE_IN_FS_METADATA, &dev->dev_state) ||
	    test_bit(BTRFS_DEV_STATE_REPLACE_TGT, &dev->dev_state)) {
		mutex_unlock(&fs_info->scrub_lock);
		mutex_unlock(&fs_info->fs_devices->device_list_mutex);
		ret = -EIO;
		goto out;
	}

	down_read(&fs_info->dev_replace.rwsem);
	if (dev->scrub_ctx ||
	    (!is_dev_replace &&
	     btrfs_dev_replace_is_ongoing(&fs_info->dev_replace))) {
		up_read(&fs_info->dev_replace.rwsem);
		mutex_unlock(&fs_info->scrub_lock);
		mutex_unlock(&fs_info->fs_devices->device_list_mutex);
		ret = -EINPROGRESS;
		goto out;
	}
	up_read(&fs_info->dev_replace.rwsem);

	sctx->readonly = readonly;
	dev->scrub_ctx = sctx;
	mutex_unlock(&fs_info->fs_devices->device_list_mutex);

	/*
	 * checking @scrub_pause_req here, we can avoid
	 * race between committing transaction and scrubbing.
	 */
	__scrub_blocked_if_needed(fs_info);
	atomic_inc(&fs_info->scrubs_running);
	mutex_unlock(&fs_info->scrub_lock);

	/*
	 * In order to avoid deadlock with reclaim when there is a transaction
	 * trying to pause scrub, make sure we use GFP_NOFS for all the
	 * allocations done at btrfs_scrub_sectors() and scrub_sectors_for_parity()
	 * invoked by our callees. The pausing request is done when the
	 * transaction commit starts, and it blocks the transaction until scrub
	 * is paused (done at specific points at scrub_stripe() or right above
	 * before incrementing fs_info->scrubs_running).
	 */
	nofs_flag = memalloc_nofs_save();
	if (!is_dev_replace) {
		u64 old_super_errors;

		spin_lock(&sctx->stat_lock);
		old_super_errors = sctx->stat.super_errors;
		spin_unlock(&sctx->stat_lock);

		btrfs_info(fs_info, "scrub: started on devid %llu", devid);
		/*
		 * by holding device list mutex, we can
		 * kick off writing super in log tree sync.
		 */
		mutex_lock(&fs_info->fs_devices->device_list_mutex);
		ret = scrub_supers(sctx, dev);
		mutex_unlock(&fs_info->fs_devices->device_list_mutex);

		spin_lock(&sctx->stat_lock);
		/*
		 * Super block errors found, but we can not commit transaction
		 * at current context, since btrfs_commit_transaction() needs
		 * to pause the current running scrub (hold by ourselves).
		 */
		if (sctx->stat.super_errors > old_super_errors && !sctx->readonly)
			need_commit = true;
		spin_unlock(&sctx->stat_lock);
	}

	if (!ret)
		ret = scrub_enumerate_chunks(sctx, dev, start, end);
	memalloc_nofs_restore(nofs_flag);

	atomic_dec(&fs_info->scrubs_running);
	wake_up(&fs_info->scrub_pause_wait);

	if (progress)
		memcpy(progress, &sctx->stat, sizeof(*progress));

	if (!is_dev_replace)
		btrfs_info(fs_info, "scrub: %s on devid %llu with status: %d",
			ret ? "not finished" : "finished", devid, ret);

	mutex_lock(&fs_info->scrub_lock);
	dev->scrub_ctx = NULL;
	mutex_unlock(&fs_info->scrub_lock);

	scrub_workers_put(fs_info);
	scrub_put_ctx(sctx);

	/*
	 * We found some super block errors before, now try to force a
	 * transaction commit, as scrub has finished.
	 */
	if (need_commit) {
		struct btrfs_trans_handle *trans;

		trans = btrfs_start_transaction(fs_info->tree_root, 0);
		if (IS_ERR(trans)) {
			ret = PTR_ERR(trans);
			btrfs_err(fs_info,
	"scrub: failed to start transaction to fix super block errors: %d", ret);
			return ret;
		}
		ret = btrfs_commit_transaction(trans);
		if (ret < 0)
			btrfs_err(fs_info,
	"scrub: failed to commit transaction to fix super block errors: %d", ret);
	}
	return ret;
out:
	scrub_workers_put(fs_info);
out_free_ctx:
	scrub_free_ctx(sctx);

	return ret;
}

void btrfs_scrub_pause(struct btrfs_fs_info *fs_info)
{
	mutex_lock(&fs_info->scrub_lock);
	atomic_inc(&fs_info->scrub_pause_req);
	while (atomic_read(&fs_info->scrubs_paused) !=
	       atomic_read(&fs_info->scrubs_running)) {
		mutex_unlock(&fs_info->scrub_lock);
		wait_event(fs_info->scrub_pause_wait,
			   atomic_read(&fs_info->scrubs_paused) ==
			   atomic_read(&fs_info->scrubs_running));
		mutex_lock(&fs_info->scrub_lock);
	}
	mutex_unlock(&fs_info->scrub_lock);
}

void btrfs_scrub_continue(struct btrfs_fs_info *fs_info)
{
	atomic_dec(&fs_info->scrub_pause_req);
	wake_up(&fs_info->scrub_pause_wait);
}

int btrfs_scrub_cancel(struct btrfs_fs_info *fs_info)
{
	mutex_lock(&fs_info->scrub_lock);
	if (!atomic_read(&fs_info->scrubs_running)) {
		mutex_unlock(&fs_info->scrub_lock);
		return -ENOTCONN;
	}

	atomic_inc(&fs_info->scrub_cancel_req);
	while (atomic_read(&fs_info->scrubs_running)) {
		mutex_unlock(&fs_info->scrub_lock);
		wait_event(fs_info->scrub_pause_wait,
			   atomic_read(&fs_info->scrubs_running) == 0);
		mutex_lock(&fs_info->scrub_lock);
	}
	atomic_dec(&fs_info->scrub_cancel_req);
	mutex_unlock(&fs_info->scrub_lock);

	return 0;
}

int btrfs_scrub_cancel_dev(struct btrfs_device *dev)
{
	struct btrfs_fs_info *fs_info = dev->fs_info;
	struct scrub_ctx *sctx;

	mutex_lock(&fs_info->scrub_lock);
	sctx = dev->scrub_ctx;
	if (!sctx) {
		mutex_unlock(&fs_info->scrub_lock);
		return -ENOTCONN;
	}
	atomic_inc(&sctx->cancel_req);
	while (dev->scrub_ctx) {
		mutex_unlock(&fs_info->scrub_lock);
		wait_event(fs_info->scrub_pause_wait,
			   dev->scrub_ctx == NULL);
		mutex_lock(&fs_info->scrub_lock);
	}
	mutex_unlock(&fs_info->scrub_lock);

	return 0;
}

int btrfs_scrub_progress(struct btrfs_fs_info *fs_info, u64 devid,
			 struct btrfs_scrub_progress *progress)
{
	struct btrfs_dev_lookup_args args = { .devid = devid };
	struct btrfs_device *dev;
	struct scrub_ctx *sctx = NULL;

	mutex_lock(&fs_info->fs_devices->device_list_mutex);
	dev = btrfs_find_device(fs_info->fs_devices, &args);
	if (dev)
		sctx = dev->scrub_ctx;
	if (sctx)
		memcpy(progress, &sctx->stat, sizeof(*progress));
	mutex_unlock(&fs_info->fs_devices->device_list_mutex);

	return dev ? (sctx ? 0 : -ENOTCONN) : -ENODEV;
}<|MERGE_RESOLUTION|>--- conflicted
+++ resolved
@@ -1728,19 +1728,11 @@
 
 	ASSERT(test_bit(SCRUB_STRIPE_FLAG_INITIALIZED, &sctx->stripes[0].state));
 
-<<<<<<< HEAD
-	scrub_throttle_dev_io(sctx, sctx->stripes[0].dev,
-			      btrfs_stripe_nr_to_offset(nr_stripes));
-	for (int i = 0; i < nr_stripes; i++) {
-		stripe = &sctx->stripes[i];
-		scrub_submit_initial_read(sctx, stripe);
-=======
 	/* Submit the stripes which are populated but not submitted. */
 	if (nr_stripes % SCRUB_STRIPES_PER_GROUP) {
 		const int first_slot = round_down(nr_stripes, SCRUB_STRIPES_PER_GROUP);
 
 		submit_initial_group_read(sctx, first_slot, nr_stripes - first_slot);
->>>>>>> 2c2cd5cf
 	}
 
 	for (int i = 0; i < nr_stripes; i++) {
