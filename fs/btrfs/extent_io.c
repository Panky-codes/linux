// SPDX-License-Identifier: GPL-2.0

#include <linux/bitops.h>
#include <linux/slab.h>
#include <linux/bio.h>
#include <linux/mm.h>
#include <linux/pagemap.h>
#include <linux/page-flags.h>
#include <linux/sched/mm.h>
#include <linux/spinlock.h>
#include <linux/blkdev.h>
#include <linux/swap.h>
#include <linux/writeback.h>
#include <linux/pagevec.h>
#include <linux/prefetch.h>
#include <linux/fsverity.h>
#include "misc.h"
#include "extent_io.h"
#include "extent-io-tree.h"
#include "extent_map.h"
#include "ctree.h"
#include "btrfs_inode.h"
#include "bio.h"
#include "locking.h"
#include "rcu-string.h"
#include "backref.h"
#include "disk-io.h"
#include "subpage.h"
#include "zoned.h"
#include "block-group.h"
#include "compression.h"
#include "fs.h"
#include "accessors.h"
#include "file-item.h"
#include "file.h"
#include "dev-replace.h"
#include "super.h"
#include "transaction.h"

static struct kmem_cache *extent_buffer_cache;

#ifdef CONFIG_BTRFS_DEBUG
static inline void btrfs_leak_debug_add_eb(struct extent_buffer *eb)
{
	struct btrfs_fs_info *fs_info = eb->fs_info;
	unsigned long flags;

	spin_lock_irqsave(&fs_info->eb_leak_lock, flags);
	list_add(&eb->leak_list, &fs_info->allocated_ebs);
	spin_unlock_irqrestore(&fs_info->eb_leak_lock, flags);
}

static inline void btrfs_leak_debug_del_eb(struct extent_buffer *eb)
{
	struct btrfs_fs_info *fs_info = eb->fs_info;
	unsigned long flags;

	spin_lock_irqsave(&fs_info->eb_leak_lock, flags);
	list_del(&eb->leak_list);
	spin_unlock_irqrestore(&fs_info->eb_leak_lock, flags);
}

void btrfs_extent_buffer_leak_debug_check(struct btrfs_fs_info *fs_info)
{
	struct extent_buffer *eb;
	unsigned long flags;

	/*
	 * If we didn't get into open_ctree our allocated_ebs will not be
	 * initialized, so just skip this.
	 */
	if (!fs_info->allocated_ebs.next)
		return;

	WARN_ON(!list_empty(&fs_info->allocated_ebs));
	spin_lock_irqsave(&fs_info->eb_leak_lock, flags);
	while (!list_empty(&fs_info->allocated_ebs)) {
		eb = list_first_entry(&fs_info->allocated_ebs,
				      struct extent_buffer, leak_list);
		pr_err(
	"BTRFS: buffer leak start %llu len %lu refs %d bflags %lu owner %llu\n",
		       eb->start, eb->len, atomic_read(&eb->refs), eb->bflags,
		       btrfs_header_owner(eb));
		list_del(&eb->leak_list);
		kmem_cache_free(extent_buffer_cache, eb);
	}
	spin_unlock_irqrestore(&fs_info->eb_leak_lock, flags);
}
#else
#define btrfs_leak_debug_add_eb(eb)			do {} while (0)
#define btrfs_leak_debug_del_eb(eb)			do {} while (0)
#endif

/*
 * Structure to record info about the bio being assembled, and other info like
 * how many bytes are there before stripe/ordered extent boundary.
 */
struct btrfs_bio_ctrl {
	struct btrfs_bio *bbio;
	enum btrfs_compression_type compress_type;
	u32 len_to_oe_boundary;
	blk_opf_t opf;
	btrfs_bio_end_io_t end_io_func;
	struct writeback_control *wbc;
};

static void submit_one_bio(struct btrfs_bio_ctrl *bio_ctrl)
{
	struct btrfs_bio *bbio = bio_ctrl->bbio;

	if (!bbio)
		return;

	/* Caller should ensure the bio has at least some range added */
	ASSERT(bbio->bio.bi_iter.bi_size);

	if (btrfs_op(&bbio->bio) == BTRFS_MAP_READ &&
	    bio_ctrl->compress_type != BTRFS_COMPRESS_NONE)
		btrfs_submit_compressed_read(bbio);
	else
		btrfs_submit_bio(bbio, 0);

	/* The bbio is owned by the end_io handler now */
	bio_ctrl->bbio = NULL;
}

/*
 * Submit or fail the current bio in the bio_ctrl structure.
 */
static void submit_write_bio(struct btrfs_bio_ctrl *bio_ctrl, int ret)
{
	struct btrfs_bio *bbio = bio_ctrl->bbio;

	if (!bbio)
		return;

	if (ret) {
		ASSERT(ret < 0);
		btrfs_bio_end_io(bbio, errno_to_blk_status(ret));
		/* The bio is owned by the end_io handler now */
		bio_ctrl->bbio = NULL;
	} else {
		submit_one_bio(bio_ctrl);
	}
}

int __init extent_buffer_init_cachep(void)
{
	extent_buffer_cache = kmem_cache_create("btrfs_extent_buffer",
			sizeof(struct extent_buffer), 0,
			SLAB_MEM_SPREAD, NULL);
	if (!extent_buffer_cache)
		return -ENOMEM;

	return 0;
}

void __cold extent_buffer_free_cachep(void)
{
	/*
	 * Make sure all delayed rcu free are flushed before we
	 * destroy caches.
	 */
	rcu_barrier();
	kmem_cache_destroy(extent_buffer_cache);
}

void extent_range_clear_dirty_for_io(struct inode *inode, u64 start, u64 end)
{
	unsigned long index = start >> PAGE_SHIFT;
	unsigned long end_index = end >> PAGE_SHIFT;
	struct page *page;

	while (index <= end_index) {
		page = find_get_page(inode->i_mapping, index);
		BUG_ON(!page); /* Pages should be in the extent_io_tree */
		clear_page_dirty_for_io(page);
		put_page(page);
		index++;
	}
}

static void process_one_page(struct btrfs_fs_info *fs_info,
			     struct page *page, struct page *locked_page,
			     unsigned long page_ops, u64 start, u64 end)
{
	u32 len;

	ASSERT(end + 1 - start != 0 && end + 1 - start < U32_MAX);
	len = end + 1 - start;

	if (page_ops & PAGE_SET_ORDERED)
		btrfs_page_clamp_set_ordered(fs_info, page, start, len);
	if (page_ops & PAGE_START_WRITEBACK) {
		btrfs_page_clamp_clear_dirty(fs_info, page, start, len);
		btrfs_page_clamp_set_writeback(fs_info, page, start, len);
	}
	if (page_ops & PAGE_END_WRITEBACK)
		btrfs_page_clamp_clear_writeback(fs_info, page, start, len);

	if (page != locked_page && (page_ops & PAGE_UNLOCK))
		btrfs_page_end_writer_lock(fs_info, page, start, len);
}

static void __process_pages_contig(struct address_space *mapping,
				   struct page *locked_page, u64 start, u64 end,
				   unsigned long page_ops)
{
	struct btrfs_fs_info *fs_info = btrfs_sb(mapping->host->i_sb);
	pgoff_t start_index = start >> PAGE_SHIFT;
	pgoff_t end_index = end >> PAGE_SHIFT;
	pgoff_t index = start_index;
	struct folio_batch fbatch;
	int i;

	folio_batch_init(&fbatch);
	while (index <= end_index) {
		int found_folios;

		found_folios = filemap_get_folios_contig(mapping, &index,
				end_index, &fbatch);
		for (i = 0; i < found_folios; i++) {
			struct folio *folio = fbatch.folios[i];

			process_one_page(fs_info, &folio->page, locked_page,
					 page_ops, start, end);
		}
		folio_batch_release(&fbatch);
		cond_resched();
	}
}

static noinline void __unlock_for_delalloc(struct inode *inode,
					   struct page *locked_page,
					   u64 start, u64 end)
{
	unsigned long index = start >> PAGE_SHIFT;
	unsigned long end_index = end >> PAGE_SHIFT;

	ASSERT(locked_page);
	if (index == locked_page->index && end_index == index)
		return;

	__process_pages_contig(inode->i_mapping, locked_page, start, end,
			       PAGE_UNLOCK);
}

static noinline int lock_delalloc_pages(struct inode *inode,
					struct page *locked_page,
					u64 start,
					u64 end)
{
	struct btrfs_fs_info *fs_info = btrfs_sb(inode->i_sb);
	struct address_space *mapping = inode->i_mapping;
	pgoff_t start_index = start >> PAGE_SHIFT;
	pgoff_t end_index = end >> PAGE_SHIFT;
	pgoff_t index = start_index;
	u64 processed_end = start;
	struct folio_batch fbatch;

	if (index == locked_page->index && index == end_index)
		return 0;

	folio_batch_init(&fbatch);
	while (index <= end_index) {
		unsigned int found_folios, i;

		found_folios = filemap_get_folios_contig(mapping, &index,
				end_index, &fbatch);
		if (found_folios == 0)
			goto out;

		for (i = 0; i < found_folios; i++) {
			struct page *page = &fbatch.folios[i]->page;
			u32 len = end + 1 - start;

			if (page == locked_page)
				continue;

			if (btrfs_page_start_writer_lock(fs_info, page, start,
							 len))
				goto out;

			if (!PageDirty(page) || page->mapping != mapping) {
				btrfs_page_end_writer_lock(fs_info, page, start,
							   len);
				goto out;
			}

			processed_end = page_offset(page) + PAGE_SIZE - 1;
		}
		folio_batch_release(&fbatch);
		cond_resched();
	}

	return 0;
out:
	folio_batch_release(&fbatch);
	if (processed_end > start)
		__unlock_for_delalloc(inode, locked_page, start, processed_end);
	return -EAGAIN;
}

/*
 * Find and lock a contiguous range of bytes in the file marked as delalloc, no
 * more than @max_bytes.
 *
 * @start:	The original start bytenr to search.
 *		Will store the extent range start bytenr.
 * @end:	The original end bytenr of the search range
 *		Will store the extent range end bytenr.
 *
 * Return true if we find a delalloc range which starts inside the original
 * range, and @start/@end will store the delalloc range start/end.
 *
 * Return false if we can't find any delalloc range which starts inside the
 * original range, and @start/@end will be the non-delalloc range start/end.
 */
EXPORT_FOR_TESTS
noinline_for_stack bool find_lock_delalloc_range(struct inode *inode,
				    struct page *locked_page, u64 *start,
				    u64 *end)
{
	struct btrfs_fs_info *fs_info = btrfs_sb(inode->i_sb);
	struct extent_io_tree *tree = &BTRFS_I(inode)->io_tree;
	const u64 orig_start = *start;
	const u64 orig_end = *end;
	/* The sanity tests may not set a valid fs_info. */
	u64 max_bytes = fs_info ? fs_info->max_extent_size : BTRFS_MAX_EXTENT_SIZE;
	u64 delalloc_start;
	u64 delalloc_end;
	bool found;
	struct extent_state *cached_state = NULL;
	int ret;
	int loops = 0;

	/* Caller should pass a valid @end to indicate the search range end */
	ASSERT(orig_end > orig_start);

	/* The range should at least cover part of the page */
	ASSERT(!(orig_start >= page_offset(locked_page) + PAGE_SIZE ||
		 orig_end <= page_offset(locked_page)));
again:
	/* step one, find a bunch of delalloc bytes starting at start */
	delalloc_start = *start;
	delalloc_end = 0;
	found = btrfs_find_delalloc_range(tree, &delalloc_start, &delalloc_end,
					  max_bytes, &cached_state);
	if (!found || delalloc_end <= *start || delalloc_start > orig_end) {
		*start = delalloc_start;

		/* @delalloc_end can be -1, never go beyond @orig_end */
		*end = min(delalloc_end, orig_end);
		free_extent_state(cached_state);
		return false;
	}

	/*
	 * start comes from the offset of locked_page.  We have to lock
	 * pages in order, so we can't process delalloc bytes before
	 * locked_page
	 */
	if (delalloc_start < *start)
		delalloc_start = *start;

	/*
	 * make sure to limit the number of pages we try to lock down
	 */
	if (delalloc_end + 1 - delalloc_start > max_bytes)
		delalloc_end = delalloc_start + max_bytes - 1;

	/* step two, lock all the pages after the page that has start */
	ret = lock_delalloc_pages(inode, locked_page,
				  delalloc_start, delalloc_end);
	ASSERT(!ret || ret == -EAGAIN);
	if (ret == -EAGAIN) {
		/* some of the pages are gone, lets avoid looping by
		 * shortening the size of the delalloc range we're searching
		 */
		free_extent_state(cached_state);
		cached_state = NULL;
		if (!loops) {
			max_bytes = PAGE_SIZE;
			loops = 1;
			goto again;
		} else {
			found = false;
			goto out_failed;
		}
	}

	/* step three, lock the state bits for the whole range */
	lock_extent(tree, delalloc_start, delalloc_end, &cached_state);

	/* then test to make sure it is all still delalloc */
	ret = test_range_bit(tree, delalloc_start, delalloc_end,
			     EXTENT_DELALLOC, cached_state);
	if (!ret) {
		unlock_extent(tree, delalloc_start, delalloc_end,
			      &cached_state);
		__unlock_for_delalloc(inode, locked_page,
			      delalloc_start, delalloc_end);
		cond_resched();
		goto again;
	}
	free_extent_state(cached_state);
	*start = delalloc_start;
	*end = delalloc_end;
out_failed:
	return found;
}

void extent_clear_unlock_delalloc(struct btrfs_inode *inode, u64 start, u64 end,
				  struct page *locked_page,
				  u32 clear_bits, unsigned long page_ops)
{
	clear_extent_bit(&inode->io_tree, start, end, clear_bits, NULL);

	__process_pages_contig(inode->vfs_inode.i_mapping, locked_page,
			       start, end, page_ops);
}

static bool btrfs_verify_page(struct page *page, u64 start)
{
	if (!fsverity_active(page->mapping->host) ||
	    PageUptodate(page) ||
	    start >= i_size_read(page->mapping->host))
		return true;
	return fsverity_verify_page(page);
}

static void end_page_read(struct page *page, bool uptodate, u64 start, u32 len)
{
	struct btrfs_fs_info *fs_info = btrfs_sb(page->mapping->host->i_sb);

	ASSERT(page_offset(page) <= start &&
	       start + len <= page_offset(page) + PAGE_SIZE);

	if (uptodate && btrfs_verify_page(page, start))
		btrfs_page_set_uptodate(fs_info, page, start, len);
	else
		btrfs_page_clear_uptodate(fs_info, page, start, len);

	if (!btrfs_is_subpage(fs_info, page))
		unlock_page(page);
	else
		btrfs_subpage_end_reader(fs_info, page, start, len);
}

/*
 * after a writepage IO is done, we need to:
 * clear the uptodate bits on error
 * clear the writeback bits in the extent tree for this IO
 * end_page_writeback if the page has no more pending IO
 *
 * Scheduling is not allowed, so the extent state tree is expected
 * to have one and only one object corresponding to this IO.
 */
static void end_bio_extent_writepage(struct btrfs_bio *bbio)
{
	struct bio *bio = &bbio->bio;
	int error = blk_status_to_errno(bio->bi_status);
	struct bio_vec *bvec;
	struct bvec_iter_all iter_all;

	ASSERT(!bio_flagged(bio, BIO_CLONED));
	bio_for_each_segment_all(bvec, bio, iter_all) {
		struct page *page = bvec->bv_page;
		struct inode *inode = page->mapping->host;
		struct btrfs_fs_info *fs_info = btrfs_sb(inode->i_sb);
		const u32 sectorsize = fs_info->sectorsize;
		u64 start = page_offset(page) + bvec->bv_offset;
		u32 len = bvec->bv_len;

		/* Our read/write should always be sector aligned. */
		if (!IS_ALIGNED(bvec->bv_offset, sectorsize))
			btrfs_err(fs_info,
		"partial page write in btrfs with offset %u and length %u",
				  bvec->bv_offset, bvec->bv_len);
		else if (!IS_ALIGNED(bvec->bv_len, sectorsize))
			btrfs_info(fs_info,
		"incomplete page write with offset %u and length %u",
				   bvec->bv_offset, bvec->bv_len);

		btrfs_finish_ordered_extent(bbio->ordered, page, start, len, !error);
		if (error)
			mapping_set_error(page->mapping, error);
		btrfs_page_clear_writeback(fs_info, page, start, len);
	}

	bio_put(bio);
}

/*
 * Record previously processed extent range
 *
 * For endio_readpage_release_extent() to handle a full extent range, reducing
 * the extent io operations.
 */
struct processed_extent {
	struct btrfs_inode *inode;
	/* Start of the range in @inode */
	u64 start;
	/* End of the range in @inode */
	u64 end;
	bool uptodate;
};

/*
 * Try to release processed extent range
 *
 * May not release the extent range right now if the current range is
 * contiguous to processed extent.
 *
 * Will release processed extent when any of @inode, @uptodate, the range is
 * no longer contiguous to the processed range.
 *
 * Passing @inode == NULL will force processed extent to be released.
 */
static void endio_readpage_release_extent(struct processed_extent *processed,
			      struct btrfs_inode *inode, u64 start, u64 end,
			      bool uptodate)
{
	struct extent_state *cached = NULL;
	struct extent_io_tree *tree;

	/* The first extent, initialize @processed */
	if (!processed->inode)
		goto update;

	/*
	 * Contiguous to processed extent, just uptodate the end.
	 *
	 * Several things to notice:
	 *
	 * - bio can be merged as long as on-disk bytenr is contiguous
	 *   This means we can have page belonging to other inodes, thus need to
	 *   check if the inode still matches.
	 * - bvec can contain range beyond current page for multi-page bvec
	 *   Thus we need to do processed->end + 1 >= start check
	 */
	if (processed->inode == inode && processed->uptodate == uptodate &&
	    processed->end + 1 >= start && end >= processed->end) {
		processed->end = end;
		return;
	}

	tree = &processed->inode->io_tree;
	/*
	 * Now we don't have range contiguous to the processed range, release
	 * the processed range now.
	 */
	unlock_extent(tree, processed->start, processed->end, &cached);

update:
	/* Update processed to current range */
	processed->inode = inode;
	processed->start = start;
	processed->end = end;
	processed->uptodate = uptodate;
}

static void begin_page_read(struct btrfs_fs_info *fs_info, struct page *page)
{
	struct folio *folio = page_folio(page);

	ASSERT(PageLocked(page));
	if (!btrfs_is_subpage(fs_info, page))
		return;

	ASSERT(folio_test_private(folio));
	btrfs_subpage_start_reader(fs_info, page, page_offset(page), PAGE_SIZE);
}

/*
 * after a readpage IO is done, we need to:
 * clear the uptodate bits on error
 * set the uptodate bits if things worked
 * set the page up to date if all extents in the tree are uptodate
 * clear the lock bit in the extent tree
 * unlock the page if there are no other extents locked for it
 *
 * Scheduling is not allowed, so the extent state tree is expected
 * to have one and only one object corresponding to this IO.
 */
static void end_bio_extent_readpage(struct btrfs_bio *bbio)
{
	struct bio *bio = &bbio->bio;
	struct bio_vec *bvec;
	struct processed_extent processed = { 0 };
	/*
	 * The offset to the beginning of a bio, since one bio can never be
	 * larger than UINT_MAX, u32 here is enough.
	 */
	u32 bio_offset = 0;
	struct bvec_iter_all iter_all;

	ASSERT(!bio_flagged(bio, BIO_CLONED));
	bio_for_each_segment_all(bvec, bio, iter_all) {
		bool uptodate = !bio->bi_status;
		struct page *page = bvec->bv_page;
		struct inode *inode = page->mapping->host;
		struct btrfs_fs_info *fs_info = btrfs_sb(inode->i_sb);
		const u32 sectorsize = fs_info->sectorsize;
		u64 start;
		u64 end;
		u32 len;

		btrfs_debug(fs_info,
			"end_bio_extent_readpage: bi_sector=%llu, err=%d, mirror=%u",
			bio->bi_iter.bi_sector, bio->bi_status,
			bbio->mirror_num);

		/*
		 * We always issue full-sector reads, but if some block in a
		 * page fails to read, blk_update_request() will advance
		 * bv_offset and adjust bv_len to compensate.  Print a warning
		 * for unaligned offsets, and an error if they don't add up to
		 * a full sector.
		 */
		if (!IS_ALIGNED(bvec->bv_offset, sectorsize))
			btrfs_err(fs_info,
		"partial page read in btrfs with offset %u and length %u",
				  bvec->bv_offset, bvec->bv_len);
		else if (!IS_ALIGNED(bvec->bv_offset + bvec->bv_len,
				     sectorsize))
			btrfs_info(fs_info,
		"incomplete page read with offset %u and length %u",
				   bvec->bv_offset, bvec->bv_len);

		start = page_offset(page) + bvec->bv_offset;
		end = start + bvec->bv_len - 1;
		len = bvec->bv_len;

		if (likely(uptodate)) {
			loff_t i_size = i_size_read(inode);
			pgoff_t end_index = i_size >> PAGE_SHIFT;

			/*
			 * Zero out the remaining part if this range straddles
			 * i_size.
			 *
			 * Here we should only zero the range inside the bvec,
			 * not touch anything else.
			 *
			 * NOTE: i_size is exclusive while end is inclusive.
			 */
			if (page->index == end_index && i_size <= end) {
				u32 zero_start = max(offset_in_page(i_size),
						     offset_in_page(start));

				zero_user_segment(page, zero_start,
						  offset_in_page(end) + 1);
			}
		}

		/* Update page status and unlock. */
		end_page_read(page, uptodate, start, len);
		endio_readpage_release_extent(&processed, BTRFS_I(inode),
					      start, end, uptodate);

		ASSERT(bio_offset + len > bio_offset);
		bio_offset += len;

	}
	/* Release the last extent */
	endio_readpage_release_extent(&processed, NULL, 0, 0, false);
	bio_put(bio);
}

/*
 * Populate every free slot in a provided array with pages.
 *
 * @nr_pages:   number of pages to allocate
 * @page_array: the array to fill with pages; any existing non-null entries in
 * 		the array will be skipped
 *
 * Return: 0        if all pages were able to be allocated;
 *         -ENOMEM  otherwise, the partially allocated pages would be freed and
 *                  the array slots zeroed
 */
int btrfs_alloc_page_array(unsigned int nr_pages, struct page **page_array)
{
	unsigned int allocated;

	for (allocated = 0; allocated < nr_pages;) {
		unsigned int last = allocated;

		allocated = alloc_pages_bulk_array(GFP_NOFS, nr_pages, page_array);

		if (allocated == nr_pages)
			return 0;

		/*
		 * During this iteration, no page could be allocated, even
		 * though alloc_pages_bulk_array() falls back to alloc_page()
		 * if  it could not bulk-allocate. So we must be out of memory.
		 */
		if (allocated == last) {
			for (int i = 0; i < allocated; i++) {
				__free_page(page_array[i]);
				page_array[i] = NULL;
			}
			return -ENOMEM;
		}

		memalloc_retry_wait(GFP_NOFS);
	}
	return 0;
}

static bool btrfs_bio_is_contig(struct btrfs_bio_ctrl *bio_ctrl,
				struct page *page, u64 disk_bytenr,
				unsigned int pg_offset)
{
	struct bio *bio = &bio_ctrl->bbio->bio;
	struct bio_vec *bvec = bio_last_bvec_all(bio);
	const sector_t sector = disk_bytenr >> SECTOR_SHIFT;

	if (bio_ctrl->compress_type != BTRFS_COMPRESS_NONE) {
		/*
		 * For compression, all IO should have its logical bytenr set
		 * to the starting bytenr of the compressed extent.
		 */
		return bio->bi_iter.bi_sector == sector;
	}

	/*
	 * The contig check requires the following conditions to be met:
	 *
	 * 1) The pages are belonging to the same inode
	 *    This is implied by the call chain.
	 *
	 * 2) The range has adjacent logical bytenr
	 *
	 * 3) The range has adjacent file offset
	 *    This is required for the usage of btrfs_bio->file_offset.
	 */
	return bio_end_sector(bio) == sector &&
		page_offset(bvec->bv_page) + bvec->bv_offset + bvec->bv_len ==
		page_offset(page) + pg_offset;
}

static void alloc_new_bio(struct btrfs_inode *inode,
			  struct btrfs_bio_ctrl *bio_ctrl,
			  u64 disk_bytenr, u64 file_offset)
{
	struct btrfs_fs_info *fs_info = inode->root->fs_info;
	struct btrfs_bio *bbio;

	bbio = btrfs_bio_alloc(BIO_MAX_VECS, bio_ctrl->opf, fs_info,
			       bio_ctrl->end_io_func, NULL);
	bbio->bio.bi_iter.bi_sector = disk_bytenr >> SECTOR_SHIFT;
	bbio->inode = inode;
	bbio->file_offset = file_offset;
	bio_ctrl->bbio = bbio;
	bio_ctrl->len_to_oe_boundary = U32_MAX;

	/* Limit data write bios to the ordered boundary. */
	if (bio_ctrl->wbc) {
		struct btrfs_ordered_extent *ordered;

		ordered = btrfs_lookup_ordered_extent(inode, file_offset);
		if (ordered) {
			bio_ctrl->len_to_oe_boundary = min_t(u32, U32_MAX,
					ordered->file_offset +
					ordered->disk_num_bytes - file_offset);
			bbio->ordered = ordered;
		}

		/*
		 * Pick the last added device to support cgroup writeback.  For
		 * multi-device file systems this means blk-cgroup policies have
		 * to always be set on the last added/replaced device.
		 * This is a bit odd but has been like that for a long time.
		 */
		bio_set_dev(&bbio->bio, fs_info->fs_devices->latest_dev->bdev);
		wbc_init_bio(bio_ctrl->wbc, &bbio->bio);
	}
}

/*
 * @disk_bytenr: logical bytenr where the write will be
 * @page:	page to add to the bio
 * @size:	portion of page that we want to write to
 * @pg_offset:	offset of the new bio or to check whether we are adding
 *              a contiguous page to the previous one
 *
 * The will either add the page into the existing @bio_ctrl->bbio, or allocate a
 * new one in @bio_ctrl->bbio.
 * The mirror number for this IO should already be initizlied in
 * @bio_ctrl->mirror_num.
 */
static void submit_extent_page(struct btrfs_bio_ctrl *bio_ctrl,
			       u64 disk_bytenr, struct page *page,
			       size_t size, unsigned long pg_offset)
{
	struct btrfs_inode *inode = BTRFS_I(page->mapping->host);

	ASSERT(pg_offset + size <= PAGE_SIZE);
	ASSERT(bio_ctrl->end_io_func);

	if (bio_ctrl->bbio &&
	    !btrfs_bio_is_contig(bio_ctrl, page, disk_bytenr, pg_offset))
		submit_one_bio(bio_ctrl);

	do {
		u32 len = size;

		/* Allocate new bio if needed */
		if (!bio_ctrl->bbio) {
			alloc_new_bio(inode, bio_ctrl, disk_bytenr,
				      page_offset(page) + pg_offset);
		}

		/* Cap to the current ordered extent boundary if there is one. */
		if (len > bio_ctrl->len_to_oe_boundary) {
			ASSERT(bio_ctrl->compress_type == BTRFS_COMPRESS_NONE);
			ASSERT(is_data_inode(&inode->vfs_inode));
			len = bio_ctrl->len_to_oe_boundary;
		}

		if (bio_add_page(&bio_ctrl->bbio->bio, page, len, pg_offset) != len) {
			/* bio full: move on to a new one */
			submit_one_bio(bio_ctrl);
			continue;
		}

		if (bio_ctrl->wbc)
			wbc_account_cgroup_owner(bio_ctrl->wbc, page, len);

		size -= len;
		pg_offset += len;
		disk_bytenr += len;

		/*
		 * len_to_oe_boundary defaults to U32_MAX, which isn't page or
		 * sector aligned.  alloc_new_bio() then sets it to the end of
		 * our ordered extent for writes into zoned devices.
		 *
		 * When len_to_oe_boundary is tracking an ordered extent, we
		 * trust the ordered extent code to align things properly, and
		 * the check above to cap our write to the ordered extent
		 * boundary is correct.
		 *
		 * When len_to_oe_boundary is U32_MAX, the cap above would
		 * result in a 4095 byte IO for the last page right before
		 * we hit the bio limit of UINT_MAX.  bio_add_page() has all
		 * the checks required to make sure we don't overflow the bio,
		 * and we should just ignore len_to_oe_boundary completely
		 * unless we're using it to track an ordered extent.
		 *
		 * It's pretty hard to make a bio sized U32_MAX, but it can
		 * happen when the page cache is able to feed us contiguous
		 * pages for large extents.
		 */
		if (bio_ctrl->len_to_oe_boundary != U32_MAX)
			bio_ctrl->len_to_oe_boundary -= len;

		/* Ordered extent boundary: move on to a new bio. */
		if (bio_ctrl->len_to_oe_boundary == 0)
			submit_one_bio(bio_ctrl);
	} while (size);
}

static int attach_extent_buffer_page(struct extent_buffer *eb,
				     struct page *page,
				     struct btrfs_subpage *prealloc)
{
	struct folio *folio = page_folio(page);
	struct btrfs_fs_info *fs_info = eb->fs_info;
	int ret = 0;

	/*
	 * If the page is mapped to btree inode, we should hold the private
	 * lock to prevent race.
	 * For cloned or dummy extent buffers, their pages are not mapped and
	 * will not race with any other ebs.
	 */
	if (page->mapping)
		lockdep_assert_held(&page->mapping->i_private_lock);

	if (fs_info->nodesize >= PAGE_SIZE) {
		if (!folio_test_private(folio))
			folio_attach_private(folio, eb);
		else
			WARN_ON(folio_get_private(folio) != eb);
		return 0;
	}

	/* Already mapped, just free prealloc */
	if (folio_test_private(folio)) {
		btrfs_free_subpage(prealloc);
		return 0;
	}

	if (prealloc)
		/* Has preallocated memory for subpage */
		folio_attach_private(folio, prealloc);
	else
		/* Do new allocation to attach subpage */
		ret = btrfs_attach_subpage(fs_info, page,
					   BTRFS_SUBPAGE_METADATA);
	return ret;
}

int set_page_extent_mapped(struct page *page)
{
	struct folio *folio = page_folio(page);
	struct btrfs_fs_info *fs_info;

	ASSERT(page->mapping);

	if (folio_test_private(folio))
		return 0;

	fs_info = btrfs_sb(page->mapping->host->i_sb);

	if (btrfs_is_subpage(fs_info, page))
		return btrfs_attach_subpage(fs_info, page, BTRFS_SUBPAGE_DATA);

	folio_attach_private(folio, (void *)EXTENT_FOLIO_PRIVATE);
	return 0;
}

void clear_page_extent_mapped(struct page *page)
{
	struct folio *folio = page_folio(page);
	struct btrfs_fs_info *fs_info;

	ASSERT(page->mapping);

	if (!folio_test_private(folio))
		return;

	fs_info = btrfs_sb(page->mapping->host->i_sb);
	if (btrfs_is_subpage(fs_info, page))
		return btrfs_detach_subpage(fs_info, page);

	folio_detach_private(folio);
}

static struct extent_map *
__get_extent_map(struct inode *inode, struct page *page, size_t pg_offset,
		 u64 start, u64 len, struct extent_map **em_cached)
{
	struct extent_map *em;

	if (em_cached && *em_cached) {
		em = *em_cached;
		if (extent_map_in_tree(em) && start >= em->start &&
		    start < extent_map_end(em)) {
			refcount_inc(&em->refs);
			return em;
		}

		free_extent_map(em);
		*em_cached = NULL;
	}

	em = btrfs_get_extent(BTRFS_I(inode), page, pg_offset, start, len);
	if (em_cached && !IS_ERR(em)) {
		BUG_ON(*em_cached);
		refcount_inc(&em->refs);
		*em_cached = em;
	}
	return em;
}
/*
 * basic readpage implementation.  Locked extent state structs are inserted
 * into the tree that are removed when the IO is done (by the end_io
 * handlers)
 * XXX JDM: This needs looking at to ensure proper page locking
 * return 0 on success, otherwise return error
 */
static int btrfs_do_readpage(struct page *page, struct extent_map **em_cached,
		      struct btrfs_bio_ctrl *bio_ctrl, u64 *prev_em_start)
{
	struct inode *inode = page->mapping->host;
	struct btrfs_fs_info *fs_info = btrfs_sb(inode->i_sb);
	u64 start = page_offset(page);
	const u64 end = start + PAGE_SIZE - 1;
	u64 cur = start;
	u64 extent_offset;
	u64 last_byte = i_size_read(inode);
	u64 block_start;
	struct extent_map *em;
	int ret = 0;
	size_t pg_offset = 0;
	size_t iosize;
	size_t blocksize = inode->i_sb->s_blocksize;
	struct extent_io_tree *tree = &BTRFS_I(inode)->io_tree;

	ret = set_page_extent_mapped(page);
	if (ret < 0) {
		unlock_extent(tree, start, end, NULL);
		unlock_page(page);
		return ret;
	}

	if (page->index == last_byte >> PAGE_SHIFT) {
		size_t zero_offset = offset_in_page(last_byte);

		if (zero_offset) {
			iosize = PAGE_SIZE - zero_offset;
			memzero_page(page, zero_offset, iosize);
		}
	}
	bio_ctrl->end_io_func = end_bio_extent_readpage;
	begin_page_read(fs_info, page);
	while (cur <= end) {
		enum btrfs_compression_type compress_type = BTRFS_COMPRESS_NONE;
		bool force_bio_submit = false;
		u64 disk_bytenr;

		ASSERT(IS_ALIGNED(cur, fs_info->sectorsize));
		if (cur >= last_byte) {
			iosize = PAGE_SIZE - pg_offset;
			memzero_page(page, pg_offset, iosize);
			unlock_extent(tree, cur, cur + iosize - 1, NULL);
			end_page_read(page, true, cur, iosize);
			break;
		}
		em = __get_extent_map(inode, page, pg_offset, cur,
				      end - cur + 1, em_cached);
		if (IS_ERR(em)) {
			unlock_extent(tree, cur, end, NULL);
			end_page_read(page, false, cur, end + 1 - cur);
			return PTR_ERR(em);
		}
		extent_offset = cur - em->start;
		BUG_ON(extent_map_end(em) <= cur);
		BUG_ON(end < cur);

		if (test_bit(EXTENT_FLAG_COMPRESSED, &em->flags))
			compress_type = em->compress_type;

		iosize = min(extent_map_end(em) - cur, end - cur + 1);
		iosize = ALIGN(iosize, blocksize);
		if (compress_type != BTRFS_COMPRESS_NONE)
			disk_bytenr = em->block_start;
		else
			disk_bytenr = em->block_start + extent_offset;
		block_start = em->block_start;
		if (test_bit(EXTENT_FLAG_PREALLOC, &em->flags))
			block_start = EXTENT_MAP_HOLE;

		/*
		 * If we have a file range that points to a compressed extent
		 * and it's followed by a consecutive file range that points
		 * to the same compressed extent (possibly with a different
		 * offset and/or length, so it either points to the whole extent
		 * or only part of it), we must make sure we do not submit a
		 * single bio to populate the pages for the 2 ranges because
		 * this makes the compressed extent read zero out the pages
		 * belonging to the 2nd range. Imagine the following scenario:
		 *
		 *  File layout
		 *  [0 - 8K]                     [8K - 24K]
		 *    |                               |
		 *    |                               |
		 * points to extent X,         points to extent X,
		 * offset 4K, length of 8K     offset 0, length 16K
		 *
		 * [extent X, compressed length = 4K uncompressed length = 16K]
		 *
		 * If the bio to read the compressed extent covers both ranges,
		 * it will decompress extent X into the pages belonging to the
		 * first range and then it will stop, zeroing out the remaining
		 * pages that belong to the other range that points to extent X.
		 * So here we make sure we submit 2 bios, one for the first
		 * range and another one for the third range. Both will target
		 * the same physical extent from disk, but we can't currently
		 * make the compressed bio endio callback populate the pages
		 * for both ranges because each compressed bio is tightly
		 * coupled with a single extent map, and each range can have
		 * an extent map with a different offset value relative to the
		 * uncompressed data of our extent and different lengths. This
		 * is a corner case so we prioritize correctness over
		 * non-optimal behavior (submitting 2 bios for the same extent).
		 */
		if (test_bit(EXTENT_FLAG_COMPRESSED, &em->flags) &&
		    prev_em_start && *prev_em_start != (u64)-1 &&
		    *prev_em_start != em->start)
			force_bio_submit = true;

		if (prev_em_start)
			*prev_em_start = em->start;

		free_extent_map(em);
		em = NULL;

		/* we've found a hole, just zero and go on */
		if (block_start == EXTENT_MAP_HOLE) {
			memzero_page(page, pg_offset, iosize);

			unlock_extent(tree, cur, cur + iosize - 1, NULL);
			end_page_read(page, true, cur, iosize);
			cur = cur + iosize;
			pg_offset += iosize;
			continue;
		}
		/* the get_extent function already copied into the page */
		if (block_start == EXTENT_MAP_INLINE) {
			unlock_extent(tree, cur, cur + iosize - 1, NULL);
			end_page_read(page, true, cur, iosize);
			cur = cur + iosize;
			pg_offset += iosize;
			continue;
		}

		if (bio_ctrl->compress_type != compress_type) {
			submit_one_bio(bio_ctrl);
			bio_ctrl->compress_type = compress_type;
		}

		if (force_bio_submit)
			submit_one_bio(bio_ctrl);
		submit_extent_page(bio_ctrl, disk_bytenr, page, iosize,
				   pg_offset);
		cur = cur + iosize;
		pg_offset += iosize;
	}

	return 0;
}

int btrfs_read_folio(struct file *file, struct folio *folio)
{
	struct page *page = &folio->page;
	struct btrfs_inode *inode = BTRFS_I(page->mapping->host);
	u64 start = page_offset(page);
	u64 end = start + PAGE_SIZE - 1;
	struct btrfs_bio_ctrl bio_ctrl = { .opf = REQ_OP_READ };
	int ret;

	btrfs_lock_and_flush_ordered_range(inode, start, end, NULL);

	ret = btrfs_do_readpage(page, NULL, &bio_ctrl, NULL);
	/*
	 * If btrfs_do_readpage() failed we will want to submit the assembled
	 * bio to do the cleanup.
	 */
	submit_one_bio(&bio_ctrl);
	return ret;
}

static inline void contiguous_readpages(struct page *pages[], int nr_pages,
					u64 start, u64 end,
					struct extent_map **em_cached,
					struct btrfs_bio_ctrl *bio_ctrl,
					u64 *prev_em_start)
{
	struct btrfs_inode *inode = BTRFS_I(pages[0]->mapping->host);
	int index;

	btrfs_lock_and_flush_ordered_range(inode, start, end, NULL);

	for (index = 0; index < nr_pages; index++) {
		btrfs_do_readpage(pages[index], em_cached, bio_ctrl,
				  prev_em_start);
		put_page(pages[index]);
	}
}

/*
 * helper for __extent_writepage, doing all of the delayed allocation setup.
 *
 * This returns 1 if btrfs_run_delalloc_range function did all the work required
 * to write the page (copy into inline extent).  In this case the IO has
 * been started and the page is already unlocked.
 *
 * This returns 0 if all went well (page still locked)
 * This returns < 0 if there were errors (page still locked)
 */
static noinline_for_stack int writepage_delalloc(struct btrfs_inode *inode,
		struct page *page, struct writeback_control *wbc)
{
	const u64 page_start = page_offset(page);
	const u64 page_end = page_start + PAGE_SIZE - 1;
	u64 delalloc_start = page_start;
	u64 delalloc_end = page_end;
	u64 delalloc_to_write = 0;
	int ret = 0;

	while (delalloc_start < page_end) {
		delalloc_end = page_end;
		if (!find_lock_delalloc_range(&inode->vfs_inode, page,
					      &delalloc_start, &delalloc_end)) {
			delalloc_start = delalloc_end + 1;
			continue;
		}

		ret = btrfs_run_delalloc_range(inode, page, delalloc_start,
					       delalloc_end, wbc);
		if (ret < 0)
			return ret;

		delalloc_start = delalloc_end + 1;
	}

	/*
	 * delalloc_end is already one less than the total length, so
	 * we don't subtract one from PAGE_SIZE
	 */
	delalloc_to_write +=
		DIV_ROUND_UP(delalloc_end + 1 - page_start, PAGE_SIZE);

	/*
	 * If btrfs_run_dealloc_range() already started I/O and unlocked
	 * the pages, we just need to account for them here.
	 */
	if (ret == 1) {
		wbc->nr_to_write -= delalloc_to_write;
		return 1;
	}

	if (wbc->nr_to_write < delalloc_to_write) {
		int thresh = 8192;

		if (delalloc_to_write < thresh * 2)
			thresh = delalloc_to_write;
		wbc->nr_to_write = min_t(u64, delalloc_to_write,
					 thresh);
	}

	return 0;
}

/*
 * Find the first byte we need to write.
 *
 * For subpage, one page can contain several sectors, and
 * __extent_writepage_io() will just grab all extent maps in the page
 * range and try to submit all non-inline/non-compressed extents.
 *
 * This is a big problem for subpage, we shouldn't re-submit already written
 * data at all.
 * This function will lookup subpage dirty bit to find which range we really
 * need to submit.
 *
 * Return the next dirty range in [@start, @end).
 * If no dirty range is found, @start will be page_offset(page) + PAGE_SIZE.
 */
static void find_next_dirty_byte(struct btrfs_fs_info *fs_info,
				 struct page *page, u64 *start, u64 *end)
{
	struct folio *folio = page_folio(page);
	struct btrfs_subpage *subpage = folio_get_private(folio);
	struct btrfs_subpage_info *spi = fs_info->subpage_info;
	u64 orig_start = *start;
	/* Declare as unsigned long so we can use bitmap ops */
	unsigned long flags;
	int range_start_bit;
	int range_end_bit;

	/*
	 * For regular sector size == page size case, since one page only
	 * contains one sector, we return the page offset directly.
	 */
	if (!btrfs_is_subpage(fs_info, page)) {
		*start = page_offset(page);
		*end = page_offset(page) + PAGE_SIZE;
		return;
	}

	range_start_bit = spi->dirty_offset +
			  (offset_in_page(orig_start) >> fs_info->sectorsize_bits);

	/* We should have the page locked, but just in case */
	spin_lock_irqsave(&subpage->lock, flags);
	bitmap_next_set_region(subpage->bitmaps, &range_start_bit, &range_end_bit,
			       spi->dirty_offset + spi->bitmap_nr_bits);
	spin_unlock_irqrestore(&subpage->lock, flags);

	range_start_bit -= spi->dirty_offset;
	range_end_bit -= spi->dirty_offset;

	*start = page_offset(page) + range_start_bit * fs_info->sectorsize;
	*end = page_offset(page) + range_end_bit * fs_info->sectorsize;
}

/*
 * helper for __extent_writepage.  This calls the writepage start hooks,
 * and does the loop to map the page into extents and bios.
 *
 * We return 1 if the IO is started and the page is unlocked,
 * 0 if all went well (page still locked)
 * < 0 if there were errors (page still locked)
 */
static noinline_for_stack int __extent_writepage_io(struct btrfs_inode *inode,
				 struct page *page,
				 struct btrfs_bio_ctrl *bio_ctrl,
				 loff_t i_size,
				 int *nr_ret)
{
	struct btrfs_fs_info *fs_info = inode->root->fs_info;
	u64 cur = page_offset(page);
	u64 end = cur + PAGE_SIZE - 1;
	u64 extent_offset;
	u64 block_start;
	struct extent_map *em;
	int ret = 0;
	int nr = 0;

	ret = btrfs_writepage_cow_fixup(page);
	if (ret) {
		/* Fixup worker will requeue */
		redirty_page_for_writepage(bio_ctrl->wbc, page);
		unlock_page(page);
		return 1;
	}

	bio_ctrl->end_io_func = end_bio_extent_writepage;
	while (cur <= end) {
		u32 len = end - cur + 1;
		u64 disk_bytenr;
		u64 em_end;
		u64 dirty_range_start = cur;
		u64 dirty_range_end;
		u32 iosize;

		if (cur >= i_size) {
			btrfs_mark_ordered_io_finished(inode, page, cur, len,
						       true);
			/*
			 * This range is beyond i_size, thus we don't need to
			 * bother writing back.
			 * But we still need to clear the dirty subpage bit, or
			 * the next time the page gets dirtied, we will try to
			 * writeback the sectors with subpage dirty bits,
			 * causing writeback without ordered extent.
			 */
			btrfs_page_clear_dirty(fs_info, page, cur, len);
			break;
		}

		find_next_dirty_byte(fs_info, page, &dirty_range_start,
				     &dirty_range_end);
		if (cur < dirty_range_start) {
			cur = dirty_range_start;
			continue;
		}

		em = btrfs_get_extent(inode, NULL, 0, cur, len);
		if (IS_ERR(em)) {
			ret = PTR_ERR_OR_ZERO(em);
			goto out_error;
		}

		extent_offset = cur - em->start;
		em_end = extent_map_end(em);
		ASSERT(cur <= em_end);
		ASSERT(cur < end);
		ASSERT(IS_ALIGNED(em->start, fs_info->sectorsize));
		ASSERT(IS_ALIGNED(em->len, fs_info->sectorsize));

		block_start = em->block_start;
		disk_bytenr = em->block_start + extent_offset;

		ASSERT(!test_bit(EXTENT_FLAG_COMPRESSED, &em->flags));
		ASSERT(block_start != EXTENT_MAP_HOLE);
		ASSERT(block_start != EXTENT_MAP_INLINE);

		/*
		 * Note that em_end from extent_map_end() and dirty_range_end from
		 * find_next_dirty_byte() are all exclusive
		 */
		iosize = min(min(em_end, end + 1), dirty_range_end) - cur;
		free_extent_map(em);
		em = NULL;

		btrfs_set_range_writeback(inode, cur, cur + iosize - 1);
		if (!PageWriteback(page)) {
			btrfs_err(inode->root->fs_info,
				   "page %lu not writeback, cur %llu end %llu",
			       page->index, cur, end);
		}

		/*
		 * Although the PageDirty bit is cleared before entering this
		 * function, subpage dirty bit is not cleared.
		 * So clear subpage dirty bit here so next time we won't submit
		 * page for range already written to disk.
		 */
		btrfs_page_clear_dirty(fs_info, page, cur, iosize);

		submit_extent_page(bio_ctrl, disk_bytenr, page, iosize,
				   cur - page_offset(page));
		cur += iosize;
		nr++;
	}

	btrfs_page_assert_not_dirty(fs_info, page);
	*nr_ret = nr;
	return 0;

out_error:
	/*
	 * If we finish without problem, we should not only clear page dirty,
	 * but also empty subpage dirty bits
	 */
	*nr_ret = nr;
	return ret;
}

/*
 * the writepage semantics are similar to regular writepage.  extent
 * records are inserted to lock ranges in the tree, and as dirty areas
 * are found, they are marked writeback.  Then the lock bits are removed
 * and the end_io handler clears the writeback ranges
 *
 * Return 0 if everything goes well.
 * Return <0 for error.
 */
static int __extent_writepage(struct page *page, struct btrfs_bio_ctrl *bio_ctrl)
{
	struct folio *folio = page_folio(page);
	struct inode *inode = page->mapping->host;
	const u64 page_start = page_offset(page);
	int ret;
	int nr = 0;
	size_t pg_offset;
	loff_t i_size = i_size_read(inode);
	unsigned long end_index = i_size >> PAGE_SHIFT;

	trace___extent_writepage(page, inode, bio_ctrl->wbc);

	WARN_ON(!PageLocked(page));

	pg_offset = offset_in_page(i_size);
	if (page->index > end_index ||
	   (page->index == end_index && !pg_offset)) {
		folio_invalidate(folio, 0, folio_size(folio));
		folio_unlock(folio);
		return 0;
	}

	if (page->index == end_index)
		memzero_page(page, pg_offset, PAGE_SIZE - pg_offset);

	ret = set_page_extent_mapped(page);
	if (ret < 0)
		goto done;

	ret = writepage_delalloc(BTRFS_I(inode), page, bio_ctrl->wbc);
	if (ret == 1)
		return 0;
	if (ret)
		goto done;

	ret = __extent_writepage_io(BTRFS_I(inode), page, bio_ctrl, i_size, &nr);
	if (ret == 1)
		return 0;

	bio_ctrl->wbc->nr_to_write--;

done:
	if (nr == 0) {
		/* make sure the mapping tag for page dirty gets cleared */
		set_page_writeback(page);
		end_page_writeback(page);
	}
	if (ret) {
		btrfs_mark_ordered_io_finished(BTRFS_I(inode), page, page_start,
					       PAGE_SIZE, !ret);
		mapping_set_error(page->mapping, ret);
	}
	unlock_page(page);
	ASSERT(ret <= 0);
	return ret;
}

void wait_on_extent_buffer_writeback(struct extent_buffer *eb)
{
	wait_on_bit_io(&eb->bflags, EXTENT_BUFFER_WRITEBACK,
		       TASK_UNINTERRUPTIBLE);
}

/*
 * Lock extent buffer status and pages for writeback.
 *
 * Return %false if the extent buffer doesn't need to be submitted (e.g. the
 * extent buffer is not dirty)
 * Return %true is the extent buffer is submitted to bio.
 */
static noinline_for_stack bool lock_extent_buffer_for_io(struct extent_buffer *eb,
			  struct writeback_control *wbc)
{
	struct btrfs_fs_info *fs_info = eb->fs_info;
	bool ret = false;

	btrfs_tree_lock(eb);
	while (test_bit(EXTENT_BUFFER_WRITEBACK, &eb->bflags)) {
		btrfs_tree_unlock(eb);
		if (wbc->sync_mode != WB_SYNC_ALL)
			return false;
		wait_on_extent_buffer_writeback(eb);
		btrfs_tree_lock(eb);
	}

	/*
	 * We need to do this to prevent races in people who check if the eb is
	 * under IO since we can end up having no IO bits set for a short period
	 * of time.
	 */
	spin_lock(&eb->refs_lock);
	if (test_and_clear_bit(EXTENT_BUFFER_DIRTY, &eb->bflags)) {
		set_bit(EXTENT_BUFFER_WRITEBACK, &eb->bflags);
		spin_unlock(&eb->refs_lock);
		btrfs_set_header_flag(eb, BTRFS_HEADER_FLAG_WRITTEN);
		percpu_counter_add_batch(&fs_info->dirty_metadata_bytes,
					 -eb->len,
					 fs_info->dirty_metadata_batch);
		ret = true;
	} else {
		spin_unlock(&eb->refs_lock);
	}
	btrfs_tree_unlock(eb);
	return ret;
}

static void set_btree_ioerr(struct extent_buffer *eb)
{
	struct btrfs_fs_info *fs_info = eb->fs_info;

	set_bit(EXTENT_BUFFER_WRITE_ERR, &eb->bflags);

	/*
	 * A read may stumble upon this buffer later, make sure that it gets an
	 * error and knows there was an error.
	 */
	clear_bit(EXTENT_BUFFER_UPTODATE, &eb->bflags);

	/*
	 * We need to set the mapping with the io error as well because a write
	 * error will flip the file system readonly, and then syncfs() will
	 * return a 0 because we are readonly if we don't modify the err seq for
	 * the superblock.
	 */
	mapping_set_error(eb->fs_info->btree_inode->i_mapping, -EIO);

	/*
	 * If writeback for a btree extent that doesn't belong to a log tree
	 * failed, increment the counter transaction->eb_write_errors.
	 * We do this because while the transaction is running and before it's
	 * committing (when we call filemap_fdata[write|wait]_range against
	 * the btree inode), we might have
	 * btree_inode->i_mapping->a_ops->writepages() called by the VM - if it
	 * returns an error or an error happens during writeback, when we're
	 * committing the transaction we wouldn't know about it, since the pages
	 * can be no longer dirty nor marked anymore for writeback (if a
	 * subsequent modification to the extent buffer didn't happen before the
	 * transaction commit), which makes filemap_fdata[write|wait]_range not
	 * able to find the pages tagged with SetPageError at transaction
	 * commit time. So if this happens we must abort the transaction,
	 * otherwise we commit a super block with btree roots that point to
	 * btree nodes/leafs whose content on disk is invalid - either garbage
	 * or the content of some node/leaf from a past generation that got
	 * cowed or deleted and is no longer valid.
	 *
	 * Note: setting AS_EIO/AS_ENOSPC in the btree inode's i_mapping would
	 * not be enough - we need to distinguish between log tree extents vs
	 * non-log tree extents, and the next filemap_fdatawait_range() call
	 * will catch and clear such errors in the mapping - and that call might
	 * be from a log sync and not from a transaction commit. Also, checking
	 * for the eb flag EXTENT_BUFFER_WRITE_ERR at transaction commit time is
	 * not done and would not be reliable - the eb might have been released
	 * from memory and reading it back again means that flag would not be
	 * set (since it's a runtime flag, not persisted on disk).
	 *
	 * Using the flags below in the btree inode also makes us achieve the
	 * goal of AS_EIO/AS_ENOSPC when writepages() returns success, started
	 * writeback for all dirty pages and before filemap_fdatawait_range()
	 * is called, the writeback for all dirty pages had already finished
	 * with errors - because we were not using AS_EIO/AS_ENOSPC,
	 * filemap_fdatawait_range() would return success, as it could not know
	 * that writeback errors happened (the pages were no longer tagged for
	 * writeback).
	 */
	switch (eb->log_index) {
	case -1:
		set_bit(BTRFS_FS_BTREE_ERR, &fs_info->flags);
		break;
	case 0:
		set_bit(BTRFS_FS_LOG1_ERR, &fs_info->flags);
		break;
	case 1:
		set_bit(BTRFS_FS_LOG2_ERR, &fs_info->flags);
		break;
	default:
		BUG(); /* unexpected, logic error */
	}
}

/*
 * The endio specific version which won't touch any unsafe spinlock in endio
 * context.
 */
static struct extent_buffer *find_extent_buffer_nolock(
		struct btrfs_fs_info *fs_info, u64 start)
{
	struct extent_buffer *eb;

	rcu_read_lock();
	eb = radix_tree_lookup(&fs_info->buffer_radix,
			       start >> fs_info->sectorsize_bits);
	if (eb && atomic_inc_not_zero(&eb->refs)) {
		rcu_read_unlock();
		return eb;
	}
	rcu_read_unlock();
	return NULL;
}

static void extent_buffer_write_end_io(struct btrfs_bio *bbio)
{
	struct extent_buffer *eb = bbio->private;
	struct btrfs_fs_info *fs_info = eb->fs_info;
	bool uptodate = !bbio->bio.bi_status;
	struct bvec_iter_all iter_all;
	struct bio_vec *bvec;
	u32 bio_offset = 0;

	if (!uptodate)
		set_btree_ioerr(eb);

	bio_for_each_segment_all(bvec, &bbio->bio, iter_all) {
		u64 start = eb->start + bio_offset;
		struct page *page = bvec->bv_page;
		u32 len = bvec->bv_len;

		btrfs_page_clear_writeback(fs_info, page, start, len);
		bio_offset += len;
	}

	clear_bit(EXTENT_BUFFER_WRITEBACK, &eb->bflags);
	smp_mb__after_atomic();
	wake_up_bit(&eb->bflags, EXTENT_BUFFER_WRITEBACK);

	bio_put(&bbio->bio);
}

static void prepare_eb_write(struct extent_buffer *eb)
{
	u32 nritems;
	unsigned long start;
	unsigned long end;

	clear_bit(EXTENT_BUFFER_WRITE_ERR, &eb->bflags);

	/* Set btree blocks beyond nritems with 0 to avoid stale content */
	nritems = btrfs_header_nritems(eb);
	if (btrfs_header_level(eb) > 0) {
		end = btrfs_node_key_ptr_offset(eb, nritems);
		memzero_extent_buffer(eb, end, eb->len - end);
	} else {
		/*
		 * Leaf:
		 * header 0 1 2 .. N ... data_N .. data_2 data_1 data_0
		 */
		start = btrfs_item_nr_offset(eb, nritems);
		end = btrfs_item_nr_offset(eb, 0);
		if (nritems == 0)
			end += BTRFS_LEAF_DATA_SIZE(eb->fs_info);
		else
			end += btrfs_item_offset(eb, nritems - 1);
		memzero_extent_buffer(eb, start, end - start);
	}
}

static noinline_for_stack void write_one_eb(struct extent_buffer *eb,
					    struct writeback_control *wbc)
{
	struct btrfs_fs_info *fs_info = eb->fs_info;
	struct btrfs_bio *bbio;

	prepare_eb_write(eb);

	bbio = btrfs_bio_alloc(INLINE_EXTENT_BUFFER_PAGES,
			       REQ_OP_WRITE | REQ_META | wbc_to_write_flags(wbc),
			       eb->fs_info, extent_buffer_write_end_io, eb);
	bbio->bio.bi_iter.bi_sector = eb->start >> SECTOR_SHIFT;
	bio_set_dev(&bbio->bio, fs_info->fs_devices->latest_dev->bdev);
	wbc_init_bio(wbc, &bbio->bio);
	bbio->inode = BTRFS_I(eb->fs_info->btree_inode);
	bbio->file_offset = eb->start;
	if (fs_info->nodesize < PAGE_SIZE) {
		struct page *p = eb->pages[0];

		lock_page(p);
		btrfs_subpage_set_writeback(fs_info, p, eb->start, eb->len);
		if (btrfs_subpage_clear_and_test_dirty(fs_info, p, eb->start,
						       eb->len)) {
			clear_page_dirty_for_io(p);
			wbc->nr_to_write--;
		}
		__bio_add_page(&bbio->bio, p, eb->len, eb->start - page_offset(p));
		wbc_account_cgroup_owner(wbc, p, eb->len);
		unlock_page(p);
	} else {
		for (int i = 0; i < num_extent_pages(eb); i++) {
			struct page *p = eb->pages[i];

			lock_page(p);
			clear_page_dirty_for_io(p);
			set_page_writeback(p);
			__bio_add_page(&bbio->bio, p, PAGE_SIZE, 0);
			wbc_account_cgroup_owner(wbc, p, PAGE_SIZE);
			wbc->nr_to_write--;
			unlock_page(p);
		}
	}
	btrfs_submit_bio(bbio, 0);
}

/*
 * Submit one subpage btree page.
 *
 * The main difference to submit_eb_page() is:
 * - Page locking
 *   For subpage, we don't rely on page locking at all.
 *
 * - Flush write bio
 *   We only flush bio if we may be unable to fit current extent buffers into
 *   current bio.
 *
 * Return >=0 for the number of submitted extent buffers.
 * Return <0 for fatal error.
 */
static int submit_eb_subpage(struct page *page, struct writeback_control *wbc)
{
	struct btrfs_fs_info *fs_info = btrfs_sb(page->mapping->host->i_sb);
	struct folio *folio = page_folio(page);
	int submitted = 0;
	u64 page_start = page_offset(page);
	int bit_start = 0;
	int sectors_per_node = fs_info->nodesize >> fs_info->sectorsize_bits;

	/* Lock and write each dirty extent buffers in the range */
	while (bit_start < fs_info->subpage_info->bitmap_nr_bits) {
		struct btrfs_subpage *subpage = folio_get_private(folio);
		struct extent_buffer *eb;
		unsigned long flags;
		u64 start;

		/*
		 * Take private lock to ensure the subpage won't be detached
		 * in the meantime.
		 */
<<<<<<< HEAD
		spin_lock(&page->mapping->private_lock);
		if (!folio_test_private(folio)) {
			spin_unlock(&page->mapping->private_lock);
=======
		spin_lock(&page->mapping->i_private_lock);
		if (!PagePrivate(page)) {
			spin_unlock(&page->mapping->i_private_lock);
>>>>>>> c5bf82a9
			break;
		}
		spin_lock_irqsave(&subpage->lock, flags);
		if (!test_bit(bit_start + fs_info->subpage_info->dirty_offset,
			      subpage->bitmaps)) {
			spin_unlock_irqrestore(&subpage->lock, flags);
			spin_unlock(&page->mapping->i_private_lock);
			bit_start++;
			continue;
		}

		start = page_start + bit_start * fs_info->sectorsize;
		bit_start += sectors_per_node;

		/*
		 * Here we just want to grab the eb without touching extra
		 * spin locks, so call find_extent_buffer_nolock().
		 */
		eb = find_extent_buffer_nolock(fs_info, start);
		spin_unlock_irqrestore(&subpage->lock, flags);
		spin_unlock(&page->mapping->i_private_lock);

		/*
		 * The eb has already reached 0 refs thus find_extent_buffer()
		 * doesn't return it. We don't need to write back such eb
		 * anyway.
		 */
		if (!eb)
			continue;

		if (lock_extent_buffer_for_io(eb, wbc)) {
			write_one_eb(eb, wbc);
			submitted++;
		}
		free_extent_buffer(eb);
	}
	return submitted;
}

/*
 * Submit all page(s) of one extent buffer.
 *
 * @page:	the page of one extent buffer
 * @eb_context:	to determine if we need to submit this page, if current page
 *		belongs to this eb, we don't need to submit
 *
 * The caller should pass each page in their bytenr order, and here we use
 * @eb_context to determine if we have submitted pages of one extent buffer.
 *
 * If we have, we just skip until we hit a new page that doesn't belong to
 * current @eb_context.
 *
 * If not, we submit all the page(s) of the extent buffer.
 *
 * Return >0 if we have submitted the extent buffer successfully.
 * Return 0 if we don't need to submit the page, as it's already submitted by
 * previous call.
 * Return <0 for fatal error.
 */
static int submit_eb_page(struct page *page, struct btrfs_eb_write_context *ctx)
{
	struct writeback_control *wbc = ctx->wbc;
	struct address_space *mapping = page->mapping;
	struct folio *folio = page_folio(page);
	struct extent_buffer *eb;
	int ret;

	if (!folio_test_private(folio))
		return 0;

	if (btrfs_sb(page->mapping->host->i_sb)->nodesize < PAGE_SIZE)
		return submit_eb_subpage(page, wbc);

<<<<<<< HEAD
	spin_lock(&mapping->private_lock);
	if (!folio_test_private(folio)) {
		spin_unlock(&mapping->private_lock);
=======
	spin_lock(&mapping->i_private_lock);
	if (!PagePrivate(page)) {
		spin_unlock(&mapping->i_private_lock);
>>>>>>> c5bf82a9
		return 0;
	}

	eb = folio_get_private(folio);

	/*
	 * Shouldn't happen and normally this would be a BUG_ON but no point
	 * crashing the machine for something we can survive anyway.
	 */
	if (WARN_ON(!eb)) {
		spin_unlock(&mapping->i_private_lock);
		return 0;
	}

	if (eb == ctx->eb) {
		spin_unlock(&mapping->i_private_lock);
		return 0;
	}
	ret = atomic_inc_not_zero(&eb->refs);
	spin_unlock(&mapping->i_private_lock);
	if (!ret)
		return 0;

	ctx->eb = eb;

	ret = btrfs_check_meta_write_pointer(eb->fs_info, ctx);
	if (ret) {
		if (ret == -EBUSY)
			ret = 0;
		free_extent_buffer(eb);
		return ret;
	}

	if (!lock_extent_buffer_for_io(eb, wbc)) {
		free_extent_buffer(eb);
		return 0;
	}
	/* Implies write in zoned mode. */
	if (ctx->zoned_bg) {
		/* Mark the last eb in the block group. */
		btrfs_schedule_zone_finish_bg(ctx->zoned_bg, eb);
		ctx->zoned_bg->meta_write_pointer += eb->len;
	}
	write_one_eb(eb, wbc);
	free_extent_buffer(eb);
	return 1;
}

int btree_write_cache_pages(struct address_space *mapping,
				   struct writeback_control *wbc)
{
	struct btrfs_eb_write_context ctx = { .wbc = wbc };
	struct btrfs_fs_info *fs_info = BTRFS_I(mapping->host)->root->fs_info;
	int ret = 0;
	int done = 0;
	int nr_to_write_done = 0;
	struct folio_batch fbatch;
	unsigned int nr_folios;
	pgoff_t index;
	pgoff_t end;		/* Inclusive */
	int scanned = 0;
	xa_mark_t tag;

	folio_batch_init(&fbatch);
	if (wbc->range_cyclic) {
		index = mapping->writeback_index; /* Start from prev offset */
		end = -1;
		/*
		 * Start from the beginning does not need to cycle over the
		 * range, mark it as scanned.
		 */
		scanned = (index == 0);
	} else {
		index = wbc->range_start >> PAGE_SHIFT;
		end = wbc->range_end >> PAGE_SHIFT;
		scanned = 1;
	}
	if (wbc->sync_mode == WB_SYNC_ALL)
		tag = PAGECACHE_TAG_TOWRITE;
	else
		tag = PAGECACHE_TAG_DIRTY;
	btrfs_zoned_meta_io_lock(fs_info);
retry:
	if (wbc->sync_mode == WB_SYNC_ALL)
		tag_pages_for_writeback(mapping, index, end);
	while (!done && !nr_to_write_done && (index <= end) &&
	       (nr_folios = filemap_get_folios_tag(mapping, &index, end,
					    tag, &fbatch))) {
		unsigned i;

		for (i = 0; i < nr_folios; i++) {
			struct folio *folio = fbatch.folios[i];

			ret = submit_eb_page(&folio->page, &ctx);
			if (ret == 0)
				continue;
			if (ret < 0) {
				done = 1;
				break;
			}

			/*
			 * the filesystem may choose to bump up nr_to_write.
			 * We have to make sure to honor the new nr_to_write
			 * at any time
			 */
			nr_to_write_done = wbc->nr_to_write <= 0;
		}
		folio_batch_release(&fbatch);
		cond_resched();
	}
	if (!scanned && !done) {
		/*
		 * We hit the last page and there is more work to be done: wrap
		 * back to the start of the file
		 */
		scanned = 1;
		index = 0;
		goto retry;
	}
	/*
	 * If something went wrong, don't allow any metadata write bio to be
	 * submitted.
	 *
	 * This would prevent use-after-free if we had dirty pages not
	 * cleaned up, which can still happen by fuzzed images.
	 *
	 * - Bad extent tree
	 *   Allowing existing tree block to be allocated for other trees.
	 *
	 * - Log tree operations
	 *   Exiting tree blocks get allocated to log tree, bumps its
	 *   generation, then get cleaned in tree re-balance.
	 *   Such tree block will not be written back, since it's clean,
	 *   thus no WRITTEN flag set.
	 *   And after log writes back, this tree block is not traced by
	 *   any dirty extent_io_tree.
	 *
	 * - Offending tree block gets re-dirtied from its original owner
	 *   Since it has bumped generation, no WRITTEN flag, it can be
	 *   reused without COWing. This tree block will not be traced
	 *   by btrfs_transaction::dirty_pages.
	 *
	 *   Now such dirty tree block will not be cleaned by any dirty
	 *   extent io tree. Thus we don't want to submit such wild eb
	 *   if the fs already has error.
	 *
	 * We can get ret > 0 from submit_extent_page() indicating how many ebs
	 * were submitted. Reset it to 0 to avoid false alerts for the caller.
	 */
	if (ret > 0)
		ret = 0;
	if (!ret && BTRFS_FS_ERROR(fs_info))
		ret = -EROFS;

	if (ctx.zoned_bg)
		btrfs_put_block_group(ctx.zoned_bg);
	btrfs_zoned_meta_io_unlock(fs_info);
	return ret;
}

/*
 * Walk the list of dirty pages of the given address space and write all of them.
 *
 * @mapping:   address space structure to write
 * @wbc:       subtract the number of written pages from *@wbc->nr_to_write
 * @bio_ctrl:  holds context for the write, namely the bio
 *
 * If a page is already under I/O, write_cache_pages() skips it, even
 * if it's dirty.  This is desirable behaviour for memory-cleaning writeback,
 * but it is INCORRECT for data-integrity system calls such as fsync().  fsync()
 * and msync() need to guarantee that all the data which was dirty at the time
 * the call was made get new I/O started against them.  If wbc->sync_mode is
 * WB_SYNC_ALL then we were called for data integrity and we must wait for
 * existing IO to complete.
 */
static int extent_write_cache_pages(struct address_space *mapping,
			     struct btrfs_bio_ctrl *bio_ctrl)
{
	struct writeback_control *wbc = bio_ctrl->wbc;
	struct inode *inode = mapping->host;
	int ret = 0;
	int done = 0;
	int nr_to_write_done = 0;
	struct folio_batch fbatch;
	unsigned int nr_folios;
	pgoff_t index;
	pgoff_t end;		/* Inclusive */
	pgoff_t done_index;
	int range_whole = 0;
	int scanned = 0;
	xa_mark_t tag;

	/*
	 * We have to hold onto the inode so that ordered extents can do their
	 * work when the IO finishes.  The alternative to this is failing to add
	 * an ordered extent if the igrab() fails there and that is a huge pain
	 * to deal with, so instead just hold onto the inode throughout the
	 * writepages operation.  If it fails here we are freeing up the inode
	 * anyway and we'd rather not waste our time writing out stuff that is
	 * going to be truncated anyway.
	 */
	if (!igrab(inode))
		return 0;

	folio_batch_init(&fbatch);
	if (wbc->range_cyclic) {
		index = mapping->writeback_index; /* Start from prev offset */
		end = -1;
		/*
		 * Start from the beginning does not need to cycle over the
		 * range, mark it as scanned.
		 */
		scanned = (index == 0);
	} else {
		index = wbc->range_start >> PAGE_SHIFT;
		end = wbc->range_end >> PAGE_SHIFT;
		if (wbc->range_start == 0 && wbc->range_end == LLONG_MAX)
			range_whole = 1;
		scanned = 1;
	}

	/*
	 * We do the tagged writepage as long as the snapshot flush bit is set
	 * and we are the first one who do the filemap_flush() on this inode.
	 *
	 * The nr_to_write == LONG_MAX is needed to make sure other flushers do
	 * not race in and drop the bit.
	 */
	if (range_whole && wbc->nr_to_write == LONG_MAX &&
	    test_and_clear_bit(BTRFS_INODE_SNAPSHOT_FLUSH,
			       &BTRFS_I(inode)->runtime_flags))
		wbc->tagged_writepages = 1;

	if (wbc->sync_mode == WB_SYNC_ALL || wbc->tagged_writepages)
		tag = PAGECACHE_TAG_TOWRITE;
	else
		tag = PAGECACHE_TAG_DIRTY;
retry:
	if (wbc->sync_mode == WB_SYNC_ALL || wbc->tagged_writepages)
		tag_pages_for_writeback(mapping, index, end);
	done_index = index;
	while (!done && !nr_to_write_done && (index <= end) &&
			(nr_folios = filemap_get_folios_tag(mapping, &index,
							end, tag, &fbatch))) {
		unsigned i;

		for (i = 0; i < nr_folios; i++) {
			struct folio *folio = fbatch.folios[i];

			done_index = folio_next_index(folio);
			/*
			 * At this point we hold neither the i_pages lock nor
			 * the page lock: the page may be truncated or
			 * invalidated (changing page->mapping to NULL),
			 * or even swizzled back from swapper_space to
			 * tmpfs file mapping
			 */
			if (!folio_trylock(folio)) {
				submit_write_bio(bio_ctrl, 0);
				folio_lock(folio);
			}

			if (unlikely(folio->mapping != mapping)) {
				folio_unlock(folio);
				continue;
			}

			if (!folio_test_dirty(folio)) {
				/* Someone wrote it for us. */
				folio_unlock(folio);
				continue;
			}

			if (wbc->sync_mode != WB_SYNC_NONE) {
				if (folio_test_writeback(folio))
					submit_write_bio(bio_ctrl, 0);
				folio_wait_writeback(folio);
			}

			if (folio_test_writeback(folio) ||
			    !folio_clear_dirty_for_io(folio)) {
				folio_unlock(folio);
				continue;
			}

			ret = __extent_writepage(&folio->page, bio_ctrl);
			if (ret < 0) {
				done = 1;
				break;
			}

			/*
			 * The filesystem may choose to bump up nr_to_write.
			 * We have to make sure to honor the new nr_to_write
			 * at any time.
			 */
			nr_to_write_done = (wbc->sync_mode == WB_SYNC_NONE &&
					    wbc->nr_to_write <= 0);
		}
		folio_batch_release(&fbatch);
		cond_resched();
	}
	if (!scanned && !done) {
		/*
		 * We hit the last page and there is more work to be done: wrap
		 * back to the start of the file
		 */
		scanned = 1;
		index = 0;

		/*
		 * If we're looping we could run into a page that is locked by a
		 * writer and that writer could be waiting on writeback for a
		 * page in our current bio, and thus deadlock, so flush the
		 * write bio here.
		 */
		submit_write_bio(bio_ctrl, 0);
		goto retry;
	}

	if (wbc->range_cyclic || (wbc->nr_to_write > 0 && range_whole))
		mapping->writeback_index = done_index;

	btrfs_add_delayed_iput(BTRFS_I(inode));
	return ret;
}

/*
 * Submit the pages in the range to bio for call sites which delalloc range has
 * already been ran (aka, ordered extent inserted) and all pages are still
 * locked.
 */
void extent_write_locked_range(struct inode *inode, struct page *locked_page,
			       u64 start, u64 end, struct writeback_control *wbc,
			       bool pages_dirty)
{
	bool found_error = false;
	int ret = 0;
	struct address_space *mapping = inode->i_mapping;
	struct btrfs_fs_info *fs_info = btrfs_sb(inode->i_sb);
	const u32 sectorsize = fs_info->sectorsize;
	loff_t i_size = i_size_read(inode);
	u64 cur = start;
	struct btrfs_bio_ctrl bio_ctrl = {
		.wbc = wbc,
		.opf = REQ_OP_WRITE | wbc_to_write_flags(wbc),
	};

	if (wbc->no_cgroup_owner)
		bio_ctrl.opf |= REQ_BTRFS_CGROUP_PUNT;

	ASSERT(IS_ALIGNED(start, sectorsize) && IS_ALIGNED(end + 1, sectorsize));

	while (cur <= end) {
		u64 cur_end = min(round_down(cur, PAGE_SIZE) + PAGE_SIZE - 1, end);
		u32 cur_len = cur_end + 1 - cur;
		struct page *page;
		int nr = 0;

		page = find_get_page(mapping, cur >> PAGE_SHIFT);
		ASSERT(PageLocked(page));
		if (pages_dirty && page != locked_page) {
			ASSERT(PageDirty(page));
			clear_page_dirty_for_io(page);
		}

		ret = __extent_writepage_io(BTRFS_I(inode), page, &bio_ctrl,
					    i_size, &nr);
		if (ret == 1)
			goto next_page;

		/* Make sure the mapping tag for page dirty gets cleared. */
		if (nr == 0) {
			set_page_writeback(page);
			end_page_writeback(page);
		}
		if (ret) {
			btrfs_mark_ordered_io_finished(BTRFS_I(inode), page,
						       cur, cur_len, !ret);
			mapping_set_error(page->mapping, ret);
		}
		btrfs_page_unlock_writer(fs_info, page, cur, cur_len);
		if (ret < 0)
			found_error = true;
next_page:
		put_page(page);
		cur = cur_end + 1;
	}

	submit_write_bio(&bio_ctrl, found_error ? ret : 0);
}

int extent_writepages(struct address_space *mapping,
		      struct writeback_control *wbc)
{
	struct inode *inode = mapping->host;
	int ret = 0;
	struct btrfs_bio_ctrl bio_ctrl = {
		.wbc = wbc,
		.opf = REQ_OP_WRITE | wbc_to_write_flags(wbc),
	};

	/*
	 * Allow only a single thread to do the reloc work in zoned mode to
	 * protect the write pointer updates.
	 */
	btrfs_zoned_data_reloc_lock(BTRFS_I(inode));
	ret = extent_write_cache_pages(mapping, &bio_ctrl);
	submit_write_bio(&bio_ctrl, ret);
	btrfs_zoned_data_reloc_unlock(BTRFS_I(inode));
	return ret;
}

void extent_readahead(struct readahead_control *rac)
{
	struct btrfs_bio_ctrl bio_ctrl = { .opf = REQ_OP_READ | REQ_RAHEAD };
	struct page *pagepool[16];
	struct extent_map *em_cached = NULL;
	u64 prev_em_start = (u64)-1;
	int nr;

	while ((nr = readahead_page_batch(rac, pagepool))) {
		u64 contig_start = readahead_pos(rac);
		u64 contig_end = contig_start + readahead_batch_length(rac) - 1;

		contiguous_readpages(pagepool, nr, contig_start, contig_end,
				&em_cached, &bio_ctrl, &prev_em_start);
	}

	if (em_cached)
		free_extent_map(em_cached);
	submit_one_bio(&bio_ctrl);
}

/*
 * basic invalidate_folio code, this waits on any locked or writeback
 * ranges corresponding to the folio, and then deletes any extent state
 * records from the tree
 */
int extent_invalidate_folio(struct extent_io_tree *tree,
			  struct folio *folio, size_t offset)
{
	struct extent_state *cached_state = NULL;
	u64 start = folio_pos(folio);
	u64 end = start + folio_size(folio) - 1;
	size_t blocksize = folio->mapping->host->i_sb->s_blocksize;

	/* This function is only called for the btree inode */
	ASSERT(tree->owner == IO_TREE_BTREE_INODE_IO);

	start += ALIGN(offset, blocksize);
	if (start > end)
		return 0;

	lock_extent(tree, start, end, &cached_state);
	folio_wait_writeback(folio);

	/*
	 * Currently for btree io tree, only EXTENT_LOCKED is utilized,
	 * so here we only need to unlock the extent range to free any
	 * existing extent state.
	 */
	unlock_extent(tree, start, end, &cached_state);
	return 0;
}

/*
 * a helper for release_folio, this tests for areas of the page that
 * are locked or under IO and drops the related state bits if it is safe
 * to drop the page.
 */
static int try_release_extent_state(struct extent_io_tree *tree,
				    struct page *page, gfp_t mask)
{
	u64 start = page_offset(page);
	u64 end = start + PAGE_SIZE - 1;
	int ret = 1;

	if (test_range_bit_exists(tree, start, end, EXTENT_LOCKED)) {
		ret = 0;
	} else {
		u32 clear_bits = ~(EXTENT_LOCKED | EXTENT_NODATASUM |
				   EXTENT_DELALLOC_NEW | EXTENT_CTLBITS);

		/*
		 * At this point we can safely clear everything except the
		 * locked bit, the nodatasum bit and the delalloc new bit.
		 * The delalloc new bit will be cleared by ordered extent
		 * completion.
		 */
		ret = __clear_extent_bit(tree, start, end, clear_bits, NULL, NULL);

		/* if clear_extent_bit failed for enomem reasons,
		 * we can't allow the release to continue.
		 */
		if (ret < 0)
			ret = 0;
		else
			ret = 1;
	}
	return ret;
}

/*
 * a helper for release_folio.  As long as there are no locked extents
 * in the range corresponding to the page, both state records and extent
 * map records are removed
 */
int try_release_extent_mapping(struct page *page, gfp_t mask)
{
	struct extent_map *em;
	u64 start = page_offset(page);
	u64 end = start + PAGE_SIZE - 1;
	struct btrfs_inode *btrfs_inode = BTRFS_I(page->mapping->host);
	struct extent_io_tree *tree = &btrfs_inode->io_tree;
	struct extent_map_tree *map = &btrfs_inode->extent_tree;

	if (gfpflags_allow_blocking(mask) &&
	    page->mapping->host->i_size > SZ_16M) {
		u64 len;
		while (start <= end) {
			struct btrfs_fs_info *fs_info;
			u64 cur_gen;

			len = end - start + 1;
			write_lock(&map->lock);
			em = lookup_extent_mapping(map, start, len);
			if (!em) {
				write_unlock(&map->lock);
				break;
			}
			if (test_bit(EXTENT_FLAG_PINNED, &em->flags) ||
			    em->start != start) {
				write_unlock(&map->lock);
				free_extent_map(em);
				break;
			}
			if (test_range_bit_exists(tree, em->start,
						  extent_map_end(em) - 1,
						  EXTENT_LOCKED))
				goto next;
			/*
			 * If it's not in the list of modified extents, used
			 * by a fast fsync, we can remove it. If it's being
			 * logged we can safely remove it since fsync took an
			 * extra reference on the em.
			 */
			if (list_empty(&em->list) ||
			    test_bit(EXTENT_FLAG_LOGGING, &em->flags))
				goto remove_em;
			/*
			 * If it's in the list of modified extents, remove it
			 * only if its generation is older then the current one,
			 * in which case we don't need it for a fast fsync.
			 * Otherwise don't remove it, we could be racing with an
			 * ongoing fast fsync that could miss the new extent.
			 */
			fs_info = btrfs_inode->root->fs_info;
			spin_lock(&fs_info->trans_lock);
			cur_gen = fs_info->generation;
			spin_unlock(&fs_info->trans_lock);
			if (em->generation >= cur_gen)
				goto next;
remove_em:
			/*
			 * We only remove extent maps that are not in the list of
			 * modified extents or that are in the list but with a
			 * generation lower then the current generation, so there
			 * is no need to set the full fsync flag on the inode (it
			 * hurts the fsync performance for workloads with a data
			 * size that exceeds or is close to the system's memory).
			 */
			remove_extent_mapping(map, em);
			/* once for the rb tree */
			free_extent_map(em);
next:
			start = extent_map_end(em);
			write_unlock(&map->lock);

			/* once for us */
			free_extent_map(em);

			cond_resched(); /* Allow large-extent preemption. */
		}
	}
	return try_release_extent_state(tree, page, mask);
}

/*
 * To cache previous fiemap extent
 *
 * Will be used for merging fiemap extent
 */
struct fiemap_cache {
	u64 offset;
	u64 phys;
	u64 len;
	u32 flags;
	bool cached;
};

/*
 * Helper to submit fiemap extent.
 *
 * Will try to merge current fiemap extent specified by @offset, @phys,
 * @len and @flags with cached one.
 * And only when we fails to merge, cached one will be submitted as
 * fiemap extent.
 *
 * Return value is the same as fiemap_fill_next_extent().
 */
static int emit_fiemap_extent(struct fiemap_extent_info *fieinfo,
				struct fiemap_cache *cache,
				u64 offset, u64 phys, u64 len, u32 flags)
{
	int ret = 0;

	/* Set at the end of extent_fiemap(). */
	ASSERT((flags & FIEMAP_EXTENT_LAST) == 0);

	if (!cache->cached)
		goto assign;

	/*
	 * Sanity check, extent_fiemap() should have ensured that new
	 * fiemap extent won't overlap with cached one.
	 * Not recoverable.
	 *
	 * NOTE: Physical address can overlap, due to compression
	 */
	if (cache->offset + cache->len > offset) {
		WARN_ON(1);
		return -EINVAL;
	}

	/*
	 * Only merges fiemap extents if
	 * 1) Their logical addresses are continuous
	 *
	 * 2) Their physical addresses are continuous
	 *    So truly compressed (physical size smaller than logical size)
	 *    extents won't get merged with each other
	 *
	 * 3) Share same flags
	 */
	if (cache->offset + cache->len  == offset &&
	    cache->phys + cache->len == phys  &&
	    cache->flags == flags) {
		cache->len += len;
		return 0;
	}

	/* Not mergeable, need to submit cached one */
	ret = fiemap_fill_next_extent(fieinfo, cache->offset, cache->phys,
				      cache->len, cache->flags);
	cache->cached = false;
	if (ret)
		return ret;
assign:
	cache->cached = true;
	cache->offset = offset;
	cache->phys = phys;
	cache->len = len;
	cache->flags = flags;

	return 0;
}

/*
 * Emit last fiemap cache
 *
 * The last fiemap cache may still be cached in the following case:
 * 0		      4k		    8k
 * |<- Fiemap range ->|
 * |<------------  First extent ----------->|
 *
 * In this case, the first extent range will be cached but not emitted.
 * So we must emit it before ending extent_fiemap().
 */
static int emit_last_fiemap_cache(struct fiemap_extent_info *fieinfo,
				  struct fiemap_cache *cache)
{
	int ret;

	if (!cache->cached)
		return 0;

	ret = fiemap_fill_next_extent(fieinfo, cache->offset, cache->phys,
				      cache->len, cache->flags);
	cache->cached = false;
	if (ret > 0)
		ret = 0;
	return ret;
}

static int fiemap_next_leaf_item(struct btrfs_inode *inode, struct btrfs_path *path)
{
	struct extent_buffer *clone;
	struct btrfs_key key;
	int slot;
	int ret;

	path->slots[0]++;
	if (path->slots[0] < btrfs_header_nritems(path->nodes[0]))
		return 0;

	ret = btrfs_next_leaf(inode->root, path);
	if (ret != 0)
		return ret;

	/*
	 * Don't bother with cloning if there are no more file extent items for
	 * our inode.
	 */
	btrfs_item_key_to_cpu(path->nodes[0], &key, path->slots[0]);
	if (key.objectid != btrfs_ino(inode) || key.type != BTRFS_EXTENT_DATA_KEY)
		return 1;

	/* See the comment at fiemap_search_slot() about why we clone. */
	clone = btrfs_clone_extent_buffer(path->nodes[0]);
	if (!clone)
		return -ENOMEM;

	slot = path->slots[0];
	btrfs_release_path(path);
	path->nodes[0] = clone;
	path->slots[0] = slot;

	return 0;
}

/*
 * Search for the first file extent item that starts at a given file offset or
 * the one that starts immediately before that offset.
 * Returns: 0 on success, < 0 on error, 1 if not found.
 */
static int fiemap_search_slot(struct btrfs_inode *inode, struct btrfs_path *path,
			      u64 file_offset)
{
	const u64 ino = btrfs_ino(inode);
	struct btrfs_root *root = inode->root;
	struct extent_buffer *clone;
	struct btrfs_key key;
	int slot;
	int ret;

	key.objectid = ino;
	key.type = BTRFS_EXTENT_DATA_KEY;
	key.offset = file_offset;

	ret = btrfs_search_slot(NULL, root, &key, path, 0, 0);
	if (ret < 0)
		return ret;

	if (ret > 0 && path->slots[0] > 0) {
		btrfs_item_key_to_cpu(path->nodes[0], &key, path->slots[0] - 1);
		if (key.objectid == ino && key.type == BTRFS_EXTENT_DATA_KEY)
			path->slots[0]--;
	}

	if (path->slots[0] >= btrfs_header_nritems(path->nodes[0])) {
		ret = btrfs_next_leaf(root, path);
		if (ret != 0)
			return ret;

		btrfs_item_key_to_cpu(path->nodes[0], &key, path->slots[0]);
		if (key.objectid != ino || key.type != BTRFS_EXTENT_DATA_KEY)
			return 1;
	}

	/*
	 * We clone the leaf and use it during fiemap. This is because while
	 * using the leaf we do expensive things like checking if an extent is
	 * shared, which can take a long time. In order to prevent blocking
	 * other tasks for too long, we use a clone of the leaf. We have locked
	 * the file range in the inode's io tree, so we know none of our file
	 * extent items can change. This way we avoid blocking other tasks that
	 * want to insert items for other inodes in the same leaf or b+tree
	 * rebalance operations (triggered for example when someone is trying
	 * to push items into this leaf when trying to insert an item in a
	 * neighbour leaf).
	 * We also need the private clone because holding a read lock on an
	 * extent buffer of the subvolume's b+tree will make lockdep unhappy
	 * when we call fiemap_fill_next_extent(), because that may cause a page
	 * fault when filling the user space buffer with fiemap data.
	 */
	clone = btrfs_clone_extent_buffer(path->nodes[0]);
	if (!clone)
		return -ENOMEM;

	slot = path->slots[0];
	btrfs_release_path(path);
	path->nodes[0] = clone;
	path->slots[0] = slot;

	return 0;
}

/*
 * Process a range which is a hole or a prealloc extent in the inode's subvolume
 * btree. If @disk_bytenr is 0, we are dealing with a hole, otherwise a prealloc
 * extent. The end offset (@end) is inclusive.
 */
static int fiemap_process_hole(struct btrfs_inode *inode,
			       struct fiemap_extent_info *fieinfo,
			       struct fiemap_cache *cache,
			       struct extent_state **delalloc_cached_state,
			       struct btrfs_backref_share_check_ctx *backref_ctx,
			       u64 disk_bytenr, u64 extent_offset,
			       u64 extent_gen,
			       u64 start, u64 end)
{
	const u64 i_size = i_size_read(&inode->vfs_inode);
	u64 cur_offset = start;
	u64 last_delalloc_end = 0;
	u32 prealloc_flags = FIEMAP_EXTENT_UNWRITTEN;
	bool checked_extent_shared = false;
	int ret;

	/*
	 * There can be no delalloc past i_size, so don't waste time looking for
	 * it beyond i_size.
	 */
	while (cur_offset < end && cur_offset < i_size) {
		u64 delalloc_start;
		u64 delalloc_end;
		u64 prealloc_start;
		u64 prealloc_len = 0;
		bool delalloc;

		delalloc = btrfs_find_delalloc_in_range(inode, cur_offset, end,
							delalloc_cached_state,
							&delalloc_start,
							&delalloc_end);
		if (!delalloc)
			break;

		/*
		 * If this is a prealloc extent we have to report every section
		 * of it that has no delalloc.
		 */
		if (disk_bytenr != 0) {
			if (last_delalloc_end == 0) {
				prealloc_start = start;
				prealloc_len = delalloc_start - start;
			} else {
				prealloc_start = last_delalloc_end + 1;
				prealloc_len = delalloc_start - prealloc_start;
			}
		}

		if (prealloc_len > 0) {
			if (!checked_extent_shared && fieinfo->fi_extents_max) {
				ret = btrfs_is_data_extent_shared(inode,
								  disk_bytenr,
								  extent_gen,
								  backref_ctx);
				if (ret < 0)
					return ret;
				else if (ret > 0)
					prealloc_flags |= FIEMAP_EXTENT_SHARED;

				checked_extent_shared = true;
			}
			ret = emit_fiemap_extent(fieinfo, cache, prealloc_start,
						 disk_bytenr + extent_offset,
						 prealloc_len, prealloc_flags);
			if (ret)
				return ret;
			extent_offset += prealloc_len;
		}

		ret = emit_fiemap_extent(fieinfo, cache, delalloc_start, 0,
					 delalloc_end + 1 - delalloc_start,
					 FIEMAP_EXTENT_DELALLOC |
					 FIEMAP_EXTENT_UNKNOWN);
		if (ret)
			return ret;

		last_delalloc_end = delalloc_end;
		cur_offset = delalloc_end + 1;
		extent_offset += cur_offset - delalloc_start;
		cond_resched();
	}

	/*
	 * Either we found no delalloc for the whole prealloc extent or we have
	 * a prealloc extent that spans i_size or starts at or after i_size.
	 */
	if (disk_bytenr != 0 && last_delalloc_end < end) {
		u64 prealloc_start;
		u64 prealloc_len;

		if (last_delalloc_end == 0) {
			prealloc_start = start;
			prealloc_len = end + 1 - start;
		} else {
			prealloc_start = last_delalloc_end + 1;
			prealloc_len = end + 1 - prealloc_start;
		}

		if (!checked_extent_shared && fieinfo->fi_extents_max) {
			ret = btrfs_is_data_extent_shared(inode,
							  disk_bytenr,
							  extent_gen,
							  backref_ctx);
			if (ret < 0)
				return ret;
			else if (ret > 0)
				prealloc_flags |= FIEMAP_EXTENT_SHARED;
		}
		ret = emit_fiemap_extent(fieinfo, cache, prealloc_start,
					 disk_bytenr + extent_offset,
					 prealloc_len, prealloc_flags);
		if (ret)
			return ret;
	}

	return 0;
}

static int fiemap_find_last_extent_offset(struct btrfs_inode *inode,
					  struct btrfs_path *path,
					  u64 *last_extent_end_ret)
{
	const u64 ino = btrfs_ino(inode);
	struct btrfs_root *root = inode->root;
	struct extent_buffer *leaf;
	struct btrfs_file_extent_item *ei;
	struct btrfs_key key;
	u64 disk_bytenr;
	int ret;

	/*
	 * Lookup the last file extent. We're not using i_size here because
	 * there might be preallocation past i_size.
	 */
	ret = btrfs_lookup_file_extent(NULL, root, path, ino, (u64)-1, 0);
	/* There can't be a file extent item at offset (u64)-1 */
	ASSERT(ret != 0);
	if (ret < 0)
		return ret;

	/*
	 * For a non-existing key, btrfs_search_slot() always leaves us at a
	 * slot > 0, except if the btree is empty, which is impossible because
	 * at least it has the inode item for this inode and all the items for
	 * the root inode 256.
	 */
	ASSERT(path->slots[0] > 0);
	path->slots[0]--;
	leaf = path->nodes[0];
	btrfs_item_key_to_cpu(leaf, &key, path->slots[0]);
	if (key.objectid != ino || key.type != BTRFS_EXTENT_DATA_KEY) {
		/* No file extent items in the subvolume tree. */
		*last_extent_end_ret = 0;
		return 0;
	}

	/*
	 * For an inline extent, the disk_bytenr is where inline data starts at,
	 * so first check if we have an inline extent item before checking if we
	 * have an implicit hole (disk_bytenr == 0).
	 */
	ei = btrfs_item_ptr(leaf, path->slots[0], struct btrfs_file_extent_item);
	if (btrfs_file_extent_type(leaf, ei) == BTRFS_FILE_EXTENT_INLINE) {
		*last_extent_end_ret = btrfs_file_extent_end(path);
		return 0;
	}

	/*
	 * Find the last file extent item that is not a hole (when NO_HOLES is
	 * not enabled). This should take at most 2 iterations in the worst
	 * case: we have one hole file extent item at slot 0 of a leaf and
	 * another hole file extent item as the last item in the previous leaf.
	 * This is because we merge file extent items that represent holes.
	 */
	disk_bytenr = btrfs_file_extent_disk_bytenr(leaf, ei);
	while (disk_bytenr == 0) {
		ret = btrfs_previous_item(root, path, ino, BTRFS_EXTENT_DATA_KEY);
		if (ret < 0) {
			return ret;
		} else if (ret > 0) {
			/* No file extent items that are not holes. */
			*last_extent_end_ret = 0;
			return 0;
		}
		leaf = path->nodes[0];
		ei = btrfs_item_ptr(leaf, path->slots[0],
				    struct btrfs_file_extent_item);
		disk_bytenr = btrfs_file_extent_disk_bytenr(leaf, ei);
	}

	*last_extent_end_ret = btrfs_file_extent_end(path);
	return 0;
}

int extent_fiemap(struct btrfs_inode *inode, struct fiemap_extent_info *fieinfo,
		  u64 start, u64 len)
{
	const u64 ino = btrfs_ino(inode);
	struct extent_state *cached_state = NULL;
	struct extent_state *delalloc_cached_state = NULL;
	struct btrfs_path *path;
	struct fiemap_cache cache = { 0 };
	struct btrfs_backref_share_check_ctx *backref_ctx;
	u64 last_extent_end;
	u64 prev_extent_end;
	u64 lockstart;
	u64 lockend;
	bool stopped = false;
	int ret;

	backref_ctx = btrfs_alloc_backref_share_check_ctx();
	path = btrfs_alloc_path();
	if (!backref_ctx || !path) {
		ret = -ENOMEM;
		goto out;
	}

	lockstart = round_down(start, inode->root->fs_info->sectorsize);
	lockend = round_up(start + len, inode->root->fs_info->sectorsize);
	prev_extent_end = lockstart;

	btrfs_inode_lock(inode, BTRFS_ILOCK_SHARED);
	lock_extent(&inode->io_tree, lockstart, lockend, &cached_state);

	ret = fiemap_find_last_extent_offset(inode, path, &last_extent_end);
	if (ret < 0)
		goto out_unlock;
	btrfs_release_path(path);

	path->reada = READA_FORWARD;
	ret = fiemap_search_slot(inode, path, lockstart);
	if (ret < 0) {
		goto out_unlock;
	} else if (ret > 0) {
		/*
		 * No file extent item found, but we may have delalloc between
		 * the current offset and i_size. So check for that.
		 */
		ret = 0;
		goto check_eof_delalloc;
	}

	while (prev_extent_end < lockend) {
		struct extent_buffer *leaf = path->nodes[0];
		struct btrfs_file_extent_item *ei;
		struct btrfs_key key;
		u64 extent_end;
		u64 extent_len;
		u64 extent_offset = 0;
		u64 extent_gen;
		u64 disk_bytenr = 0;
		u64 flags = 0;
		int extent_type;
		u8 compression;

		btrfs_item_key_to_cpu(leaf, &key, path->slots[0]);
		if (key.objectid != ino || key.type != BTRFS_EXTENT_DATA_KEY)
			break;

		extent_end = btrfs_file_extent_end(path);

		/*
		 * The first iteration can leave us at an extent item that ends
		 * before our range's start. Move to the next item.
		 */
		if (extent_end <= lockstart)
			goto next_item;

		backref_ctx->curr_leaf_bytenr = leaf->start;

		/* We have in implicit hole (NO_HOLES feature enabled). */
		if (prev_extent_end < key.offset) {
			const u64 range_end = min(key.offset, lockend) - 1;

			ret = fiemap_process_hole(inode, fieinfo, &cache,
						  &delalloc_cached_state,
						  backref_ctx, 0, 0, 0,
						  prev_extent_end, range_end);
			if (ret < 0) {
				goto out_unlock;
			} else if (ret > 0) {
				/* fiemap_fill_next_extent() told us to stop. */
				stopped = true;
				break;
			}

			/* We've reached the end of the fiemap range, stop. */
			if (key.offset >= lockend) {
				stopped = true;
				break;
			}
		}

		extent_len = extent_end - key.offset;
		ei = btrfs_item_ptr(leaf, path->slots[0],
				    struct btrfs_file_extent_item);
		compression = btrfs_file_extent_compression(leaf, ei);
		extent_type = btrfs_file_extent_type(leaf, ei);
		extent_gen = btrfs_file_extent_generation(leaf, ei);

		if (extent_type != BTRFS_FILE_EXTENT_INLINE) {
			disk_bytenr = btrfs_file_extent_disk_bytenr(leaf, ei);
			if (compression == BTRFS_COMPRESS_NONE)
				extent_offset = btrfs_file_extent_offset(leaf, ei);
		}

		if (compression != BTRFS_COMPRESS_NONE)
			flags |= FIEMAP_EXTENT_ENCODED;

		if (extent_type == BTRFS_FILE_EXTENT_INLINE) {
			flags |= FIEMAP_EXTENT_DATA_INLINE;
			flags |= FIEMAP_EXTENT_NOT_ALIGNED;
			ret = emit_fiemap_extent(fieinfo, &cache, key.offset, 0,
						 extent_len, flags);
		} else if (extent_type == BTRFS_FILE_EXTENT_PREALLOC) {
			ret = fiemap_process_hole(inode, fieinfo, &cache,
						  &delalloc_cached_state,
						  backref_ctx,
						  disk_bytenr, extent_offset,
						  extent_gen, key.offset,
						  extent_end - 1);
		} else if (disk_bytenr == 0) {
			/* We have an explicit hole. */
			ret = fiemap_process_hole(inode, fieinfo, &cache,
						  &delalloc_cached_state,
						  backref_ctx, 0, 0, 0,
						  key.offset, extent_end - 1);
		} else {
			/* We have a regular extent. */
			if (fieinfo->fi_extents_max) {
				ret = btrfs_is_data_extent_shared(inode,
								  disk_bytenr,
								  extent_gen,
								  backref_ctx);
				if (ret < 0)
					goto out_unlock;
				else if (ret > 0)
					flags |= FIEMAP_EXTENT_SHARED;
			}

			ret = emit_fiemap_extent(fieinfo, &cache, key.offset,
						 disk_bytenr + extent_offset,
						 extent_len, flags);
		}

		if (ret < 0) {
			goto out_unlock;
		} else if (ret > 0) {
			/* fiemap_fill_next_extent() told us to stop. */
			stopped = true;
			break;
		}

		prev_extent_end = extent_end;
next_item:
		if (fatal_signal_pending(current)) {
			ret = -EINTR;
			goto out_unlock;
		}

		ret = fiemap_next_leaf_item(inode, path);
		if (ret < 0) {
			goto out_unlock;
		} else if (ret > 0) {
			/* No more file extent items for this inode. */
			break;
		}
		cond_resched();
	}

check_eof_delalloc:
	/*
	 * Release (and free) the path before emitting any final entries to
	 * fiemap_fill_next_extent() to keep lockdep happy. This is because
	 * once we find no more file extent items exist, we may have a
	 * non-cloned leaf, and fiemap_fill_next_extent() can trigger page
	 * faults when copying data to the user space buffer.
	 */
	btrfs_free_path(path);
	path = NULL;

	if (!stopped && prev_extent_end < lockend) {
		ret = fiemap_process_hole(inode, fieinfo, &cache,
					  &delalloc_cached_state, backref_ctx,
					  0, 0, 0, prev_extent_end, lockend - 1);
		if (ret < 0)
			goto out_unlock;
		prev_extent_end = lockend;
	}

	if (cache.cached && cache.offset + cache.len >= last_extent_end) {
		const u64 i_size = i_size_read(&inode->vfs_inode);

		if (prev_extent_end < i_size) {
			u64 delalloc_start;
			u64 delalloc_end;
			bool delalloc;

			delalloc = btrfs_find_delalloc_in_range(inode,
								prev_extent_end,
								i_size - 1,
								&delalloc_cached_state,
								&delalloc_start,
								&delalloc_end);
			if (!delalloc)
				cache.flags |= FIEMAP_EXTENT_LAST;
		} else {
			cache.flags |= FIEMAP_EXTENT_LAST;
		}
	}

	ret = emit_last_fiemap_cache(fieinfo, &cache);

out_unlock:
	unlock_extent(&inode->io_tree, lockstart, lockend, &cached_state);
	btrfs_inode_unlock(inode, BTRFS_ILOCK_SHARED);
out:
	free_extent_state(delalloc_cached_state);
	btrfs_free_backref_share_ctx(backref_ctx);
	btrfs_free_path(path);
	return ret;
}

static void __free_extent_buffer(struct extent_buffer *eb)
{
	kmem_cache_free(extent_buffer_cache, eb);
}

static int extent_buffer_under_io(const struct extent_buffer *eb)
{
	return (test_bit(EXTENT_BUFFER_WRITEBACK, &eb->bflags) ||
		test_bit(EXTENT_BUFFER_DIRTY, &eb->bflags));
}

static bool page_range_has_eb(struct btrfs_fs_info *fs_info, struct page *page)
{
	struct folio *folio = page_folio(page);
	struct btrfs_subpage *subpage;

	lockdep_assert_held(&page->mapping->i_private_lock);

	if (folio_test_private(folio)) {
		subpage = folio_get_private(folio);
		if (atomic_read(&subpage->eb_refs))
			return true;
		/*
		 * Even there is no eb refs here, we may still have
		 * end_page_read() call relying on page::private.
		 */
		if (atomic_read(&subpage->readers))
			return true;
	}
	return false;
}

static void detach_extent_buffer_page(struct extent_buffer *eb, struct page *page)
{
	struct btrfs_fs_info *fs_info = eb->fs_info;
	const bool mapped = !test_bit(EXTENT_BUFFER_UNMAPPED, &eb->bflags);
	struct folio *folio = page_folio(page);

	/*
<<<<<<< HEAD
	 * For mapped eb, we're going to change the folio private, which should
	 * be done under the private_lock.
=======
	 * For mapped eb, we're going to change the page private, which should
	 * be done under the i_private_lock.
>>>>>>> c5bf82a9
	 */
	if (mapped)
		spin_lock(&page->mapping->i_private_lock);

	if (!folio_test_private(folio)) {
		if (mapped)
			spin_unlock(&page->mapping->i_private_lock);
		return;
	}

	if (fs_info->nodesize >= PAGE_SIZE) {
		/*
		 * We do this since we'll remove the pages after we've
		 * removed the eb from the radix tree, so we could race
		 * and have this page now attached to the new eb.  So
		 * only clear folio if it's still connected to
		 * this eb.
		 */
		if (folio_test_private(folio) && folio_get_private(folio) == eb) {
			BUG_ON(test_bit(EXTENT_BUFFER_DIRTY, &eb->bflags));
			BUG_ON(PageDirty(page));
			BUG_ON(PageWriteback(page));
			/* We need to make sure we haven't be attached to a new eb. */
			folio_detach_private(folio);
		}
		if (mapped)
			spin_unlock(&page->mapping->i_private_lock);
		return;
	}

	/*
	 * For subpage, we can have dummy eb with folio private attached.  In
	 * this case, we can directly detach the private as such folio is only
	 * attached to one dummy eb, no sharing.
	 */
	if (!mapped) {
		btrfs_detach_subpage(fs_info, page);
		return;
	}

	btrfs_page_dec_eb_refs(fs_info, page);

	/*
	 * We can only detach the folio private if there are no other ebs in the
	 * page range and no unfinished IO.
	 */
	if (!page_range_has_eb(fs_info, page))
		btrfs_detach_subpage(fs_info, page);

	spin_unlock(&page->mapping->i_private_lock);
}

/* Release all pages attached to the extent buffer */
static void btrfs_release_extent_buffer_pages(struct extent_buffer *eb)
{
	int i;
	int num_pages;

	ASSERT(!extent_buffer_under_io(eb));

	num_pages = num_extent_pages(eb);
	for (i = 0; i < num_pages; i++) {
		struct page *page = eb->pages[i];

		if (!page)
			continue;

		detach_extent_buffer_page(eb, page);

		/* One for when we allocated the page */
		put_page(page);
	}
}

/*
 * Helper for releasing the extent buffer.
 */
static inline void btrfs_release_extent_buffer(struct extent_buffer *eb)
{
	btrfs_release_extent_buffer_pages(eb);
	btrfs_leak_debug_del_eb(eb);
	__free_extent_buffer(eb);
}

static struct extent_buffer *
__alloc_extent_buffer(struct btrfs_fs_info *fs_info, u64 start,
		      unsigned long len)
{
	struct extent_buffer *eb = NULL;

	eb = kmem_cache_zalloc(extent_buffer_cache, GFP_NOFS|__GFP_NOFAIL);
	eb->start = start;
	eb->len = len;
	eb->fs_info = fs_info;
	init_rwsem(&eb->lock);

	btrfs_leak_debug_add_eb(eb);

	spin_lock_init(&eb->refs_lock);
	atomic_set(&eb->refs, 1);

	ASSERT(len <= BTRFS_MAX_METADATA_BLOCKSIZE);

	return eb;
}

struct extent_buffer *btrfs_clone_extent_buffer(const struct extent_buffer *src)
{
	int i;
	struct extent_buffer *new;
	int num_pages = num_extent_pages(src);
	int ret;

	new = __alloc_extent_buffer(src->fs_info, src->start, src->len);
	if (new == NULL)
		return NULL;

	/*
	 * Set UNMAPPED before calling btrfs_release_extent_buffer(), as
	 * btrfs_release_extent_buffer() have different behavior for
	 * UNMAPPED subpage extent buffer.
	 */
	set_bit(EXTENT_BUFFER_UNMAPPED, &new->bflags);

	ret = btrfs_alloc_page_array(num_pages, new->pages);
	if (ret) {
		btrfs_release_extent_buffer(new);
		return NULL;
	}

	for (i = 0; i < num_pages; i++) {
		int ret;
		struct page *p = new->pages[i];

		ret = attach_extent_buffer_page(new, p, NULL);
		if (ret < 0) {
			btrfs_release_extent_buffer(new);
			return NULL;
		}
		WARN_ON(PageDirty(p));
	}
	copy_extent_buffer_full(new, src);
	set_extent_buffer_uptodate(new);

	return new;
}

struct extent_buffer *__alloc_dummy_extent_buffer(struct btrfs_fs_info *fs_info,
						  u64 start, unsigned long len)
{
	struct extent_buffer *eb;
	int num_pages;
	int i;
	int ret;

	eb = __alloc_extent_buffer(fs_info, start, len);
	if (!eb)
		return NULL;

	num_pages = num_extent_pages(eb);
	ret = btrfs_alloc_page_array(num_pages, eb->pages);
	if (ret)
		goto err;

	for (i = 0; i < num_pages; i++) {
		struct page *p = eb->pages[i];

		ret = attach_extent_buffer_page(eb, p, NULL);
		if (ret < 0)
			goto err;
	}

	set_extent_buffer_uptodate(eb);
	btrfs_set_header_nritems(eb, 0);
	set_bit(EXTENT_BUFFER_UNMAPPED, &eb->bflags);

	return eb;
err:
	for (i = 0; i < num_pages; i++) {
		if (eb->pages[i]) {
			detach_extent_buffer_page(eb, eb->pages[i]);
			__free_page(eb->pages[i]);
		}
	}
	__free_extent_buffer(eb);
	return NULL;
}

struct extent_buffer *alloc_dummy_extent_buffer(struct btrfs_fs_info *fs_info,
						u64 start)
{
	return __alloc_dummy_extent_buffer(fs_info, start, fs_info->nodesize);
}

static void check_buffer_tree_ref(struct extent_buffer *eb)
{
	int refs;
	/*
	 * The TREE_REF bit is first set when the extent_buffer is added
	 * to the radix tree. It is also reset, if unset, when a new reference
	 * is created by find_extent_buffer.
	 *
	 * It is only cleared in two cases: freeing the last non-tree
	 * reference to the extent_buffer when its STALE bit is set or
	 * calling release_folio when the tree reference is the only reference.
	 *
	 * In both cases, care is taken to ensure that the extent_buffer's
	 * pages are not under io. However, release_folio can be concurrently
	 * called with creating new references, which is prone to race
	 * conditions between the calls to check_buffer_tree_ref in those
	 * codepaths and clearing TREE_REF in try_release_extent_buffer.
	 *
	 * The actual lifetime of the extent_buffer in the radix tree is
	 * adequately protected by the refcount, but the TREE_REF bit and
	 * its corresponding reference are not. To protect against this
	 * class of races, we call check_buffer_tree_ref from the codepaths
	 * which trigger io. Note that once io is initiated, TREE_REF can no
	 * longer be cleared, so that is the moment at which any such race is
	 * best fixed.
	 */
	refs = atomic_read(&eb->refs);
	if (refs >= 2 && test_bit(EXTENT_BUFFER_TREE_REF, &eb->bflags))
		return;

	spin_lock(&eb->refs_lock);
	if (!test_and_set_bit(EXTENT_BUFFER_TREE_REF, &eb->bflags))
		atomic_inc(&eb->refs);
	spin_unlock(&eb->refs_lock);
}

static void mark_extent_buffer_accessed(struct extent_buffer *eb,
		struct page *accessed)
{
	int num_pages, i;

	check_buffer_tree_ref(eb);

	num_pages = num_extent_pages(eb);
	for (i = 0; i < num_pages; i++) {
		struct page *p = eb->pages[i];

		if (p != accessed)
			mark_page_accessed(p);
	}
}

struct extent_buffer *find_extent_buffer(struct btrfs_fs_info *fs_info,
					 u64 start)
{
	struct extent_buffer *eb;

	eb = find_extent_buffer_nolock(fs_info, start);
	if (!eb)
		return NULL;
	/*
	 * Lock our eb's refs_lock to avoid races with free_extent_buffer().
	 * When we get our eb it might be flagged with EXTENT_BUFFER_STALE and
	 * another task running free_extent_buffer() might have seen that flag
	 * set, eb->refs == 2, that the buffer isn't under IO (dirty and
	 * writeback flags not set) and it's still in the tree (flag
	 * EXTENT_BUFFER_TREE_REF set), therefore being in the process of
	 * decrementing the extent buffer's reference count twice.  So here we
	 * could race and increment the eb's reference count, clear its stale
	 * flag, mark it as dirty and drop our reference before the other task
	 * finishes executing free_extent_buffer, which would later result in
	 * an attempt to free an extent buffer that is dirty.
	 */
	if (test_bit(EXTENT_BUFFER_STALE, &eb->bflags)) {
		spin_lock(&eb->refs_lock);
		spin_unlock(&eb->refs_lock);
	}
	mark_extent_buffer_accessed(eb, NULL);
	return eb;
}

#ifdef CONFIG_BTRFS_FS_RUN_SANITY_TESTS
struct extent_buffer *alloc_test_extent_buffer(struct btrfs_fs_info *fs_info,
					u64 start)
{
	struct extent_buffer *eb, *exists = NULL;
	int ret;

	eb = find_extent_buffer(fs_info, start);
	if (eb)
		return eb;
	eb = alloc_dummy_extent_buffer(fs_info, start);
	if (!eb)
		return ERR_PTR(-ENOMEM);
	eb->fs_info = fs_info;
again:
	ret = radix_tree_preload(GFP_NOFS);
	if (ret) {
		exists = ERR_PTR(ret);
		goto free_eb;
	}
	spin_lock(&fs_info->buffer_lock);
	ret = radix_tree_insert(&fs_info->buffer_radix,
				start >> fs_info->sectorsize_bits, eb);
	spin_unlock(&fs_info->buffer_lock);
	radix_tree_preload_end();
	if (ret == -EEXIST) {
		exists = find_extent_buffer(fs_info, start);
		if (exists)
			goto free_eb;
		else
			goto again;
	}
	check_buffer_tree_ref(eb);
	set_bit(EXTENT_BUFFER_IN_TREE, &eb->bflags);

	return eb;
free_eb:
	btrfs_release_extent_buffer(eb);
	return exists;
}
#endif

static struct extent_buffer *grab_extent_buffer(
		struct btrfs_fs_info *fs_info, struct page *page)
{
	struct folio *folio = page_folio(page);
	struct extent_buffer *exists;

	/*
	 * For subpage case, we completely rely on radix tree to ensure we
	 * don't try to insert two ebs for the same bytenr.  So here we always
	 * return NULL and just continue.
	 */
	if (fs_info->nodesize < PAGE_SIZE)
		return NULL;

	/* Page not yet attached to an extent buffer */
	if (!folio_test_private(folio))
		return NULL;

	/*
	 * We could have already allocated an eb for this page and attached one
	 * so lets see if we can get a ref on the existing eb, and if we can we
	 * know it's good and we can just return that one, else we know we can
	 * just overwrite folio private.
	 */
	exists = folio_get_private(folio);
	if (atomic_inc_not_zero(&exists->refs))
		return exists;

	WARN_ON(PageDirty(page));
	folio_detach_private(folio);
	return NULL;
}

static int check_eb_alignment(struct btrfs_fs_info *fs_info, u64 start)
{
	if (!IS_ALIGNED(start, fs_info->sectorsize)) {
		btrfs_err(fs_info, "bad tree block start %llu", start);
		return -EINVAL;
	}

	if (fs_info->nodesize < PAGE_SIZE &&
	    offset_in_page(start) + fs_info->nodesize > PAGE_SIZE) {
		btrfs_err(fs_info,
		"tree block crosses page boundary, start %llu nodesize %u",
			  start, fs_info->nodesize);
		return -EINVAL;
	}
	if (fs_info->nodesize >= PAGE_SIZE &&
	    !PAGE_ALIGNED(start)) {
		btrfs_err(fs_info,
		"tree block is not page aligned, start %llu nodesize %u",
			  start, fs_info->nodesize);
		return -EINVAL;
	}
	if (!IS_ALIGNED(start, fs_info->nodesize) &&
	    !test_and_set_bit(BTRFS_FS_UNALIGNED_TREE_BLOCK, &fs_info->flags)) {
		btrfs_warn(fs_info,
"tree block not nodesize aligned, start %llu nodesize %u, can be resolved by a full metadata balance",
			      start, fs_info->nodesize);
	}
	return 0;
}

struct extent_buffer *alloc_extent_buffer(struct btrfs_fs_info *fs_info,
					  u64 start, u64 owner_root, int level)
{
	unsigned long len = fs_info->nodesize;
	int num_pages;
	int i;
	unsigned long index = start >> PAGE_SHIFT;
	struct extent_buffer *eb;
	struct extent_buffer *exists = NULL;
	struct page *p;
	struct address_space *mapping = fs_info->btree_inode->i_mapping;
	struct btrfs_subpage *prealloc = NULL;
	u64 lockdep_owner = owner_root;
	bool page_contig = true;
	int uptodate = 1;
	int ret;

	if (check_eb_alignment(fs_info, start))
		return ERR_PTR(-EINVAL);

#if BITS_PER_LONG == 32
	if (start >= MAX_LFS_FILESIZE) {
		btrfs_err_rl(fs_info,
		"extent buffer %llu is beyond 32bit page cache limit", start);
		btrfs_err_32bit_limit(fs_info);
		return ERR_PTR(-EOVERFLOW);
	}
	if (start >= BTRFS_32BIT_EARLY_WARN_THRESHOLD)
		btrfs_warn_32bit_limit(fs_info);
#endif

	eb = find_extent_buffer(fs_info, start);
	if (eb)
		return eb;

	eb = __alloc_extent_buffer(fs_info, start, len);
	if (!eb)
		return ERR_PTR(-ENOMEM);

	/*
	 * The reloc trees are just snapshots, so we need them to appear to be
	 * just like any other fs tree WRT lockdep.
	 */
	if (lockdep_owner == BTRFS_TREE_RELOC_OBJECTID)
		lockdep_owner = BTRFS_FS_TREE_OBJECTID;

	btrfs_set_buffer_lockdep_class(lockdep_owner, eb, level);

	num_pages = num_extent_pages(eb);

	/*
<<<<<<< HEAD
	 * Preallocate folio private for subpage case, so that we won't
	 * allocate memory with private_lock nor page lock hold.
=======
	 * Preallocate page->private for subpage case, so that we won't
	 * allocate memory with i_private_lock nor page lock hold.
>>>>>>> c5bf82a9
	 *
	 * The memory will be freed by attach_extent_buffer_page() or freed
	 * manually if we exit earlier.
	 */
	if (fs_info->nodesize < PAGE_SIZE) {
		prealloc = btrfs_alloc_subpage(fs_info, BTRFS_SUBPAGE_METADATA);
		if (IS_ERR(prealloc)) {
			exists = ERR_CAST(prealloc);
			goto free_eb;
		}
	}

	for (i = 0; i < num_pages; i++, index++) {
		p = find_or_create_page(mapping, index, GFP_NOFS|__GFP_NOFAIL);
		if (!p) {
			exists = ERR_PTR(-ENOMEM);
			btrfs_free_subpage(prealloc);
			goto free_eb;
		}

		spin_lock(&mapping->i_private_lock);
		exists = grab_extent_buffer(fs_info, p);
		if (exists) {
			spin_unlock(&mapping->i_private_lock);
			unlock_page(p);
			put_page(p);
			mark_extent_buffer_accessed(exists, p);
			btrfs_free_subpage(prealloc);
			goto free_eb;
		}
		/* Should not fail, as we have preallocated the memory */
		ret = attach_extent_buffer_page(eb, p, prealloc);
		ASSERT(!ret);
		/*
		 * To inform we have extra eb under allocation, so that
		 * detach_extent_buffer_page() won't release the folio private
		 * when the eb hasn't yet been inserted into radix tree.
		 *
		 * The ref will be decreased when the eb released the page, in
		 * detach_extent_buffer_page().
		 * Thus needs no special handling in error path.
		 */
		btrfs_page_inc_eb_refs(fs_info, p);
		spin_unlock(&mapping->i_private_lock);

		WARN_ON(btrfs_page_test_dirty(fs_info, p, eb->start, eb->len));
		eb->pages[i] = p;

		/*
		 * Check if the current page is physically contiguous with previous eb
		 * page.
		 */
		if (i && eb->pages[i - 1] + 1 != p)
			page_contig = false;

		if (!btrfs_page_test_uptodate(fs_info, p, eb->start, eb->len))
			uptodate = 0;

		/*
		 * We can't unlock the pages just yet since the extent buffer
		 * hasn't been properly inserted in the radix tree, this
		 * opens a race with btree_release_folio which can free a page
		 * while we are still filling in all pages for the buffer and
		 * we could crash.
		 */
	}
	if (uptodate)
		set_bit(EXTENT_BUFFER_UPTODATE, &eb->bflags);
	/* All pages are physically contiguous, can skip cross page handling. */
	if (page_contig)
		eb->addr = page_address(eb->pages[0]) + offset_in_page(eb->start);
again:
	ret = radix_tree_preload(GFP_NOFS);
	if (ret) {
		exists = ERR_PTR(ret);
		goto free_eb;
	}

	spin_lock(&fs_info->buffer_lock);
	ret = radix_tree_insert(&fs_info->buffer_radix,
				start >> fs_info->sectorsize_bits, eb);
	spin_unlock(&fs_info->buffer_lock);
	radix_tree_preload_end();
	if (ret == -EEXIST) {
		exists = find_extent_buffer(fs_info, start);
		if (exists)
			goto free_eb;
		else
			goto again;
	}
	/* add one reference for the tree */
	check_buffer_tree_ref(eb);
	set_bit(EXTENT_BUFFER_IN_TREE, &eb->bflags);

	/*
	 * Now it's safe to unlock the pages because any calls to
	 * btree_release_folio will correctly detect that a page belongs to a
	 * live buffer and won't free them prematurely.
	 */
	for (i = 0; i < num_pages; i++)
		unlock_page(eb->pages[i]);
	return eb;

free_eb:
	WARN_ON(!atomic_dec_and_test(&eb->refs));
	for (i = 0; i < num_pages; i++) {
		if (eb->pages[i])
			unlock_page(eb->pages[i]);
	}

	btrfs_release_extent_buffer(eb);
	return exists;
}

static inline void btrfs_release_extent_buffer_rcu(struct rcu_head *head)
{
	struct extent_buffer *eb =
			container_of(head, struct extent_buffer, rcu_head);

	__free_extent_buffer(eb);
}

static int release_extent_buffer(struct extent_buffer *eb)
	__releases(&eb->refs_lock)
{
	lockdep_assert_held(&eb->refs_lock);

	WARN_ON(atomic_read(&eb->refs) == 0);
	if (atomic_dec_and_test(&eb->refs)) {
		if (test_and_clear_bit(EXTENT_BUFFER_IN_TREE, &eb->bflags)) {
			struct btrfs_fs_info *fs_info = eb->fs_info;

			spin_unlock(&eb->refs_lock);

			spin_lock(&fs_info->buffer_lock);
			radix_tree_delete(&fs_info->buffer_radix,
					  eb->start >> fs_info->sectorsize_bits);
			spin_unlock(&fs_info->buffer_lock);
		} else {
			spin_unlock(&eb->refs_lock);
		}

		btrfs_leak_debug_del_eb(eb);
		/* Should be safe to release our pages at this point */
		btrfs_release_extent_buffer_pages(eb);
#ifdef CONFIG_BTRFS_FS_RUN_SANITY_TESTS
		if (unlikely(test_bit(EXTENT_BUFFER_UNMAPPED, &eb->bflags))) {
			__free_extent_buffer(eb);
			return 1;
		}
#endif
		call_rcu(&eb->rcu_head, btrfs_release_extent_buffer_rcu);
		return 1;
	}
	spin_unlock(&eb->refs_lock);

	return 0;
}

void free_extent_buffer(struct extent_buffer *eb)
{
	int refs;
	if (!eb)
		return;

	refs = atomic_read(&eb->refs);
	while (1) {
		if ((!test_bit(EXTENT_BUFFER_UNMAPPED, &eb->bflags) && refs <= 3)
		    || (test_bit(EXTENT_BUFFER_UNMAPPED, &eb->bflags) &&
			refs == 1))
			break;
		if (atomic_try_cmpxchg(&eb->refs, &refs, refs - 1))
			return;
	}

	spin_lock(&eb->refs_lock);
	if (atomic_read(&eb->refs) == 2 &&
	    test_bit(EXTENT_BUFFER_STALE, &eb->bflags) &&
	    !extent_buffer_under_io(eb) &&
	    test_and_clear_bit(EXTENT_BUFFER_TREE_REF, &eb->bflags))
		atomic_dec(&eb->refs);

	/*
	 * I know this is terrible, but it's temporary until we stop tracking
	 * the uptodate bits and such for the extent buffers.
	 */
	release_extent_buffer(eb);
}

void free_extent_buffer_stale(struct extent_buffer *eb)
{
	if (!eb)
		return;

	spin_lock(&eb->refs_lock);
	set_bit(EXTENT_BUFFER_STALE, &eb->bflags);

	if (atomic_read(&eb->refs) == 2 && !extent_buffer_under_io(eb) &&
	    test_and_clear_bit(EXTENT_BUFFER_TREE_REF, &eb->bflags))
		atomic_dec(&eb->refs);
	release_extent_buffer(eb);
}

static void btree_clear_page_dirty(struct page *page)
{
	ASSERT(PageDirty(page));
	ASSERT(PageLocked(page));
	clear_page_dirty_for_io(page);
	xa_lock_irq(&page->mapping->i_pages);
	if (!PageDirty(page))
		__xa_clear_mark(&page->mapping->i_pages,
				page_index(page), PAGECACHE_TAG_DIRTY);
	xa_unlock_irq(&page->mapping->i_pages);
}

static void clear_subpage_extent_buffer_dirty(const struct extent_buffer *eb)
{
	struct btrfs_fs_info *fs_info = eb->fs_info;
	struct page *page = eb->pages[0];
	bool last;

	/* btree_clear_page_dirty() needs page locked */
	lock_page(page);
	last = btrfs_subpage_clear_and_test_dirty(fs_info, page, eb->start,
						  eb->len);
	if (last)
		btree_clear_page_dirty(page);
	unlock_page(page);
	WARN_ON(atomic_read(&eb->refs) == 0);
}

void btrfs_clear_buffer_dirty(struct btrfs_trans_handle *trans,
			      struct extent_buffer *eb)
{
	struct btrfs_fs_info *fs_info = eb->fs_info;
	int i;
	int num_pages;
	struct page *page;

	btrfs_assert_tree_write_locked(eb);

	if (trans && btrfs_header_generation(eb) != trans->transid)
		return;

	/*
	 * Instead of clearing the dirty flag off of the buffer, mark it as
	 * EXTENT_BUFFER_ZONED_ZEROOUT. This allows us to preserve
	 * write-ordering in zoned mode, without the need to later re-dirty
	 * the extent_buffer.
	 *
	 * The actual zeroout of the buffer will happen later in
	 * btree_csum_one_bio.
	 */
	if (btrfs_is_zoned(fs_info)) {
		set_bit(EXTENT_BUFFER_ZONED_ZEROOUT, &eb->bflags);
		return;
	}

	if (!test_and_clear_bit(EXTENT_BUFFER_DIRTY, &eb->bflags))
		return;

	percpu_counter_add_batch(&fs_info->dirty_metadata_bytes, -eb->len,
				 fs_info->dirty_metadata_batch);

	if (eb->fs_info->nodesize < PAGE_SIZE)
		return clear_subpage_extent_buffer_dirty(eb);

	num_pages = num_extent_pages(eb);

	for (i = 0; i < num_pages; i++) {
		page = eb->pages[i];
		if (!PageDirty(page))
			continue;
		lock_page(page);
		btree_clear_page_dirty(page);
		unlock_page(page);
	}
	WARN_ON(atomic_read(&eb->refs) == 0);
}

void set_extent_buffer_dirty(struct extent_buffer *eb)
{
	int i;
	int num_pages;
	bool was_dirty;

	check_buffer_tree_ref(eb);

	was_dirty = test_and_set_bit(EXTENT_BUFFER_DIRTY, &eb->bflags);

	num_pages = num_extent_pages(eb);
	WARN_ON(atomic_read(&eb->refs) == 0);
	WARN_ON(!test_bit(EXTENT_BUFFER_TREE_REF, &eb->bflags));

	if (!was_dirty) {
		bool subpage = eb->fs_info->nodesize < PAGE_SIZE;

		/*
		 * For subpage case, we can have other extent buffers in the
		 * same page, and in clear_subpage_extent_buffer_dirty() we
		 * have to clear page dirty without subpage lock held.
		 * This can cause race where our page gets dirty cleared after
		 * we just set it.
		 *
		 * Thankfully, clear_subpage_extent_buffer_dirty() has locked
		 * its page for other reasons, we can use page lock to prevent
		 * the above race.
		 */
		if (subpage)
			lock_page(eb->pages[0]);
		for (i = 0; i < num_pages; i++)
			btrfs_page_set_dirty(eb->fs_info, eb->pages[i],
					     eb->start, eb->len);
		if (subpage)
			unlock_page(eb->pages[0]);
		percpu_counter_add_batch(&eb->fs_info->dirty_metadata_bytes,
					 eb->len,
					 eb->fs_info->dirty_metadata_batch);
	}
#ifdef CONFIG_BTRFS_DEBUG
	for (i = 0; i < num_pages; i++)
		ASSERT(PageDirty(eb->pages[i]));
#endif
}

void clear_extent_buffer_uptodate(struct extent_buffer *eb)
{
	struct btrfs_fs_info *fs_info = eb->fs_info;
	struct page *page;
	int num_pages;
	int i;

	clear_bit(EXTENT_BUFFER_UPTODATE, &eb->bflags);
	num_pages = num_extent_pages(eb);
	for (i = 0; i < num_pages; i++) {
		page = eb->pages[i];
		if (!page)
			continue;

		/*
		 * This is special handling for metadata subpage, as regular
		 * btrfs_is_subpage() can not handle cloned/dummy metadata.
		 */
		if (fs_info->nodesize >= PAGE_SIZE)
			ClearPageUptodate(page);
		else
			btrfs_subpage_clear_uptodate(fs_info, page, eb->start,
						     eb->len);
	}
}

void set_extent_buffer_uptodate(struct extent_buffer *eb)
{
	struct btrfs_fs_info *fs_info = eb->fs_info;
	struct page *page;
	int num_pages;
	int i;

	set_bit(EXTENT_BUFFER_UPTODATE, &eb->bflags);
	num_pages = num_extent_pages(eb);
	for (i = 0; i < num_pages; i++) {
		page = eb->pages[i];

		/*
		 * This is special handling for metadata subpage, as regular
		 * btrfs_is_subpage() can not handle cloned/dummy metadata.
		 */
		if (fs_info->nodesize >= PAGE_SIZE)
			SetPageUptodate(page);
		else
			btrfs_subpage_set_uptodate(fs_info, page, eb->start,
						   eb->len);
	}
}

static void extent_buffer_read_end_io(struct btrfs_bio *bbio)
{
	struct extent_buffer *eb = bbio->private;
	struct btrfs_fs_info *fs_info = eb->fs_info;
	bool uptodate = !bbio->bio.bi_status;
	struct bvec_iter_all iter_all;
	struct bio_vec *bvec;
	u32 bio_offset = 0;

	eb->read_mirror = bbio->mirror_num;

	if (uptodate &&
	    btrfs_validate_extent_buffer(eb, &bbio->parent_check) < 0)
		uptodate = false;

	if (uptodate) {
		set_extent_buffer_uptodate(eb);
	} else {
		clear_extent_buffer_uptodate(eb);
		set_bit(EXTENT_BUFFER_READ_ERR, &eb->bflags);
	}

	bio_for_each_segment_all(bvec, &bbio->bio, iter_all) {
		u64 start = eb->start + bio_offset;
		struct page *page = bvec->bv_page;
		u32 len = bvec->bv_len;

		if (uptodate)
			btrfs_page_set_uptodate(fs_info, page, start, len);
		else
			btrfs_page_clear_uptodate(fs_info, page, start, len);

		bio_offset += len;
	}

	clear_bit(EXTENT_BUFFER_READING, &eb->bflags);
	smp_mb__after_atomic();
	wake_up_bit(&eb->bflags, EXTENT_BUFFER_READING);
	free_extent_buffer(eb);

	bio_put(&bbio->bio);
}

int read_extent_buffer_pages(struct extent_buffer *eb, int wait, int mirror_num,
			     struct btrfs_tree_parent_check *check)
{
	int num_pages = num_extent_pages(eb), i;
	struct btrfs_bio *bbio;

	if (test_bit(EXTENT_BUFFER_UPTODATE, &eb->bflags))
		return 0;

	/*
	 * We could have had EXTENT_BUFFER_UPTODATE cleared by the write
	 * operation, which could potentially still be in flight.  In this case
	 * we simply want to return an error.
	 */
	if (unlikely(test_bit(EXTENT_BUFFER_WRITE_ERR, &eb->bflags)))
		return -EIO;

	/* Someone else is already reading the buffer, just wait for it. */
	if (test_and_set_bit(EXTENT_BUFFER_READING, &eb->bflags))
		goto done;

	clear_bit(EXTENT_BUFFER_READ_ERR, &eb->bflags);
	eb->read_mirror = 0;
	check_buffer_tree_ref(eb);
	atomic_inc(&eb->refs);

	bbio = btrfs_bio_alloc(INLINE_EXTENT_BUFFER_PAGES,
			       REQ_OP_READ | REQ_META, eb->fs_info,
			       extent_buffer_read_end_io, eb);
	bbio->bio.bi_iter.bi_sector = eb->start >> SECTOR_SHIFT;
	bbio->inode = BTRFS_I(eb->fs_info->btree_inode);
	bbio->file_offset = eb->start;
	memcpy(&bbio->parent_check, check, sizeof(*check));
	if (eb->fs_info->nodesize < PAGE_SIZE) {
		__bio_add_page(&bbio->bio, eb->pages[0], eb->len,
			       eb->start - page_offset(eb->pages[0]));
	} else {
		for (i = 0; i < num_pages; i++)
			__bio_add_page(&bbio->bio, eb->pages[i], PAGE_SIZE, 0);
	}
	btrfs_submit_bio(bbio, mirror_num);

done:
	if (wait == WAIT_COMPLETE) {
		wait_on_bit_io(&eb->bflags, EXTENT_BUFFER_READING, TASK_UNINTERRUPTIBLE);
		if (!test_bit(EXTENT_BUFFER_UPTODATE, &eb->bflags))
			return -EIO;
	}

	return 0;
}

static bool report_eb_range(const struct extent_buffer *eb, unsigned long start,
			    unsigned long len)
{
	btrfs_warn(eb->fs_info,
		"access to eb bytenr %llu len %lu out of range start %lu len %lu",
		eb->start, eb->len, start, len);
	WARN_ON(IS_ENABLED(CONFIG_BTRFS_DEBUG));

	return true;
}

/*
 * Check if the [start, start + len) range is valid before reading/writing
 * the eb.
 * NOTE: @start and @len are offset inside the eb, not logical address.
 *
 * Caller should not touch the dst/src memory if this function returns error.
 */
static inline int check_eb_range(const struct extent_buffer *eb,
				 unsigned long start, unsigned long len)
{
	unsigned long offset;

	/* start, start + len should not go beyond eb->len nor overflow */
	if (unlikely(check_add_overflow(start, len, &offset) || offset > eb->len))
		return report_eb_range(eb, start, len);

	return false;
}

void read_extent_buffer(const struct extent_buffer *eb, void *dstv,
			unsigned long start, unsigned long len)
{
	size_t cur;
	size_t offset;
	struct page *page;
	char *kaddr;
	char *dst = (char *)dstv;
	unsigned long i = get_eb_page_index(start);

	if (check_eb_range(eb, start, len)) {
		/*
		 * Invalid range hit, reset the memory, so callers won't get
		 * some random garbage for their uninitialzed memory.
		 */
		memset(dstv, 0, len);
		return;
	}

	if (eb->addr) {
		memcpy(dstv, eb->addr + start, len);
		return;
	}

	offset = get_eb_offset_in_page(eb, start);

	while (len > 0) {
		page = eb->pages[i];

		cur = min(len, (PAGE_SIZE - offset));
		kaddr = page_address(page);
		memcpy(dst, kaddr + offset, cur);

		dst += cur;
		len -= cur;
		offset = 0;
		i++;
	}
}

int read_extent_buffer_to_user_nofault(const struct extent_buffer *eb,
				       void __user *dstv,
				       unsigned long start, unsigned long len)
{
	size_t cur;
	size_t offset;
	struct page *page;
	char *kaddr;
	char __user *dst = (char __user *)dstv;
	unsigned long i = get_eb_page_index(start);
	int ret = 0;

	WARN_ON(start > eb->len);
	WARN_ON(start + len > eb->start + eb->len);

	if (eb->addr) {
		if (copy_to_user_nofault(dstv, eb->addr + start, len))
			ret = -EFAULT;
		return ret;
	}

	offset = get_eb_offset_in_page(eb, start);

	while (len > 0) {
		page = eb->pages[i];

		cur = min(len, (PAGE_SIZE - offset));
		kaddr = page_address(page);
		if (copy_to_user_nofault(dst, kaddr + offset, cur)) {
			ret = -EFAULT;
			break;
		}

		dst += cur;
		len -= cur;
		offset = 0;
		i++;
	}

	return ret;
}

int memcmp_extent_buffer(const struct extent_buffer *eb, const void *ptrv,
			 unsigned long start, unsigned long len)
{
	size_t cur;
	size_t offset;
	struct page *page;
	char *kaddr;
	char *ptr = (char *)ptrv;
	unsigned long i = get_eb_page_index(start);
	int ret = 0;

	if (check_eb_range(eb, start, len))
		return -EINVAL;

	if (eb->addr)
		return memcmp(ptrv, eb->addr + start, len);

	offset = get_eb_offset_in_page(eb, start);

	while (len > 0) {
		page = eb->pages[i];

		cur = min(len, (PAGE_SIZE - offset));

		kaddr = page_address(page);
		ret = memcmp(ptr, kaddr + offset, cur);
		if (ret)
			break;

		ptr += cur;
		len -= cur;
		offset = 0;
		i++;
	}
	return ret;
}

/*
 * Check that the extent buffer is uptodate.
 *
 * For regular sector size == PAGE_SIZE case, check if @page is uptodate.
 * For subpage case, check if the range covered by the eb has EXTENT_UPTODATE.
 */
static void assert_eb_page_uptodate(const struct extent_buffer *eb,
				    struct page *page)
{
	struct btrfs_fs_info *fs_info = eb->fs_info;

	/*
	 * If we are using the commit root we could potentially clear a page
	 * Uptodate while we're using the extent buffer that we've previously
	 * looked up.  We don't want to complain in this case, as the page was
	 * valid before, we just didn't write it out.  Instead we want to catch
	 * the case where we didn't actually read the block properly, which
	 * would have !PageUptodate and !EXTENT_BUFFER_WRITE_ERR.
	 */
	if (test_bit(EXTENT_BUFFER_WRITE_ERR, &eb->bflags))
		return;

	if (fs_info->nodesize < PAGE_SIZE) {
		if (WARN_ON(!btrfs_subpage_test_uptodate(fs_info, page,
							 eb->start, eb->len)))
			btrfs_subpage_dump_bitmap(fs_info, page, eb->start, eb->len);
	} else {
		WARN_ON(!PageUptodate(page));
	}
}

static void __write_extent_buffer(const struct extent_buffer *eb,
				  const void *srcv, unsigned long start,
				  unsigned long len, bool use_memmove)
{
	size_t cur;
	size_t offset;
	struct page *page;
	char *kaddr;
	char *src = (char *)srcv;
	unsigned long i = get_eb_page_index(start);
	/* For unmapped (dummy) ebs, no need to check their uptodate status. */
	const bool check_uptodate = !test_bit(EXTENT_BUFFER_UNMAPPED, &eb->bflags);

	if (check_eb_range(eb, start, len))
		return;

	if (eb->addr) {
		if (use_memmove)
			memmove(eb->addr + start, srcv, len);
		else
			memcpy(eb->addr + start, srcv, len);
		return;
	}

	offset = get_eb_offset_in_page(eb, start);

	while (len > 0) {
		page = eb->pages[i];
		if (check_uptodate)
			assert_eb_page_uptodate(eb, page);

		cur = min(len, PAGE_SIZE - offset);
		kaddr = page_address(page);
		if (use_memmove)
			memmove(kaddr + offset, src, cur);
		else
			memcpy(kaddr + offset, src, cur);

		src += cur;
		len -= cur;
		offset = 0;
		i++;
	}
}

void write_extent_buffer(const struct extent_buffer *eb, const void *srcv,
			 unsigned long start, unsigned long len)
{
	return __write_extent_buffer(eb, srcv, start, len, false);
}

static void memset_extent_buffer(const struct extent_buffer *eb, int c,
				 unsigned long start, unsigned long len)
{
	unsigned long cur = start;

	if (eb->addr) {
		memset(eb->addr + start, c, len);
		return;
	}

	while (cur < start + len) {
		unsigned long index = get_eb_page_index(cur);
		unsigned int offset = get_eb_offset_in_page(eb, cur);
		unsigned int cur_len = min(start + len - cur, PAGE_SIZE - offset);
		struct page *page = eb->pages[index];

		assert_eb_page_uptodate(eb, page);
		memset_page(page, offset, c, cur_len);

		cur += cur_len;
	}
}

void memzero_extent_buffer(const struct extent_buffer *eb, unsigned long start,
			   unsigned long len)
{
	if (check_eb_range(eb, start, len))
		return;
	return memset_extent_buffer(eb, 0, start, len);
}

void copy_extent_buffer_full(const struct extent_buffer *dst,
			     const struct extent_buffer *src)
{
	unsigned long cur = 0;

	ASSERT(dst->len == src->len);

	while (cur < src->len) {
		unsigned long index = get_eb_page_index(cur);
		unsigned long offset = get_eb_offset_in_page(src, cur);
		unsigned long cur_len = min(src->len, PAGE_SIZE - offset);
		void *addr = page_address(src->pages[index]) + offset;

		write_extent_buffer(dst, addr, cur, cur_len);

		cur += cur_len;
	}
}

void copy_extent_buffer(const struct extent_buffer *dst,
			const struct extent_buffer *src,
			unsigned long dst_offset, unsigned long src_offset,
			unsigned long len)
{
	u64 dst_len = dst->len;
	size_t cur;
	size_t offset;
	struct page *page;
	char *kaddr;
	unsigned long i = get_eb_page_index(dst_offset);

	if (check_eb_range(dst, dst_offset, len) ||
	    check_eb_range(src, src_offset, len))
		return;

	WARN_ON(src->len != dst_len);

	offset = get_eb_offset_in_page(dst, dst_offset);

	while (len > 0) {
		page = dst->pages[i];
		assert_eb_page_uptodate(dst, page);

		cur = min(len, (unsigned long)(PAGE_SIZE - offset));

		kaddr = page_address(page);
		read_extent_buffer(src, kaddr + offset, src_offset, cur);

		src_offset += cur;
		len -= cur;
		offset = 0;
		i++;
	}
}

/*
 * Calculate the page and offset of the byte containing the given bit number.
 *
 * @eb:           the extent buffer
 * @start:        offset of the bitmap item in the extent buffer
 * @nr:           bit number
 * @page_index:   return index of the page in the extent buffer that contains
 *                the given bit number
 * @page_offset:  return offset into the page given by page_index
 *
 * This helper hides the ugliness of finding the byte in an extent buffer which
 * contains a given bit.
 */
static inline void eb_bitmap_offset(const struct extent_buffer *eb,
				    unsigned long start, unsigned long nr,
				    unsigned long *page_index,
				    size_t *page_offset)
{
	size_t byte_offset = BIT_BYTE(nr);
	size_t offset;

	/*
	 * The byte we want is the offset of the extent buffer + the offset of
	 * the bitmap item in the extent buffer + the offset of the byte in the
	 * bitmap item.
	 */
	offset = start + offset_in_page(eb->start) + byte_offset;

	*page_index = offset >> PAGE_SHIFT;
	*page_offset = offset_in_page(offset);
}

/*
 * Determine whether a bit in a bitmap item is set.
 *
 * @eb:     the extent buffer
 * @start:  offset of the bitmap item in the extent buffer
 * @nr:     bit number to test
 */
int extent_buffer_test_bit(const struct extent_buffer *eb, unsigned long start,
			   unsigned long nr)
{
	u8 *kaddr;
	struct page *page;
	unsigned long i;
	size_t offset;

	eb_bitmap_offset(eb, start, nr, &i, &offset);
	page = eb->pages[i];
	assert_eb_page_uptodate(eb, page);
	kaddr = page_address(page);
	return 1U & (kaddr[offset] >> (nr & (BITS_PER_BYTE - 1)));
}

static u8 *extent_buffer_get_byte(const struct extent_buffer *eb, unsigned long bytenr)
{
	unsigned long index = get_eb_page_index(bytenr);

	if (check_eb_range(eb, bytenr, 1))
		return NULL;
	return page_address(eb->pages[index]) + get_eb_offset_in_page(eb, bytenr);
}

/*
 * Set an area of a bitmap to 1.
 *
 * @eb:     the extent buffer
 * @start:  offset of the bitmap item in the extent buffer
 * @pos:    bit number of the first bit
 * @len:    number of bits to set
 */
void extent_buffer_bitmap_set(const struct extent_buffer *eb, unsigned long start,
			      unsigned long pos, unsigned long len)
{
	unsigned int first_byte = start + BIT_BYTE(pos);
	unsigned int last_byte = start + BIT_BYTE(pos + len - 1);
	const bool same_byte = (first_byte == last_byte);
	u8 mask = BITMAP_FIRST_BYTE_MASK(pos);
	u8 *kaddr;

	if (same_byte)
		mask &= BITMAP_LAST_BYTE_MASK(pos + len);

	/* Handle the first byte. */
	kaddr = extent_buffer_get_byte(eb, first_byte);
	*kaddr |= mask;
	if (same_byte)
		return;

	/* Handle the byte aligned part. */
	ASSERT(first_byte + 1 <= last_byte);
	memset_extent_buffer(eb, 0xff, first_byte + 1, last_byte - first_byte - 1);

	/* Handle the last byte. */
	kaddr = extent_buffer_get_byte(eb, last_byte);
	*kaddr |= BITMAP_LAST_BYTE_MASK(pos + len);
}


/*
 * Clear an area of a bitmap.
 *
 * @eb:     the extent buffer
 * @start:  offset of the bitmap item in the extent buffer
 * @pos:    bit number of the first bit
 * @len:    number of bits to clear
 */
void extent_buffer_bitmap_clear(const struct extent_buffer *eb,
				unsigned long start, unsigned long pos,
				unsigned long len)
{
	unsigned int first_byte = start + BIT_BYTE(pos);
	unsigned int last_byte = start + BIT_BYTE(pos + len - 1);
	const bool same_byte = (first_byte == last_byte);
	u8 mask = BITMAP_FIRST_BYTE_MASK(pos);
	u8 *kaddr;

	if (same_byte)
		mask &= BITMAP_LAST_BYTE_MASK(pos + len);

	/* Handle the first byte. */
	kaddr = extent_buffer_get_byte(eb, first_byte);
	*kaddr &= ~mask;
	if (same_byte)
		return;

	/* Handle the byte aligned part. */
	ASSERT(first_byte + 1 <= last_byte);
	memset_extent_buffer(eb, 0, first_byte + 1, last_byte - first_byte - 1);

	/* Handle the last byte. */
	kaddr = extent_buffer_get_byte(eb, last_byte);
	*kaddr &= ~BITMAP_LAST_BYTE_MASK(pos + len);
}

static inline bool areas_overlap(unsigned long src, unsigned long dst, unsigned long len)
{
	unsigned long distance = (src > dst) ? src - dst : dst - src;
	return distance < len;
}

void memcpy_extent_buffer(const struct extent_buffer *dst,
			  unsigned long dst_offset, unsigned long src_offset,
			  unsigned long len)
{
	unsigned long cur_off = 0;

	if (check_eb_range(dst, dst_offset, len) ||
	    check_eb_range(dst, src_offset, len))
		return;

	if (dst->addr) {
		const bool use_memmove = areas_overlap(src_offset, dst_offset, len);

		if (use_memmove)
			memmove(dst->addr + dst_offset, dst->addr + src_offset, len);
		else
			memcpy(dst->addr + dst_offset, dst->addr + src_offset, len);
		return;
	}

	while (cur_off < len) {
		unsigned long cur_src = cur_off + src_offset;
		unsigned long pg_index = get_eb_page_index(cur_src);
		unsigned long pg_off = get_eb_offset_in_page(dst, cur_src);
		unsigned long cur_len = min(src_offset + len - cur_src,
					    PAGE_SIZE - pg_off);
		void *src_addr = page_address(dst->pages[pg_index]) + pg_off;
		const bool use_memmove = areas_overlap(src_offset + cur_off,
						       dst_offset + cur_off, cur_len);

		__write_extent_buffer(dst, src_addr, dst_offset + cur_off, cur_len,
				      use_memmove);
		cur_off += cur_len;
	}
}

void memmove_extent_buffer(const struct extent_buffer *dst,
			   unsigned long dst_offset, unsigned long src_offset,
			   unsigned long len)
{
	unsigned long dst_end = dst_offset + len - 1;
	unsigned long src_end = src_offset + len - 1;

	if (check_eb_range(dst, dst_offset, len) ||
	    check_eb_range(dst, src_offset, len))
		return;

	if (dst_offset < src_offset) {
		memcpy_extent_buffer(dst, dst_offset, src_offset, len);
		return;
	}

	if (dst->addr) {
		memmove(dst->addr + dst_offset, dst->addr + src_offset, len);
		return;
	}

	while (len > 0) {
		unsigned long src_i;
		size_t cur;
		size_t dst_off_in_page;
		size_t src_off_in_page;
		void *src_addr;
		bool use_memmove;

		src_i = get_eb_page_index(src_end);

		dst_off_in_page = get_eb_offset_in_page(dst, dst_end);
		src_off_in_page = get_eb_offset_in_page(dst, src_end);

		cur = min_t(unsigned long, len, src_off_in_page + 1);
		cur = min(cur, dst_off_in_page + 1);

		src_addr = page_address(dst->pages[src_i]) + src_off_in_page -
					cur + 1;
		use_memmove = areas_overlap(src_end - cur + 1, dst_end - cur + 1,
					    cur);

		__write_extent_buffer(dst, src_addr, dst_end - cur + 1, cur,
				      use_memmove);

		dst_end -= cur;
		src_end -= cur;
		len -= cur;
	}
}

#define GANG_LOOKUP_SIZE	16
static struct extent_buffer *get_next_extent_buffer(
		struct btrfs_fs_info *fs_info, struct page *page, u64 bytenr)
{
	struct extent_buffer *gang[GANG_LOOKUP_SIZE];
	struct extent_buffer *found = NULL;
	u64 page_start = page_offset(page);
	u64 cur = page_start;

	ASSERT(in_range(bytenr, page_start, PAGE_SIZE));
	lockdep_assert_held(&fs_info->buffer_lock);

	while (cur < page_start + PAGE_SIZE) {
		int ret;
		int i;

		ret = radix_tree_gang_lookup(&fs_info->buffer_radix,
				(void **)gang, cur >> fs_info->sectorsize_bits,
				min_t(unsigned int, GANG_LOOKUP_SIZE,
				      PAGE_SIZE / fs_info->nodesize));
		if (ret == 0)
			goto out;
		for (i = 0; i < ret; i++) {
			/* Already beyond page end */
			if (gang[i]->start >= page_start + PAGE_SIZE)
				goto out;
			/* Found one */
			if (gang[i]->start >= bytenr) {
				found = gang[i];
				goto out;
			}
		}
		cur = gang[ret - 1]->start + gang[ret - 1]->len;
	}
out:
	return found;
}

static int try_release_subpage_extent_buffer(struct page *page)
{
	struct btrfs_fs_info *fs_info = btrfs_sb(page->mapping->host->i_sb);
	u64 cur = page_offset(page);
	const u64 end = page_offset(page) + PAGE_SIZE;
	int ret;

	while (cur < end) {
		struct extent_buffer *eb = NULL;

		/*
		 * Unlike try_release_extent_buffer() which uses folio private
		 * to grab buffer, for subpage case we rely on radix tree, thus
		 * we need to ensure radix tree consistency.
		 *
		 * We also want an atomic snapshot of the radix tree, thus go
		 * with spinlock rather than RCU.
		 */
		spin_lock(&fs_info->buffer_lock);
		eb = get_next_extent_buffer(fs_info, page, cur);
		if (!eb) {
			/* No more eb in the page range after or at cur */
			spin_unlock(&fs_info->buffer_lock);
			break;
		}
		cur = eb->start + eb->len;

		/*
		 * The same as try_release_extent_buffer(), to ensure the eb
		 * won't disappear out from under us.
		 */
		spin_lock(&eb->refs_lock);
		if (atomic_read(&eb->refs) != 1 || extent_buffer_under_io(eb)) {
			spin_unlock(&eb->refs_lock);
			spin_unlock(&fs_info->buffer_lock);
			break;
		}
		spin_unlock(&fs_info->buffer_lock);

		/*
		 * If tree ref isn't set then we know the ref on this eb is a
		 * real ref, so just return, this eb will likely be freed soon
		 * anyway.
		 */
		if (!test_and_clear_bit(EXTENT_BUFFER_TREE_REF, &eb->bflags)) {
			spin_unlock(&eb->refs_lock);
			break;
		}

		/*
		 * Here we don't care about the return value, we will always
		 * check the folio private at the end.  And
		 * release_extent_buffer() will release the refs_lock.
		 */
		release_extent_buffer(eb);
	}
	/*
	 * Finally to check if we have cleared folio private, as if we have
	 * released all ebs in the page, the folio private should be cleared now.
	 */
<<<<<<< HEAD
	spin_lock(&page->mapping->private_lock);
	if (!folio_test_private(page_folio(page)))
=======
	spin_lock(&page->mapping->i_private_lock);
	if (!PagePrivate(page))
>>>>>>> c5bf82a9
		ret = 1;
	else
		ret = 0;
	spin_unlock(&page->mapping->i_private_lock);
	return ret;

}

int try_release_extent_buffer(struct page *page)
{
	struct folio *folio = page_folio(page);
	struct extent_buffer *eb;

	if (btrfs_sb(page->mapping->host->i_sb)->nodesize < PAGE_SIZE)
		return try_release_subpage_extent_buffer(page);

	/*
	 * We need to make sure nobody is changing folio private, as we rely on
	 * folio private as the pointer to extent buffer.
	 */
<<<<<<< HEAD
	spin_lock(&page->mapping->private_lock);
	if (!folio_test_private(folio)) {
		spin_unlock(&page->mapping->private_lock);
=======
	spin_lock(&page->mapping->i_private_lock);
	if (!PagePrivate(page)) {
		spin_unlock(&page->mapping->i_private_lock);
>>>>>>> c5bf82a9
		return 1;
	}

	eb = folio_get_private(folio);
	BUG_ON(!eb);

	/*
	 * This is a little awful but should be ok, we need to make sure that
	 * the eb doesn't disappear out from under us while we're looking at
	 * this page.
	 */
	spin_lock(&eb->refs_lock);
	if (atomic_read(&eb->refs) != 1 || extent_buffer_under_io(eb)) {
		spin_unlock(&eb->refs_lock);
		spin_unlock(&page->mapping->i_private_lock);
		return 0;
	}
	spin_unlock(&page->mapping->i_private_lock);

	/*
	 * If tree ref isn't set then we know the ref on this eb is a real ref,
	 * so just return, this page will likely be freed soon anyway.
	 */
	if (!test_and_clear_bit(EXTENT_BUFFER_TREE_REF, &eb->bflags)) {
		spin_unlock(&eb->refs_lock);
		return 0;
	}

	return release_extent_buffer(eb);
}

/*
 * Attempt to readahead a child block.
 *
 * @fs_info:	the fs_info
 * @bytenr:	bytenr to read
 * @owner_root: objectid of the root that owns this eb
 * @gen:	generation for the uptodate check, can be 0
 * @level:	level for the eb
 *
 * Attempt to readahead a tree block at @bytenr.  If @gen is 0 then we do a
 * normal uptodate check of the eb, without checking the generation.  If we have
 * to read the block we will not block on anything.
 */
void btrfs_readahead_tree_block(struct btrfs_fs_info *fs_info,
				u64 bytenr, u64 owner_root, u64 gen, int level)
{
	struct btrfs_tree_parent_check check = {
		.has_first_key = 0,
		.level = level,
		.transid = gen
	};
	struct extent_buffer *eb;
	int ret;

	eb = btrfs_find_create_tree_block(fs_info, bytenr, owner_root, level);
	if (IS_ERR(eb))
		return;

	if (btrfs_buffer_uptodate(eb, gen, 1)) {
		free_extent_buffer(eb);
		return;
	}

	ret = read_extent_buffer_pages(eb, WAIT_NONE, 0, &check);
	if (ret < 0)
		free_extent_buffer_stale(eb);
	else
		free_extent_buffer(eb);
}

/*
 * Readahead a node's child block.
 *
 * @node:	parent node we're reading from
 * @slot:	slot in the parent node for the child we want to read
 *
 * A helper for btrfs_readahead_tree_block, we simply read the bytenr pointed at
 * the slot in the node provided.
 */
void btrfs_readahead_node_child(struct extent_buffer *node, int slot)
{
	btrfs_readahead_tree_block(node->fs_info,
				   btrfs_node_blockptr(node, slot),
				   btrfs_header_owner(node),
				   btrfs_node_ptr_generation(node, slot),
				   btrfs_header_level(node) - 1);
}<|MERGE_RESOLUTION|>--- conflicted
+++ resolved
@@ -1748,15 +1748,9 @@
 		 * Take private lock to ensure the subpage won't be detached
 		 * in the meantime.
 		 */
-<<<<<<< HEAD
-		spin_lock(&page->mapping->private_lock);
+		spin_lock(&page->mapping->i_private_lock);
 		if (!folio_test_private(folio)) {
-			spin_unlock(&page->mapping->private_lock);
-=======
-		spin_lock(&page->mapping->i_private_lock);
-		if (!PagePrivate(page)) {
 			spin_unlock(&page->mapping->i_private_lock);
->>>>>>> c5bf82a9
 			break;
 		}
 		spin_lock_irqsave(&subpage->lock, flags);
@@ -1830,15 +1824,9 @@
 	if (btrfs_sb(page->mapping->host->i_sb)->nodesize < PAGE_SIZE)
 		return submit_eb_subpage(page, wbc);
 
-<<<<<<< HEAD
-	spin_lock(&mapping->private_lock);
+	spin_lock(&mapping->i_private_lock);
 	if (!folio_test_private(folio)) {
-		spin_unlock(&mapping->private_lock);
-=======
-	spin_lock(&mapping->i_private_lock);
-	if (!PagePrivate(page)) {
 		spin_unlock(&mapping->i_private_lock);
->>>>>>> c5bf82a9
 		return 0;
 	}
 
@@ -3105,13 +3093,8 @@
 	struct folio *folio = page_folio(page);
 
 	/*
-<<<<<<< HEAD
 	 * For mapped eb, we're going to change the folio private, which should
-	 * be done under the private_lock.
-=======
-	 * For mapped eb, we're going to change the page private, which should
 	 * be done under the i_private_lock.
->>>>>>> c5bf82a9
 	 */
 	if (mapped)
 		spin_lock(&page->mapping->i_private_lock);
@@ -3543,13 +3526,8 @@
 	num_pages = num_extent_pages(eb);
 
 	/*
-<<<<<<< HEAD
 	 * Preallocate folio private for subpage case, so that we won't
-	 * allocate memory with private_lock nor page lock hold.
-=======
-	 * Preallocate page->private for subpage case, so that we won't
 	 * allocate memory with i_private_lock nor page lock hold.
->>>>>>> c5bf82a9
 	 *
 	 * The memory will be freed by attach_extent_buffer_page() or freed
 	 * manually if we exit earlier.
@@ -4663,13 +4641,8 @@
 	 * Finally to check if we have cleared folio private, as if we have
 	 * released all ebs in the page, the folio private should be cleared now.
 	 */
-<<<<<<< HEAD
-	spin_lock(&page->mapping->private_lock);
+	spin_lock(&page->mapping->i_private_lock);
 	if (!folio_test_private(page_folio(page)))
-=======
-	spin_lock(&page->mapping->i_private_lock);
-	if (!PagePrivate(page))
->>>>>>> c5bf82a9
 		ret = 1;
 	else
 		ret = 0;
@@ -4690,15 +4663,9 @@
 	 * We need to make sure nobody is changing folio private, as we rely on
 	 * folio private as the pointer to extent buffer.
 	 */
-<<<<<<< HEAD
-	spin_lock(&page->mapping->private_lock);
+	spin_lock(&page->mapping->i_private_lock);
 	if (!folio_test_private(folio)) {
-		spin_unlock(&page->mapping->private_lock);
-=======
-	spin_lock(&page->mapping->i_private_lock);
-	if (!PagePrivate(page)) {
 		spin_unlock(&page->mapping->i_private_lock);
->>>>>>> c5bf82a9
 		return 1;
 	}
 
