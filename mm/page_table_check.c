--- conflicted
+++ resolved
@@ -182,30 +182,18 @@
 }
 EXPORT_SYMBOL(__page_table_check_pud_clear);
 
-<<<<<<< HEAD
-void __page_table_check_pte_set(struct mm_struct *mm, pte_t *ptep, pte_t pte)
-=======
 void __page_table_check_ptes_set(struct mm_struct *mm, pte_t *ptep, pte_t pte,
 		unsigned int nr)
->>>>>>> 62bee9f9
 {
 	unsigned int i;
 
 	if (&init_mm == mm)
 		return;
 
-<<<<<<< HEAD
-	__page_table_check_pte_clear(mm, ptep_get(ptep));
-	if (pte_user_accessible_page(pte)) {
-		page_table_check_set(pte_pfn(pte), PAGE_SIZE >> PAGE_SHIFT,
-				     pte_write(pte));
-	}
-=======
 	for (i = 0; i < nr; i++)
 		__page_table_check_pte_clear(mm, ptep_get(ptep + i));
 	if (pte_user_accessible_page(pte))
 		page_table_check_set(pte_pfn(pte), nr, pte_write(pte));
->>>>>>> 62bee9f9
 }
 EXPORT_SYMBOL(__page_table_check_ptes_set);
 
