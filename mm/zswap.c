--- conflicted
+++ resolved
@@ -1190,11 +1190,7 @@
 
 bool zswap_store(struct folio *folio)
 {
-<<<<<<< HEAD
-	swp_entry_t swp = folio_swap_entry(folio);
-=======
 	swp_entry_t swp = folio->swap;
->>>>>>> 6e02ff54
 	int type = swp_type(swp);
 	pgoff_t offset = swp_offset(swp);
 	struct page *page = &folio->page;
@@ -1374,11 +1370,7 @@
 
 bool zswap_load(struct folio *folio)
 {
-<<<<<<< HEAD
-	swp_entry_t swp = folio_swap_entry(folio);
-=======
 	swp_entry_t swp = folio->swap;
->>>>>>> 6e02ff54
 	int type = swp_type(swp);
 	pgoff_t offset = swp_offset(swp);
 	struct page *page = &folio->page;
