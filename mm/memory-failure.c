// SPDX-License-Identifier: GPL-2.0-only
/*
 * Copyright (C) 2008, 2009 Intel Corporation
 * Authors: Andi Kleen, Fengguang Wu
 *
 * High level machine check handler. Handles pages reported by the
 * hardware as being corrupted usually due to a multi-bit ECC memory or cache
 * failure.
 *
 * In addition there is a "soft offline" entry point that allows stop using
 * not-yet-corrupted-by-suspicious pages without killing anything.
 *
 * Handles page cache pages in various states.	The tricky part
 * here is that we can access any page asynchronously in respect to
 * other VM users, because memory failures could happen anytime and
 * anywhere. This could violate some of their assumptions. This is why
 * this code has to be extremely careful. Generally it tries to use
 * normal locking rules, as in get the standard locks, even if that means
 * the error handling takes potentially a long time.
 *
 * It can be very tempting to add handling for obscure cases here.
 * In general any code for handling new cases should only be added iff:
 * - You know how to test it.
 * - You have a test that can be added to mce-test
 *   https://git.kernel.org/cgit/utils/cpu/mce/mce-test.git/
 * - The case actually shows up as a frequent (top 10) page state in
 *   tools/mm/page-types when running a real workload.
 *
 * There are several operations here with exponential complexity because
 * of unsuitable VM data structures. For example the operation to map back
 * from RMAP chains to processes has to walk the complete process list and
 * has non linear complexity with the number. But since memory corruptions
 * are rare we hope to get away with this. This avoids impacting the core
 * VM.
 */

#define pr_fmt(fmt) "Memory failure: " fmt

#include <linux/kernel.h>
#include <linux/mm.h>
#include <linux/page-flags.h>
#include <linux/sched/signal.h>
#include <linux/sched/task.h>
#include <linux/dax.h>
#include <linux/ksm.h>
#include <linux/rmap.h>
#include <linux/export.h>
#include <linux/pagemap.h>
#include <linux/swap.h>
#include <linux/backing-dev.h>
#include <linux/migrate.h>
#include <linux/slab.h>
#include <linux/swapops.h>
#include <linux/hugetlb.h>
#include <linux/memory_hotplug.h>
#include <linux/mm_inline.h>
#include <linux/memremap.h>
#include <linux/kfifo.h>
#include <linux/ratelimit.h>
#include <linux/pagewalk.h>
#include <linux/shmem_fs.h>
#include <linux/sysctl.h>
#include "swap.h"
#include "internal.h"
#include "ras/ras_event.h"

static int sysctl_memory_failure_early_kill __read_mostly;

static int sysctl_memory_failure_recovery __read_mostly = 1;

atomic_long_t num_poisoned_pages __read_mostly = ATOMIC_LONG_INIT(0);

static bool hw_memory_failure __read_mostly = false;

static DEFINE_MUTEX(mf_mutex);

void num_poisoned_pages_inc(unsigned long pfn)
{
	atomic_long_inc(&num_poisoned_pages);
	memblk_nr_poison_inc(pfn);
}

void num_poisoned_pages_sub(unsigned long pfn, long i)
{
	atomic_long_sub(i, &num_poisoned_pages);
	if (pfn != -1UL)
		memblk_nr_poison_sub(pfn, i);
}

/**
 * MF_ATTR_RO - Create sysfs entry for each memory failure statistics.
 * @_name: name of the file in the per NUMA sysfs directory.
 */
#define MF_ATTR_RO(_name)					\
static ssize_t _name##_show(struct device *dev,			\
			    struct device_attribute *attr,	\
			    char *buf)				\
{								\
	struct memory_failure_stats *mf_stats =			\
		&NODE_DATA(dev->id)->mf_stats;			\
	return sprintf(buf, "%lu\n", mf_stats->_name);		\
}								\
static DEVICE_ATTR_RO(_name)

MF_ATTR_RO(total);
MF_ATTR_RO(ignored);
MF_ATTR_RO(failed);
MF_ATTR_RO(delayed);
MF_ATTR_RO(recovered);

static struct attribute *memory_failure_attr[] = {
	&dev_attr_total.attr,
	&dev_attr_ignored.attr,
	&dev_attr_failed.attr,
	&dev_attr_delayed.attr,
	&dev_attr_recovered.attr,
	NULL,
};

const struct attribute_group memory_failure_attr_group = {
	.name = "memory_failure",
	.attrs = memory_failure_attr,
};

static struct ctl_table memory_failure_table[] = {
	{
		.procname	= "memory_failure_early_kill",
		.data		= &sysctl_memory_failure_early_kill,
		.maxlen		= sizeof(sysctl_memory_failure_early_kill),
		.mode		= 0644,
		.proc_handler	= proc_dointvec_minmax,
		.extra1		= SYSCTL_ZERO,
		.extra2		= SYSCTL_ONE,
	},
	{
		.procname	= "memory_failure_recovery",
		.data		= &sysctl_memory_failure_recovery,
		.maxlen		= sizeof(sysctl_memory_failure_recovery),
		.mode		= 0644,
		.proc_handler	= proc_dointvec_minmax,
		.extra1		= SYSCTL_ZERO,
		.extra2		= SYSCTL_ONE,
	},
	{ }
};

/*
 * Return values:
 *   1:   the page is dissolved (if needed) and taken off from buddy,
 *   0:   the page is dissolved (if needed) and not taken off from buddy,
 *   < 0: failed to dissolve.
 */
static int __page_handle_poison(struct page *page)
{
	int ret;

	zone_pcp_disable(page_zone(page));
	ret = dissolve_free_huge_page(page);
	if (!ret)
		ret = take_page_off_buddy(page);
	zone_pcp_enable(page_zone(page));

	return ret;
}

static bool page_handle_poison(struct page *page, bool hugepage_or_freepage, bool release)
{
	if (hugepage_or_freepage) {
		/*
		 * Doing this check for free pages is also fine since dissolve_free_huge_page
		 * returns 0 for non-hugetlb pages as well.
		 */
		if (__page_handle_poison(page) <= 0)
			/*
			 * We could fail to take off the target page from buddy
			 * for example due to racy page allocation, but that's
			 * acceptable because soft-offlined page is not broken
			 * and if someone really want to use it, they should
			 * take it.
			 */
			return false;
	}

	SetPageHWPoison(page);
	if (release)
		put_page(page);
	page_ref_inc(page);
	num_poisoned_pages_inc(page_to_pfn(page));

	return true;
}

#if IS_ENABLED(CONFIG_HWPOISON_INJECT)

u32 hwpoison_filter_enable = 0;
u32 hwpoison_filter_dev_major = ~0U;
u32 hwpoison_filter_dev_minor = ~0U;
u64 hwpoison_filter_flags_mask;
u64 hwpoison_filter_flags_value;
EXPORT_SYMBOL_GPL(hwpoison_filter_enable);
EXPORT_SYMBOL_GPL(hwpoison_filter_dev_major);
EXPORT_SYMBOL_GPL(hwpoison_filter_dev_minor);
EXPORT_SYMBOL_GPL(hwpoison_filter_flags_mask);
EXPORT_SYMBOL_GPL(hwpoison_filter_flags_value);

static int hwpoison_filter_dev(struct page *p)
{
	struct address_space *mapping;
	dev_t dev;

	if (hwpoison_filter_dev_major == ~0U &&
	    hwpoison_filter_dev_minor == ~0U)
		return 0;

	mapping = page_mapping(p);
	if (mapping == NULL || mapping->host == NULL)
		return -EINVAL;

	dev = mapping->host->i_sb->s_dev;
	if (hwpoison_filter_dev_major != ~0U &&
	    hwpoison_filter_dev_major != MAJOR(dev))
		return -EINVAL;
	if (hwpoison_filter_dev_minor != ~0U &&
	    hwpoison_filter_dev_minor != MINOR(dev))
		return -EINVAL;

	return 0;
}

static int hwpoison_filter_flags(struct page *p)
{
	if (!hwpoison_filter_flags_mask)
		return 0;

	if ((stable_page_flags(p) & hwpoison_filter_flags_mask) ==
				    hwpoison_filter_flags_value)
		return 0;
	else
		return -EINVAL;
}

/*
 * This allows stress tests to limit test scope to a collection of tasks
 * by putting them under some memcg. This prevents killing unrelated/important
 * processes such as /sbin/init. Note that the target task may share clean
 * pages with init (eg. libc text), which is harmless. If the target task
 * share _dirty_ pages with another task B, the test scheme must make sure B
 * is also included in the memcg. At last, due to race conditions this filter
 * can only guarantee that the page either belongs to the memcg tasks, or is
 * a freed page.
 */
#ifdef CONFIG_MEMCG
u64 hwpoison_filter_memcg;
EXPORT_SYMBOL_GPL(hwpoison_filter_memcg);
static int hwpoison_filter_task(struct page *p)
{
	if (!hwpoison_filter_memcg)
		return 0;

	if (page_cgroup_ino(p) != hwpoison_filter_memcg)
		return -EINVAL;

	return 0;
}
#else
static int hwpoison_filter_task(struct page *p) { return 0; }
#endif

int hwpoison_filter(struct page *p)
{
	if (!hwpoison_filter_enable)
		return 0;

	if (hwpoison_filter_dev(p))
		return -EINVAL;

	if (hwpoison_filter_flags(p))
		return -EINVAL;

	if (hwpoison_filter_task(p))
		return -EINVAL;

	return 0;
}
#else
int hwpoison_filter(struct page *p)
{
	return 0;
}
#endif

EXPORT_SYMBOL_GPL(hwpoison_filter);

/*
 * Kill all processes that have a poisoned page mapped and then isolate
 * the page.
 *
 * General strategy:
 * Find all processes having the page mapped and kill them.
 * But we keep a page reference around so that the page is not
 * actually freed yet.
 * Then stash the page away
 *
 * There's no convenient way to get back to mapped processes
 * from the VMAs. So do a brute-force search over all
 * running processes.
 *
 * Remember that machine checks are not common (or rather
 * if they are common you have other problems), so this shouldn't
 * be a performance issue.
 *
 * Also there are some races possible while we get from the
 * error detection to actually handle it.
 */

struct to_kill {
	struct list_head nd;
	struct task_struct *tsk;
	unsigned long addr;
	short size_shift;
};

/*
 * Send all the processes who have the page mapped a signal.
 * ``action optional'' if they are not immediately affected by the error
 * ``action required'' if error happened in current execution context
 */
static int kill_proc(struct to_kill *tk, unsigned long pfn, int flags)
{
	struct task_struct *t = tk->tsk;
	short addr_lsb = tk->size_shift;
	int ret = 0;

	pr_err("%#lx: Sending SIGBUS to %s:%d due to hardware memory corruption\n",
			pfn, t->comm, t->pid);

	if ((flags & MF_ACTION_REQUIRED) && (t == current))
		ret = force_sig_mceerr(BUS_MCEERR_AR,
				 (void __user *)tk->addr, addr_lsb);
	else
		/*
		 * Signal other processes sharing the page if they have
		 * PF_MCE_EARLY set.
		 * Don't use force here, it's convenient if the signal
		 * can be temporarily blocked.
		 * This could cause a loop when the user sets SIGBUS
		 * to SIG_IGN, but hopefully no one will do that?
		 */
		ret = send_sig_mceerr(BUS_MCEERR_AO, (void __user *)tk->addr,
				      addr_lsb, t);
	if (ret < 0)
		pr_info("Error sending signal to %s:%d: %d\n",
			t->comm, t->pid, ret);
	return ret;
}

/*
 * Unknown page type encountered. Try to check whether it can turn PageLRU by
 * lru_add_drain_all.
 */
void shake_page(struct page *p)
{
	if (PageHuge(p))
		return;
	/*
	 * TODO: Could shrink slab caches here if a lightweight range-based
	 * shrinker will be available.
	 */
	if (PageSlab(p))
		return;

	lru_add_drain_all();
}
EXPORT_SYMBOL_GPL(shake_page);

static unsigned long dev_pagemap_mapping_shift(struct vm_area_struct *vma,
		unsigned long address)
{
	unsigned long ret = 0;
	pgd_t *pgd;
	p4d_t *p4d;
	pud_t *pud;
	pmd_t *pmd;
	pte_t *pte;
	pte_t ptent;

	VM_BUG_ON_VMA(address == -EFAULT, vma);
	pgd = pgd_offset(vma->vm_mm, address);
	if (!pgd_present(*pgd))
		return 0;
	p4d = p4d_offset(pgd, address);
	if (!p4d_present(*p4d))
		return 0;
	pud = pud_offset(p4d, address);
	if (!pud_present(*pud))
		return 0;
	if (pud_devmap(*pud))
		return PUD_SHIFT;
	pmd = pmd_offset(pud, address);
	if (!pmd_present(*pmd))
		return 0;
	if (pmd_devmap(*pmd))
		return PMD_SHIFT;
	pte = pte_offset_map(pmd, address);
	if (!pte)
		return 0;
	ptent = ptep_get(pte);
	if (pte_present(ptent) && pte_devmap(ptent))
		ret = PAGE_SHIFT;
	pte_unmap(pte);
	return ret;
}

/*
 * Failure handling: if we can't find or can't kill a process there's
 * not much we can do.	We just print a message and ignore otherwise.
 */

#define FSDAX_INVALID_PGOFF ULONG_MAX

/*
 * Schedule a process for later kill.
 * Uses GFP_ATOMIC allocations to avoid potential recursions in the VM.
 *
 * Note: @fsdax_pgoff is used only when @p is a fsdax page and a
 * filesystem with a memory failure handler has claimed the
 * memory_failure event. In all other cases, page->index and
 * page->mapping are sufficient for mapping the page back to its
 * corresponding user virtual address.
 */
static void __add_to_kill(struct task_struct *tsk, struct page *p,
			  struct vm_area_struct *vma, struct list_head *to_kill,
			  unsigned long ksm_addr, pgoff_t fsdax_pgoff)
{
	struct to_kill *tk;

	tk = kmalloc(sizeof(struct to_kill), GFP_ATOMIC);
	if (!tk) {
		pr_err("Out of memory while machine check handling\n");
		return;
	}

	tk->addr = ksm_addr ? ksm_addr : page_address_in_vma(p, vma);
	if (is_zone_device_page(p)) {
		if (fsdax_pgoff != FSDAX_INVALID_PGOFF)
			tk->addr = vma_pgoff_address(fsdax_pgoff, 1, vma);
		tk->size_shift = dev_pagemap_mapping_shift(vma, tk->addr);
	} else
		tk->size_shift = page_shift(compound_head(p));

	/*
	 * Send SIGKILL if "tk->addr == -EFAULT". Also, as
	 * "tk->size_shift" is always non-zero for !is_zone_device_page(),
	 * so "tk->size_shift == 0" effectively checks no mapping on
	 * ZONE_DEVICE. Indeed, when a devdax page is mmapped N times
	 * to a process' address space, it's possible not all N VMAs
	 * contain mappings for the page, but at least one VMA does.
	 * Only deliver SIGBUS with payload derived from the VMA that
	 * has a mapping for the page.
	 */
	if (tk->addr == -EFAULT) {
		pr_info("Unable to find user space address %lx in %s\n",
			page_to_pfn(p), tsk->comm);
	} else if (tk->size_shift == 0) {
		kfree(tk);
		return;
	}

	get_task_struct(tsk);
	tk->tsk = tsk;
	list_add_tail(&tk->nd, to_kill);
}

static void add_to_kill_anon_file(struct task_struct *tsk, struct page *p,
				  struct vm_area_struct *vma,
				  struct list_head *to_kill)
{
	__add_to_kill(tsk, p, vma, to_kill, 0, FSDAX_INVALID_PGOFF);
}

#ifdef CONFIG_KSM
static bool task_in_to_kill_list(struct list_head *to_kill,
				 struct task_struct *tsk)
{
	struct to_kill *tk, *next;

	list_for_each_entry_safe(tk, next, to_kill, nd) {
		if (tk->tsk == tsk)
			return true;
	}

	return false;
}
void add_to_kill_ksm(struct task_struct *tsk, struct page *p,
		     struct vm_area_struct *vma, struct list_head *to_kill,
		     unsigned long ksm_addr)
{
	if (!task_in_to_kill_list(to_kill, tsk))
		__add_to_kill(tsk, p, vma, to_kill, ksm_addr, FSDAX_INVALID_PGOFF);
}
#endif
/*
 * Kill the processes that have been collected earlier.
 *
 * Only do anything when FORCEKILL is set, otherwise just free the
 * list (this is used for clean pages which do not need killing)
 * Also when FAIL is set do a force kill because something went
 * wrong earlier.
 */
static void kill_procs(struct list_head *to_kill, int forcekill, bool fail,
		unsigned long pfn, int flags)
{
	struct to_kill *tk, *next;

	list_for_each_entry_safe(tk, next, to_kill, nd) {
		if (forcekill) {
			/*
			 * In case something went wrong with munmapping
			 * make sure the process doesn't catch the
			 * signal and then access the memory. Just kill it.
			 */
			if (fail || tk->addr == -EFAULT) {
				pr_err("%#lx: forcibly killing %s:%d because of failure to unmap corrupted page\n",
				       pfn, tk->tsk->comm, tk->tsk->pid);
				do_send_sig_info(SIGKILL, SEND_SIG_PRIV,
						 tk->tsk, PIDTYPE_PID);
			}

			/*
			 * In theory the process could have mapped
			 * something else on the address in-between. We could
			 * check for that, but we need to tell the
			 * process anyways.
			 */
			else if (kill_proc(tk, pfn, flags) < 0)
				pr_err("%#lx: Cannot send advisory machine check signal to %s:%d\n",
				       pfn, tk->tsk->comm, tk->tsk->pid);
		}
		list_del(&tk->nd);
		put_task_struct(tk->tsk);
		kfree(tk);
	}
}

/*
 * Find a dedicated thread which is supposed to handle SIGBUS(BUS_MCEERR_AO)
 * on behalf of the thread group. Return task_struct of the (first found)
 * dedicated thread if found, and return NULL otherwise.
 *
 * We already hold read_lock(&tasklist_lock) in the caller, so we don't
 * have to call rcu_read_lock/unlock() in this function.
 */
static struct task_struct *find_early_kill_thread(struct task_struct *tsk)
{
	struct task_struct *t;

	for_each_thread(tsk, t) {
		if (t->flags & PF_MCE_PROCESS) {
			if (t->flags & PF_MCE_EARLY)
				return t;
		} else {
			if (sysctl_memory_failure_early_kill)
				return t;
		}
	}
	return NULL;
}

/*
 * Determine whether a given process is "early kill" process which expects
 * to be signaled when some page under the process is hwpoisoned.
 * Return task_struct of the dedicated thread (main thread unless explicitly
 * specified) if the process is "early kill" and otherwise returns NULL.
 *
 * Note that the above is true for Action Optional case. For Action Required
 * case, it's only meaningful to the current thread which need to be signaled
 * with SIGBUS, this error is Action Optional for other non current
 * processes sharing the same error page,if the process is "early kill", the
 * task_struct of the dedicated thread will also be returned.
 */
struct task_struct *task_early_kill(struct task_struct *tsk, int force_early)
{
	if (!tsk->mm)
		return NULL;
	/*
	 * Comparing ->mm here because current task might represent
	 * a subthread, while tsk always points to the main thread.
	 */
	if (force_early && tsk->mm == current->mm)
		return current;

	return find_early_kill_thread(tsk);
}

/*
 * Collect processes when the error hit an anonymous page.
 */
static void collect_procs_anon(struct page *page, struct list_head *to_kill,
				int force_early)
{
	struct folio *folio = page_folio(page);
	struct vm_area_struct *vma;
	struct task_struct *tsk;
	struct anon_vma *av;
	pgoff_t pgoff;

	av = folio_lock_anon_vma_read(folio, NULL);
	if (av == NULL)	/* Not actually mapped anymore */
		return;

	pgoff = page_to_pgoff(page);
	read_lock(&tasklist_lock);
	for_each_process(tsk) {
		struct anon_vma_chain *vmac;
		struct task_struct *t = task_early_kill(tsk, force_early);

		if (!t)
			continue;
		anon_vma_interval_tree_foreach(vmac, &av->rb_root,
					       pgoff, pgoff) {
			vma = vmac->vma;
			if (vma->vm_mm != t->mm)
				continue;
			if (!page_mapped_in_vma(page, vma))
				continue;
			add_to_kill_anon_file(t, page, vma, to_kill);
		}
	}
	read_unlock(&tasklist_lock);
	anon_vma_unlock_read(av);
}

/*
 * Collect processes when the error hit a file mapped page.
 */
static void collect_procs_file(struct page *page, struct list_head *to_kill,
				int force_early)
{
	struct vm_area_struct *vma;
	struct task_struct *tsk;
	struct address_space *mapping = page->mapping;
	pgoff_t pgoff;

	i_mmap_lock_read(mapping);
	read_lock(&tasklist_lock);
	pgoff = page_to_pgoff(page);
	for_each_process(tsk) {
		struct task_struct *t = task_early_kill(tsk, force_early);

		if (!t)
			continue;
		vma_interval_tree_foreach(vma, &mapping->i_mmap, pgoff,
				      pgoff) {
			/*
			 * Send early kill signal to tasks where a vma covers
			 * the page but the corrupted page is not necessarily
			 * mapped in its pte.
			 * Assume applications who requested early kill want
			 * to be informed of all such data corruptions.
			 */
			if (vma->vm_mm == t->mm)
				add_to_kill_anon_file(t, page, vma, to_kill);
		}
	}
	read_unlock(&tasklist_lock);
	i_mmap_unlock_read(mapping);
}

#ifdef CONFIG_FS_DAX
static void add_to_kill_fsdax(struct task_struct *tsk, struct page *p,
			      struct vm_area_struct *vma,
			      struct list_head *to_kill, pgoff_t pgoff)
{
	__add_to_kill(tsk, p, vma, to_kill, 0, pgoff);
}

/*
 * Collect processes when the error hit a fsdax page.
 */
static void collect_procs_fsdax(struct page *page,
		struct address_space *mapping, pgoff_t pgoff,
		struct list_head *to_kill)
{
	struct vm_area_struct *vma;
	struct task_struct *tsk;

	i_mmap_lock_read(mapping);
	read_lock(&tasklist_lock);
	for_each_process(tsk) {
		struct task_struct *t = task_early_kill(tsk, true);

		if (!t)
			continue;
		vma_interval_tree_foreach(vma, &mapping->i_mmap, pgoff, pgoff) {
			if (vma->vm_mm == t->mm)
				add_to_kill_fsdax(t, page, vma, to_kill, pgoff);
		}
	}
	read_unlock(&tasklist_lock);
	i_mmap_unlock_read(mapping);
}
#endif /* CONFIG_FS_DAX */

/*
 * Collect the processes who have the corrupted page mapped to kill.
 */
static void collect_procs(struct page *page, struct list_head *tokill,
				int force_early)
{
	if (!page->mapping)
		return;
	if (unlikely(PageKsm(page)))
		collect_procs_ksm(page, tokill, force_early);
	else if (PageAnon(page))
		collect_procs_anon(page, tokill, force_early);
	else
		collect_procs_file(page, tokill, force_early);
}

struct hwpoison_walk {
	struct to_kill tk;
	unsigned long pfn;
	int flags;
};

static void set_to_kill(struct to_kill *tk, unsigned long addr, short shift)
{
	tk->addr = addr;
	tk->size_shift = shift;
}

static int check_hwpoisoned_entry(pte_t pte, unsigned long addr, short shift,
				unsigned long poisoned_pfn, struct to_kill *tk)
{
	unsigned long pfn = 0;

	if (pte_present(pte)) {
		pfn = pte_pfn(pte);
	} else {
		swp_entry_t swp = pte_to_swp_entry(pte);

		if (is_hwpoison_entry(swp))
			pfn = swp_offset_pfn(swp);
	}

	if (!pfn || pfn != poisoned_pfn)
		return 0;

	set_to_kill(tk, addr, shift);
	return 1;
}

#ifdef CONFIG_TRANSPARENT_HUGEPAGE
static int check_hwpoisoned_pmd_entry(pmd_t *pmdp, unsigned long addr,
				      struct hwpoison_walk *hwp)
{
	pmd_t pmd = *pmdp;
	unsigned long pfn;
	unsigned long hwpoison_vaddr;

	if (!pmd_present(pmd))
		return 0;
	pfn = pmd_pfn(pmd);
	if (pfn <= hwp->pfn && hwp->pfn < pfn + HPAGE_PMD_NR) {
		hwpoison_vaddr = addr + ((hwp->pfn - pfn) << PAGE_SHIFT);
		set_to_kill(&hwp->tk, hwpoison_vaddr, PAGE_SHIFT);
		return 1;
	}
	return 0;
}
#else
static int check_hwpoisoned_pmd_entry(pmd_t *pmdp, unsigned long addr,
				      struct hwpoison_walk *hwp)
{
	return 0;
}
#endif

static int hwpoison_pte_range(pmd_t *pmdp, unsigned long addr,
			      unsigned long end, struct mm_walk *walk)
{
	struct hwpoison_walk *hwp = walk->private;
	int ret = 0;
	pte_t *ptep, *mapped_pte;
	spinlock_t *ptl;

	ptl = pmd_trans_huge_lock(pmdp, walk->vma);
	if (ptl) {
		ret = check_hwpoisoned_pmd_entry(pmdp, addr, hwp);
		spin_unlock(ptl);
		goto out;
	}

	mapped_pte = ptep = pte_offset_map_lock(walk->vma->vm_mm, pmdp,
						addr, &ptl);
	if (!ptep)
		goto out;

	for (; addr != end; ptep++, addr += PAGE_SIZE) {
		ret = check_hwpoisoned_entry(ptep_get(ptep), addr, PAGE_SHIFT,
					     hwp->pfn, &hwp->tk);
		if (ret == 1)
			break;
	}
	pte_unmap_unlock(mapped_pte, ptl);
out:
	cond_resched();
	return ret;
}

#ifdef CONFIG_HUGETLB_PAGE
static int hwpoison_hugetlb_range(pte_t *ptep, unsigned long hmask,
			    unsigned long addr, unsigned long end,
			    struct mm_walk *walk)
{
	struct hwpoison_walk *hwp = walk->private;
	pte_t pte = huge_ptep_get(ptep);
	struct hstate *h = hstate_vma(walk->vma);

	return check_hwpoisoned_entry(pte, addr, huge_page_shift(h),
				      hwp->pfn, &hwp->tk);
}
#else
#define hwpoison_hugetlb_range	NULL
#endif

static const struct mm_walk_ops hwpoison_walk_ops = {
	.pmd_entry = hwpoison_pte_range,
	.hugetlb_entry = hwpoison_hugetlb_range,
	.walk_lock = PGWALK_RDLOCK,
};

/*
 * Sends SIGBUS to the current process with error info.
 *
 * This function is intended to handle "Action Required" MCEs on already
 * hardware poisoned pages. They could happen, for example, when
 * memory_failure() failed to unmap the error page at the first call, or
 * when multiple local machine checks happened on different CPUs.
 *
 * MCE handler currently has no easy access to the error virtual address,
 * so this function walks page table to find it. The returned virtual address
 * is proper in most cases, but it could be wrong when the application
 * process has multiple entries mapping the error page.
 */
static int kill_accessing_process(struct task_struct *p, unsigned long pfn,
				  int flags)
{
	int ret;
	struct hwpoison_walk priv = {
		.pfn = pfn,
	};
	priv.tk.tsk = p;

	if (!p->mm)
		return -EFAULT;

	mmap_read_lock(p->mm);
	ret = walk_page_range(p->mm, 0, TASK_SIZE, &hwpoison_walk_ops,
			      (void *)&priv);
	if (ret == 1 && priv.tk.addr)
		kill_proc(&priv.tk, pfn, flags);
	else
		ret = 0;
	mmap_read_unlock(p->mm);
	return ret > 0 ? -EHWPOISON : -EFAULT;
}

static const char *action_name[] = {
	[MF_IGNORED] = "Ignored",
	[MF_FAILED] = "Failed",
	[MF_DELAYED] = "Delayed",
	[MF_RECOVERED] = "Recovered",
};

static const char * const action_page_types[] = {
	[MF_MSG_KERNEL]			= "reserved kernel page",
	[MF_MSG_KERNEL_HIGH_ORDER]	= "high-order kernel page",
	[MF_MSG_SLAB]			= "kernel slab page",
	[MF_MSG_DIFFERENT_COMPOUND]	= "different compound page after locking",
	[MF_MSG_HUGE]			= "huge page",
	[MF_MSG_FREE_HUGE]		= "free huge page",
	[MF_MSG_UNMAP_FAILED]		= "unmapping failed page",
	[MF_MSG_DIRTY_SWAPCACHE]	= "dirty swapcache page",
	[MF_MSG_CLEAN_SWAPCACHE]	= "clean swapcache page",
	[MF_MSG_DIRTY_MLOCKED_LRU]	= "dirty mlocked LRU page",
	[MF_MSG_CLEAN_MLOCKED_LRU]	= "clean mlocked LRU page",
	[MF_MSG_DIRTY_UNEVICTABLE_LRU]	= "dirty unevictable LRU page",
	[MF_MSG_CLEAN_UNEVICTABLE_LRU]	= "clean unevictable LRU page",
	[MF_MSG_DIRTY_LRU]		= "dirty LRU page",
	[MF_MSG_CLEAN_LRU]		= "clean LRU page",
	[MF_MSG_TRUNCATED_LRU]		= "already truncated LRU page",
	[MF_MSG_BUDDY]			= "free buddy page",
	[MF_MSG_DAX]			= "dax page",
	[MF_MSG_UNSPLIT_THP]		= "unsplit thp",
	[MF_MSG_UNKNOWN]		= "unknown page",
};

/*
 * XXX: It is possible that a page is isolated from LRU cache,
 * and then kept in swap cache or failed to remove from page cache.
 * The page count will stop it from being freed by unpoison.
 * Stress tests should be aware of this memory leak problem.
 */
static int delete_from_lru_cache(struct page *p)
{
	if (isolate_lru_page(p)) {
		/*
		 * Clear sensible page flags, so that the buddy system won't
		 * complain when the page is unpoison-and-freed.
		 */
		ClearPageActive(p);
		ClearPageUnevictable(p);

		/*
		 * Poisoned page might never drop its ref count to 0 so we have
		 * to uncharge it manually from its memcg.
		 */
		mem_cgroup_uncharge(page_folio(p));

		/*
		 * drop the page count elevated by isolate_lru_page()
		 */
		put_page(p);
		return 0;
	}
	return -EIO;
}

static int truncate_error_page(struct page *p, unsigned long pfn,
				struct address_space *mapping)
{
	int ret = MF_FAILED;

	if (mapping->a_ops->error_remove_page) {
		struct folio *folio = page_folio(p);
		int err = mapping->a_ops->error_remove_page(mapping, p);

		if (err != 0)
			pr_info("%#lx: Failed to punch page: %d\n", pfn, err);
		else if (!filemap_release_folio(folio, GFP_NOIO))
			pr_info("%#lx: failed to release buffers\n", pfn);
		else
			ret = MF_RECOVERED;
	} else {
		/*
		 * If the file system doesn't support it just invalidate
		 * This fails on dirty or anything with private pages
		 */
		if (invalidate_inode_page(p))
			ret = MF_RECOVERED;
		else
			pr_info("%#lx: Failed to invalidate\n",	pfn);
	}

	return ret;
}

struct page_state {
	unsigned long mask;
	unsigned long res;
	enum mf_action_page_type type;

	/* Callback ->action() has to unlock the relevant page inside it. */
	int (*action)(struct page_state *ps, struct page *p);
};

/*
 * Return true if page is still referenced by others, otherwise return
 * false.
 *
 * The extra_pins is true when one extra refcount is expected.
 */
static bool has_extra_refcount(struct page_state *ps, struct page *p,
			       bool extra_pins)
{
	int count = page_count(p) - 1;

	if (extra_pins)
		count -= 1;

	if (count > 0) {
		pr_err("%#lx: %s still referenced by %d users\n",
		       page_to_pfn(p), action_page_types[ps->type], count);
		return true;
	}

	return false;
}

/*
 * Error hit kernel page.
 * Do nothing, try to be lucky and not touch this instead. For a few cases we
 * could be more sophisticated.
 */
static int me_kernel(struct page_state *ps, struct page *p)
{
	unlock_page(p);
	return MF_IGNORED;
}

/*
 * Page in unknown state. Do nothing.
 */
static int me_unknown(struct page_state *ps, struct page *p)
{
	pr_err("%#lx: Unknown page state\n", page_to_pfn(p));
	unlock_page(p);
	return MF_FAILED;
}

/*
 * Clean (or cleaned) page cache page.
 */
static int me_pagecache_clean(struct page_state *ps, struct page *p)
{
	int ret;
	struct address_space *mapping;
	bool extra_pins;

	delete_from_lru_cache(p);

	/*
	 * For anonymous pages we're done the only reference left
	 * should be the one m_f() holds.
	 */
	if (PageAnon(p)) {
		ret = MF_RECOVERED;
		goto out;
	}

	/*
	 * Now truncate the page in the page cache. This is really
	 * more like a "temporary hole punch"
	 * Don't do this for block devices when someone else
	 * has a reference, because it could be file system metadata
	 * and that's not safe to truncate.
	 */
	mapping = page_mapping(p);
	if (!mapping) {
		/*
		 * Page has been teared down in the meanwhile
		 */
		ret = MF_FAILED;
		goto out;
	}

	/*
	 * The shmem page is kept in page cache instead of truncating
	 * so is expected to have an extra refcount after error-handling.
	 */
	extra_pins = shmem_mapping(mapping);

	/*
	 * Truncation is a bit tricky. Enable it per file system for now.
	 *
	 * Open: to take i_rwsem or not for this? Right now we don't.
	 */
	ret = truncate_error_page(p, page_to_pfn(p), mapping);
	if (has_extra_refcount(ps, p, extra_pins))
		ret = MF_FAILED;

out:
	unlock_page(p);

	return ret;
}

/*
 * Dirty pagecache page
 * Issues: when the error hit a hole page the error is not properly
 * propagated.
 */
static int me_pagecache_dirty(struct page_state *ps, struct page *p)
{
	struct address_space *mapping = page_mapping(p);

	SetPageError(p);
	/* TBD: print more information about the file. */
	if (mapping) {
		/*
		 * IO error will be reported by write(), fsync(), etc.
		 * who check the mapping.
		 * This way the application knows that something went
		 * wrong with its dirty file data.
		 *
		 * There's one open issue:
		 *
		 * The EIO will be only reported on the next IO
		 * operation and then cleared through the IO map.
		 * Normally Linux has two mechanisms to pass IO error
		 * first through the AS_EIO flag in the address space
		 * and then through the PageError flag in the page.
		 * Since we drop pages on memory failure handling the
		 * only mechanism open to use is through AS_AIO.
		 *
		 * This has the disadvantage that it gets cleared on
		 * the first operation that returns an error, while
		 * the PageError bit is more sticky and only cleared
		 * when the page is reread or dropped.  If an
		 * application assumes it will always get error on
		 * fsync, but does other operations on the fd before
		 * and the page is dropped between then the error
		 * will not be properly reported.
		 *
		 * This can already happen even without hwpoisoned
		 * pages: first on metadata IO errors (which only
		 * report through AS_EIO) or when the page is dropped
		 * at the wrong time.
		 *
		 * So right now we assume that the application DTRT on
		 * the first EIO, but we're not worse than other parts
		 * of the kernel.
		 */
		mapping_set_error(mapping, -EIO);
	}

	return me_pagecache_clean(ps, p);
}

/*
 * Clean and dirty swap cache.
 *
 * Dirty swap cache page is tricky to handle. The page could live both in page
 * cache and swap cache(ie. page is freshly swapped in). So it could be
 * referenced concurrently by 2 types of PTEs:
 * normal PTEs and swap PTEs. We try to handle them consistently by calling
 * try_to_unmap(!TTU_HWPOISON) to convert the normal PTEs to swap PTEs,
 * and then
 *      - clear dirty bit to prevent IO
 *      - remove from LRU
 *      - but keep in the swap cache, so that when we return to it on
 *        a later page fault, we know the application is accessing
 *        corrupted data and shall be killed (we installed simple
 *        interception code in do_swap_page to catch it).
 *
 * Clean swap cache pages can be directly isolated. A later page fault will
 * bring in the known good data from disk.
 */
static int me_swapcache_dirty(struct page_state *ps, struct page *p)
{
	int ret;
	bool extra_pins = false;

	ClearPageDirty(p);
	/* Trigger EIO in shmem: */
	ClearPageUptodate(p);

	ret = delete_from_lru_cache(p) ? MF_FAILED : MF_DELAYED;
	unlock_page(p);

	if (ret == MF_DELAYED)
		extra_pins = true;

	if (has_extra_refcount(ps, p, extra_pins))
		ret = MF_FAILED;

	return ret;
}

static int me_swapcache_clean(struct page_state *ps, struct page *p)
{
	struct folio *folio = page_folio(p);
	int ret;

	delete_from_swap_cache(folio);

	ret = delete_from_lru_cache(p) ? MF_FAILED : MF_RECOVERED;
	folio_unlock(folio);

	if (has_extra_refcount(ps, p, false))
		ret = MF_FAILED;

	return ret;
}

/*
 * Huge pages. Needs work.
 * Issues:
 * - Error on hugepage is contained in hugepage unit (not in raw page unit.)
 *   To narrow down kill region to one page, we need to break up pmd.
 */
static int me_huge_page(struct page_state *ps, struct page *p)
{
	int res;
	struct page *hpage = compound_head(p);
	struct address_space *mapping;
	bool extra_pins = false;

	mapping = page_mapping(hpage);
	if (mapping) {
		res = truncate_error_page(hpage, page_to_pfn(p), mapping);
		/* The page is kept in page cache. */
		extra_pins = true;
		unlock_page(hpage);
	} else {
		unlock_page(hpage);
		/*
		 * migration entry prevents later access on error hugepage,
		 * so we can free and dissolve it into buddy to save healthy
		 * subpages.
		 */
		put_page(hpage);
		if (__page_handle_poison(p) >= 0) {
			page_ref_inc(p);
			res = MF_RECOVERED;
		} else {
			res = MF_FAILED;
		}
	}

	if (has_extra_refcount(ps, p, extra_pins))
		res = MF_FAILED;

	return res;
}

/*
 * Various page states we can handle.
 *
 * A page state is defined by its current page->flags bits.
 * The table matches them in order and calls the right handler.
 *
 * This is quite tricky because we can access page at any time
 * in its live cycle, so all accesses have to be extremely careful.
 *
 * This is not complete. More states could be added.
 * For any missing state don't attempt recovery.
 */

#define dirty		(1UL << PG_dirty)
#define sc		((1UL << PG_swapcache) | (1UL << PG_swapbacked))
#define unevict		(1UL << PG_unevictable)
#define mlock		(1UL << PG_mlocked)
#define lru		(1UL << PG_lru)
#define head		(1UL << PG_head)
#define slab		(1UL << PG_slab)
#define reserved	(1UL << PG_reserved)

static struct page_state error_states[] = {
	{ reserved,	reserved,	MF_MSG_KERNEL,	me_kernel },
	/*
	 * free pages are specially detected outside this table:
	 * PG_buddy pages only make a small fraction of all free pages.
	 */

	/*
	 * Could in theory check if slab page is free or if we can drop
	 * currently unused objects without touching them. But just
	 * treat it as standard kernel for now.
	 */
	{ slab,		slab,		MF_MSG_SLAB,	me_kernel },

	{ head,		head,		MF_MSG_HUGE,		me_huge_page },

	{ sc|dirty,	sc|dirty,	MF_MSG_DIRTY_SWAPCACHE,	me_swapcache_dirty },
	{ sc|dirty,	sc,		MF_MSG_CLEAN_SWAPCACHE,	me_swapcache_clean },

	{ mlock|dirty,	mlock|dirty,	MF_MSG_DIRTY_MLOCKED_LRU,	me_pagecache_dirty },
	{ mlock|dirty,	mlock,		MF_MSG_CLEAN_MLOCKED_LRU,	me_pagecache_clean },

	{ unevict|dirty, unevict|dirty,	MF_MSG_DIRTY_UNEVICTABLE_LRU,	me_pagecache_dirty },
	{ unevict|dirty, unevict,	MF_MSG_CLEAN_UNEVICTABLE_LRU,	me_pagecache_clean },

	{ lru|dirty,	lru|dirty,	MF_MSG_DIRTY_LRU,	me_pagecache_dirty },
	{ lru|dirty,	lru,		MF_MSG_CLEAN_LRU,	me_pagecache_clean },

	/*
	 * Catchall entry: must be at end.
	 */
	{ 0,		0,		MF_MSG_UNKNOWN,	me_unknown },
};

#undef dirty
#undef sc
#undef unevict
#undef mlock
#undef lru
#undef head
#undef slab
#undef reserved

static void update_per_node_mf_stats(unsigned long pfn,
				     enum mf_result result)
{
	int nid = MAX_NUMNODES;
	struct memory_failure_stats *mf_stats = NULL;

	nid = pfn_to_nid(pfn);
	if (unlikely(nid < 0 || nid >= MAX_NUMNODES)) {
		WARN_ONCE(1, "Memory failure: pfn=%#lx, invalid nid=%d", pfn, nid);
		return;
	}

	mf_stats = &NODE_DATA(nid)->mf_stats;
	switch (result) {
	case MF_IGNORED:
		++mf_stats->ignored;
		break;
	case MF_FAILED:
		++mf_stats->failed;
		break;
	case MF_DELAYED:
		++mf_stats->delayed;
		break;
	case MF_RECOVERED:
		++mf_stats->recovered;
		break;
	default:
		WARN_ONCE(1, "Memory failure: mf_result=%d is not properly handled", result);
		break;
	}
	++mf_stats->total;
}

/*
 * "Dirty/Clean" indication is not 100% accurate due to the possibility of
 * setting PG_dirty outside page lock. See also comment above set_page_dirty().
 */
static int action_result(unsigned long pfn, enum mf_action_page_type type,
			 enum mf_result result)
{
	trace_memory_failure_event(pfn, type, result);

	num_poisoned_pages_inc(pfn);

	update_per_node_mf_stats(pfn, result);

	pr_err("%#lx: recovery action for %s: %s\n",
		pfn, action_page_types[type], action_name[result]);

	return (result == MF_RECOVERED || result == MF_DELAYED) ? 0 : -EBUSY;
}

static int page_action(struct page_state *ps, struct page *p,
			unsigned long pfn)
{
	int result;

	/* page p should be unlocked after returning from ps->action().  */
	result = ps->action(ps, p);

	/* Could do more checks here if page looks ok */
	/*
	 * Could adjust zone counters here to correct for the missing page.
	 */

	return action_result(pfn, ps->type, result);
}

static inline bool PageHWPoisonTakenOff(struct page *page)
{
	return PageHWPoison(page) && page_private(page) == MAGIC_HWPOISON;
}

void SetPageHWPoisonTakenOff(struct page *page)
{
	set_page_private(page, MAGIC_HWPOISON);
}

void ClearPageHWPoisonTakenOff(struct page *page)
{
	if (PageHWPoison(page))
		set_page_private(page, 0);
}

/*
 * Return true if a page type of a given page is supported by hwpoison
 * mechanism (while handling could fail), otherwise false.  This function
 * does not return true for hugetlb or device memory pages, so it's assumed
 * to be called only in the context where we never have such pages.
 */
static inline bool HWPoisonHandlable(struct page *page, unsigned long flags)
{
	/* Soft offline could migrate non-LRU movable pages */
	if ((flags & MF_SOFT_OFFLINE) && __PageMovable(page))
		return true;

	return PageLRU(page) || is_free_buddy_page(page);
}

static int __get_hwpoison_page(struct page *page, unsigned long flags)
{
	struct folio *folio = page_folio(page);
	int ret = 0;
	bool hugetlb = false;

	ret = get_hwpoison_hugetlb_folio(folio, &hugetlb, false);
	if (hugetlb) {
		/* Make sure hugetlb demotion did not happen from under us. */
		if (folio == page_folio(page))
			return ret;
		if (ret > 0) {
			folio_put(folio);
			folio = page_folio(page);
		}
	}

	/*
	 * This check prevents from calling folio_try_get() for any
	 * unsupported type of folio in order to reduce the risk of unexpected
	 * races caused by taking a folio refcount.
	 */
	if (!HWPoisonHandlable(&folio->page, flags))
		return -EBUSY;

	if (folio_try_get(folio)) {
		if (folio == page_folio(page))
			return 1;

		pr_info("%#lx cannot catch tail\n", page_to_pfn(page));
		folio_put(folio);
	}

	return 0;
}

static int get_any_page(struct page *p, unsigned long flags)
{
	int ret = 0, pass = 0;
	bool count_increased = false;

	if (flags & MF_COUNT_INCREASED)
		count_increased = true;

try_again:
	if (!count_increased) {
		ret = __get_hwpoison_page(p, flags);
		if (!ret) {
			if (page_count(p)) {
				/* We raced with an allocation, retry. */
				if (pass++ < 3)
					goto try_again;
				ret = -EBUSY;
			} else if (!PageHuge(p) && !is_free_buddy_page(p)) {
				/* We raced with put_page, retry. */
				if (pass++ < 3)
					goto try_again;
				ret = -EIO;
			}
			goto out;
		} else if (ret == -EBUSY) {
			/*
			 * We raced with (possibly temporary) unhandlable
			 * page, retry.
			 */
			if (pass++ < 3) {
				shake_page(p);
				goto try_again;
			}
			ret = -EIO;
			goto out;
		}
	}

	if (PageHuge(p) || HWPoisonHandlable(p, flags)) {
		ret = 1;
	} else {
		/*
		 * A page we cannot handle. Check whether we can turn
		 * it into something we can handle.
		 */
		if (pass++ < 3) {
			put_page(p);
			shake_page(p);
			count_increased = false;
			goto try_again;
		}
		put_page(p);
		ret = -EIO;
	}
out:
	if (ret == -EIO)
		pr_err("%#lx: unhandlable page.\n", page_to_pfn(p));

	return ret;
}

static int __get_unpoison_page(struct page *page)
{
	struct folio *folio = page_folio(page);
	int ret = 0;
	bool hugetlb = false;

	ret = get_hwpoison_hugetlb_folio(folio, &hugetlb, true);
	if (hugetlb) {
		/* Make sure hugetlb demotion did not happen from under us. */
		if (folio == page_folio(page))
			return ret;
		if (ret > 0)
			folio_put(folio);
	}

	/*
	 * PageHWPoisonTakenOff pages are not only marked as PG_hwpoison,
	 * but also isolated from buddy freelist, so need to identify the
	 * state and have to cancel both operations to unpoison.
	 */
	if (PageHWPoisonTakenOff(page))
		return -EHWPOISON;

	return get_page_unless_zero(page) ? 1 : 0;
}

/**
 * get_hwpoison_page() - Get refcount for memory error handling
 * @p:		Raw error page (hit by memory error)
 * @flags:	Flags controlling behavior of error handling
 *
 * get_hwpoison_page() takes a page refcount of an error page to handle memory
 * error on it, after checking that the error page is in a well-defined state
 * (defined as a page-type we can successfully handle the memory error on it,
 * such as LRU page and hugetlb page).
 *
 * Memory error handling could be triggered at any time on any type of page,
 * so it's prone to race with typical memory management lifecycle (like
 * allocation and free).  So to avoid such races, get_hwpoison_page() takes
 * extra care for the error page's state (as done in __get_hwpoison_page()),
 * and has some retry logic in get_any_page().
 *
 * When called from unpoison_memory(), the caller should already ensure that
 * the given page has PG_hwpoison. So it's never reused for other page
 * allocations, and __get_unpoison_page() never races with them.
 *
 * Return: 0 on failure,
 *         1 on success for in-use pages in a well-defined state,
 *         -EIO for pages on which we can not handle memory errors,
 *         -EBUSY when get_hwpoison_page() has raced with page lifecycle
 *         operations like allocation and free,
 *         -EHWPOISON when the page is hwpoisoned and taken off from buddy.
 */
static int get_hwpoison_page(struct page *p, unsigned long flags)
{
	int ret;

	zone_pcp_disable(page_zone(p));
	if (flags & MF_UNPOISON)
		ret = __get_unpoison_page(p);
	else
		ret = get_any_page(p, flags);
	zone_pcp_enable(page_zone(p));

	return ret;
}

/*
 * Do all that is necessary to remove user space mappings. Unmap
 * the pages and send SIGBUS to the processes if the data was dirty.
 */
static bool hwpoison_user_mappings(struct page *p, unsigned long pfn,
				  int flags, struct page *hpage)
{
	struct folio *folio = page_folio(hpage);
	enum ttu_flags ttu = TTU_IGNORE_MLOCK | TTU_SYNC | TTU_HWPOISON;
	struct address_space *mapping;
	LIST_HEAD(tokill);
	bool unmap_success;
	int forcekill;
	bool mlocked = PageMlocked(hpage);

	/*
	 * Here we are interested only in user-mapped pages, so skip any
	 * other types of pages.
	 */
	if (PageReserved(p) || PageSlab(p) || PageTable(p) || PageOffline(p))
		return true;
	if (!(PageLRU(hpage) || PageHuge(p)))
		return true;

	/*
	 * This check implies we don't kill processes if their pages
	 * are in the swap cache early. Those are always late kills.
	 */
	if (!page_mapped(hpage))
		return true;

	if (PageSwapCache(p)) {
		pr_err("%#lx: keeping poisoned page in swap cache\n", pfn);
		ttu &= ~TTU_HWPOISON;
	}

	/*
	 * Propagate the dirty bit from PTEs to struct page first, because we
	 * need this to decide if we should kill or just drop the page.
	 * XXX: the dirty test could be racy: set_page_dirty() may not always
	 * be called inside page lock (it's recommended but not enforced).
	 */
	mapping = page_mapping(hpage);
	if (!(flags & MF_MUST_KILL) && !PageDirty(hpage) && mapping &&
	    mapping_can_writeback(mapping)) {
		if (page_mkclean(hpage)) {
			SetPageDirty(hpage);
		} else {
			ttu &= ~TTU_HWPOISON;
			pr_info("%#lx: corrupted page was clean: dropped without side effects\n",
				pfn);
		}
	}

	/*
	 * First collect all the processes that have the page
	 * mapped in dirty form.  This has to be done before try_to_unmap,
	 * because ttu takes the rmap data structures down.
	 */
	collect_procs(hpage, &tokill, flags & MF_ACTION_REQUIRED);

	if (PageHuge(hpage) && !PageAnon(hpage)) {
		/*
		 * For hugetlb pages in shared mappings, try_to_unmap
		 * could potentially call huge_pmd_unshare.  Because of
		 * this, take semaphore in write mode here and set
		 * TTU_RMAP_LOCKED to indicate we have taken the lock
		 * at this higher level.
		 */
		mapping = hugetlb_page_mapping_lock_write(hpage);
		if (mapping) {
			try_to_unmap(folio, ttu|TTU_RMAP_LOCKED);
			i_mmap_unlock_write(mapping);
		} else
			pr_info("%#lx: could not lock mapping for mapped huge page\n", pfn);
	} else {
		try_to_unmap(folio, ttu);
	}

	unmap_success = !page_mapped(hpage);
	if (!unmap_success)
		pr_err("%#lx: failed to unmap page (mapcount=%d)\n",
		       pfn, page_mapcount(hpage));

	/*
	 * try_to_unmap() might put mlocked page in lru cache, so call
	 * shake_page() again to ensure that it's flushed.
	 */
	if (mlocked)
		shake_page(hpage);

	/*
	 * Now that the dirty bit has been propagated to the
	 * struct page and all unmaps done we can decide if
	 * killing is needed or not.  Only kill when the page
	 * was dirty or the process is not restartable,
	 * otherwise the tokill list is merely
	 * freed.  When there was a problem unmapping earlier
	 * use a more force-full uncatchable kill to prevent
	 * any accesses to the poisoned memory.
	 */
	forcekill = PageDirty(hpage) || (flags & MF_MUST_KILL) ||
		    !unmap_success;
	kill_procs(&tokill, forcekill, !unmap_success, pfn, flags);

	return unmap_success;
}

static int identify_page_state(unsigned long pfn, struct page *p,
				unsigned long page_flags)
{
	struct page_state *ps;

	/*
	 * The first check uses the current page flags which may not have any
	 * relevant information. The second check with the saved page flags is
	 * carried out only if the first check can't determine the page status.
	 */
	for (ps = error_states;; ps++)
		if ((p->flags & ps->mask) == ps->res)
			break;

	page_flags |= (p->flags & (1UL << PG_dirty));

	if (!ps->mask)
		for (ps = error_states;; ps++)
			if ((page_flags & ps->mask) == ps->res)
				break;
	return page_action(ps, p, pfn);
}

static int try_to_split_thp_page(struct page *page)
{
	int ret;

	lock_page(page);
	ret = split_huge_page(page);
	unlock_page(page);

	if (unlikely(ret))
		put_page(page);

	return ret;
}

static void unmap_and_kill(struct list_head *to_kill, unsigned long pfn,
		struct address_space *mapping, pgoff_t index, int flags)
{
	struct to_kill *tk;
	unsigned long size = 0;

	list_for_each_entry(tk, to_kill, nd)
		if (tk->size_shift)
			size = max(size, 1UL << tk->size_shift);

	if (size) {
		/*
		 * Unmap the largest mapping to avoid breaking up device-dax
		 * mappings which are constant size. The actual size of the
		 * mapping being torn down is communicated in siginfo, see
		 * kill_proc()
		 */
		loff_t start = (index << PAGE_SHIFT) & ~(size - 1);

		unmap_mapping_range(mapping, start, size, 0);
	}

	kill_procs(to_kill, flags & MF_MUST_KILL, false, pfn, flags);
}

static int mf_generic_kill_procs(unsigned long long pfn, int flags,
		struct dev_pagemap *pgmap)
{
	struct page *page = pfn_to_page(pfn);
	LIST_HEAD(to_kill);
	dax_entry_t cookie;
	int rc = 0;

	/*
	 * Pages instantiated by device-dax (not filesystem-dax)
	 * may be compound pages.
	 */
	page = compound_head(page);

	/*
	 * Prevent the inode from being freed while we are interrogating
	 * the address_space, typically this would be handled by
	 * lock_page(), but dax pages do not use the page lock. This
	 * also prevents changes to the mapping of this pfn until
	 * poison signaling is complete.
	 */
	cookie = dax_lock_page(page);
	if (!cookie)
		return -EBUSY;

	if (hwpoison_filter(page)) {
		rc = -EOPNOTSUPP;
		goto unlock;
	}

	switch (pgmap->type) {
	case MEMORY_DEVICE_PRIVATE:
	case MEMORY_DEVICE_COHERENT:
		/*
		 * TODO: Handle device pages which may need coordination
		 * with device-side memory.
		 */
		rc = -ENXIO;
		goto unlock;
	default:
		break;
	}

	/*
	 * Use this flag as an indication that the dax page has been
	 * remapped UC to prevent speculative consumption of poison.
	 */
	SetPageHWPoison(page);

	/*
	 * Unlike System-RAM there is no possibility to swap in a
	 * different physical page at a given virtual address, so all
	 * userspace consumption of ZONE_DEVICE memory necessitates
	 * SIGBUS (i.e. MF_MUST_KILL)
	 */
	flags |= MF_ACTION_REQUIRED | MF_MUST_KILL;
	collect_procs(page, &to_kill, true);

	unmap_and_kill(&to_kill, pfn, page->mapping, page->index, flags);
unlock:
	dax_unlock_page(page, cookie);
	return rc;
}

#ifdef CONFIG_FS_DAX
/**
 * mf_dax_kill_procs - Collect and kill processes who are using this file range
 * @mapping:	address_space of the file in use
 * @index:	start pgoff of the range within the file
 * @count:	length of the range, in unit of PAGE_SIZE
 * @mf_flags:	memory failure flags
 */
int mf_dax_kill_procs(struct address_space *mapping, pgoff_t index,
		unsigned long count, int mf_flags)
{
	LIST_HEAD(to_kill);
	dax_entry_t cookie;
	struct page *page;
	size_t end = index + count;

	mf_flags |= MF_ACTION_REQUIRED | MF_MUST_KILL;

	for (; index < end; index++) {
		page = NULL;
		cookie = dax_lock_mapping_entry(mapping, index, &page);
		if (!cookie)
			return -EBUSY;
		if (!page)
			goto unlock;

		SetPageHWPoison(page);

		collect_procs_fsdax(page, mapping, index, &to_kill);
		unmap_and_kill(&to_kill, page_to_pfn(page), mapping,
				index, mf_flags);
unlock:
		dax_unlock_mapping_entry(mapping, index, cookie);
	}
	return 0;
}
EXPORT_SYMBOL_GPL(mf_dax_kill_procs);
#endif /* CONFIG_FS_DAX */

#ifdef CONFIG_HUGETLB_PAGE

/*
 * Struct raw_hwp_page represents information about "raw error page",
 * constructing singly linked list from ->_hugetlb_hwpoison field of folio.
 */
struct raw_hwp_page {
	struct llist_node node;
	struct page *page;
};

static inline struct llist_head *raw_hwp_list_head(struct folio *folio)
{
	return (struct llist_head *)&folio->_hugetlb_hwpoison;
}

bool is_raw_hwpoison_page_in_hugepage(struct page *page)
{
	struct llist_head *raw_hwp_head;
	struct raw_hwp_page *p;
	struct folio *folio = page_folio(page);
	bool ret = false;

	if (!folio_test_hwpoison(folio))
		return false;

	if (!folio_test_hugetlb(folio))
		return PageHWPoison(page);

	/*
	 * When RawHwpUnreliable is set, kernel lost track of which subpages
	 * are HWPOISON. So return as if ALL subpages are HWPOISONed.
	 */
	if (folio_test_hugetlb_raw_hwp_unreliable(folio))
		return true;

	mutex_lock(&mf_mutex);

	raw_hwp_head = raw_hwp_list_head(folio);
	llist_for_each_entry(p, raw_hwp_head->first, node) {
		if (page == p->page) {
			ret = true;
			break;
		}
	}

	mutex_unlock(&mf_mutex);

	return ret;
}

static unsigned long __folio_free_raw_hwp(struct folio *folio, bool move_flag)
{
<<<<<<< HEAD
	struct llist_node *t, *tnode, *head;
	unsigned long count = 0;

	head = llist_del_all(raw_hwp_list_head(folio));
	llist_for_each_safe(tnode, t, head) {
		struct raw_hwp_page *p = container_of(tnode, struct raw_hwp_page, node);

=======
	struct llist_node *head;
	struct raw_hwp_page *p, *next;
	unsigned long count = 0;

	head = llist_del_all(raw_hwp_list_head(folio));
	llist_for_each_entry_safe(p, next, head, node) {
>>>>>>> 62bee9f9
		if (move_flag)
			SetPageHWPoison(p->page);
		else
			num_poisoned_pages_sub(page_to_pfn(p->page), 1);
		kfree(p);
		count++;
	}
	return count;
}

static int folio_set_hugetlb_hwpoison(struct folio *folio, struct page *page)
{
	struct llist_head *head;
	struct raw_hwp_page *raw_hwp;
	struct raw_hwp_page *p, *next;
	int ret = folio_test_set_hwpoison(folio) ? -EHWPOISON : 0;

	/*
	 * Once the hwpoison hugepage has lost reliable raw error info,
	 * there is little meaning to keep additional error info precisely,
	 * so skip to add additional raw error info.
	 */
	if (folio_test_hugetlb_raw_hwp_unreliable(folio))
		return -EHWPOISON;
	head = raw_hwp_list_head(folio);
	llist_for_each_entry_safe(p, next, head->first, node) {
		if (p->page == page)
			return -EHWPOISON;
	}

	raw_hwp = kmalloc(sizeof(struct raw_hwp_page), GFP_ATOMIC);
	if (raw_hwp) {
		raw_hwp->page = page;
		llist_add(&raw_hwp->node, head);
		/* the first error event will be counted in action_result(). */
		if (ret)
			num_poisoned_pages_inc(page_to_pfn(page));
	} else {
		/*
		 * Failed to save raw error info.  We no longer trace all
		 * hwpoisoned subpages, and we need refuse to free/dissolve
		 * this hwpoisoned hugepage.
		 */
		folio_set_hugetlb_raw_hwp_unreliable(folio);
		/*
		 * Once hugetlb_raw_hwp_unreliable is set, raw_hwp_page is not
		 * used any more, so free it.
		 */
		__folio_free_raw_hwp(folio, false);
	}
	return ret;
}

static unsigned long folio_free_raw_hwp(struct folio *folio, bool move_flag)
{
	/*
	 * hugetlb_vmemmap_optimized hugepages can't be freed because struct
	 * pages for tail pages are required but they don't exist.
	 */
	if (move_flag && folio_test_hugetlb_vmemmap_optimized(folio))
		return 0;

	/*
	 * hugetlb_raw_hwp_unreliable hugepages shouldn't be unpoisoned by
	 * definition.
	 */
	if (folio_test_hugetlb_raw_hwp_unreliable(folio))
		return 0;

	return __folio_free_raw_hwp(folio, move_flag);
}

void folio_clear_hugetlb_hwpoison(struct folio *folio)
{
	if (folio_test_hugetlb_raw_hwp_unreliable(folio))
		return;
	if (folio_test_hugetlb_vmemmap_optimized(folio))
		return;
	folio_clear_hwpoison(folio);
	folio_free_raw_hwp(folio, true);
}

/*
 * Called from hugetlb code with hugetlb_lock held.
 *
 * Return values:
 *   0             - free hugepage
 *   1             - in-use hugepage
 *   2             - not a hugepage
 *   -EBUSY        - the hugepage is busy (try to retry)
 *   -EHWPOISON    - the hugepage is already hwpoisoned
 */
int __get_huge_page_for_hwpoison(unsigned long pfn, int flags,
				 bool *migratable_cleared)
{
	struct page *page = pfn_to_page(pfn);
	struct folio *folio = page_folio(page);
	int ret = 2;	/* fallback to normal page handling */
	bool count_increased = false;

	if (!folio_test_hugetlb(folio))
		goto out;

	if (flags & MF_COUNT_INCREASED) {
		ret = 1;
		count_increased = true;
	} else if (folio_test_hugetlb_freed(folio)) {
		ret = 0;
	} else if (folio_test_hugetlb_migratable(folio)) {
		ret = folio_try_get(folio);
		if (ret)
			count_increased = true;
	} else {
		ret = -EBUSY;
		if (!(flags & MF_NO_RETRY))
			goto out;
	}

	if (folio_set_hugetlb_hwpoison(folio, page)) {
		ret = -EHWPOISON;
		goto out;
	}

	/*
	 * Clearing hugetlb_migratable for hwpoisoned hugepages to prevent them
	 * from being migrated by memory hotremove.
	 */
	if (count_increased && folio_test_hugetlb_migratable(folio)) {
		folio_clear_hugetlb_migratable(folio);
		*migratable_cleared = true;
	}

	return ret;
out:
	if (count_increased)
		folio_put(folio);
	return ret;
}

/*
 * Taking refcount of hugetlb pages needs extra care about race conditions
 * with basic operations like hugepage allocation/free/demotion.
 * So some of prechecks for hwpoison (pinning, and testing/setting
 * PageHWPoison) should be done in single hugetlb_lock range.
 */
static int try_memory_failure_hugetlb(unsigned long pfn, int flags, int *hugetlb)
{
	int res;
	struct page *p = pfn_to_page(pfn);
	struct folio *folio;
	unsigned long page_flags;
	bool migratable_cleared = false;

	*hugetlb = 1;
retry:
	res = get_huge_page_for_hwpoison(pfn, flags, &migratable_cleared);
	if (res == 2) { /* fallback to normal page handling */
		*hugetlb = 0;
		return 0;
	} else if (res == -EHWPOISON) {
		pr_err("%#lx: already hardware poisoned\n", pfn);
		if (flags & MF_ACTION_REQUIRED) {
			folio = page_folio(p);
			res = kill_accessing_process(current, folio_pfn(folio), flags);
		}
		return res;
	} else if (res == -EBUSY) {
		if (!(flags & MF_NO_RETRY)) {
			flags |= MF_NO_RETRY;
			goto retry;
		}
		return action_result(pfn, MF_MSG_UNKNOWN, MF_IGNORED);
	}

	folio = page_folio(p);
	folio_lock(folio);

	if (hwpoison_filter(p)) {
		folio_clear_hugetlb_hwpoison(folio);
		if (migratable_cleared)
			folio_set_hugetlb_migratable(folio);
		folio_unlock(folio);
		if (res == 1)
			folio_put(folio);
		return -EOPNOTSUPP;
	}

	/*
	 * Handling free hugepage.  The possible race with hugepage allocation
	 * or demotion can be prevented by PageHWPoison flag.
	 */
	if (res == 0) {
		folio_unlock(folio);
		if (__page_handle_poison(p) >= 0) {
			page_ref_inc(p);
			res = MF_RECOVERED;
		} else {
			res = MF_FAILED;
		}
		return action_result(pfn, MF_MSG_FREE_HUGE, res);
	}

	page_flags = folio->flags;

	if (!hwpoison_user_mappings(p, pfn, flags, &folio->page)) {
		folio_unlock(folio);
		return action_result(pfn, MF_MSG_UNMAP_FAILED, MF_IGNORED);
	}

	return identify_page_state(pfn, p, page_flags);
}

#else
static inline int try_memory_failure_hugetlb(unsigned long pfn, int flags, int *hugetlb)
{
	return 0;
}

static inline unsigned long folio_free_raw_hwp(struct folio *folio, bool flag)
{
	return 0;
}
#endif	/* CONFIG_HUGETLB_PAGE */

/* Drop the extra refcount in case we come from madvise() */
static void put_ref_page(unsigned long pfn, int flags)
{
	struct page *page;

	if (!(flags & MF_COUNT_INCREASED))
		return;

	page = pfn_to_page(pfn);
	if (page)
		put_page(page);
}

static int memory_failure_dev_pagemap(unsigned long pfn, int flags,
		struct dev_pagemap *pgmap)
{
	int rc = -ENXIO;

	/* device metadata space is not recoverable */
	if (!pgmap_pfn_valid(pgmap, pfn))
		goto out;

	/*
	 * Call driver's implementation to handle the memory failure, otherwise
	 * fall back to generic handler.
	 */
	if (pgmap_has_memory_failure(pgmap)) {
		rc = pgmap->ops->memory_failure(pgmap, pfn, 1, flags);
		/*
		 * Fall back to generic handler too if operation is not
		 * supported inside the driver/device/filesystem.
		 */
		if (rc != -EOPNOTSUPP)
			goto out;
	}

	rc = mf_generic_kill_procs(pfn, flags, pgmap);
out:
	/* drop pgmap ref acquired in caller */
	put_dev_pagemap(pgmap);
	if (rc != -EOPNOTSUPP)
		action_result(pfn, MF_MSG_DAX, rc ? MF_FAILED : MF_RECOVERED);
	return rc;
}

/**
 * memory_failure - Handle memory failure of a page.
 * @pfn: Page Number of the corrupted page
 * @flags: fine tune action taken
 *
 * This function is called by the low level machine check code
 * of an architecture when it detects hardware memory corruption
 * of a page. It tries its best to recover, which includes
 * dropping pages, killing processes etc.
 *
 * The function is primarily of use for corruptions that
 * happen outside the current execution context (e.g. when
 * detected by a background scrubber)
 *
 * Must run in process context (e.g. a work queue) with interrupts
 * enabled and no spinlocks held.
 *
 * Return: 0 for successfully handled the memory error,
 *         -EOPNOTSUPP for hwpoison_filter() filtered the error event,
 *         < 0(except -EOPNOTSUPP) on failure.
 */
int memory_failure(unsigned long pfn, int flags)
{
	struct page *p;
	struct page *hpage;
	struct dev_pagemap *pgmap;
	int res = 0;
	unsigned long page_flags;
	bool retry = true;
	int hugetlb = 0;

	if (!sysctl_memory_failure_recovery)
		panic("Memory failure on page %lx", pfn);

	mutex_lock(&mf_mutex);

	if (!(flags & MF_SW_SIMULATED))
		hw_memory_failure = true;

	p = pfn_to_online_page(pfn);
	if (!p) {
		res = arch_memory_failure(pfn, flags);
		if (res == 0)
			goto unlock_mutex;

		if (pfn_valid(pfn)) {
			pgmap = get_dev_pagemap(pfn, NULL);
			put_ref_page(pfn, flags);
			if (pgmap) {
				res = memory_failure_dev_pagemap(pfn, flags,
								 pgmap);
				goto unlock_mutex;
			}
		}
		pr_err("%#lx: memory outside kernel control\n", pfn);
		res = -ENXIO;
		goto unlock_mutex;
	}

try_again:
	res = try_memory_failure_hugetlb(pfn, flags, &hugetlb);
	if (hugetlb)
		goto unlock_mutex;

	if (TestSetPageHWPoison(p)) {
		pr_err("%#lx: already hardware poisoned\n", pfn);
		res = -EHWPOISON;
		if (flags & MF_ACTION_REQUIRED)
			res = kill_accessing_process(current, pfn, flags);
		if (flags & MF_COUNT_INCREASED)
			put_page(p);
		goto unlock_mutex;
	}

	/*
	 * We need/can do nothing about count=0 pages.
	 * 1) it's a free page, and therefore in safe hand:
	 *    check_new_page() will be the gate keeper.
	 * 2) it's part of a non-compound high order page.
	 *    Implies some kernel user: cannot stop them from
	 *    R/W the page; let's pray that the page has been
	 *    used and will be freed some time later.
	 * In fact it's dangerous to directly bump up page count from 0,
	 * that may make page_ref_freeze()/page_ref_unfreeze() mismatch.
	 */
	if (!(flags & MF_COUNT_INCREASED)) {
		res = get_hwpoison_page(p, flags);
		if (!res) {
			if (is_free_buddy_page(p)) {
				if (take_page_off_buddy(p)) {
					page_ref_inc(p);
					res = MF_RECOVERED;
				} else {
					/* We lost the race, try again */
					if (retry) {
						ClearPageHWPoison(p);
						retry = false;
						goto try_again;
					}
					res = MF_FAILED;
				}
				res = action_result(pfn, MF_MSG_BUDDY, res);
			} else {
				res = action_result(pfn, MF_MSG_KERNEL_HIGH_ORDER, MF_IGNORED);
			}
			goto unlock_mutex;
		} else if (res < 0) {
			res = action_result(pfn, MF_MSG_UNKNOWN, MF_IGNORED);
			goto unlock_mutex;
		}
	}

	hpage = compound_head(p);
	if (PageTransHuge(hpage)) {
		/*
		 * The flag must be set after the refcount is bumped
		 * otherwise it may race with THP split.
		 * And the flag can't be set in get_hwpoison_page() since
		 * it is called by soft offline too and it is just called
		 * for !MF_COUNT_INCREASED.  So here seems to be the best
		 * place.
		 *
		 * Don't need care about the above error handling paths for
		 * get_hwpoison_page() since they handle either free page
		 * or unhandlable page.  The refcount is bumped iff the
		 * page is a valid handlable page.
		 */
		SetPageHasHWPoisoned(hpage);
		if (try_to_split_thp_page(p) < 0) {
			res = action_result(pfn, MF_MSG_UNSPLIT_THP, MF_IGNORED);
			goto unlock_mutex;
		}
		VM_BUG_ON_PAGE(!page_count(p), p);
	}

	/*
	 * We ignore non-LRU pages for good reasons.
	 * - PG_locked is only well defined for LRU pages and a few others
	 * - to avoid races with __SetPageLocked()
	 * - to avoid races with __SetPageSlab*() (and more non-atomic ops)
	 * The check (unnecessarily) ignores LRU pages being isolated and
	 * walked by the page reclaim code, however that's not a big loss.
	 */
	shake_page(p);

	lock_page(p);

	/*
	 * We're only intended to deal with the non-Compound page here.
	 * However, the page could have changed compound pages due to
	 * race window. If this happens, we could try again to hopefully
	 * handle the page next round.
	 */
	if (PageCompound(p)) {
		if (retry) {
			ClearPageHWPoison(p);
			unlock_page(p);
			put_page(p);
			flags &= ~MF_COUNT_INCREASED;
			retry = false;
			goto try_again;
		}
		res = action_result(pfn, MF_MSG_DIFFERENT_COMPOUND, MF_IGNORED);
		goto unlock_page;
	}

	/*
	 * We use page flags to determine what action should be taken, but
	 * the flags can be modified by the error containment action.  One
	 * example is an mlocked page, where PG_mlocked is cleared by
	 * page_remove_rmap() in try_to_unmap_one(). So to determine page status
	 * correctly, we save a copy of the page flags at this time.
	 */
	page_flags = p->flags;

	if (hwpoison_filter(p)) {
		ClearPageHWPoison(p);
		unlock_page(p);
		put_page(p);
		res = -EOPNOTSUPP;
		goto unlock_mutex;
	}

	/*
	 * __munlock_folio() may clear a writeback page's LRU flag without
	 * page_lock. We need wait writeback completion for this page or it
	 * may trigger vfs BUG while evict inode.
	 */
	if (!PageLRU(p) && !PageWriteback(p))
		goto identify_page_state;

	/*
	 * It's very difficult to mess with pages currently under IO
	 * and in many cases impossible, so we just avoid it here.
	 */
	wait_on_page_writeback(p);

	/*
	 * Now take care of user space mappings.
	 * Abort on fail: __filemap_remove_folio() assumes unmapped page.
	 */
	if (!hwpoison_user_mappings(p, pfn, flags, p)) {
		res = action_result(pfn, MF_MSG_UNMAP_FAILED, MF_IGNORED);
		goto unlock_page;
	}

	/*
	 * Torn down by someone else?
	 */
	if (PageLRU(p) && !PageSwapCache(p) && p->mapping == NULL) {
		res = action_result(pfn, MF_MSG_TRUNCATED_LRU, MF_IGNORED);
		goto unlock_page;
	}

identify_page_state:
	res = identify_page_state(pfn, p, page_flags);
	mutex_unlock(&mf_mutex);
	return res;
unlock_page:
	unlock_page(p);
unlock_mutex:
	mutex_unlock(&mf_mutex);
	return res;
}
EXPORT_SYMBOL_GPL(memory_failure);

#define MEMORY_FAILURE_FIFO_ORDER	4
#define MEMORY_FAILURE_FIFO_SIZE	(1 << MEMORY_FAILURE_FIFO_ORDER)

struct memory_failure_entry {
	unsigned long pfn;
	int flags;
};

struct memory_failure_cpu {
	DECLARE_KFIFO(fifo, struct memory_failure_entry,
		      MEMORY_FAILURE_FIFO_SIZE);
	spinlock_t lock;
	struct work_struct work;
};

static DEFINE_PER_CPU(struct memory_failure_cpu, memory_failure_cpu);

/**
 * memory_failure_queue - Schedule handling memory failure of a page.
 * @pfn: Page Number of the corrupted page
 * @flags: Flags for memory failure handling
 *
 * This function is called by the low level hardware error handler
 * when it detects hardware memory corruption of a page. It schedules
 * the recovering of error page, including dropping pages, killing
 * processes etc.
 *
 * The function is primarily of use for corruptions that
 * happen outside the current execution context (e.g. when
 * detected by a background scrubber)
 *
 * Can run in IRQ context.
 */
void memory_failure_queue(unsigned long pfn, int flags)
{
	struct memory_failure_cpu *mf_cpu;
	unsigned long proc_flags;
	struct memory_failure_entry entry = {
		.pfn =		pfn,
		.flags =	flags,
	};

	mf_cpu = &get_cpu_var(memory_failure_cpu);
	spin_lock_irqsave(&mf_cpu->lock, proc_flags);
	if (kfifo_put(&mf_cpu->fifo, entry))
		schedule_work_on(smp_processor_id(), &mf_cpu->work);
	else
		pr_err("buffer overflow when queuing memory failure at %#lx\n",
		       pfn);
	spin_unlock_irqrestore(&mf_cpu->lock, proc_flags);
	put_cpu_var(memory_failure_cpu);
}
EXPORT_SYMBOL_GPL(memory_failure_queue);

static void memory_failure_work_func(struct work_struct *work)
{
	struct memory_failure_cpu *mf_cpu;
	struct memory_failure_entry entry = { 0, };
	unsigned long proc_flags;
	int gotten;

	mf_cpu = container_of(work, struct memory_failure_cpu, work);
	for (;;) {
		spin_lock_irqsave(&mf_cpu->lock, proc_flags);
		gotten = kfifo_get(&mf_cpu->fifo, &entry);
		spin_unlock_irqrestore(&mf_cpu->lock, proc_flags);
		if (!gotten)
			break;
		if (entry.flags & MF_SOFT_OFFLINE)
			soft_offline_page(entry.pfn, entry.flags);
		else
			memory_failure(entry.pfn, entry.flags);
	}
}

/*
 * Process memory_failure work queued on the specified CPU.
 * Used to avoid return-to-userspace racing with the memory_failure workqueue.
 */
void memory_failure_queue_kick(int cpu)
{
	struct memory_failure_cpu *mf_cpu;

	mf_cpu = &per_cpu(memory_failure_cpu, cpu);
	cancel_work_sync(&mf_cpu->work);
	memory_failure_work_func(&mf_cpu->work);
}

static int __init memory_failure_init(void)
{
	struct memory_failure_cpu *mf_cpu;
	int cpu;

	for_each_possible_cpu(cpu) {
		mf_cpu = &per_cpu(memory_failure_cpu, cpu);
		spin_lock_init(&mf_cpu->lock);
		INIT_KFIFO(mf_cpu->fifo);
		INIT_WORK(&mf_cpu->work, memory_failure_work_func);
	}

	register_sysctl_init("vm", memory_failure_table);

	return 0;
}
core_initcall(memory_failure_init);

#undef pr_fmt
#define pr_fmt(fmt)	"" fmt
#define unpoison_pr_info(fmt, pfn, rs)			\
({							\
	if (__ratelimit(rs))				\
		pr_info(fmt, pfn);			\
})

/**
 * unpoison_memory - Unpoison a previously poisoned page
 * @pfn: Page number of the to be unpoisoned page
 *
 * Software-unpoison a page that has been poisoned by
 * memory_failure() earlier.
 *
 * This is only done on the software-level, so it only works
 * for linux injected failures, not real hardware failures
 *
 * Returns 0 for success, otherwise -errno.
 */
int unpoison_memory(unsigned long pfn)
{
	struct folio *folio;
	struct page *p;
	int ret = -EBUSY, ghp;
	unsigned long count = 1;
	bool huge = false;
	static DEFINE_RATELIMIT_STATE(unpoison_rs, DEFAULT_RATELIMIT_INTERVAL,
					DEFAULT_RATELIMIT_BURST);

	if (!pfn_valid(pfn))
		return -ENXIO;

	p = pfn_to_page(pfn);
	folio = page_folio(p);

	mutex_lock(&mf_mutex);

	if (hw_memory_failure) {
		unpoison_pr_info("Unpoison: Disabled after HW memory failure %#lx\n",
				 pfn, &unpoison_rs);
		ret = -EOPNOTSUPP;
		goto unlock_mutex;
	}

	if (!PageHWPoison(p)) {
		unpoison_pr_info("Unpoison: Page was already unpoisoned %#lx\n",
				 pfn, &unpoison_rs);
		goto unlock_mutex;
	}

	if (folio_ref_count(folio) > 1) {
		unpoison_pr_info("Unpoison: Someone grabs the hwpoison page %#lx\n",
				 pfn, &unpoison_rs);
		goto unlock_mutex;
	}

	if (folio_test_slab(folio) || PageTable(&folio->page) ||
	    folio_test_reserved(folio) || PageOffline(&folio->page))
		goto unlock_mutex;

	/*
	 * Note that folio->_mapcount is overloaded in SLAB, so the simple test
	 * in folio_mapped() has to be done after folio_test_slab() is checked.
	 */
	if (folio_mapped(folio)) {
		unpoison_pr_info("Unpoison: Someone maps the hwpoison page %#lx\n",
				 pfn, &unpoison_rs);
		goto unlock_mutex;
	}

	if (folio_mapping(folio)) {
		unpoison_pr_info("Unpoison: the hwpoison page has non-NULL mapping %#lx\n",
				 pfn, &unpoison_rs);
		goto unlock_mutex;
	}

	ghp = get_hwpoison_page(p, MF_UNPOISON);
	if (!ghp) {
		if (PageHuge(p)) {
			huge = true;
			count = folio_free_raw_hwp(folio, false);
			if (count == 0)
				goto unlock_mutex;
		}
		ret = folio_test_clear_hwpoison(folio) ? 0 : -EBUSY;
	} else if (ghp < 0) {
		if (ghp == -EHWPOISON) {
			ret = put_page_back_buddy(p) ? 0 : -EBUSY;
		} else {
			ret = ghp;
			unpoison_pr_info("Unpoison: failed to grab page %#lx\n",
					 pfn, &unpoison_rs);
		}
	} else {
		if (PageHuge(p)) {
			huge = true;
			count = folio_free_raw_hwp(folio, false);
			if (count == 0) {
				folio_put(folio);
				goto unlock_mutex;
			}
		}

		folio_put(folio);
		if (TestClearPageHWPoison(p)) {
			folio_put(folio);
			ret = 0;
		}
	}

unlock_mutex:
	mutex_unlock(&mf_mutex);
	if (!ret) {
		if (!huge)
			num_poisoned_pages_sub(pfn, 1);
		unpoison_pr_info("Unpoison: Software-unpoisoned page %#lx\n",
				 page_to_pfn(p), &unpoison_rs);
	}
	return ret;
}
EXPORT_SYMBOL(unpoison_memory);

static bool isolate_page(struct page *page, struct list_head *pagelist)
{
	bool isolated = false;

	if (PageHuge(page)) {
		isolated = isolate_hugetlb(page_folio(page), pagelist);
	} else {
		bool lru = !__PageMovable(page);

		if (lru)
			isolated = isolate_lru_page(page);
		else
			isolated = isolate_movable_page(page,
							ISOLATE_UNEVICTABLE);

		if (isolated) {
			list_add(&page->lru, pagelist);
			if (lru)
				inc_node_page_state(page, NR_ISOLATED_ANON +
						    page_is_file_lru(page));
		}
	}

	/*
	 * If we succeed to isolate the page, we grabbed another refcount on
	 * the page, so we can safely drop the one we got from get_any_page().
	 * If we failed to isolate the page, it means that we cannot go further
	 * and we will return an error, so drop the reference we got from
	 * get_any_page() as well.
	 */
	put_page(page);
	return isolated;
}

/*
 * soft_offline_in_use_page handles hugetlb-pages and non-hugetlb pages.
 * If the page is a non-dirty unmapped page-cache page, it simply invalidates.
 * If the page is mapped, it migrates the contents over.
 */
static int soft_offline_in_use_page(struct page *page)
{
	long ret = 0;
	unsigned long pfn = page_to_pfn(page);
	struct page *hpage = compound_head(page);
	char const *msg_page[] = {"page", "hugepage"};
	bool huge = PageHuge(page);
	LIST_HEAD(pagelist);
	struct migration_target_control mtc = {
		.nid = NUMA_NO_NODE,
		.gfp_mask = GFP_USER | __GFP_MOVABLE | __GFP_RETRY_MAYFAIL,
	};

	if (!huge && PageTransHuge(hpage)) {
		if (try_to_split_thp_page(page)) {
			pr_info("soft offline: %#lx: thp split failed\n", pfn);
			return -EBUSY;
		}
		hpage = page;
	}

	lock_page(page);
	if (!huge)
		wait_on_page_writeback(page);
	if (PageHWPoison(page)) {
		unlock_page(page);
		put_page(page);
		pr_info("soft offline: %#lx page already poisoned\n", pfn);
		return 0;
	}

	if (!huge && PageLRU(page) && !PageSwapCache(page))
		/*
		 * Try to invalidate first. This should work for
		 * non dirty unmapped page cache pages.
		 */
		ret = invalidate_inode_page(page);
	unlock_page(page);

	if (ret) {
		pr_info("soft_offline: %#lx: invalidated\n", pfn);
		page_handle_poison(page, false, true);
		return 0;
	}

	if (isolate_page(hpage, &pagelist)) {
		ret = migrate_pages(&pagelist, alloc_migration_target, NULL,
			(unsigned long)&mtc, MIGRATE_SYNC, MR_MEMORY_FAILURE, NULL);
		if (!ret) {
			bool release = !huge;

			if (!page_handle_poison(page, huge, release))
				ret = -EBUSY;
		} else {
			if (!list_empty(&pagelist))
				putback_movable_pages(&pagelist);

			pr_info("soft offline: %#lx: %s migration failed %ld, type %pGp\n",
				pfn, msg_page[huge], ret, &page->flags);
			if (ret > 0)
				ret = -EBUSY;
		}
	} else {
		pr_info("soft offline: %#lx: %s isolation failed, page count %d, type %pGp\n",
			pfn, msg_page[huge], page_count(page), &page->flags);
		ret = -EBUSY;
	}
	return ret;
}

/**
 * soft_offline_page - Soft offline a page.
 * @pfn: pfn to soft-offline
 * @flags: flags. Same as memory_failure().
 *
 * Returns 0 on success
 *         -EOPNOTSUPP for hwpoison_filter() filtered the error event
 *         < 0 otherwise negated errno.
 *
 * Soft offline a page, by migration or invalidation,
 * without killing anything. This is for the case when
 * a page is not corrupted yet (so it's still valid to access),
 * but has had a number of corrected errors and is better taken
 * out.
 *
 * The actual policy on when to do that is maintained by
 * user space.
 *
 * This should never impact any application or cause data loss,
 * however it might take some time.
 *
 * This is not a 100% solution for all memory, but tries to be
 * ``good enough'' for the majority of memory.
 */
int soft_offline_page(unsigned long pfn, int flags)
{
	int ret;
	bool try_again = true;
	struct page *page;

	if (!pfn_valid(pfn)) {
		WARN_ON_ONCE(flags & MF_COUNT_INCREASED);
		return -ENXIO;
	}

	/* Only online pages can be soft-offlined (esp., not ZONE_DEVICE). */
	page = pfn_to_online_page(pfn);
	if (!page) {
		put_ref_page(pfn, flags);
		return -EIO;
	}

	mutex_lock(&mf_mutex);

	if (PageHWPoison(page)) {
		pr_info("%s: %#lx page already poisoned\n", __func__, pfn);
		put_ref_page(pfn, flags);
		mutex_unlock(&mf_mutex);
		return 0;
	}

retry:
	get_online_mems();
	ret = get_hwpoison_page(page, flags | MF_SOFT_OFFLINE);
	put_online_mems();

	if (hwpoison_filter(page)) {
		if (ret > 0)
			put_page(page);

		mutex_unlock(&mf_mutex);
		return -EOPNOTSUPP;
	}

	if (ret > 0) {
		ret = soft_offline_in_use_page(page);
	} else if (ret == 0) {
		if (!page_handle_poison(page, true, false)) {
			if (try_again) {
				try_again = false;
				flags &= ~MF_COUNT_INCREASED;
				goto retry;
			}
			ret = -EBUSY;
		}
	}

	mutex_unlock(&mf_mutex);

	return ret;
}<|MERGE_RESOLUTION|>--- conflicted
+++ resolved
@@ -1869,22 +1869,12 @@
 
 static unsigned long __folio_free_raw_hwp(struct folio *folio, bool move_flag)
 {
-<<<<<<< HEAD
-	struct llist_node *t, *tnode, *head;
-	unsigned long count = 0;
-
-	head = llist_del_all(raw_hwp_list_head(folio));
-	llist_for_each_safe(tnode, t, head) {
-		struct raw_hwp_page *p = container_of(tnode, struct raw_hwp_page, node);
-
-=======
 	struct llist_node *head;
 	struct raw_hwp_page *p, *next;
 	unsigned long count = 0;
 
 	head = llist_del_all(raw_hwp_list_head(folio));
 	llist_for_each_entry_safe(p, next, head, node) {
->>>>>>> 62bee9f9
 		if (move_flag)
 			SetPageHWPoison(p->page);
 		else
