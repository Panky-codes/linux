// SPDX-License-Identifier: GPL-2.0-only
/*
 * mm/mmap.c
 *
 * Written by obz.
 *
 * Address space accounting code	<alan@lxorguk.ukuu.org.uk>
 */

#define pr_fmt(fmt) KBUILD_MODNAME ": " fmt

#include <linux/kernel.h>
#include <linux/slab.h>
#include <linux/backing-dev.h>
#include <linux/mm.h>
#include <linux/mm_inline.h>
#include <linux/shm.h>
#include <linux/mman.h>
#include <linux/pagemap.h>
#include <linux/swap.h>
#include <linux/syscalls.h>
#include <linux/capability.h>
#include <linux/init.h>
#include <linux/file.h>
#include <linux/fs.h>
#include <linux/personality.h>
#include <linux/security.h>
#include <linux/hugetlb.h>
#include <linux/shmem_fs.h>
#include <linux/profile.h>
#include <linux/export.h>
#include <linux/mount.h>
#include <linux/mempolicy.h>
#include <linux/rmap.h>
#include <linux/mmu_notifier.h>
#include <linux/mmdebug.h>
#include <linux/perf_event.h>
#include <linux/audit.h>
#include <linux/khugepaged.h>
#include <linux/uprobes.h>
#include <linux/notifier.h>
#include <linux/memory.h>
#include <linux/printk.h>
#include <linux/userfaultfd_k.h>
#include <linux/moduleparam.h>
#include <linux/pkeys.h>
#include <linux/oom.h>
#include <linux/sched/mm.h>
#include <linux/ksm.h>

#include <linux/uaccess.h>
#include <asm/cacheflush.h>
#include <asm/tlb.h>
#include <asm/mmu_context.h>

#define CREATE_TRACE_POINTS
#include <trace/events/mmap.h>

#include "internal.h"

#ifndef arch_mmap_check
#define arch_mmap_check(addr, len, flags)	(0)
#endif

#ifdef CONFIG_HAVE_ARCH_MMAP_RND_BITS
const int mmap_rnd_bits_min = CONFIG_ARCH_MMAP_RND_BITS_MIN;
const int mmap_rnd_bits_max = CONFIG_ARCH_MMAP_RND_BITS_MAX;
int mmap_rnd_bits __read_mostly = CONFIG_ARCH_MMAP_RND_BITS;
#endif
#ifdef CONFIG_HAVE_ARCH_MMAP_RND_COMPAT_BITS
const int mmap_rnd_compat_bits_min = CONFIG_ARCH_MMAP_RND_COMPAT_BITS_MIN;
const int mmap_rnd_compat_bits_max = CONFIG_ARCH_MMAP_RND_COMPAT_BITS_MAX;
int mmap_rnd_compat_bits __read_mostly = CONFIG_ARCH_MMAP_RND_COMPAT_BITS;
#endif

static bool ignore_rlimit_data;
core_param(ignore_rlimit_data, ignore_rlimit_data, bool, 0644);

static void unmap_region(struct mm_struct *mm, struct ma_state *mas,
		struct vm_area_struct *vma, struct vm_area_struct *prev,
		struct vm_area_struct *next, unsigned long start,
		unsigned long end, unsigned long tree_end, bool mm_wr_locked);

static pgprot_t vm_pgprot_modify(pgprot_t oldprot, unsigned long vm_flags)
{
	return pgprot_modify(oldprot, vm_get_page_prot(vm_flags));
}

/* Update vma->vm_page_prot to reflect vma->vm_flags. */
void vma_set_page_prot(struct vm_area_struct *vma)
{
	unsigned long vm_flags = vma->vm_flags;
	pgprot_t vm_page_prot;

	vm_page_prot = vm_pgprot_modify(vma->vm_page_prot, vm_flags);
	if (vma_wants_writenotify(vma, vm_page_prot)) {
		vm_flags &= ~VM_SHARED;
		vm_page_prot = vm_pgprot_modify(vm_page_prot, vm_flags);
	}
	/* remove_protection_ptes reads vma->vm_page_prot without mmap_lock */
	WRITE_ONCE(vma->vm_page_prot, vm_page_prot);
}

/*
 * Requires inode->i_mapping->i_mmap_rwsem
 */
static void __remove_shared_vm_struct(struct vm_area_struct *vma,
		struct file *file, struct address_space *mapping)
{
	if (vma->vm_flags & VM_SHARED)
		mapping_unmap_writable(mapping);

	flush_dcache_mmap_lock(mapping);
	vma_interval_tree_remove(vma, &mapping->i_mmap);
	flush_dcache_mmap_unlock(mapping);
}

/*
 * Unlink a file-based vm structure from its interval tree, to hide
 * vma from rmap and vmtruncate before freeing its page tables.
 */
void unlink_file_vma(struct vm_area_struct *vma)
{
	struct file *file = vma->vm_file;

	if (file) {
		struct address_space *mapping = file->f_mapping;
		i_mmap_lock_write(mapping);
		__remove_shared_vm_struct(vma, file, mapping);
		i_mmap_unlock_write(mapping);
	}
}

/*
 * Close a vm structure and free it.
 */
static void remove_vma(struct vm_area_struct *vma, bool unreachable)
{
	might_sleep();
	if (vma->vm_ops && vma->vm_ops->close)
		vma->vm_ops->close(vma);
	if (vma->vm_file)
		fput(vma->vm_file);
	mpol_put(vma_policy(vma));
	if (unreachable)
		__vm_area_free(vma);
	else
		vm_area_free(vma);
}

static inline struct vm_area_struct *vma_prev_limit(struct vma_iterator *vmi,
						    unsigned long min)
{
	return mas_prev(&vmi->mas, min);
}

/*
 * check_brk_limits() - Use platform specific check of range & verify mlock
 * limits.
 * @addr: The address to check
 * @len: The size of increase.
 *
 * Return: 0 on success.
 */
static int check_brk_limits(unsigned long addr, unsigned long len)
{
	unsigned long mapped_addr;

	mapped_addr = get_unmapped_area(NULL, addr, len, 0, MAP_FIXED);
	if (IS_ERR_VALUE(mapped_addr))
		return mapped_addr;

	return mlock_future_ok(current->mm, current->mm->def_flags, len)
		? 0 : -EAGAIN;
}
static int do_brk_flags(struct vma_iterator *vmi, struct vm_area_struct *brkvma,
		unsigned long addr, unsigned long request, unsigned long flags);
SYSCALL_DEFINE1(brk, unsigned long, brk)
{
	unsigned long newbrk, oldbrk, origbrk;
	struct mm_struct *mm = current->mm;
	struct vm_area_struct *brkvma, *next = NULL;
	unsigned long min_brk;
	bool populate = false;
	LIST_HEAD(uf);
	struct vma_iterator vmi;

	if (mmap_write_lock_killable(mm))
		return -EINTR;

	origbrk = mm->brk;

#ifdef CONFIG_COMPAT_BRK
	/*
	 * CONFIG_COMPAT_BRK can still be overridden by setting
	 * randomize_va_space to 2, which will still cause mm->start_brk
	 * to be arbitrarily shifted
	 */
	if (current->brk_randomized)
		min_brk = mm->start_brk;
	else
		min_brk = mm->end_data;
#else
	min_brk = mm->start_brk;
#endif
	if (brk < min_brk)
		goto out;

	/*
	 * Check against rlimit here. If this check is done later after the test
	 * of oldbrk with newbrk then it can escape the test and let the data
	 * segment grow beyond its set limit the in case where the limit is
	 * not page aligned -Ram Gupta
	 */
	if (check_data_rlimit(rlimit(RLIMIT_DATA), brk, mm->start_brk,
			      mm->end_data, mm->start_data))
		goto out;

	newbrk = PAGE_ALIGN(brk);
	oldbrk = PAGE_ALIGN(mm->brk);
	if (oldbrk == newbrk) {
		mm->brk = brk;
		goto success;
	}

	/* Always allow shrinking brk. */
	if (brk <= mm->brk) {
		/* Search one past newbrk */
		vma_iter_init(&vmi, mm, newbrk);
		brkvma = vma_find(&vmi, oldbrk);
		if (!brkvma || brkvma->vm_start >= oldbrk)
			goto out; /* mapping intersects with an existing non-brk vma. */
		/*
		 * mm->brk must be protected by write mmap_lock.
		 * do_vma_munmap() will drop the lock on success,  so update it
		 * before calling do_vma_munmap().
		 */
		mm->brk = brk;
		if (do_vma_munmap(&vmi, brkvma, newbrk, oldbrk, &uf, true))
			goto out;

		goto success_unlocked;
	}

	if (check_brk_limits(oldbrk, newbrk - oldbrk))
		goto out;

	/*
	 * Only check if the next VMA is within the stack_guard_gap of the
	 * expansion area
	 */
	vma_iter_init(&vmi, mm, oldbrk);
	next = vma_find(&vmi, newbrk + PAGE_SIZE + stack_guard_gap);
	if (next && newbrk + PAGE_SIZE > vm_start_gap(next))
		goto out;

	brkvma = vma_prev_limit(&vmi, mm->start_brk);
	/* Ok, looks good - let it rip. */
	if (do_brk_flags(&vmi, brkvma, oldbrk, newbrk - oldbrk, 0) < 0)
		goto out;

	mm->brk = brk;
	if (mm->def_flags & VM_LOCKED)
		populate = true;

success:
	mmap_write_unlock(mm);
success_unlocked:
	userfaultfd_unmap_complete(mm, &uf);
	if (populate)
		mm_populate(oldbrk, newbrk - oldbrk);
	return brk;

out:
	mm->brk = origbrk;
	mmap_write_unlock(mm);
	return origbrk;
}

#if defined(CONFIG_DEBUG_VM_MAPLE_TREE)
static void validate_mm(struct mm_struct *mm)
{
	int bug = 0;
	int i = 0;
	struct vm_area_struct *vma;
	VMA_ITERATOR(vmi, mm, 0);

	mt_validate(&mm->mm_mt);
	for_each_vma(vmi, vma) {
#ifdef CONFIG_DEBUG_VM_RB
		struct anon_vma *anon_vma = vma->anon_vma;
		struct anon_vma_chain *avc;
#endif
		unsigned long vmi_start, vmi_end;
		bool warn = 0;

		vmi_start = vma_iter_addr(&vmi);
		vmi_end = vma_iter_end(&vmi);
		if (VM_WARN_ON_ONCE_MM(vma->vm_end != vmi_end, mm))
			warn = 1;

		if (VM_WARN_ON_ONCE_MM(vma->vm_start != vmi_start, mm))
			warn = 1;

		if (warn) {
			pr_emerg("issue in %s\n", current->comm);
			dump_stack();
			dump_vma(vma);
			pr_emerg("tree range: %px start %lx end %lx\n", vma,
				 vmi_start, vmi_end - 1);
			vma_iter_dump_tree(&vmi);
		}

#ifdef CONFIG_DEBUG_VM_RB
		if (anon_vma) {
			anon_vma_lock_read(anon_vma);
			list_for_each_entry(avc, &vma->anon_vma_chain, same_vma)
				anon_vma_interval_tree_verify(avc);
			anon_vma_unlock_read(anon_vma);
		}
#endif
		i++;
	}
	if (i != mm->map_count) {
		pr_emerg("map_count %d vma iterator %d\n", mm->map_count, i);
		bug = 1;
	}
	VM_BUG_ON_MM(bug, mm);
}

#else /* !CONFIG_DEBUG_VM_MAPLE_TREE */
#define validate_mm(mm) do { } while (0)
#endif /* CONFIG_DEBUG_VM_MAPLE_TREE */

/*
 * vma has some anon_vma assigned, and is already inserted on that
 * anon_vma's interval trees.
 *
 * Before updating the vma's vm_start / vm_end / vm_pgoff fields, the
 * vma must be removed from the anon_vma's interval trees using
 * anon_vma_interval_tree_pre_update_vma().
 *
 * After the update, the vma will be reinserted using
 * anon_vma_interval_tree_post_update_vma().
 *
 * The entire update must be protected by exclusive mmap_lock and by
 * the root anon_vma's mutex.
 */
static inline void
anon_vma_interval_tree_pre_update_vma(struct vm_area_struct *vma)
{
	struct anon_vma_chain *avc;

	list_for_each_entry(avc, &vma->anon_vma_chain, same_vma)
		anon_vma_interval_tree_remove(avc, &avc->anon_vma->rb_root);
}

static inline void
anon_vma_interval_tree_post_update_vma(struct vm_area_struct *vma)
{
	struct anon_vma_chain *avc;

	list_for_each_entry(avc, &vma->anon_vma_chain, same_vma)
		anon_vma_interval_tree_insert(avc, &avc->anon_vma->rb_root);
}

static unsigned long count_vma_pages_range(struct mm_struct *mm,
		unsigned long addr, unsigned long end)
{
	VMA_ITERATOR(vmi, mm, addr);
	struct vm_area_struct *vma;
	unsigned long nr_pages = 0;

	for_each_vma_range(vmi, vma, end) {
		unsigned long vm_start = max(addr, vma->vm_start);
		unsigned long vm_end = min(end, vma->vm_end);

		nr_pages += PHYS_PFN(vm_end - vm_start);
	}

	return nr_pages;
}

static void __vma_link_file(struct vm_area_struct *vma,
			    struct address_space *mapping)
{
	if (vma->vm_flags & VM_SHARED)
		mapping_allow_writable(mapping);

	flush_dcache_mmap_lock(mapping);
	vma_interval_tree_insert(vma, &mapping->i_mmap);
	flush_dcache_mmap_unlock(mapping);
}

static int vma_link(struct mm_struct *mm, struct vm_area_struct *vma)
{
	VMA_ITERATOR(vmi, mm, 0);
	struct address_space *mapping = NULL;

	vma_iter_config(&vmi, vma->vm_start, vma->vm_end);
	if (vma_iter_prealloc(&vmi, vma))
		return -ENOMEM;

<<<<<<< HEAD
=======
	vma_start_write(vma);

>>>>>>> 62bee9f9
	vma_iter_store(&vmi, vma);

	if (vma->vm_file) {
		mapping = vma->vm_file->f_mapping;
		i_mmap_lock_write(mapping);
		__vma_link_file(vma, mapping);
		i_mmap_unlock_write(mapping);
	}

	mm->map_count++;
	validate_mm(mm);
	return 0;
}

/*
 * init_multi_vma_prep() - Initializer for struct vma_prepare
 * @vp: The vma_prepare struct
 * @vma: The vma that will be altered once locked
 * @next: The next vma if it is to be adjusted
 * @remove: The first vma to be removed
 * @remove2: The second vma to be removed
 */
static inline void init_multi_vma_prep(struct vma_prepare *vp,
		struct vm_area_struct *vma, struct vm_area_struct *next,
		struct vm_area_struct *remove, struct vm_area_struct *remove2)
{
	memset(vp, 0, sizeof(struct vma_prepare));
	vp->vma = vma;
	vp->anon_vma = vma->anon_vma;
	vp->remove = remove;
	vp->remove2 = remove2;
	vp->adj_next = next;
	if (!vp->anon_vma && next)
		vp->anon_vma = next->anon_vma;

	vp->file = vma->vm_file;
	if (vp->file)
		vp->mapping = vma->vm_file->f_mapping;

}

/*
 * init_vma_prep() - Initializer wrapper for vma_prepare struct
 * @vp: The vma_prepare struct
 * @vma: The vma that will be altered once locked
 */
static inline void init_vma_prep(struct vma_prepare *vp,
				 struct vm_area_struct *vma)
{
	init_multi_vma_prep(vp, vma, NULL, NULL, NULL);
}


/*
 * vma_prepare() - Helper function for handling locking VMAs prior to altering
 * @vp: The initialized vma_prepare struct
 */
static inline void vma_prepare(struct vma_prepare *vp)
{
	if (vp->file) {
		uprobe_munmap(vp->vma, vp->vma->vm_start, vp->vma->vm_end);

		if (vp->adj_next)
			uprobe_munmap(vp->adj_next, vp->adj_next->vm_start,
				      vp->adj_next->vm_end);

		i_mmap_lock_write(vp->mapping);
		if (vp->insert && vp->insert->vm_file) {
			/*
			 * Put into interval tree now, so instantiated pages
			 * are visible to arm/parisc __flush_dcache_page
			 * throughout; but we cannot insert into address
			 * space until vma start or end is updated.
			 */
			__vma_link_file(vp->insert,
					vp->insert->vm_file->f_mapping);
		}
	}

	if (vp->anon_vma) {
		anon_vma_lock_write(vp->anon_vma);
		anon_vma_interval_tree_pre_update_vma(vp->vma);
		if (vp->adj_next)
			anon_vma_interval_tree_pre_update_vma(vp->adj_next);
	}

	if (vp->file) {
		flush_dcache_mmap_lock(vp->mapping);
		vma_interval_tree_remove(vp->vma, &vp->mapping->i_mmap);
		if (vp->adj_next)
			vma_interval_tree_remove(vp->adj_next,
						 &vp->mapping->i_mmap);
	}

}

/*
 * vma_complete- Helper function for handling the unlocking after altering VMAs,
 * or for inserting a VMA.
 *
 * @vp: The vma_prepare struct
 * @vmi: The vma iterator
 * @mm: The mm_struct
 */
static inline void vma_complete(struct vma_prepare *vp,
				struct vma_iterator *vmi, struct mm_struct *mm)
{
	if (vp->file) {
		if (vp->adj_next)
			vma_interval_tree_insert(vp->adj_next,
						 &vp->mapping->i_mmap);
		vma_interval_tree_insert(vp->vma, &vp->mapping->i_mmap);
		flush_dcache_mmap_unlock(vp->mapping);
	}

	if (vp->remove && vp->file) {
		__remove_shared_vm_struct(vp->remove, vp->file, vp->mapping);
		if (vp->remove2)
			__remove_shared_vm_struct(vp->remove2, vp->file,
						  vp->mapping);
	} else if (vp->insert) {
		/*
		 * split_vma has split insert from vma, and needs
		 * us to insert it before dropping the locks
		 * (it may either follow vma or precede it).
		 */
		vma_iter_store(vmi, vp->insert);
		mm->map_count++;
	}

	if (vp->anon_vma) {
		anon_vma_interval_tree_post_update_vma(vp->vma);
		if (vp->adj_next)
			anon_vma_interval_tree_post_update_vma(vp->adj_next);
		anon_vma_unlock_write(vp->anon_vma);
	}

	if (vp->file) {
		i_mmap_unlock_write(vp->mapping);
		uprobe_mmap(vp->vma);

		if (vp->adj_next)
			uprobe_mmap(vp->adj_next);
	}

	if (vp->remove) {
again:
		vma_mark_detached(vp->remove, true);
		if (vp->file) {
			uprobe_munmap(vp->remove, vp->remove->vm_start,
				      vp->remove->vm_end);
			fput(vp->file);
		}
		if (vp->remove->anon_vma)
			anon_vma_merge(vp->vma, vp->remove);
		mm->map_count--;
		mpol_put(vma_policy(vp->remove));
		if (!vp->remove2)
			WARN_ON_ONCE(vp->vma->vm_end < vp->remove->vm_end);
		vm_area_free(vp->remove);

		/*
		 * In mprotect's case 6 (see comments on vma_merge),
		 * we are removing both mid and next vmas
		 */
		if (vp->remove2) {
			vp->remove = vp->remove2;
			vp->remove2 = NULL;
			goto again;
		}
	}
	if (vp->insert && vp->file)
		uprobe_mmap(vp->insert);
	validate_mm(mm);
}

/*
 * dup_anon_vma() - Helper function to duplicate anon_vma
 * @dst: The destination VMA
 * @src: The source VMA
 *
 * Returns: 0 on success.
 */
static inline int dup_anon_vma(struct vm_area_struct *dst,
			       struct vm_area_struct *src)
{
	/*
	 * Easily overlooked: when mprotect shifts the boundary, make sure the
	 * expanding vma has anon_vma set if the shrinking vma had, to cover any
	 * anon pages imported.
	 */
	if (src->anon_vma && !dst->anon_vma) {
		vma_assert_write_locked(dst);
		dst->anon_vma = src->anon_vma;
		return anon_vma_clone(dst, src);
	}

	return 0;
}

/*
 * vma_expand - Expand an existing VMA
 *
 * @vmi: The vma iterator
 * @vma: The vma to expand
 * @start: The start of the vma
 * @end: The exclusive end of the vma
 * @pgoff: The page offset of vma
 * @next: The current of next vma.
 *
 * Expand @vma to @start and @end.  Can expand off the start and end.  Will
 * expand over @next if it's different from @vma and @end == @next->vm_end.
 * Checking if the @vma can expand and merge with @next needs to be handled by
 * the caller.
 *
 * Returns: 0 on success
 */
int vma_expand(struct vma_iterator *vmi, struct vm_area_struct *vma,
	       unsigned long start, unsigned long end, pgoff_t pgoff,
	       struct vm_area_struct *next)
{
	bool remove_next = false;
	struct vma_prepare vp;

	vma_start_write(vma);
	if (next && (vma != next) && (end == next->vm_end)) {
		int ret;

		remove_next = true;
		vma_start_write(next);
		ret = dup_anon_vma(vma, next);
		if (ret)
			return ret;
	}

	init_multi_vma_prep(&vp, vma, NULL, remove_next ? next : NULL, NULL);
	/* Not merging but overwriting any part of next is not handled. */
	VM_WARN_ON(next && !vp.remove &&
		  next != vma && end > next->vm_start);
	/* Only handles expanding */
	VM_WARN_ON(vma->vm_start < start || vma->vm_end > end);

	/* Note: vma iterator must be pointing to 'start' */
	vma_iter_config(vmi, start, end);
	if (vma_iter_prealloc(vmi, vma))
		goto nomem;

	vma_prepare(&vp);
	vma_adjust_trans_huge(vma, start, end, 0);
	vma->vm_start = start;
	vma->vm_end = end;
	vma->vm_pgoff = pgoff;
	vma_iter_store(vmi, vma);

	vma_complete(&vp, vmi, vma->vm_mm);
	return 0;

nomem:
	return -ENOMEM;
}

/*
 * vma_shrink() - Reduce an existing VMAs memory area
 * @vmi: The vma iterator
 * @vma: The VMA to modify
 * @start: The new start
 * @end: The new end
 *
 * Returns: 0 on success, -ENOMEM otherwise
 */
int vma_shrink(struct vma_iterator *vmi, struct vm_area_struct *vma,
	       unsigned long start, unsigned long end, pgoff_t pgoff)
{
	struct vma_prepare vp;

	WARN_ON((vma->vm_start != start) && (vma->vm_end != end));

	if (vma->vm_start < start)
		vma_iter_config(vmi, vma->vm_start, start);
	else
		vma_iter_config(vmi, end, vma->vm_end);

	if (vma_iter_prealloc(vmi, NULL))
		return -ENOMEM;

	vma_start_write(vma);

	init_vma_prep(&vp, vma);
	vma_prepare(&vp);
	vma_adjust_trans_huge(vma, start, end, 0);

	vma_iter_clear(vmi);
	vma->vm_start = start;
	vma->vm_end = end;
	vma->vm_pgoff = pgoff;
	vma_complete(&vp, vmi, vma->vm_mm);
	return 0;
}

/*
 * If the vma has a ->close operation then the driver probably needs to release
 * per-vma resources, so we don't attempt to merge those if the caller indicates
 * the current vma may be removed as part of the merge.
 */
static inline bool is_mergeable_vma(struct vm_area_struct *vma,
		struct file *file, unsigned long vm_flags,
		struct vm_userfaultfd_ctx vm_userfaultfd_ctx,
		struct anon_vma_name *anon_name, bool may_remove_vma)
{
	/*
	 * VM_SOFTDIRTY should not prevent from VMA merging, if we
	 * match the flags but dirty bit -- the caller should mark
	 * merged VMA as dirty. If dirty bit won't be excluded from
	 * comparison, we increase pressure on the memory system forcing
	 * the kernel to generate new VMAs when old one could be
	 * extended instead.
	 */
	if ((vma->vm_flags ^ vm_flags) & ~VM_SOFTDIRTY)
		return false;
	if (vma->vm_file != file)
		return false;
	if (may_remove_vma && vma->vm_ops && vma->vm_ops->close)
		return false;
	if (!is_mergeable_vm_userfaultfd_ctx(vma, vm_userfaultfd_ctx))
		return false;
	if (!anon_vma_name_eq(anon_vma_name(vma), anon_name))
		return false;
	return true;
}

static inline bool is_mergeable_anon_vma(struct anon_vma *anon_vma1,
		 struct anon_vma *anon_vma2, struct vm_area_struct *vma)
{
	/*
	 * The list_is_singular() test is to avoid merging VMA cloned from
	 * parents. This can improve scalability caused by anon_vma lock.
	 */
	if ((!anon_vma1 || !anon_vma2) && (!vma ||
		list_is_singular(&vma->anon_vma_chain)))
		return true;
	return anon_vma1 == anon_vma2;
}

/*
 * Return true if we can merge this (vm_flags,anon_vma,file,vm_pgoff)
 * in front of (at a lower virtual address and file offset than) the vma.
 *
 * We cannot merge two vmas if they have differently assigned (non-NULL)
 * anon_vmas, nor if same anon_vma is assigned but offsets incompatible.
 *
 * We don't check here for the merged mmap wrapping around the end of pagecache
 * indices (16TB on ia32) because do_mmap() does not permit mmap's which
 * wrap, nor mmaps which cover the final page at index -1UL.
 *
 * We assume the vma may be removed as part of the merge.
 */
static bool
can_vma_merge_before(struct vm_area_struct *vma, unsigned long vm_flags,
		struct anon_vma *anon_vma, struct file *file,
		pgoff_t vm_pgoff, struct vm_userfaultfd_ctx vm_userfaultfd_ctx,
		struct anon_vma_name *anon_name)
{
	if (is_mergeable_vma(vma, file, vm_flags, vm_userfaultfd_ctx, anon_name, true) &&
	    is_mergeable_anon_vma(anon_vma, vma->anon_vma, vma)) {
		if (vma->vm_pgoff == vm_pgoff)
			return true;
	}
	return false;
}

/*
 * Return true if we can merge this (vm_flags,anon_vma,file,vm_pgoff)
 * beyond (at a higher virtual address and file offset than) the vma.
 *
 * We cannot merge two vmas if they have differently assigned (non-NULL)
 * anon_vmas, nor if same anon_vma is assigned but offsets incompatible.
 *
 * We assume that vma is not removed as part of the merge.
 */
static bool
can_vma_merge_after(struct vm_area_struct *vma, unsigned long vm_flags,
		struct anon_vma *anon_vma, struct file *file,
		pgoff_t vm_pgoff, struct vm_userfaultfd_ctx vm_userfaultfd_ctx,
		struct anon_vma_name *anon_name)
{
	if (is_mergeable_vma(vma, file, vm_flags, vm_userfaultfd_ctx, anon_name, false) &&
	    is_mergeable_anon_vma(anon_vma, vma->anon_vma, vma)) {
		pgoff_t vm_pglen;
		vm_pglen = vma_pages(vma);
		if (vma->vm_pgoff + vm_pglen == vm_pgoff)
			return true;
	}
	return false;
}

/*
 * Given a mapping request (addr,end,vm_flags,file,pgoff,anon_name),
 * figure out whether that can be merged with its predecessor or its
 * successor.  Or both (it neatly fills a hole).
 *
 * In most cases - when called for mmap, brk or mremap - [addr,end) is
 * certain not to be mapped by the time vma_merge is called; but when
 * called for mprotect, it is certain to be already mapped (either at
 * an offset within prev, or at the start of next), and the flags of
 * this area are about to be changed to vm_flags - and the no-change
 * case has already been eliminated.
 *
 * The following mprotect cases have to be considered, where **** is
 * the area passed down from mprotect_fixup, never extending beyond one
 * vma, PPPP is the previous vma, CCCC is a concurrent vma that starts
 * at the same address as **** and is of the same or larger span, and
 * NNNN the next vma after ****:
 *
 *     ****             ****                   ****
 *    PPPPPPNNNNNN    PPPPPPNNNNNN       PPPPPPCCCCCC
 *    cannot merge    might become       might become
 *                    PPNNNNNNNNNN       PPPPPPPPPPCC
 *    mmap, brk or    case 4 below       case 5 below
 *    mremap move:
 *                        ****               ****
 *                    PPPP    NNNN       PPPPCCCCNNNN
 *                    might become       might become
 *                    PPPPPPPPPPPP 1 or  PPPPPPPPPPPP 6 or
 *                    PPPPPPPPNNNN 2 or  PPPPPPPPNNNN 7 or
 *                    PPPPNNNNNNNN 3     PPPPNNNNNNNN 8
 *
 * It is important for case 8 that the vma CCCC overlapping the
 * region **** is never going to extended over NNNN. Instead NNNN must
 * be extended in region **** and CCCC must be removed. This way in
 * all cases where vma_merge succeeds, the moment vma_merge drops the
 * rmap_locks, the properties of the merged vma will be already
 * correct for the whole merged range. Some of those properties like
 * vm_page_prot/vm_flags may be accessed by rmap_walks and they must
 * be correct for the whole merged range immediately after the
 * rmap_locks are released. Otherwise if NNNN would be removed and
 * CCCC would be extended over the NNNN range, remove_migration_ptes
 * or other rmap walkers (if working on addresses beyond the "end"
 * parameter) may establish ptes with the wrong permissions of CCCC
 * instead of the right permissions of NNNN.
 *
 * In the code below:
 * PPPP is represented by *prev
 * CCCC is represented by *curr or not represented at all (NULL)
 * NNNN is represented by *next or not represented at all (NULL)
 * **** is not represented - it will be merged and the vma containing the
 *      area is returned, or the function will return NULL
 */
struct vm_area_struct *vma_merge(struct vma_iterator *vmi, struct mm_struct *mm,
			struct vm_area_struct *prev, unsigned long addr,
			unsigned long end, unsigned long vm_flags,
			struct anon_vma *anon_vma, struct file *file,
			pgoff_t pgoff, struct mempolicy *policy,
			struct vm_userfaultfd_ctx vm_userfaultfd_ctx,
			struct anon_vma_name *anon_name)
{
	struct vm_area_struct *curr, *next, *res;
	struct vm_area_struct *vma, *adjust, *remove, *remove2;
	struct vma_prepare vp;
	pgoff_t vma_pgoff;
	int err = 0;
	bool merge_prev = false;
	bool merge_next = false;
	bool vma_expanded = false;
	unsigned long vma_start = addr;
	unsigned long vma_end = end;
	pgoff_t pglen = (end - addr) >> PAGE_SHIFT;
	long adj_start = 0;

	/*
	 * We later require that vma->vm_flags == vm_flags,
	 * so this tests vma->vm_flags & VM_SPECIAL, too.
	 */
	if (vm_flags & VM_SPECIAL)
		return NULL;

	/* Does the input range span an existing VMA? (cases 5 - 8) */
	curr = find_vma_intersection(mm, prev ? prev->vm_end : 0, end);

	if (!curr ||			/* cases 1 - 4 */
	    end == curr->vm_end)	/* cases 6 - 8, adjacent VMA */
		next = vma_lookup(mm, end);
	else
		next = NULL;		/* case 5 */

	if (prev) {
		vma_start = prev->vm_start;
		vma_pgoff = prev->vm_pgoff;

		/* Can we merge the predecessor? */
		if (addr == prev->vm_end && mpol_equal(vma_policy(prev), policy)
		    && can_vma_merge_after(prev, vm_flags, anon_vma, file,
					   pgoff, vm_userfaultfd_ctx, anon_name)) {
			merge_prev = true;
			vma_prev(vmi);
		}
	}

	/* Can we merge the successor? */
	if (next && mpol_equal(policy, vma_policy(next)) &&
	    can_vma_merge_before(next, vm_flags, anon_vma, file, pgoff+pglen,
				 vm_userfaultfd_ctx, anon_name)) {
		merge_next = true;
	}

	/* Verify some invariant that must be enforced by the caller. */
	VM_WARN_ON(prev && addr <= prev->vm_start);
	VM_WARN_ON(curr && (addr != curr->vm_start || end > curr->vm_end));
	VM_WARN_ON(addr >= end);

	if (!merge_prev && !merge_next)
		return NULL; /* Not mergeable. */

	if (merge_prev)
		vma_start_write(prev);

	res = vma = prev;
	remove = remove2 = adjust = NULL;

	/* Can we merge both the predecessor and the successor? */
	if (merge_prev && merge_next &&
	    is_mergeable_anon_vma(prev->anon_vma, next->anon_vma, NULL)) {
		vma_start_write(next);
		remove = next;				/* case 1 */
		vma_end = next->vm_end;
		err = dup_anon_vma(prev, next);
		if (curr) {				/* case 6 */
			vma_start_write(curr);
			remove = curr;
			remove2 = next;
			if (!next->anon_vma)
				err = dup_anon_vma(prev, curr);
		}
	} else if (merge_prev) {			/* case 2 */
		if (curr) {
			vma_start_write(curr);
			err = dup_anon_vma(prev, curr);
			if (end == curr->vm_end) {	/* case 7 */
				remove = curr;
			} else {			/* case 5 */
				adjust = curr;
				adj_start = (end - curr->vm_start);
			}
		}
	} else { /* merge_next */
		vma_start_write(next);
		res = next;
		if (prev && addr < prev->vm_end) {	/* case 4 */
			vma_start_write(prev);
			vma_end = addr;
			adjust = next;
			adj_start = -(prev->vm_end - addr);
			err = dup_anon_vma(next, prev);
		} else {
			/*
			 * Note that cases 3 and 8 are the ONLY ones where prev
			 * is permitted to be (but is not necessarily) NULL.
			 */
			vma = next;			/* case 3 */
			vma_start = addr;
			vma_end = next->vm_end;
			vma_pgoff = next->vm_pgoff - pglen;
			if (curr) {			/* case 8 */
				vma_pgoff = curr->vm_pgoff;
				vma_start_write(curr);
				remove = curr;
				err = dup_anon_vma(next, curr);
			}
		}
	}

	/* Error in anon_vma clone. */
	if (err)
		return NULL;

	if (vma_start < vma->vm_start || vma_end > vma->vm_end)
		vma_expanded = true;

	if (vma_expanded) {
		vma_iter_config(vmi, vma_start, vma_end);
	} else {
		vma_iter_config(vmi, adjust->vm_start + adj_start,
				adjust->vm_end);
	}

	if (vma_iter_prealloc(vmi, vma))
		return NULL;

	init_multi_vma_prep(&vp, vma, adjust, remove, remove2);
	VM_WARN_ON(vp.anon_vma && adjust && adjust->anon_vma &&
		   vp.anon_vma != adjust->anon_vma);

	vma_prepare(&vp);
	vma_adjust_trans_huge(vma, vma_start, vma_end, adj_start);

	vma->vm_start = vma_start;
	vma->vm_end = vma_end;
	vma->vm_pgoff = vma_pgoff;

	if (vma_expanded)
		vma_iter_store(vmi, vma);

	if (adj_start) {
		adjust->vm_start += adj_start;
		adjust->vm_pgoff += adj_start >> PAGE_SHIFT;
		if (adj_start < 0) {
			WARN_ON(vma_expanded);
			vma_iter_store(vmi, next);
		}
	}

	vma_complete(&vp, vmi, mm);
	khugepaged_enter_vma(res, vm_flags);
	return res;
}

/*
 * Rough compatibility check to quickly see if it's even worth looking
 * at sharing an anon_vma.
 *
 * They need to have the same vm_file, and the flags can only differ
 * in things that mprotect may change.
 *
 * NOTE! The fact that we share an anon_vma doesn't _have_ to mean that
 * we can merge the two vma's. For example, we refuse to merge a vma if
 * there is a vm_ops->close() function, because that indicates that the
 * driver is doing some kind of reference counting. But that doesn't
 * really matter for the anon_vma sharing case.
 */
static int anon_vma_compatible(struct vm_area_struct *a, struct vm_area_struct *b)
{
	return a->vm_end == b->vm_start &&
		mpol_equal(vma_policy(a), vma_policy(b)) &&
		a->vm_file == b->vm_file &&
		!((a->vm_flags ^ b->vm_flags) & ~(VM_ACCESS_FLAGS | VM_SOFTDIRTY)) &&
		b->vm_pgoff == a->vm_pgoff + ((b->vm_start - a->vm_start) >> PAGE_SHIFT);
}

/*
 * Do some basic sanity checking to see if we can re-use the anon_vma
 * from 'old'. The 'a'/'b' vma's are in VM order - one of them will be
 * the same as 'old', the other will be the new one that is trying
 * to share the anon_vma.
 *
 * NOTE! This runs with mmap_lock held for reading, so it is possible that
 * the anon_vma of 'old' is concurrently in the process of being set up
 * by another page fault trying to merge _that_. But that's ok: if it
 * is being set up, that automatically means that it will be a singleton
 * acceptable for merging, so we can do all of this optimistically. But
 * we do that READ_ONCE() to make sure that we never re-load the pointer.
 *
 * IOW: that the "list_is_singular()" test on the anon_vma_chain only
 * matters for the 'stable anon_vma' case (ie the thing we want to avoid
 * is to return an anon_vma that is "complex" due to having gone through
 * a fork).
 *
 * We also make sure that the two vma's are compatible (adjacent,
 * and with the same memory policies). That's all stable, even with just
 * a read lock on the mmap_lock.
 */
static struct anon_vma *reusable_anon_vma(struct vm_area_struct *old, struct vm_area_struct *a, struct vm_area_struct *b)
{
	if (anon_vma_compatible(a, b)) {
		struct anon_vma *anon_vma = READ_ONCE(old->anon_vma);

		if (anon_vma && list_is_singular(&old->anon_vma_chain))
			return anon_vma;
	}
	return NULL;
}

/*
 * find_mergeable_anon_vma is used by anon_vma_prepare, to check
 * neighbouring vmas for a suitable anon_vma, before it goes off
 * to allocate a new anon_vma.  It checks because a repetitive
 * sequence of mprotects and faults may otherwise lead to distinct
 * anon_vmas being allocated, preventing vma merge in subsequent
 * mprotect.
 */
struct anon_vma *find_mergeable_anon_vma(struct vm_area_struct *vma)
{
	MA_STATE(mas, &vma->vm_mm->mm_mt, vma->vm_end, vma->vm_end);
	struct anon_vma *anon_vma = NULL;
	struct vm_area_struct *prev, *next;

	/* Try next first. */
	next = mas_walk(&mas);
	if (next) {
		anon_vma = reusable_anon_vma(next, vma, next);
		if (anon_vma)
			return anon_vma;
	}

	prev = mas_prev(&mas, 0);
	VM_BUG_ON_VMA(prev != vma, vma);
	prev = mas_prev(&mas, 0);
	/* Try prev next. */
	if (prev)
		anon_vma = reusable_anon_vma(prev, prev, vma);

	/*
	 * We might reach here with anon_vma == NULL if we can't find
	 * any reusable anon_vma.
	 * There's no absolute need to look only at touching neighbours:
	 * we could search further afield for "compatible" anon_vmas.
	 * But it would probably just be a waste of time searching,
	 * or lead to too many vmas hanging off the same anon_vma.
	 * We're trying to allow mprotect remerging later on,
	 * not trying to minimize memory used for anon_vmas.
	 */
	return anon_vma;
}

/*
 * If a hint addr is less than mmap_min_addr change hint to be as
 * low as possible but still greater than mmap_min_addr
 */
static inline unsigned long round_hint_to_min(unsigned long hint)
{
	hint &= PAGE_MASK;
	if (((void *)hint != NULL) &&
	    (hint < mmap_min_addr))
		return PAGE_ALIGN(mmap_min_addr);
	return hint;
}

bool mlock_future_ok(struct mm_struct *mm, unsigned long flags,
			unsigned long bytes)
{
	unsigned long locked_pages, limit_pages;

	if (!(flags & VM_LOCKED) || capable(CAP_IPC_LOCK))
		return true;

	locked_pages = bytes >> PAGE_SHIFT;
	locked_pages += mm->locked_vm;

	limit_pages = rlimit(RLIMIT_MEMLOCK);
	limit_pages >>= PAGE_SHIFT;

	return locked_pages <= limit_pages;
}

static inline u64 file_mmap_size_max(struct file *file, struct inode *inode)
{
	if (S_ISREG(inode->i_mode))
		return MAX_LFS_FILESIZE;

	if (S_ISBLK(inode->i_mode))
		return MAX_LFS_FILESIZE;

	if (S_ISSOCK(inode->i_mode))
		return MAX_LFS_FILESIZE;

	/* Special "we do even unsigned file positions" case */
	if (file->f_mode & FMODE_UNSIGNED_OFFSET)
		return 0;

	/* Yes, random drivers might want more. But I'm tired of buggy drivers */
	return ULONG_MAX;
}

static inline bool file_mmap_ok(struct file *file, struct inode *inode,
				unsigned long pgoff, unsigned long len)
{
	u64 maxsize = file_mmap_size_max(file, inode);

	if (maxsize && len > maxsize)
		return false;
	maxsize -= len;
	if (pgoff > maxsize >> PAGE_SHIFT)
		return false;
	return true;
}

/*
 * The caller must write-lock current->mm->mmap_lock.
 */
unsigned long do_mmap(struct file *file, unsigned long addr,
			unsigned long len, unsigned long prot,
			unsigned long flags, unsigned long pgoff,
			unsigned long *populate, struct list_head *uf)
{
	struct mm_struct *mm = current->mm;
	vm_flags_t vm_flags;
	int pkey = 0;

	*populate = 0;

	if (!len)
		return -EINVAL;

	/*
	 * Does the application expect PROT_READ to imply PROT_EXEC?
	 *
	 * (the exception is when the underlying filesystem is noexec
	 *  mounted, in which case we dont add PROT_EXEC.)
	 */
	if ((prot & PROT_READ) && (current->personality & READ_IMPLIES_EXEC))
		if (!(file && path_noexec(&file->f_path)))
			prot |= PROT_EXEC;

	/* force arch specific MAP_FIXED handling in get_unmapped_area */
	if (flags & MAP_FIXED_NOREPLACE)
		flags |= MAP_FIXED;

	if (!(flags & MAP_FIXED))
		addr = round_hint_to_min(addr);

	/* Careful about overflows.. */
	len = PAGE_ALIGN(len);
	if (!len)
		return -ENOMEM;

	/* offset overflow? */
	if ((pgoff + (len >> PAGE_SHIFT)) < pgoff)
		return -EOVERFLOW;

	/* Too many mappings? */
	if (mm->map_count > sysctl_max_map_count)
		return -ENOMEM;

	/* Obtain the address to map to. we verify (or select) it and ensure
	 * that it represents a valid section of the address space.
	 */
	addr = get_unmapped_area(file, addr, len, pgoff, flags);
	if (IS_ERR_VALUE(addr))
		return addr;

	if (flags & MAP_FIXED_NOREPLACE) {
		if (find_vma_intersection(mm, addr, addr + len))
			return -EEXIST;
	}

	if (prot == PROT_EXEC) {
		pkey = execute_only_pkey(mm);
		if (pkey < 0)
			pkey = 0;
	}

	/* Do simple checking here so the lower-level routines won't have
	 * to. we assume access permissions have been handled by the open
	 * of the memory object, so we don't do any here.
	 */
	vm_flags = calc_vm_prot_bits(prot, pkey) | calc_vm_flag_bits(flags) |
			mm->def_flags | VM_MAYREAD | VM_MAYWRITE | VM_MAYEXEC;

	if (flags & MAP_LOCKED)
		if (!can_do_mlock())
			return -EPERM;

	if (!mlock_future_ok(mm, vm_flags, len))
		return -EAGAIN;

	if (file) {
		struct inode *inode = file_inode(file);
		unsigned long flags_mask;

		if (!file_mmap_ok(file, inode, pgoff, len))
			return -EOVERFLOW;

		flags_mask = LEGACY_MAP_MASK | file->f_op->mmap_supported_flags;

		switch (flags & MAP_TYPE) {
		case MAP_SHARED:
			/*
			 * Force use of MAP_SHARED_VALIDATE with non-legacy
			 * flags. E.g. MAP_SYNC is dangerous to use with
			 * MAP_SHARED as you don't know which consistency model
			 * you will get. We silently ignore unsupported flags
			 * with MAP_SHARED to preserve backward compatibility.
			 */
			flags &= LEGACY_MAP_MASK;
			fallthrough;
		case MAP_SHARED_VALIDATE:
			if (flags & ~flags_mask)
				return -EOPNOTSUPP;
			if (prot & PROT_WRITE) {
				if (!(file->f_mode & FMODE_WRITE))
					return -EACCES;
				if (IS_SWAPFILE(file->f_mapping->host))
					return -ETXTBSY;
			}

			/*
			 * Make sure we don't allow writing to an append-only
			 * file..
			 */
			if (IS_APPEND(inode) && (file->f_mode & FMODE_WRITE))
				return -EACCES;

			vm_flags |= VM_SHARED | VM_MAYSHARE;
			if (!(file->f_mode & FMODE_WRITE))
				vm_flags &= ~(VM_MAYWRITE | VM_SHARED);
			fallthrough;
		case MAP_PRIVATE:
			if (!(file->f_mode & FMODE_READ))
				return -EACCES;
			if (path_noexec(&file->f_path)) {
				if (vm_flags & VM_EXEC)
					return -EPERM;
				vm_flags &= ~VM_MAYEXEC;
			}

			if (!file->f_op->mmap)
				return -ENODEV;
			if (vm_flags & (VM_GROWSDOWN|VM_GROWSUP))
				return -EINVAL;
			break;

		default:
			return -EINVAL;
		}
	} else {
		switch (flags & MAP_TYPE) {
		case MAP_SHARED:
			if (vm_flags & (VM_GROWSDOWN|VM_GROWSUP))
				return -EINVAL;
			/*
			 * Ignore pgoff.
			 */
			pgoff = 0;
			vm_flags |= VM_SHARED | VM_MAYSHARE;
			break;
		case MAP_PRIVATE:
			/*
			 * Set pgoff according to addr for anon_vma.
			 */
			pgoff = addr >> PAGE_SHIFT;
			break;
		default:
			return -EINVAL;
		}
	}

	/*
	 * Set 'VM_NORESERVE' if we should not account for the
	 * memory use of this mapping.
	 */
	if (flags & MAP_NORESERVE) {
		/* We honor MAP_NORESERVE if allowed to overcommit */
		if (sysctl_overcommit_memory != OVERCOMMIT_NEVER)
			vm_flags |= VM_NORESERVE;

		/* hugetlb applies strict overcommit unless MAP_NORESERVE */
		if (file && is_file_hugepages(file))
			vm_flags |= VM_NORESERVE;
	}

	addr = mmap_region(file, addr, len, vm_flags, pgoff, uf);
	if (!IS_ERR_VALUE(addr) &&
	    ((vm_flags & VM_LOCKED) ||
	     (flags & (MAP_POPULATE | MAP_NONBLOCK)) == MAP_POPULATE))
		*populate = len;
	return addr;
}

unsigned long ksys_mmap_pgoff(unsigned long addr, unsigned long len,
			      unsigned long prot, unsigned long flags,
			      unsigned long fd, unsigned long pgoff)
{
	struct file *file = NULL;
	unsigned long retval;

	if (!(flags & MAP_ANONYMOUS)) {
		audit_mmap_fd(fd, flags);
		file = fget(fd);
		if (!file)
			return -EBADF;
		if (is_file_hugepages(file)) {
			len = ALIGN(len, huge_page_size(hstate_file(file)));
		} else if (unlikely(flags & MAP_HUGETLB)) {
			retval = -EINVAL;
			goto out_fput;
		}
	} else if (flags & MAP_HUGETLB) {
		struct hstate *hs;

		hs = hstate_sizelog((flags >> MAP_HUGE_SHIFT) & MAP_HUGE_MASK);
		if (!hs)
			return -EINVAL;

		len = ALIGN(len, huge_page_size(hs));
		/*
		 * VM_NORESERVE is used because the reservations will be
		 * taken when vm_ops->mmap() is called
		 */
		file = hugetlb_file_setup(HUGETLB_ANON_FILE, len,
				VM_NORESERVE,
				HUGETLB_ANONHUGE_INODE,
				(flags >> MAP_HUGE_SHIFT) & MAP_HUGE_MASK);
		if (IS_ERR(file))
			return PTR_ERR(file);
	}

	retval = vm_mmap_pgoff(file, addr, len, prot, flags, pgoff);
out_fput:
	if (file)
		fput(file);
	return retval;
}

SYSCALL_DEFINE6(mmap_pgoff, unsigned long, addr, unsigned long, len,
		unsigned long, prot, unsigned long, flags,
		unsigned long, fd, unsigned long, pgoff)
{
	return ksys_mmap_pgoff(addr, len, prot, flags, fd, pgoff);
}

#ifdef __ARCH_WANT_SYS_OLD_MMAP
struct mmap_arg_struct {
	unsigned long addr;
	unsigned long len;
	unsigned long prot;
	unsigned long flags;
	unsigned long fd;
	unsigned long offset;
};

SYSCALL_DEFINE1(old_mmap, struct mmap_arg_struct __user *, arg)
{
	struct mmap_arg_struct a;

	if (copy_from_user(&a, arg, sizeof(a)))
		return -EFAULT;
	if (offset_in_page(a.offset))
		return -EINVAL;

	return ksys_mmap_pgoff(a.addr, a.len, a.prot, a.flags, a.fd,
			       a.offset >> PAGE_SHIFT);
}
#endif /* __ARCH_WANT_SYS_OLD_MMAP */

static bool vm_ops_needs_writenotify(const struct vm_operations_struct *vm_ops)
{
	return vm_ops && (vm_ops->page_mkwrite || vm_ops->pfn_mkwrite);
}

static bool vma_is_shared_writable(struct vm_area_struct *vma)
{
	return (vma->vm_flags & (VM_WRITE | VM_SHARED)) ==
		(VM_WRITE | VM_SHARED);
}

static bool vma_fs_can_writeback(struct vm_area_struct *vma)
{
	/* No managed pages to writeback. */
	if (vma->vm_flags & VM_PFNMAP)
		return false;

	return vma->vm_file && vma->vm_file->f_mapping &&
		mapping_can_writeback(vma->vm_file->f_mapping);
}

/*
 * Does this VMA require the underlying folios to have their dirty state
 * tracked?
 */
bool vma_needs_dirty_tracking(struct vm_area_struct *vma)
{
	/* Only shared, writable VMAs require dirty tracking. */
	if (!vma_is_shared_writable(vma))
		return false;

	/* Does the filesystem need to be notified? */
	if (vm_ops_needs_writenotify(vma->vm_ops))
		return true;

	/*
	 * Even if the filesystem doesn't indicate a need for writenotify, if it
	 * can writeback, dirty tracking is still required.
	 */
	return vma_fs_can_writeback(vma);
}

/*
 * Some shared mappings will want the pages marked read-only
 * to track write events. If so, we'll downgrade vm_page_prot
 * to the private version (using protection_map[] without the
 * VM_SHARED bit).
 */
int vma_wants_writenotify(struct vm_area_struct *vma, pgprot_t vm_page_prot)
{
	/* If it was private or non-writable, the write bit is already clear */
	if (!vma_is_shared_writable(vma))
		return 0;

	/* The backer wishes to know when pages are first written to? */
	if (vm_ops_needs_writenotify(vma->vm_ops))
		return 1;

	/* The open routine did something to the protections that pgprot_modify
	 * won't preserve? */
	if (pgprot_val(vm_page_prot) !=
	    pgprot_val(vm_pgprot_modify(vm_page_prot, vma->vm_flags)))
		return 0;

	/*
	 * Do we need to track softdirty? hugetlb does not support softdirty
	 * tracking yet.
	 */
	if (vma_soft_dirty_enabled(vma) && !is_vm_hugetlb_page(vma))
		return 1;

	/* Do we need write faults for uffd-wp tracking? */
	if (userfaultfd_wp(vma))
		return 1;

	/* Can the mapping track the dirty pages? */
	return vma_fs_can_writeback(vma);
}

/*
 * We account for memory if it's a private writeable mapping,
 * not hugepages and VM_NORESERVE wasn't set.
 */
static inline int accountable_mapping(struct file *file, vm_flags_t vm_flags)
{
	/*
	 * hugetlb has its own accounting separate from the core VM
	 * VM_HUGETLB may not be set yet so we cannot check for that flag.
	 */
	if (file && is_file_hugepages(file))
		return 0;

	return (vm_flags & (VM_NORESERVE | VM_SHARED | VM_WRITE)) == VM_WRITE;
}

/**
 * unmapped_area() - Find an area between the low_limit and the high_limit with
 * the correct alignment and offset, all from @info. Note: current->mm is used
 * for the search.
 *
 * @info: The unmapped area information including the range [low_limit -
 * high_limit), the alignment offset and mask.
 *
 * Return: A memory address or -ENOMEM.
 */
static unsigned long unmapped_area(struct vm_unmapped_area_info *info)
{
	unsigned long length, gap;
	unsigned long low_limit, high_limit;
	struct vm_area_struct *tmp;

	MA_STATE(mas, &current->mm->mm_mt, 0, 0);

	/* Adjust search length to account for worst case alignment overhead */
	length = info->length + info->align_mask;
	if (length < info->length)
		return -ENOMEM;

	low_limit = info->low_limit;
	if (low_limit < mmap_min_addr)
		low_limit = mmap_min_addr;
	high_limit = info->high_limit;
retry:
	if (mas_empty_area(&mas, low_limit, high_limit - 1, length))
		return -ENOMEM;

	gap = mas.index;
	gap += (info->align_offset - gap) & info->align_mask;
	tmp = mas_next(&mas, ULONG_MAX);
	if (tmp && (tmp->vm_flags & VM_GROWSDOWN)) { /* Avoid prev check if possible */
		if (vm_start_gap(tmp) < gap + length - 1) {
			low_limit = tmp->vm_end;
			mas_reset(&mas);
			goto retry;
		}
	} else {
		tmp = mas_prev(&mas, 0);
		if (tmp && vm_end_gap(tmp) > gap) {
			low_limit = vm_end_gap(tmp);
			mas_reset(&mas);
			goto retry;
		}
	}

	return gap;
}

/**
 * unmapped_area_topdown() - Find an area between the low_limit and the
 * high_limit with the correct alignment and offset at the highest available
 * address, all from @info. Note: current->mm is used for the search.
 *
 * @info: The unmapped area information including the range [low_limit -
 * high_limit), the alignment offset and mask.
 *
 * Return: A memory address or -ENOMEM.
 */
static unsigned long unmapped_area_topdown(struct vm_unmapped_area_info *info)
{
	unsigned long length, gap, gap_end;
	unsigned long low_limit, high_limit;
	struct vm_area_struct *tmp;

	MA_STATE(mas, &current->mm->mm_mt, 0, 0);
	/* Adjust search length to account for worst case alignment overhead */
	length = info->length + info->align_mask;
	if (length < info->length)
		return -ENOMEM;

	low_limit = info->low_limit;
	if (low_limit < mmap_min_addr)
		low_limit = mmap_min_addr;
	high_limit = info->high_limit;
retry:
	if (mas_empty_area_rev(&mas, low_limit, high_limit - 1, length))
		return -ENOMEM;

	gap = mas.last + 1 - info->length;
	gap -= (gap - info->align_offset) & info->align_mask;
	gap_end = mas.last;
	tmp = mas_next(&mas, ULONG_MAX);
	if (tmp && (tmp->vm_flags & VM_GROWSDOWN)) { /* Avoid prev check if possible */
		if (vm_start_gap(tmp) <= gap_end) {
			high_limit = vm_start_gap(tmp);
			mas_reset(&mas);
			goto retry;
		}
	} else {
		tmp = mas_prev(&mas, 0);
		if (tmp && vm_end_gap(tmp) > gap) {
			high_limit = tmp->vm_start;
			mas_reset(&mas);
			goto retry;
		}
	}

	return gap;
}

/*
 * Search for an unmapped address range.
 *
 * We are looking for a range that:
 * - does not intersect with any VMA;
 * - is contained within the [low_limit, high_limit) interval;
 * - is at least the desired size.
 * - satisfies (begin_addr & align_mask) == (align_offset & align_mask)
 */
unsigned long vm_unmapped_area(struct vm_unmapped_area_info *info)
{
	unsigned long addr;

	if (info->flags & VM_UNMAPPED_AREA_TOPDOWN)
		addr = unmapped_area_topdown(info);
	else
		addr = unmapped_area(info);

	trace_vm_unmapped_area(addr, info);
	return addr;
}

/* Get an address range which is currently unmapped.
 * For shmat() with addr=0.
 *
 * Ugly calling convention alert:
 * Return value with the low bits set means error value,
 * ie
 *	if (ret & ~PAGE_MASK)
 *		error = ret;
 *
 * This function "knows" that -ENOMEM has the bits set.
 */
unsigned long
generic_get_unmapped_area(struct file *filp, unsigned long addr,
			  unsigned long len, unsigned long pgoff,
			  unsigned long flags)
{
	struct mm_struct *mm = current->mm;
	struct vm_area_struct *vma, *prev;
	struct vm_unmapped_area_info info;
	const unsigned long mmap_end = arch_get_mmap_end(addr, len, flags);

	if (len > mmap_end - mmap_min_addr)
		return -ENOMEM;

	if (flags & MAP_FIXED)
		return addr;

	if (addr) {
		addr = PAGE_ALIGN(addr);
		vma = find_vma_prev(mm, addr, &prev);
		if (mmap_end - len >= addr && addr >= mmap_min_addr &&
		    (!vma || addr + len <= vm_start_gap(vma)) &&
		    (!prev || addr >= vm_end_gap(prev)))
			return addr;
	}

	info.flags = 0;
	info.length = len;
	info.low_limit = mm->mmap_base;
	info.high_limit = mmap_end;
	info.align_mask = 0;
	info.align_offset = 0;
	return vm_unmapped_area(&info);
}

#ifndef HAVE_ARCH_UNMAPPED_AREA
unsigned long
arch_get_unmapped_area(struct file *filp, unsigned long addr,
		       unsigned long len, unsigned long pgoff,
		       unsigned long flags)
{
	return generic_get_unmapped_area(filp, addr, len, pgoff, flags);
}
#endif

/*
 * This mmap-allocator allocates new areas top-down from below the
 * stack's low limit (the base):
 */
unsigned long
generic_get_unmapped_area_topdown(struct file *filp, unsigned long addr,
				  unsigned long len, unsigned long pgoff,
				  unsigned long flags)
{
	struct vm_area_struct *vma, *prev;
	struct mm_struct *mm = current->mm;
	struct vm_unmapped_area_info info;
	const unsigned long mmap_end = arch_get_mmap_end(addr, len, flags);

	/* requested length too big for entire address space */
	if (len > mmap_end - mmap_min_addr)
		return -ENOMEM;

	if (flags & MAP_FIXED)
		return addr;

	/* requesting a specific address */
	if (addr) {
		addr = PAGE_ALIGN(addr);
		vma = find_vma_prev(mm, addr, &prev);
		if (mmap_end - len >= addr && addr >= mmap_min_addr &&
				(!vma || addr + len <= vm_start_gap(vma)) &&
				(!prev || addr >= vm_end_gap(prev)))
			return addr;
	}

	info.flags = VM_UNMAPPED_AREA_TOPDOWN;
	info.length = len;
	info.low_limit = PAGE_SIZE;
	info.high_limit = arch_get_mmap_base(addr, mm->mmap_base);
	info.align_mask = 0;
	info.align_offset = 0;
	addr = vm_unmapped_area(&info);

	/*
	 * A failed mmap() very likely causes application failure,
	 * so fall back to the bottom-up function here. This scenario
	 * can happen with large stack limits and large mmap()
	 * allocations.
	 */
	if (offset_in_page(addr)) {
		VM_BUG_ON(addr != -ENOMEM);
		info.flags = 0;
		info.low_limit = TASK_UNMAPPED_BASE;
		info.high_limit = mmap_end;
		addr = vm_unmapped_area(&info);
	}

	return addr;
}

#ifndef HAVE_ARCH_UNMAPPED_AREA_TOPDOWN
unsigned long
arch_get_unmapped_area_topdown(struct file *filp, unsigned long addr,
			       unsigned long len, unsigned long pgoff,
			       unsigned long flags)
{
	return generic_get_unmapped_area_topdown(filp, addr, len, pgoff, flags);
}
#endif

unsigned long
get_unmapped_area(struct file *file, unsigned long addr, unsigned long len,
		unsigned long pgoff, unsigned long flags)
{
	unsigned long (*get_area)(struct file *, unsigned long,
				  unsigned long, unsigned long, unsigned long);

	unsigned long error = arch_mmap_check(addr, len, flags);
	if (error)
		return error;

	/* Careful about overflows.. */
	if (len > TASK_SIZE)
		return -ENOMEM;

	get_area = current->mm->get_unmapped_area;
	if (file) {
		if (file->f_op->get_unmapped_area)
			get_area = file->f_op->get_unmapped_area;
	} else if (flags & MAP_SHARED) {
		/*
		 * mmap_region() will call shmem_zero_setup() to create a file,
		 * so use shmem's get_unmapped_area in case it can be huge.
		 * do_mmap() will clear pgoff, so match alignment.
		 */
		pgoff = 0;
		get_area = shmem_get_unmapped_area;
	}

	addr = get_area(file, addr, len, pgoff, flags);
	if (IS_ERR_VALUE(addr))
		return addr;

	if (addr > TASK_SIZE - len)
		return -ENOMEM;
	if (offset_in_page(addr))
		return -EINVAL;

	error = security_mmap_addr(addr);
	return error ? error : addr;
}

EXPORT_SYMBOL(get_unmapped_area);

/**
 * find_vma_intersection() - Look up the first VMA which intersects the interval
 * @mm: The process address space.
 * @start_addr: The inclusive start user address.
 * @end_addr: The exclusive end user address.
 *
 * Returns: The first VMA within the provided range, %NULL otherwise.  Assumes
 * start_addr < end_addr.
 */
struct vm_area_struct *find_vma_intersection(struct mm_struct *mm,
					     unsigned long start_addr,
					     unsigned long end_addr)
{
	unsigned long index = start_addr;

	mmap_assert_locked(mm);
	return mt_find(&mm->mm_mt, &index, end_addr - 1);
}
EXPORT_SYMBOL(find_vma_intersection);

/**
 * find_vma() - Find the VMA for a given address, or the next VMA.
 * @mm: The mm_struct to check
 * @addr: The address
 *
 * Returns: The VMA associated with addr, or the next VMA.
 * May return %NULL in the case of no VMA at addr or above.
 */
struct vm_area_struct *find_vma(struct mm_struct *mm, unsigned long addr)
{
	unsigned long index = addr;

	mmap_assert_locked(mm);
	return mt_find(&mm->mm_mt, &index, ULONG_MAX);
}
EXPORT_SYMBOL(find_vma);

/**
 * find_vma_prev() - Find the VMA for a given address, or the next vma and
 * set %pprev to the previous VMA, if any.
 * @mm: The mm_struct to check
 * @addr: The address
 * @pprev: The pointer to set to the previous VMA
 *
 * Note that RCU lock is missing here since the external mmap_lock() is used
 * instead.
 *
 * Returns: The VMA associated with @addr, or the next vma.
 * May return %NULL in the case of no vma at addr or above.
 */
struct vm_area_struct *
find_vma_prev(struct mm_struct *mm, unsigned long addr,
			struct vm_area_struct **pprev)
{
	struct vm_area_struct *vma;
	MA_STATE(mas, &mm->mm_mt, addr, addr);

	vma = mas_walk(&mas);
	*pprev = mas_prev(&mas, 0);
	if (!vma)
		vma = mas_next(&mas, ULONG_MAX);
	return vma;
}

/*
 * Verify that the stack growth is acceptable and
 * update accounting. This is shared with both the
 * grow-up and grow-down cases.
 */
static int acct_stack_growth(struct vm_area_struct *vma,
			     unsigned long size, unsigned long grow)
{
	struct mm_struct *mm = vma->vm_mm;
	unsigned long new_start;

	/* address space limit tests */
	if (!may_expand_vm(mm, vma->vm_flags, grow))
		return -ENOMEM;

	/* Stack limit test */
	if (size > rlimit(RLIMIT_STACK))
		return -ENOMEM;

	/* mlock limit tests */
	if (!mlock_future_ok(mm, vma->vm_flags, grow << PAGE_SHIFT))
		return -ENOMEM;

	/* Check to ensure the stack will not grow into a hugetlb-only region */
	new_start = (vma->vm_flags & VM_GROWSUP) ? vma->vm_start :
			vma->vm_end - size;
	if (is_hugepage_only_range(vma->vm_mm, new_start, size))
		return -EFAULT;

	/*
	 * Overcommit..  This must be the final test, as it will
	 * update security statistics.
	 */
	if (security_vm_enough_memory_mm(mm, grow))
		return -ENOMEM;

	return 0;
}

#if defined(CONFIG_STACK_GROWSUP) || defined(CONFIG_IA64)
/*
 * PA-RISC uses this for its stack; IA64 for its Register Backing Store.
 * vma is the last one with address > vma->vm_end.  Have to extend vma.
 */
static int expand_upwards(struct vm_area_struct *vma, unsigned long address)
{
	struct mm_struct *mm = vma->vm_mm;
	struct vm_area_struct *next;
	unsigned long gap_addr;
	int error = 0;
	MA_STATE(mas, &mm->mm_mt, vma->vm_start, address);

	if (!(vma->vm_flags & VM_GROWSUP))
		return -EFAULT;

	/* Guard against exceeding limits of the address space. */
	address &= PAGE_MASK;
	if (address >= (TASK_SIZE & PAGE_MASK))
		return -ENOMEM;
	address += PAGE_SIZE;

	/* Enforce stack_guard_gap */
	gap_addr = address + stack_guard_gap;

	/* Guard against overflow */
	if (gap_addr < address || gap_addr > TASK_SIZE)
		gap_addr = TASK_SIZE;

	next = find_vma_intersection(mm, vma->vm_end, gap_addr);
	if (next && vma_is_accessible(next)) {
		if (!(next->vm_flags & VM_GROWSUP))
			return -ENOMEM;
		/* Check that both stack segments have the same anon_vma? */
	}

	if (next)
		mas_prev_range(&mas, address);

	__mas_set_range(&mas, vma->vm_start, address - 1);
	if (mas_preallocate(&mas, vma, GFP_KERNEL))
		return -ENOMEM;

	/* We must make sure the anon_vma is allocated. */
	if (unlikely(anon_vma_prepare(vma))) {
		mas_destroy(&mas);
		return -ENOMEM;
	}

	/* Lock the VMA before expanding to prevent concurrent page faults */
	vma_start_write(vma);
	/*
	 * vma->vm_start/vm_end cannot change under us because the caller
	 * is required to hold the mmap_lock in read mode.  We need the
	 * anon_vma lock to serialize against concurrent expand_stacks.
	 */
	anon_vma_lock_write(vma->anon_vma);

	/* Somebody else might have raced and expanded it already */
	if (address > vma->vm_end) {
		unsigned long size, grow;

		size = address - vma->vm_start;
		grow = (address - vma->vm_end) >> PAGE_SHIFT;

		error = -ENOMEM;
		if (vma->vm_pgoff + (size >> PAGE_SHIFT) >= vma->vm_pgoff) {
			error = acct_stack_growth(vma, size, grow);
			if (!error) {
				/*
				 * We only hold a shared mmap_lock lock here, so
				 * we need to protect against concurrent vma
				 * expansions.  anon_vma_lock_write() doesn't
				 * help here, as we don't guarantee that all
				 * growable vmas in a mm share the same root
				 * anon vma.  So, we reuse mm->page_table_lock
				 * to guard against concurrent vma expansions.
				 */
				spin_lock(&mm->page_table_lock);
				if (vma->vm_flags & VM_LOCKED)
					mm->locked_vm += grow;
				vm_stat_account(mm, vma->vm_flags, grow);
				anon_vma_interval_tree_pre_update_vma(vma);
				vma->vm_end = address;
				/* Overwrite old entry in mtree. */
				mas_store_prealloc(&mas, vma);
				anon_vma_interval_tree_post_update_vma(vma);
				spin_unlock(&mm->page_table_lock);

				perf_event_mmap(vma);
			}
		}
	}
	anon_vma_unlock_write(vma->anon_vma);
	khugepaged_enter_vma(vma, vma->vm_flags);
	mas_destroy(&mas);
	validate_mm(mm);
	return error;
}
#endif /* CONFIG_STACK_GROWSUP || CONFIG_IA64 */

/*
 * vma is the first one with address < vma->vm_start.  Have to extend vma.
 * mmap_lock held for writing.
 */
int expand_downwards(struct vm_area_struct *vma, unsigned long address)
{
	struct mm_struct *mm = vma->vm_mm;
	MA_STATE(mas, &mm->mm_mt, vma->vm_start, vma->vm_start);
	struct vm_area_struct *prev;
	int error = 0;

	if (!(vma->vm_flags & VM_GROWSDOWN))
		return -EFAULT;

	address &= PAGE_MASK;
	if (address < mmap_min_addr || address < FIRST_USER_ADDRESS)
		return -EPERM;

	/* Enforce stack_guard_gap */
	prev = mas_prev(&mas, 0);
	/* Check that both stack segments have the same anon_vma? */
	if (prev) {
		if (!(prev->vm_flags & VM_GROWSDOWN) &&
		    vma_is_accessible(prev) &&
		    (address - prev->vm_end < stack_guard_gap))
			return -ENOMEM;
	}

	if (prev)
		mas_next_range(&mas, vma->vm_start);

	__mas_set_range(&mas, address, vma->vm_end - 1);
	if (mas_preallocate(&mas, vma, GFP_KERNEL))
		return -ENOMEM;

	/* We must make sure the anon_vma is allocated. */
	if (unlikely(anon_vma_prepare(vma))) {
		mas_destroy(&mas);
		return -ENOMEM;
	}

	/* Lock the VMA before expanding to prevent concurrent page faults */
	vma_start_write(vma);
	/*
	 * vma->vm_start/vm_end cannot change under us because the caller
	 * is required to hold the mmap_lock in read mode.  We need the
	 * anon_vma lock to serialize against concurrent expand_stacks.
	 */
	anon_vma_lock_write(vma->anon_vma);

	/* Somebody else might have raced and expanded it already */
	if (address < vma->vm_start) {
		unsigned long size, grow;

		size = vma->vm_end - address;
		grow = (vma->vm_start - address) >> PAGE_SHIFT;

		error = -ENOMEM;
		if (grow <= vma->vm_pgoff) {
			error = acct_stack_growth(vma, size, grow);
			if (!error) {
				/*
				 * We only hold a shared mmap_lock lock here, so
				 * we need to protect against concurrent vma
				 * expansions.  anon_vma_lock_write() doesn't
				 * help here, as we don't guarantee that all
				 * growable vmas in a mm share the same root
				 * anon vma.  So, we reuse mm->page_table_lock
				 * to guard against concurrent vma expansions.
				 */
				spin_lock(&mm->page_table_lock);
				if (vma->vm_flags & VM_LOCKED)
					mm->locked_vm += grow;
				vm_stat_account(mm, vma->vm_flags, grow);
				anon_vma_interval_tree_pre_update_vma(vma);
				vma->vm_start = address;
				vma->vm_pgoff -= grow;
				/* Overwrite old entry in mtree. */
				mas_store_prealloc(&mas, vma);
				anon_vma_interval_tree_post_update_vma(vma);
				spin_unlock(&mm->page_table_lock);

				perf_event_mmap(vma);
			}
		}
	}
	anon_vma_unlock_write(vma->anon_vma);
	khugepaged_enter_vma(vma, vma->vm_flags);
	mas_destroy(&mas);
	validate_mm(mm);
	return error;
}

/* enforced gap between the expanding stack and other mappings. */
unsigned long stack_guard_gap = 256UL<<PAGE_SHIFT;

static int __init cmdline_parse_stack_guard_gap(char *p)
{
	unsigned long val;
	char *endptr;

	val = simple_strtoul(p, &endptr, 10);
	if (!*endptr)
		stack_guard_gap = val << PAGE_SHIFT;

	return 1;
}
__setup("stack_guard_gap=", cmdline_parse_stack_guard_gap);

#ifdef CONFIG_STACK_GROWSUP
int expand_stack_locked(struct vm_area_struct *vma, unsigned long address)
{
	return expand_upwards(vma, address);
}

struct vm_area_struct *find_extend_vma_locked(struct mm_struct *mm, unsigned long addr)
{
	struct vm_area_struct *vma, *prev;

	addr &= PAGE_MASK;
	vma = find_vma_prev(mm, addr, &prev);
	if (vma && (vma->vm_start <= addr))
		return vma;
	if (!prev)
		return NULL;
	if (expand_stack_locked(prev, addr))
		return NULL;
	if (prev->vm_flags & VM_LOCKED)
		populate_vma_page_range(prev, addr, prev->vm_end, NULL);
	return prev;
}
#else
int expand_stack_locked(struct vm_area_struct *vma, unsigned long address)
{
	if (unlikely(!(vma->vm_flags & VM_GROWSDOWN)))
		return -EINVAL;
	return expand_downwards(vma, address);
}

struct vm_area_struct *find_extend_vma_locked(struct mm_struct *mm, unsigned long addr)
{
	struct vm_area_struct *vma;
	unsigned long start;

	addr &= PAGE_MASK;
	vma = find_vma(mm, addr);
	if (!vma)
		return NULL;
	if (vma->vm_start <= addr)
		return vma;
	start = vma->vm_start;
	if (expand_stack_locked(vma, addr))
		return NULL;
	if (vma->vm_flags & VM_LOCKED)
		populate_vma_page_range(vma, addr, start, NULL);
	return vma;
}
#endif

/*
 * IA64 has some horrid mapping rules: it can expand both up and down,
 * but with various special rules.
 *
 * We'll get rid of this architecture eventually, so the ugliness is
 * temporary.
 */
#ifdef CONFIG_IA64
static inline bool vma_expand_ok(struct vm_area_struct *vma, unsigned long addr)
{
	return REGION_NUMBER(addr) == REGION_NUMBER(vma->vm_start) &&
		REGION_OFFSET(addr) < RGN_MAP_LIMIT;
}

/*
 * IA64 stacks grow down, but there's a special register backing store
 * that can grow up. Only sequentially, though, so the new address must
 * match vm_end.
 */
static inline int vma_expand_up(struct vm_area_struct *vma, unsigned long addr)
{
	if (!vma_expand_ok(vma, addr))
		return -EFAULT;
	if (vma->vm_end != (addr & PAGE_MASK))
		return -EFAULT;
	return expand_upwards(vma, addr);
}

static inline bool vma_expand_down(struct vm_area_struct *vma, unsigned long addr)
{
	if (!vma_expand_ok(vma, addr))
		return -EFAULT;
	return expand_downwards(vma, addr);
}

#elif defined(CONFIG_STACK_GROWSUP)

#define vma_expand_up(vma,addr) expand_upwards(vma, addr)
#define vma_expand_down(vma, addr) (-EFAULT)

#else

#define vma_expand_up(vma,addr) (-EFAULT)
#define vma_expand_down(vma, addr) expand_downwards(vma, addr)

#endif

/*
 * expand_stack(): legacy interface for page faulting. Don't use unless
 * you have to.
 *
 * This is called with the mm locked for reading, drops the lock, takes
 * the lock for writing, tries to look up a vma again, expands it if
 * necessary, and downgrades the lock to reading again.
 *
 * If no vma is found or it can't be expanded, it returns NULL and has
 * dropped the lock.
 */
struct vm_area_struct *expand_stack(struct mm_struct *mm, unsigned long addr)
{
	struct vm_area_struct *vma, *prev;

	mmap_read_unlock(mm);
	if (mmap_write_lock_killable(mm))
		return NULL;

	vma = find_vma_prev(mm, addr, &prev);
	if (vma && vma->vm_start <= addr)
		goto success;

	if (prev && !vma_expand_up(prev, addr)) {
		vma = prev;
		goto success;
	}

	if (vma && !vma_expand_down(vma, addr))
		goto success;

	mmap_write_unlock(mm);
	return NULL;

success:
	mmap_write_downgrade(mm);
	return vma;
}

/*
 * Ok - we have the memory areas we should free on a maple tree so release them,
 * and do the vma updates.
 *
 * Called with the mm semaphore held.
 */
static inline void remove_mt(struct mm_struct *mm, struct ma_state *mas)
{
	unsigned long nr_accounted = 0;
	struct vm_area_struct *vma;

	/* Update high watermark before we lower total_vm */
	update_hiwater_vm(mm);
	mas_for_each(mas, vma, ULONG_MAX) {
		long nrpages = vma_pages(vma);

		if (vma->vm_flags & VM_ACCOUNT)
			nr_accounted += nrpages;
		vm_stat_account(mm, vma->vm_flags, -nrpages);
		remove_vma(vma, false);
	}
	vm_unacct_memory(nr_accounted);
}

/*
 * Get rid of page table information in the indicated region.
 *
 * Called with the mm semaphore held.
 */
static void unmap_region(struct mm_struct *mm, struct ma_state *mas,
		struct vm_area_struct *vma, struct vm_area_struct *prev,
		struct vm_area_struct *next, unsigned long start,
		unsigned long end, unsigned long tree_end, bool mm_wr_locked)
{
	struct mmu_gather tlb;
	unsigned long mt_start = mas->index;

	lru_add_drain();
	tlb_gather_mmu(&tlb, mm);
	update_hiwater_rss(mm);
	unmap_vmas(&tlb, mas, vma, start, end, tree_end, mm_wr_locked);
	mas_set(mas, mt_start);
	free_pgtables(&tlb, mas, vma, prev ? prev->vm_end : FIRST_USER_ADDRESS,
				 next ? next->vm_start : USER_PGTABLES_CEILING,
				 mm_wr_locked);
	tlb_finish_mmu(&tlb);
}

/*
 * __split_vma() bypasses sysctl_max_map_count checking.  We use this where it
 * has already been checked or doesn't make sense to fail.
 * VMA Iterator will point to the end VMA.
 */
int __split_vma(struct vma_iterator *vmi, struct vm_area_struct *vma,
		unsigned long addr, int new_below)
{
	struct vma_prepare vp;
	struct vm_area_struct *new;
	int err;

	WARN_ON(vma->vm_start >= addr);
	WARN_ON(vma->vm_end <= addr);

	if (vma->vm_ops && vma->vm_ops->may_split) {
		err = vma->vm_ops->may_split(vma, addr);
		if (err)
			return err;
	}

	new = vm_area_dup(vma);
	if (!new)
		return -ENOMEM;

	if (new_below) {
		new->vm_end = addr;
	} else {
		new->vm_start = addr;
		new->vm_pgoff += ((addr - vma->vm_start) >> PAGE_SHIFT);
	}

	err = -ENOMEM;
	vma_iter_config(vmi, new->vm_start, new->vm_end);
	if (vma_iter_prealloc(vmi, new))
		goto out_free_vma;

	err = vma_dup_policy(vma, new);
	if (err)
		goto out_free_vmi;

	err = anon_vma_clone(new, vma);
	if (err)
		goto out_free_mpol;

	if (new->vm_file)
		get_file(new->vm_file);

	if (new->vm_ops && new->vm_ops->open)
		new->vm_ops->open(new);

	vma_start_write(vma);
	vma_start_write(new);

	init_vma_prep(&vp, vma);
	vp.insert = new;
	vma_prepare(&vp);
	vma_adjust_trans_huge(vma, vma->vm_start, addr, 0);

	if (new_below) {
		vma->vm_start = addr;
		vma->vm_pgoff += (addr - new->vm_start) >> PAGE_SHIFT;
	} else {
		vma->vm_end = addr;
	}

	/* vma_complete stores the new vma */
	vma_complete(&vp, vmi, vma->vm_mm);

	/* Success. */
	if (new_below)
		vma_next(vmi);
	return 0;

out_free_mpol:
	mpol_put(vma_policy(new));
out_free_vmi:
	vma_iter_free(vmi);
out_free_vma:
	vm_area_free(new);
	return err;
}

/*
 * Split a vma into two pieces at address 'addr', a new vma is allocated
 * either for the first part or the tail.
 */
int split_vma(struct vma_iterator *vmi, struct vm_area_struct *vma,
	      unsigned long addr, int new_below)
{
	if (vma->vm_mm->map_count >= sysctl_max_map_count)
		return -ENOMEM;

	return __split_vma(vmi, vma, addr, new_below);
}

/*
 * do_vmi_align_munmap() - munmap the aligned region from @start to @end.
 * @vmi: The vma iterator
 * @vma: The starting vm_area_struct
 * @mm: The mm_struct
 * @start: The aligned start address to munmap.
 * @end: The aligned end address to munmap.
 * @uf: The userfaultfd list_head
 * @unlock: Set to true to drop the mmap_lock.  unlocking only happens on
 * success.
 *
 * Return: 0 on success and drops the lock if so directed, error and leaves the
 * lock held otherwise.
 */
static int
do_vmi_align_munmap(struct vma_iterator *vmi, struct vm_area_struct *vma,
		    struct mm_struct *mm, unsigned long start,
		    unsigned long end, struct list_head *uf, bool unlock)
{
	struct vm_area_struct *prev, *next = NULL;
	struct maple_tree mt_detach;
	int count = 0;
	int error = -ENOMEM;
	unsigned long locked_vm = 0;
	MA_STATE(mas_detach, &mt_detach, 0, 0);
	mt_init_flags(&mt_detach, vmi->mas.tree->ma_flags & MT_FLAGS_LOCK_MASK);
	mt_on_stack(mt_detach);

	/*
	 * If we need to split any vma, do it now to save pain later.
	 *
	 * Note: mremap's move_vma VM_ACCOUNT handling assumes a partially
	 * unmapped vm_area_struct will remain in use: so lower split_vma
	 * places tmp vma above, and higher split_vma places tmp vma below.
	 */

	/* Does it split the first one? */
	if (start > vma->vm_start) {

		/*
		 * Make sure that map_count on return from munmap() will
		 * not exceed its limit; but let map_count go just above
		 * its limit temporarily, to help free resources as expected.
		 */
		if (end < vma->vm_end && mm->map_count >= sysctl_max_map_count)
			goto map_count_exceeded;

		error = __split_vma(vmi, vma, start, 1);
		if (error)
			goto start_split_failed;
	}

	/*
	 * Detach a range of VMAs from the mm. Using next as a temp variable as
	 * it is always overwritten.
	 */
	next = vma;
	do {
		/* Does it split the end? */
		if (next->vm_end > end) {
			error = __split_vma(vmi, next, end, 0);
			if (error)
				goto end_split_failed;
		}
		vma_start_write(next);
		mas_set(&mas_detach, count);
		error = mas_store_gfp(&mas_detach, next, GFP_KERNEL);
		if (error)
			goto munmap_gather_failed;
		vma_mark_detached(next, true);
		if (next->vm_flags & VM_LOCKED)
			locked_vm += vma_pages(next);

		count++;
		if (unlikely(uf)) {
			/*
			 * If userfaultfd_unmap_prep returns an error the vmas
			 * will remain split, but userland will get a
			 * highly unexpected error anyway. This is no
			 * different than the case where the first of the two
			 * __split_vma fails, but we don't undo the first
			 * split, despite we could. This is unlikely enough
			 * failure that it's not worth optimizing it for.
			 */
			error = userfaultfd_unmap_prep(next, start, end, uf);

			if (error)
				goto userfaultfd_error;
		}
#ifdef CONFIG_DEBUG_VM_MAPLE_TREE
		BUG_ON(next->vm_start < start);
		BUG_ON(next->vm_start > end);
#endif
	} for_each_vma_range(*vmi, next, end);

#if defined(CONFIG_DEBUG_VM_MAPLE_TREE)
	/* Make sure no VMAs are about to be lost. */
	{
		MA_STATE(test, &mt_detach, 0, 0);
		struct vm_area_struct *vma_mas, *vma_test;
		int test_count = 0;

		vma_iter_set(vmi, start);
		rcu_read_lock();
		vma_test = mas_find(&test, count - 1);
		for_each_vma_range(*vmi, vma_mas, end) {
			BUG_ON(vma_mas != vma_test);
			test_count++;
			vma_test = mas_next(&test, count - 1);
		}
		rcu_read_unlock();
		BUG_ON(count != test_count);
	}
#endif

	while (vma_iter_addr(vmi) > start)
		vma_iter_prev_range(vmi);

	error = vma_iter_clear_gfp(vmi, start, end, GFP_KERNEL);
	if (error)
		goto clear_tree_failed;

	/* Point of no return */
	mm->locked_vm -= locked_vm;
	mm->map_count -= count;
	if (unlock)
		mmap_write_downgrade(mm);

	prev = vma_iter_prev_range(vmi);
	next = vma_next(vmi);
	if (next)
		vma_iter_prev_range(vmi);

	/*
	 * We can free page tables without write-locking mmap_lock because VMAs
	 * were isolated before we downgraded mmap_lock.
	 */
	mas_set(&mas_detach, 1);
	unmap_region(mm, &mas_detach, vma, prev, next, start, end, count,
		     !unlock);
	/* Statistics and freeing VMAs */
	mas_set(&mas_detach, 0);
	remove_mt(mm, &mas_detach);
	validate_mm(mm);
	if (unlock)
		mmap_read_unlock(mm);

	__mt_destroy(&mt_detach);
	return 0;

clear_tree_failed:
userfaultfd_error:
munmap_gather_failed:
end_split_failed:
	mas_set(&mas_detach, 0);
	mas_for_each(&mas_detach, next, end)
		vma_mark_detached(next, false);

	__mt_destroy(&mt_detach);
start_split_failed:
map_count_exceeded:
	validate_mm(mm);
	return error;
}

/*
 * do_vmi_munmap() - munmap a given range.
 * @vmi: The vma iterator
 * @mm: The mm_struct
 * @start: The start address to munmap
 * @len: The length of the range to munmap
 * @uf: The userfaultfd list_head
 * @unlock: set to true if the user wants to drop the mmap_lock on success
 *
 * This function takes a @mas that is either pointing to the previous VMA or set
 * to MA_START and sets it up to remove the mapping(s).  The @len will be
 * aligned and any arch_unmap work will be preformed.
 *
 * Return: 0 on success and drops the lock if so directed, error and leaves the
 * lock held otherwise.
 */
int do_vmi_munmap(struct vma_iterator *vmi, struct mm_struct *mm,
		  unsigned long start, size_t len, struct list_head *uf,
		  bool unlock)
{
	unsigned long end;
	struct vm_area_struct *vma;

	if ((offset_in_page(start)) || start > TASK_SIZE || len > TASK_SIZE-start)
		return -EINVAL;

	end = start + PAGE_ALIGN(len);
	if (end == start)
		return -EINVAL;

	 /* arch_unmap() might do unmaps itself.  */
	arch_unmap(mm, start, end);

	/* Find the first overlapping VMA */
	vma = vma_find(vmi, end);
	if (!vma) {
		if (unlock)
			mmap_write_unlock(mm);
		return 0;
	}

	return do_vmi_align_munmap(vmi, vma, mm, start, end, uf, unlock);
}

/* do_munmap() - Wrapper function for non-maple tree aware do_munmap() calls.
 * @mm: The mm_struct
 * @start: The start address to munmap
 * @len: The length to be munmapped.
 * @uf: The userfaultfd list_head
 *
 * Return: 0 on success, error otherwise.
 */
int do_munmap(struct mm_struct *mm, unsigned long start, size_t len,
	      struct list_head *uf)
{
	VMA_ITERATOR(vmi, mm, start);

	return do_vmi_munmap(&vmi, mm, start, len, uf, false);
}

unsigned long mmap_region(struct file *file, unsigned long addr,
		unsigned long len, vm_flags_t vm_flags, unsigned long pgoff,
		struct list_head *uf)
{
	struct mm_struct *mm = current->mm;
	struct vm_area_struct *vma = NULL;
	struct vm_area_struct *next, *prev, *merge;
	pgoff_t pglen = len >> PAGE_SHIFT;
	unsigned long charged = 0;
	unsigned long end = addr + len;
	unsigned long merge_start = addr, merge_end = end;
	pgoff_t vm_pgoff;
	int error;
	VMA_ITERATOR(vmi, mm, addr);

	/* Check against address space limit. */
	if (!may_expand_vm(mm, vm_flags, len >> PAGE_SHIFT)) {
		unsigned long nr_pages;

		/*
		 * MAP_FIXED may remove pages of mappings that intersects with
		 * requested mapping. Account for the pages it would unmap.
		 */
		nr_pages = count_vma_pages_range(mm, addr, end);

		if (!may_expand_vm(mm, vm_flags,
					(len >> PAGE_SHIFT) - nr_pages))
			return -ENOMEM;
	}

	/* Unmap any existing mapping in the area */
	if (do_vmi_munmap(&vmi, mm, addr, len, uf, false))
		return -ENOMEM;

	/*
	 * Private writable mapping: check memory availability
	 */
	if (accountable_mapping(file, vm_flags)) {
		charged = len >> PAGE_SHIFT;
		if (security_vm_enough_memory_mm(mm, charged))
			return -ENOMEM;
		vm_flags |= VM_ACCOUNT;
	}

	next = vma_next(&vmi);
	prev = vma_prev(&vmi);
	if (vm_flags & VM_SPECIAL) {
		if (prev)
			vma_iter_next_range(&vmi);
		goto cannot_expand;
	}

	/* Attempt to expand an old mapping */
	/* Check next */
	if (next && next->vm_start == end && !vma_policy(next) &&
	    can_vma_merge_before(next, vm_flags, NULL, file, pgoff+pglen,
				 NULL_VM_UFFD_CTX, NULL)) {
		merge_end = next->vm_end;
		vma = next;
		vm_pgoff = next->vm_pgoff - pglen;
	}

	/* Check prev */
	if (prev && prev->vm_end == addr && !vma_policy(prev) &&
	    (vma ? can_vma_merge_after(prev, vm_flags, vma->anon_vma, file,
				       pgoff, vma->vm_userfaultfd_ctx, NULL) :
		   can_vma_merge_after(prev, vm_flags, NULL, file, pgoff,
				       NULL_VM_UFFD_CTX, NULL))) {
		merge_start = prev->vm_start;
		vma = prev;
		vm_pgoff = prev->vm_pgoff;
	} else if (prev) {
		vma_iter_next_range(&vmi);
	}

	/* Actually expand, if possible */
	if (vma &&
	    !vma_expand(&vmi, vma, merge_start, merge_end, vm_pgoff, next)) {
		khugepaged_enter_vma(vma, vm_flags);
		goto expanded;
	}

	if (vma == prev)
		vma_iter_set(&vmi, addr);
cannot_expand:

	/*
	 * Determine the object being mapped and call the appropriate
	 * specific mapper. the address has already been validated, but
	 * not unmapped, but the maps are removed from the list.
	 */
	vma = vm_area_alloc(mm);
	if (!vma) {
		error = -ENOMEM;
		goto unacct_error;
	}

	vma_iter_config(&vmi, addr, end);
	vma->vm_start = addr;
	vma->vm_end = end;
	vm_flags_init(vma, vm_flags);
	vma->vm_page_prot = vm_get_page_prot(vm_flags);
	vma->vm_pgoff = pgoff;

	if (file) {
		if (vm_flags & VM_SHARED) {
			error = mapping_map_writable(file->f_mapping);
			if (error)
				goto free_vma;
		}

		vma->vm_file = get_file(file);
		error = call_mmap(file, vma);
		if (error)
			goto unmap_and_free_vma;

		/*
		 * Expansion is handled above, merging is handled below.
		 * Drivers should not alter the address of the VMA.
		 */
		error = -EINVAL;
		if (WARN_ON((addr != vma->vm_start)))
			goto close_and_free_vma;

		vma_iter_config(&vmi, addr, end);
		/*
		 * If vm_flags changed after call_mmap(), we should try merge
		 * vma again as we may succeed this time.
		 */
		if (unlikely(vm_flags != vma->vm_flags && prev)) {
			merge = vma_merge(&vmi, mm, prev, vma->vm_start,
				    vma->vm_end, vma->vm_flags, NULL,
				    vma->vm_file, vma->vm_pgoff, NULL,
				    NULL_VM_UFFD_CTX, NULL);
			if (merge) {
				/*
				 * ->mmap() can change vma->vm_file and fput
				 * the original file. So fput the vma->vm_file
				 * here or we would add an extra fput for file
				 * and cause general protection fault
				 * ultimately.
				 */
				fput(vma->vm_file);
				vm_area_free(vma);
				vma = merge;
				/* Update vm_flags to pick up the change. */
				vm_flags = vma->vm_flags;
				goto unmap_writable;
			}
		}

		vm_flags = vma->vm_flags;
	} else if (vm_flags & VM_SHARED) {
		error = shmem_zero_setup(vma);
		if (error)
			goto free_vma;
	} else {
		vma_set_anonymous(vma);
	}

	if (map_deny_write_exec(vma, vma->vm_flags)) {
		error = -EACCES;
		goto close_and_free_vma;
	}

	/* Allow architectures to sanity-check the vm_flags */
	error = -EINVAL;
	if (!arch_validate_flags(vma->vm_flags))
		goto close_and_free_vma;

	error = -ENOMEM;
	if (vma_iter_prealloc(&vmi, vma))
		goto close_and_free_vma;

	/* Lock the VMA since it is modified after insertion into VMA tree */
	vma_start_write(vma);
	vma_iter_store(&vmi, vma);
	mm->map_count++;
	if (vma->vm_file) {
		i_mmap_lock_write(vma->vm_file->f_mapping);
		if (vma->vm_flags & VM_SHARED)
			mapping_allow_writable(vma->vm_file->f_mapping);

		flush_dcache_mmap_lock(vma->vm_file->f_mapping);
		vma_interval_tree_insert(vma, &vma->vm_file->f_mapping->i_mmap);
		flush_dcache_mmap_unlock(vma->vm_file->f_mapping);
		i_mmap_unlock_write(vma->vm_file->f_mapping);
	}

	/*
	 * vma_merge() calls khugepaged_enter_vma() either, the below
	 * call covers the non-merge case.
	 */
	khugepaged_enter_vma(vma, vma->vm_flags);

	/* Once vma denies write, undo our temporary denial count */
unmap_writable:
	if (file && vm_flags & VM_SHARED)
		mapping_unmap_writable(file->f_mapping);
	file = vma->vm_file;
	ksm_add_vma(vma);
expanded:
	perf_event_mmap(vma);

	vm_stat_account(mm, vm_flags, len >> PAGE_SHIFT);
	if (vm_flags & VM_LOCKED) {
		if ((vm_flags & VM_SPECIAL) || vma_is_dax(vma) ||
					is_vm_hugetlb_page(vma) ||
					vma == get_gate_vma(current->mm))
			vm_flags_clear(vma, VM_LOCKED_MASK);
		else
			mm->locked_vm += (len >> PAGE_SHIFT);
	}

	if (file)
		uprobe_mmap(vma);

	/*
	 * New (or expanded) vma always get soft dirty status.
	 * Otherwise user-space soft-dirty page tracker won't
	 * be able to distinguish situation when vma area unmapped,
	 * then new mapped in-place (which must be aimed as
	 * a completely new data area).
	 */
	vm_flags_set(vma, VM_SOFTDIRTY);

	vma_set_page_prot(vma);

	validate_mm(mm);
	return addr;

close_and_free_vma:
	if (file && vma->vm_ops && vma->vm_ops->close)
		vma->vm_ops->close(vma);

	if (file || vma->vm_file) {
unmap_and_free_vma:
		fput(vma->vm_file);
		vma->vm_file = NULL;

		vma_iter_set(&vmi, vma->vm_end);
		/* Undo any partial mapping done by a device driver. */
		unmap_region(mm, &vmi.mas, vma, prev, next, vma->vm_start,
			     vma->vm_end, vma->vm_end, true);
	}
	if (file && (vm_flags & VM_SHARED))
		mapping_unmap_writable(file->f_mapping);
free_vma:
	vm_area_free(vma);
unacct_error:
	if (charged)
		vm_unacct_memory(charged);
	validate_mm(mm);
	return error;
}

static int __vm_munmap(unsigned long start, size_t len, bool unlock)
{
	int ret;
	struct mm_struct *mm = current->mm;
	LIST_HEAD(uf);
	VMA_ITERATOR(vmi, mm, start);

	if (mmap_write_lock_killable(mm))
		return -EINTR;

	ret = do_vmi_munmap(&vmi, mm, start, len, &uf, unlock);
	if (ret || !unlock)
		mmap_write_unlock(mm);

	userfaultfd_unmap_complete(mm, &uf);
	return ret;
}

int vm_munmap(unsigned long start, size_t len)
{
	return __vm_munmap(start, len, false);
}
EXPORT_SYMBOL(vm_munmap);

SYSCALL_DEFINE2(munmap, unsigned long, addr, size_t, len)
{
	addr = untagged_addr(addr);
	return __vm_munmap(addr, len, true);
}


/*
 * Emulation of deprecated remap_file_pages() syscall.
 */
SYSCALL_DEFINE5(remap_file_pages, unsigned long, start, unsigned long, size,
		unsigned long, prot, unsigned long, pgoff, unsigned long, flags)
{

	struct mm_struct *mm = current->mm;
	struct vm_area_struct *vma;
	unsigned long populate = 0;
	unsigned long ret = -EINVAL;
	struct file *file;

	pr_warn_once("%s (%d) uses deprecated remap_file_pages() syscall. See Documentation/mm/remap_file_pages.rst.\n",
		     current->comm, current->pid);

	if (prot)
		return ret;
	start = start & PAGE_MASK;
	size = size & PAGE_MASK;

	if (start + size <= start)
		return ret;

	/* Does pgoff wrap? */
	if (pgoff + (size >> PAGE_SHIFT) < pgoff)
		return ret;

	if (mmap_write_lock_killable(mm))
		return -EINTR;

	vma = vma_lookup(mm, start);

	if (!vma || !(vma->vm_flags & VM_SHARED))
		goto out;

	if (start + size > vma->vm_end) {
		VMA_ITERATOR(vmi, mm, vma->vm_end);
		struct vm_area_struct *next, *prev = vma;

		for_each_vma_range(vmi, next, start + size) {
			/* hole between vmas ? */
			if (next->vm_start != prev->vm_end)
				goto out;

			if (next->vm_file != vma->vm_file)
				goto out;

			if (next->vm_flags != vma->vm_flags)
				goto out;

			if (start + size <= next->vm_end)
				break;

			prev = next;
		}

		if (!next)
			goto out;
	}

	prot |= vma->vm_flags & VM_READ ? PROT_READ : 0;
	prot |= vma->vm_flags & VM_WRITE ? PROT_WRITE : 0;
	prot |= vma->vm_flags & VM_EXEC ? PROT_EXEC : 0;

	flags &= MAP_NONBLOCK;
	flags |= MAP_SHARED | MAP_FIXED | MAP_POPULATE;
	if (vma->vm_flags & VM_LOCKED)
		flags |= MAP_LOCKED;

	file = get_file(vma->vm_file);
	ret = do_mmap(vma->vm_file, start, size,
			prot, flags, pgoff, &populate, NULL);
	fput(file);
out:
	mmap_write_unlock(mm);
	if (populate)
		mm_populate(ret, populate);
	if (!IS_ERR_VALUE(ret))
		ret = 0;
	return ret;
}

/*
 * do_vma_munmap() - Unmap a full or partial vma.
 * @vmi: The vma iterator pointing at the vma
 * @vma: The first vma to be munmapped
 * @start: the start of the address to unmap
 * @end: The end of the address to unmap
 * @uf: The userfaultfd list_head
 * @unlock: Drop the lock on success
 *
 * unmaps a VMA mapping when the vma iterator is already in position.
 * Does not handle alignment.
 *
 * Return: 0 on success drops the lock of so directed, error on failure and will
 * still hold the lock.
 */
int do_vma_munmap(struct vma_iterator *vmi, struct vm_area_struct *vma,
		unsigned long start, unsigned long end, struct list_head *uf,
		bool unlock)
{
	struct mm_struct *mm = vma->vm_mm;

	arch_unmap(mm, start, end);
	return do_vmi_align_munmap(vmi, vma, mm, start, end, uf, unlock);
}

/*
 * do_brk_flags() - Increase the brk vma if the flags match.
 * @vmi: The vma iterator
 * @addr: The start address
 * @len: The length of the increase
 * @vma: The vma,
 * @flags: The VMA Flags
 *
 * Extend the brk VMA from addr to addr + len.  If the VMA is NULL or the flags
 * do not match then create a new anonymous VMA.  Eventually we may be able to
 * do some brk-specific accounting here.
 */
static int do_brk_flags(struct vma_iterator *vmi, struct vm_area_struct *vma,
		unsigned long addr, unsigned long len, unsigned long flags)
{
	struct mm_struct *mm = current->mm;
	struct vma_prepare vp;

	/*
	 * Check against address space limits by the changed size
	 * Note: This happens *after* clearing old mappings in some code paths.
	 */
	flags |= VM_DATA_DEFAULT_FLAGS | VM_ACCOUNT | mm->def_flags;
	if (!may_expand_vm(mm, flags, len >> PAGE_SHIFT))
		return -ENOMEM;

	if (mm->map_count > sysctl_max_map_count)
		return -ENOMEM;

	if (security_vm_enough_memory_mm(mm, len >> PAGE_SHIFT))
		return -ENOMEM;

	/*
	 * Expand the existing vma if possible; Note that singular lists do not
	 * occur after forking, so the expand will only happen on new VMAs.
	 */
	if (vma && vma->vm_end == addr && !vma_policy(vma) &&
	    can_vma_merge_after(vma, flags, NULL, NULL,
				addr >> PAGE_SHIFT, NULL_VM_UFFD_CTX, NULL)) {
		vma_iter_config(vmi, vma->vm_start, addr + len);
		if (vma_iter_prealloc(vmi, vma))
			goto unacct_fail;

		vma_start_write(vma);

		init_vma_prep(&vp, vma);
		vma_prepare(&vp);
		vma_adjust_trans_huge(vma, vma->vm_start, addr + len, 0);
		vma->vm_end = addr + len;
		vm_flags_set(vma, VM_SOFTDIRTY);
		vma_iter_store(vmi, vma);

		vma_complete(&vp, vmi, mm);
		khugepaged_enter_vma(vma, flags);
		goto out;
	}

	if (vma)
		vma_iter_next_range(vmi);
	/* create a vma struct for an anonymous mapping */
	vma = vm_area_alloc(mm);
	if (!vma)
		goto unacct_fail;

	vma_set_anonymous(vma);
	vma->vm_start = addr;
	vma->vm_end = addr + len;
	vma->vm_pgoff = addr >> PAGE_SHIFT;
	vm_flags_init(vma, flags);
	vma->vm_page_prot = vm_get_page_prot(flags);
	vma_start_write(vma);
	if (vma_iter_store_gfp(vmi, vma, GFP_KERNEL))
		goto mas_store_fail;

	mm->map_count++;
	validate_mm(mm);
	ksm_add_vma(vma);
out:
	perf_event_mmap(vma);
	mm->total_vm += len >> PAGE_SHIFT;
	mm->data_vm += len >> PAGE_SHIFT;
	if (flags & VM_LOCKED)
		mm->locked_vm += (len >> PAGE_SHIFT);
	vm_flags_set(vma, VM_SOFTDIRTY);
	return 0;

mas_store_fail:
	vm_area_free(vma);
unacct_fail:
	vm_unacct_memory(len >> PAGE_SHIFT);
	return -ENOMEM;
}

int vm_brk_flags(unsigned long addr, unsigned long request, unsigned long flags)
{
	struct mm_struct *mm = current->mm;
	struct vm_area_struct *vma = NULL;
	unsigned long len;
	int ret;
	bool populate;
	LIST_HEAD(uf);
	VMA_ITERATOR(vmi, mm, addr);

	len = PAGE_ALIGN(request);
	if (len < request)
		return -ENOMEM;
	if (!len)
		return 0;

	if (mmap_write_lock_killable(mm))
		return -EINTR;

	/* Until we need other flags, refuse anything except VM_EXEC. */
	if ((flags & (~VM_EXEC)) != 0)
		return -EINVAL;

	ret = check_brk_limits(addr, len);
	if (ret)
		goto limits_failed;

	ret = do_vmi_munmap(&vmi, mm, addr, len, &uf, 0);
	if (ret)
		goto munmap_failed;

	vma = vma_prev(&vmi);
	ret = do_brk_flags(&vmi, vma, addr, len, flags);
	populate = ((mm->def_flags & VM_LOCKED) != 0);
	mmap_write_unlock(mm);
	userfaultfd_unmap_complete(mm, &uf);
	if (populate && !ret)
		mm_populate(addr, len);
	return ret;

munmap_failed:
limits_failed:
	mmap_write_unlock(mm);
	return ret;
}
EXPORT_SYMBOL(vm_brk_flags);

int vm_brk(unsigned long addr, unsigned long len)
{
	return vm_brk_flags(addr, len, 0);
}
EXPORT_SYMBOL(vm_brk);

/* Release all mmaps. */
void exit_mmap(struct mm_struct *mm)
{
	struct mmu_gather tlb;
	struct vm_area_struct *vma;
	unsigned long nr_accounted = 0;
	MA_STATE(mas, &mm->mm_mt, 0, 0);
	int count = 0;

	/* mm's last user has gone, and its about to be pulled down */
	mmu_notifier_release(mm);

	mmap_read_lock(mm);
	arch_exit_mmap(mm);

	vma = mas_find(&mas, ULONG_MAX);
	if (!vma) {
		/* Can happen if dup_mmap() received an OOM */
		mmap_read_unlock(mm);
		return;
	}

	lru_add_drain();
	flush_cache_mm(mm);
	tlb_gather_mmu_fullmm(&tlb, mm);
	/* update_hiwater_rss(mm) here? but nobody should be looking */
	/* Use ULONG_MAX here to ensure all VMAs in the mm are unmapped */
	unmap_vmas(&tlb, &mas, vma, 0, ULONG_MAX, ULONG_MAX, false);
	mmap_read_unlock(mm);

	/*
	 * Set MMF_OOM_SKIP to hide this task from the oom killer/reaper
	 * because the memory has been already freed.
	 */
	set_bit(MMF_OOM_SKIP, &mm->flags);
	mmap_write_lock(mm);
	mt_clear_in_rcu(&mm->mm_mt);
	mas_set(&mas, vma->vm_end);
	free_pgtables(&tlb, &mas, vma, FIRST_USER_ADDRESS,
		      USER_PGTABLES_CEILING, true);
	tlb_finish_mmu(&tlb);

	/*
	 * Walk the list again, actually closing and freeing it, with preemption
	 * enabled, without holding any MM locks besides the unreachable
	 * mmap_write_lock.
	 */
	mas_set(&mas, vma->vm_end);
	do {
		if (vma->vm_flags & VM_ACCOUNT)
			nr_accounted += vma_pages(vma);
		remove_vma(vma, true);
		count++;
		cond_resched();
	} while ((vma = mas_find(&mas, ULONG_MAX)) != NULL);

	BUG_ON(count != mm->map_count);

	trace_exit_mmap(mm);
	__mt_destroy(&mm->mm_mt);
	mmap_write_unlock(mm);
	vm_unacct_memory(nr_accounted);
}

/* Insert vm structure into process list sorted by address
 * and into the inode's i_mmap tree.  If vm_file is non-NULL
 * then i_mmap_rwsem is taken here.
 */
int insert_vm_struct(struct mm_struct *mm, struct vm_area_struct *vma)
{
	unsigned long charged = vma_pages(vma);


	if (find_vma_intersection(mm, vma->vm_start, vma->vm_end))
		return -ENOMEM;

	if ((vma->vm_flags & VM_ACCOUNT) &&
	     security_vm_enough_memory_mm(mm, charged))
		return -ENOMEM;

	/*
	 * The vm_pgoff of a purely anonymous vma should be irrelevant
	 * until its first write fault, when page's anon_vma and index
	 * are set.  But now set the vm_pgoff it will almost certainly
	 * end up with (unless mremap moves it elsewhere before that
	 * first wfault), so /proc/pid/maps tells a consistent story.
	 *
	 * By setting it to reflect the virtual start address of the
	 * vma, merges and splits can happen in a seamless way, just
	 * using the existing file pgoff checks and manipulations.
	 * Similarly in do_mmap and in do_brk_flags.
	 */
	if (vma_is_anonymous(vma)) {
		BUG_ON(vma->anon_vma);
		vma->vm_pgoff = vma->vm_start >> PAGE_SHIFT;
	}

	if (vma_link(mm, vma)) {
		vm_unacct_memory(charged);
		return -ENOMEM;
	}

	return 0;
}

/*
 * Copy the vma structure to a new location in the same mm,
 * prior to moving page table entries, to effect an mremap move.
 */
struct vm_area_struct *copy_vma(struct vm_area_struct **vmap,
	unsigned long addr, unsigned long len, pgoff_t pgoff,
	bool *need_rmap_locks)
{
	struct vm_area_struct *vma = *vmap;
	unsigned long vma_start = vma->vm_start;
	struct mm_struct *mm = vma->vm_mm;
	struct vm_area_struct *new_vma, *prev;
	bool faulted_in_anon_vma = true;
	VMA_ITERATOR(vmi, mm, addr);

	/*
	 * If anonymous vma has not yet been faulted, update new pgoff
	 * to match new location, to increase its chance of merging.
	 */
	if (unlikely(vma_is_anonymous(vma) && !vma->anon_vma)) {
		pgoff = addr >> PAGE_SHIFT;
		faulted_in_anon_vma = false;
	}

	new_vma = find_vma_prev(mm, addr, &prev);
	if (new_vma && new_vma->vm_start < addr + len)
		return NULL;	/* should never get here */

	new_vma = vma_merge(&vmi, mm, prev, addr, addr + len, vma->vm_flags,
			    vma->anon_vma, vma->vm_file, pgoff, vma_policy(vma),
			    vma->vm_userfaultfd_ctx, anon_vma_name(vma));
	if (new_vma) {
		/*
		 * Source vma may have been merged into new_vma
		 */
		if (unlikely(vma_start >= new_vma->vm_start &&
			     vma_start < new_vma->vm_end)) {
			/*
			 * The only way we can get a vma_merge with
			 * self during an mremap is if the vma hasn't
			 * been faulted in yet and we were allowed to
			 * reset the dst vma->vm_pgoff to the
			 * destination address of the mremap to allow
			 * the merge to happen. mremap must change the
			 * vm_pgoff linearity between src and dst vmas
			 * (in turn preventing a vma_merge) to be
			 * safe. It is only safe to keep the vm_pgoff
			 * linear if there are no pages mapped yet.
			 */
			VM_BUG_ON_VMA(faulted_in_anon_vma, new_vma);
			*vmap = vma = new_vma;
		}
		*need_rmap_locks = (new_vma->vm_pgoff <= vma->vm_pgoff);
	} else {
		new_vma = vm_area_dup(vma);
		if (!new_vma)
			goto out;
		new_vma->vm_start = addr;
		new_vma->vm_end = addr + len;
		new_vma->vm_pgoff = pgoff;
		if (vma_dup_policy(vma, new_vma))
			goto out_free_vma;
		if (anon_vma_clone(new_vma, vma))
			goto out_free_mempol;
		if (new_vma->vm_file)
			get_file(new_vma->vm_file);
		if (new_vma->vm_ops && new_vma->vm_ops->open)
			new_vma->vm_ops->open(new_vma);
		if (vma_link(mm, new_vma))
			goto out_vma_link;
		*need_rmap_locks = false;
	}
	return new_vma;

out_vma_link:
	if (new_vma->vm_ops && new_vma->vm_ops->close)
		new_vma->vm_ops->close(new_vma);

	if (new_vma->vm_file)
		fput(new_vma->vm_file);

	unlink_anon_vmas(new_vma);
out_free_mempol:
	mpol_put(vma_policy(new_vma));
out_free_vma:
	vm_area_free(new_vma);
out:
	return NULL;
}

/*
 * Return true if the calling process may expand its vm space by the passed
 * number of pages
 */
bool may_expand_vm(struct mm_struct *mm, vm_flags_t flags, unsigned long npages)
{
	if (mm->total_vm + npages > rlimit(RLIMIT_AS) >> PAGE_SHIFT)
		return false;

	if (is_data_mapping(flags) &&
	    mm->data_vm + npages > rlimit(RLIMIT_DATA) >> PAGE_SHIFT) {
		/* Workaround for Valgrind */
		if (rlimit(RLIMIT_DATA) == 0 &&
		    mm->data_vm + npages <= rlimit_max(RLIMIT_DATA) >> PAGE_SHIFT)
			return true;

		pr_warn_once("%s (%d): VmData %lu exceed data ulimit %lu. Update limits%s.\n",
			     current->comm, current->pid,
			     (mm->data_vm + npages) << PAGE_SHIFT,
			     rlimit(RLIMIT_DATA),
			     ignore_rlimit_data ? "" : " or use boot option ignore_rlimit_data");

		if (!ignore_rlimit_data)
			return false;
	}

	return true;
}

void vm_stat_account(struct mm_struct *mm, vm_flags_t flags, long npages)
{
	WRITE_ONCE(mm->total_vm, READ_ONCE(mm->total_vm)+npages);

	if (is_exec_mapping(flags))
		mm->exec_vm += npages;
	else if (is_stack_mapping(flags))
		mm->stack_vm += npages;
	else if (is_data_mapping(flags))
		mm->data_vm += npages;
}

static vm_fault_t special_mapping_fault(struct vm_fault *vmf);

/*
 * Having a close hook prevents vma merging regardless of flags.
 */
static void special_mapping_close(struct vm_area_struct *vma)
{
}

static const char *special_mapping_name(struct vm_area_struct *vma)
{
	return ((struct vm_special_mapping *)vma->vm_private_data)->name;
}

static int special_mapping_mremap(struct vm_area_struct *new_vma)
{
	struct vm_special_mapping *sm = new_vma->vm_private_data;

	if (WARN_ON_ONCE(current->mm != new_vma->vm_mm))
		return -EFAULT;

	if (sm->mremap)
		return sm->mremap(sm, new_vma);

	return 0;
}

static int special_mapping_split(struct vm_area_struct *vma, unsigned long addr)
{
	/*
	 * Forbid splitting special mappings - kernel has expectations over
	 * the number of pages in mapping. Together with VM_DONTEXPAND
	 * the size of vma should stay the same over the special mapping's
	 * lifetime.
	 */
	return -EINVAL;
}

static const struct vm_operations_struct special_mapping_vmops = {
	.close = special_mapping_close,
	.fault = special_mapping_fault,
	.mremap = special_mapping_mremap,
	.name = special_mapping_name,
	/* vDSO code relies that VVAR can't be accessed remotely */
	.access = NULL,
	.may_split = special_mapping_split,
};

static const struct vm_operations_struct legacy_special_mapping_vmops = {
	.close = special_mapping_close,
	.fault = special_mapping_fault,
};

static vm_fault_t special_mapping_fault(struct vm_fault *vmf)
{
	struct vm_area_struct *vma = vmf->vma;
	pgoff_t pgoff;
	struct page **pages;

	if (vma->vm_ops == &legacy_special_mapping_vmops) {
		pages = vma->vm_private_data;
	} else {
		struct vm_special_mapping *sm = vma->vm_private_data;

		if (sm->fault)
			return sm->fault(sm, vmf->vma, vmf);

		pages = sm->pages;
	}

	for (pgoff = vmf->pgoff; pgoff && *pages; ++pages)
		pgoff--;

	if (*pages) {
		struct page *page = *pages;
		get_page(page);
		vmf->page = page;
		return 0;
	}

	return VM_FAULT_SIGBUS;
}

static struct vm_area_struct *__install_special_mapping(
	struct mm_struct *mm,
	unsigned long addr, unsigned long len,
	unsigned long vm_flags, void *priv,
	const struct vm_operations_struct *ops)
{
	int ret;
	struct vm_area_struct *vma;

	vma = vm_area_alloc(mm);
	if (unlikely(vma == NULL))
		return ERR_PTR(-ENOMEM);

	vma->vm_start = addr;
	vma->vm_end = addr + len;

	vm_flags_init(vma, (vm_flags | mm->def_flags |
		      VM_DONTEXPAND | VM_SOFTDIRTY) & ~VM_LOCKED_MASK);
	vma->vm_page_prot = vm_get_page_prot(vma->vm_flags);

	vma->vm_ops = ops;
	vma->vm_private_data = priv;

	ret = insert_vm_struct(mm, vma);
	if (ret)
		goto out;

	vm_stat_account(mm, vma->vm_flags, len >> PAGE_SHIFT);

	perf_event_mmap(vma);

	return vma;

out:
	vm_area_free(vma);
	return ERR_PTR(ret);
}

bool vma_is_special_mapping(const struct vm_area_struct *vma,
	const struct vm_special_mapping *sm)
{
	return vma->vm_private_data == sm &&
		(vma->vm_ops == &special_mapping_vmops ||
		 vma->vm_ops == &legacy_special_mapping_vmops);
}

/*
 * Called with mm->mmap_lock held for writing.
 * Insert a new vma covering the given region, with the given flags.
 * Its pages are supplied by the given array of struct page *.
 * The array can be shorter than len >> PAGE_SHIFT if it's null-terminated.
 * The region past the last page supplied will always produce SIGBUS.
 * The array pointer and the pages it points to are assumed to stay alive
 * for as long as this mapping might exist.
 */
struct vm_area_struct *_install_special_mapping(
	struct mm_struct *mm,
	unsigned long addr, unsigned long len,
	unsigned long vm_flags, const struct vm_special_mapping *spec)
{
	return __install_special_mapping(mm, addr, len, vm_flags, (void *)spec,
					&special_mapping_vmops);
}

int install_special_mapping(struct mm_struct *mm,
			    unsigned long addr, unsigned long len,
			    unsigned long vm_flags, struct page **pages)
{
	struct vm_area_struct *vma = __install_special_mapping(
		mm, addr, len, vm_flags, (void *)pages,
		&legacy_special_mapping_vmops);

	return PTR_ERR_OR_ZERO(vma);
}

static DEFINE_MUTEX(mm_all_locks_mutex);

static void vm_lock_anon_vma(struct mm_struct *mm, struct anon_vma *anon_vma)
{
	if (!test_bit(0, (unsigned long *) &anon_vma->root->rb_root.rb_root.rb_node)) {
		/*
		 * The LSB of head.next can't change from under us
		 * because we hold the mm_all_locks_mutex.
		 */
		down_write_nest_lock(&anon_vma->root->rwsem, &mm->mmap_lock);
		/*
		 * We can safely modify head.next after taking the
		 * anon_vma->root->rwsem. If some other vma in this mm shares
		 * the same anon_vma we won't take it again.
		 *
		 * No need of atomic instructions here, head.next
		 * can't change from under us thanks to the
		 * anon_vma->root->rwsem.
		 */
		if (__test_and_set_bit(0, (unsigned long *)
				       &anon_vma->root->rb_root.rb_root.rb_node))
			BUG();
	}
}

static void vm_lock_mapping(struct mm_struct *mm, struct address_space *mapping)
{
	if (!test_bit(AS_MM_ALL_LOCKS, &mapping->flags)) {
		/*
		 * AS_MM_ALL_LOCKS can't change from under us because
		 * we hold the mm_all_locks_mutex.
		 *
		 * Operations on ->flags have to be atomic because
		 * even if AS_MM_ALL_LOCKS is stable thanks to the
		 * mm_all_locks_mutex, there may be other cpus
		 * changing other bitflags in parallel to us.
		 */
		if (test_and_set_bit(AS_MM_ALL_LOCKS, &mapping->flags))
			BUG();
		down_write_nest_lock(&mapping->i_mmap_rwsem, &mm->mmap_lock);
	}
}

/*
 * This operation locks against the VM for all pte/vma/mm related
 * operations that could ever happen on a certain mm. This includes
 * vmtruncate, try_to_unmap, and all page faults.
 *
 * The caller must take the mmap_lock in write mode before calling
 * mm_take_all_locks(). The caller isn't allowed to release the
 * mmap_lock until mm_drop_all_locks() returns.
 *
 * mmap_lock in write mode is required in order to block all operations
 * that could modify pagetables and free pages without need of
 * altering the vma layout. It's also needed in write mode to avoid new
 * anon_vmas to be associated with existing vmas.
 *
 * A single task can't take more than one mm_take_all_locks() in a row
 * or it would deadlock.
 *
 * The LSB in anon_vma->rb_root.rb_node and the AS_MM_ALL_LOCKS bitflag in
 * mapping->flags avoid to take the same lock twice, if more than one
 * vma in this mm is backed by the same anon_vma or address_space.
 *
 * We take locks in following order, accordingly to comment at beginning
 * of mm/rmap.c:
 *   - all hugetlbfs_i_mmap_rwsem_key locks (aka mapping->i_mmap_rwsem for
 *     hugetlb mapping);
 *   - all vmas marked locked
 *   - all i_mmap_rwsem locks;
 *   - all anon_vma->rwseml
 *
 * We can take all locks within these types randomly because the VM code
 * doesn't nest them and we protected from parallel mm_take_all_locks() by
 * mm_all_locks_mutex.
 *
 * mm_take_all_locks() and mm_drop_all_locks are expensive operations
 * that may have to take thousand of locks.
 *
 * mm_take_all_locks() can fail if it's interrupted by signals.
 */
int mm_take_all_locks(struct mm_struct *mm)
{
	struct vm_area_struct *vma;
	struct anon_vma_chain *avc;
	MA_STATE(mas, &mm->mm_mt, 0, 0);

	mmap_assert_write_locked(mm);

	mutex_lock(&mm_all_locks_mutex);

	/*
	 * vma_start_write() does not have a complement in mm_drop_all_locks()
	 * because vma_start_write() is always asymmetrical; it marks a VMA as
	 * being written to until mmap_write_unlock() or mmap_write_downgrade()
	 * is reached.
	 */
	mas_for_each(&mas, vma, ULONG_MAX) {
		if (signal_pending(current))
			goto out_unlock;
		vma_start_write(vma);
	}

	mas_set(&mas, 0);
	mas_for_each(&mas, vma, ULONG_MAX) {
		if (signal_pending(current))
			goto out_unlock;
		if (vma->vm_file && vma->vm_file->f_mapping &&
				is_vm_hugetlb_page(vma))
			vm_lock_mapping(mm, vma->vm_file->f_mapping);
	}

	mas_set(&mas, 0);
	mas_for_each(&mas, vma, ULONG_MAX) {
		if (signal_pending(current))
			goto out_unlock;
		if (vma->vm_file && vma->vm_file->f_mapping &&
				!is_vm_hugetlb_page(vma))
			vm_lock_mapping(mm, vma->vm_file->f_mapping);
	}

	mas_set(&mas, 0);
	mas_for_each(&mas, vma, ULONG_MAX) {
		if (signal_pending(current))
			goto out_unlock;
		if (vma->anon_vma)
			list_for_each_entry(avc, &vma->anon_vma_chain, same_vma)
				vm_lock_anon_vma(mm, avc->anon_vma);
	}

	return 0;

out_unlock:
	mm_drop_all_locks(mm);
	return -EINTR;
}

static void vm_unlock_anon_vma(struct anon_vma *anon_vma)
{
	if (test_bit(0, (unsigned long *) &anon_vma->root->rb_root.rb_root.rb_node)) {
		/*
		 * The LSB of head.next can't change to 0 from under
		 * us because we hold the mm_all_locks_mutex.
		 *
		 * We must however clear the bitflag before unlocking
		 * the vma so the users using the anon_vma->rb_root will
		 * never see our bitflag.
		 *
		 * No need of atomic instructions here, head.next
		 * can't change from under us until we release the
		 * anon_vma->root->rwsem.
		 */
		if (!__test_and_clear_bit(0, (unsigned long *)
					  &anon_vma->root->rb_root.rb_root.rb_node))
			BUG();
		anon_vma_unlock_write(anon_vma);
	}
}

static void vm_unlock_mapping(struct address_space *mapping)
{
	if (test_bit(AS_MM_ALL_LOCKS, &mapping->flags)) {
		/*
		 * AS_MM_ALL_LOCKS can't change to 0 from under us
		 * because we hold the mm_all_locks_mutex.
		 */
		i_mmap_unlock_write(mapping);
		if (!test_and_clear_bit(AS_MM_ALL_LOCKS,
					&mapping->flags))
			BUG();
	}
}

/*
 * The mmap_lock cannot be released by the caller until
 * mm_drop_all_locks() returns.
 */
void mm_drop_all_locks(struct mm_struct *mm)
{
	struct vm_area_struct *vma;
	struct anon_vma_chain *avc;
	MA_STATE(mas, &mm->mm_mt, 0, 0);

	mmap_assert_write_locked(mm);
	BUG_ON(!mutex_is_locked(&mm_all_locks_mutex));

	mas_for_each(&mas, vma, ULONG_MAX) {
		if (vma->anon_vma)
			list_for_each_entry(avc, &vma->anon_vma_chain, same_vma)
				vm_unlock_anon_vma(avc->anon_vma);
		if (vma->vm_file && vma->vm_file->f_mapping)
			vm_unlock_mapping(vma->vm_file->f_mapping);
	}

	mutex_unlock(&mm_all_locks_mutex);
}

/*
 * initialise the percpu counter for VM
 */
void __init mmap_init(void)
{
	int ret;

	ret = percpu_counter_init(&vm_committed_as, 0, GFP_KERNEL);
	VM_BUG_ON(ret);
}

/*
 * Initialise sysctl_user_reserve_kbytes.
 *
 * This is intended to prevent a user from starting a single memory hogging
 * process, such that they cannot recover (kill the hog) in OVERCOMMIT_NEVER
 * mode.
 *
 * The default value is min(3% of free memory, 128MB)
 * 128MB is enough to recover with sshd/login, bash, and top/kill.
 */
static int init_user_reserve(void)
{
	unsigned long free_kbytes;

	free_kbytes = K(global_zone_page_state(NR_FREE_PAGES));

	sysctl_user_reserve_kbytes = min(free_kbytes / 32, 1UL << 17);
	return 0;
}
subsys_initcall(init_user_reserve);

/*
 * Initialise sysctl_admin_reserve_kbytes.
 *
 * The purpose of sysctl_admin_reserve_kbytes is to allow the sys admin
 * to log in and kill a memory hogging process.
 *
 * Systems with more than 256MB will reserve 8MB, enough to recover
 * with sshd, bash, and top in OVERCOMMIT_GUESS. Smaller systems will
 * only reserve 3% of free pages by default.
 */
static int init_admin_reserve(void)
{
	unsigned long free_kbytes;

	free_kbytes = K(global_zone_page_state(NR_FREE_PAGES));

	sysctl_admin_reserve_kbytes = min(free_kbytes / 32, 1UL << 13);
	return 0;
}
subsys_initcall(init_admin_reserve);

/*
 * Reinititalise user and admin reserves if memory is added or removed.
 *
 * The default user reserve max is 128MB, and the default max for the
 * admin reserve is 8MB. These are usually, but not always, enough to
 * enable recovery from a memory hogging process using login/sshd, a shell,
 * and tools like top. It may make sense to increase or even disable the
 * reserve depending on the existence of swap or variations in the recovery
 * tools. So, the admin may have changed them.
 *
 * If memory is added and the reserves have been eliminated or increased above
 * the default max, then we'll trust the admin.
 *
 * If memory is removed and there isn't enough free memory, then we
 * need to reset the reserves.
 *
 * Otherwise keep the reserve set by the admin.
 */
static int reserve_mem_notifier(struct notifier_block *nb,
			     unsigned long action, void *data)
{
	unsigned long tmp, free_kbytes;

	switch (action) {
	case MEM_ONLINE:
		/* Default max is 128MB. Leave alone if modified by operator. */
		tmp = sysctl_user_reserve_kbytes;
		if (0 < tmp && tmp < (1UL << 17))
			init_user_reserve();

		/* Default max is 8MB.  Leave alone if modified by operator. */
		tmp = sysctl_admin_reserve_kbytes;
		if (0 < tmp && tmp < (1UL << 13))
			init_admin_reserve();

		break;
	case MEM_OFFLINE:
		free_kbytes = K(global_zone_page_state(NR_FREE_PAGES));

		if (sysctl_user_reserve_kbytes > free_kbytes) {
			init_user_reserve();
			pr_info("vm.user_reserve_kbytes reset to %lu\n",
				sysctl_user_reserve_kbytes);
		}

		if (sysctl_admin_reserve_kbytes > free_kbytes) {
			init_admin_reserve();
			pr_info("vm.admin_reserve_kbytes reset to %lu\n",
				sysctl_admin_reserve_kbytes);
		}
		break;
	default:
		break;
	}
	return NOTIFY_OK;
}

static int __meminit init_reserve_notifier(void)
{
	if (hotplug_memory_notifier(reserve_mem_notifier, DEFAULT_CALLBACK_PRI))
		pr_err("Failed registering memory add/remove notifier for admin reserve\n");

	return 0;
}
subsys_initcall(init_reserve_notifier);<|MERGE_RESOLUTION|>--- conflicted
+++ resolved
@@ -401,11 +401,8 @@
 	if (vma_iter_prealloc(&vmi, vma))
 		return -ENOMEM;
 
-<<<<<<< HEAD
-=======
 	vma_start_write(vma);
 
->>>>>>> 62bee9f9
 	vma_iter_store(&vmi, vma);
 
 	if (vma->vm_file) {
