/*
 *  mm/mprotect.c
 *
 *  (C) Copyright 1994 Linus Torvalds
 *  (C) Copyright 2002 Christoph Hellwig
 *
 *  Address space accounting code	<alan@lxorguk.ukuu.org.uk>
 *  (C) Copyright 2002 Red Hat Inc, All Rights Reserved
 */

#include <linux/mm.h>
#include <linux/hugetlb.h>
#include <linux/shm.h>
#include <linux/mman.h>
#include <linux/fs.h>
#include <linux/highmem.h>
#include <linux/security.h>
#include <linux/mempolicy.h>
#include <linux/personality.h>
#include <linux/syscalls.h>
#include <linux/swap.h>
#include <linux/swapops.h>
#include <linux/mmu_notifier.h>
#include <linux/migrate.h>
#include <linux/perf_event.h>
#include <asm/uaccess.h>
#include <asm/pgtable.h>
#include <asm/cacheflush.h>
#include <asm/tlbflush.h>

#ifndef pgprot_modify
static inline pgprot_t pgprot_modify(pgprot_t oldprot, pgprot_t newprot)
{
	return newprot;
}
#endif

static unsigned long change_pte_range(struct vm_area_struct *vma, pmd_t *pmd,
		unsigned long addr, unsigned long end, pgprot_t newprot,
		int dirty_accountable, int prot_numa)
{
	struct mm_struct *mm = vma->vm_mm;
	pte_t *pte, oldpte;
	spinlock_t *ptl;
	unsigned long pages = 0;

	pte = pte_offset_map_lock(mm, pmd, addr, &ptl);
	arch_enter_lazy_mmu_mode();
	do {
		oldpte = *pte;
		if (pte_present(oldpte)) {
			pte_t ptent;
			bool updated = false;

			if (!prot_numa) {
				ptent = ptep_modify_prot_start(mm, addr, pte);
				if (pte_numa(ptent))
					ptent = pte_mknonnuma(ptent);
				ptent = pte_modify(ptent, newprot);
				updated = true;
			} else {
				struct page *page;

				ptent = *pte;
				page = vm_normal_page(vma, addr, oldpte);
				if (page) {
					if (!pte_numa(oldpte)) {
						ptent = pte_mknuma(ptent);
						set_pte_at(mm, addr, pte, ptent);
						updated = true;
					}
				}
			}

			/*
			 * Avoid taking write faults for pages we know to be
			 * dirty.
			 */
			if (dirty_accountable && pte_dirty(ptent)) {
				ptent = pte_mkwrite(ptent);
				updated = true;
			}

			if (updated)
				pages++;

			/* Only !prot_numa always clears the pte */
			if (!prot_numa)
				ptep_modify_prot_commit(mm, addr, pte, ptent);
		} else if (IS_ENABLED(CONFIG_MIGRATION) && !pte_file(oldpte)) {
			swp_entry_t entry = pte_to_swp_entry(oldpte);

			if (is_write_migration_entry(entry)) {
				pte_t newpte;
				/*
				 * A protection check is difficult so
				 * just be safe and disable write
				 */
				make_migration_entry_read(&entry);
				newpte = swp_entry_to_pte(entry);
				if (pte_swp_soft_dirty(oldpte))
					newpte = pte_swp_mksoft_dirty(newpte);
				set_pte_at(mm, addr, pte, newpte);
<<<<<<< HEAD
=======

				pages++;
>>>>>>> d8ec26d7
			}
		}
	} while (pte++, addr += PAGE_SIZE, addr != end);
	arch_leave_lazy_mmu_mode();
	pte_unmap_unlock(pte - 1, ptl);

	return pages;
}

static inline unsigned long change_pmd_range(struct vm_area_struct *vma,
		pud_t *pud, unsigned long addr, unsigned long end,
		pgprot_t newprot, int dirty_accountable, int prot_numa)
{
	pmd_t *pmd;
	unsigned long next;
	unsigned long pages = 0;
	unsigned long nr_huge_updates = 0;

	pmd = pmd_offset(pud, addr);
	do {
		unsigned long this_pages;

		next = pmd_addr_end(addr, end);
		if (pmd_trans_huge(*pmd)) {
			if (next - addr != HPAGE_PMD_SIZE)
				split_huge_page_pmd(vma, addr, pmd);
<<<<<<< HEAD
			else if (change_huge_pmd(vma, pmd, addr, newprot,
						 prot_numa)) {
				pages++;
				continue;
=======
			else {
				int nr_ptes = change_huge_pmd(vma, pmd, addr,
						newprot, prot_numa);

				if (nr_ptes) {
					if (nr_ptes == HPAGE_PMD_NR) {
						pages += HPAGE_PMD_NR;
						nr_huge_updates++;
					}
					continue;
				}
>>>>>>> d8ec26d7
			}
			/* fall through */
		}
		if (pmd_none_or_clear_bad(pmd))
			continue;
		this_pages = change_pte_range(vma, pmd, addr, next, newprot,
				 dirty_accountable, prot_numa);
		pages += this_pages;
	} while (pmd++, addr = next, addr != end);

	if (nr_huge_updates)
		count_vm_numa_events(NUMA_HUGE_PTE_UPDATES, nr_huge_updates);
	return pages;
}

static inline unsigned long change_pud_range(struct vm_area_struct *vma,
		pgd_t *pgd, unsigned long addr, unsigned long end,
		pgprot_t newprot, int dirty_accountable, int prot_numa)
{
	pud_t *pud;
	unsigned long next;
	unsigned long pages = 0;

	pud = pud_offset(pgd, addr);
	do {
		next = pud_addr_end(addr, end);
		if (pud_none_or_clear_bad(pud))
			continue;
		pages += change_pmd_range(vma, pud, addr, next, newprot,
				 dirty_accountable, prot_numa);
	} while (pud++, addr = next, addr != end);

	return pages;
}

static unsigned long change_protection_range(struct vm_area_struct *vma,
		unsigned long addr, unsigned long end, pgprot_t newprot,
		int dirty_accountable, int prot_numa)
{
	struct mm_struct *mm = vma->vm_mm;
	pgd_t *pgd;
	unsigned long next;
	unsigned long start = addr;
	unsigned long pages = 0;

	BUG_ON(addr >= end);
	pgd = pgd_offset(mm, addr);
	flush_cache_range(vma, addr, end);
	set_tlb_flush_pending(mm);
	do {
		next = pgd_addr_end(addr, end);
		if (pgd_none_or_clear_bad(pgd))
			continue;
		pages += change_pud_range(vma, pgd, addr, next, newprot,
				 dirty_accountable, prot_numa);
	} while (pgd++, addr = next, addr != end);

	/* Only flush the TLB if we actually modified any entries: */
	if (pages)
		flush_tlb_range(vma, start, end);
	clear_tlb_flush_pending(mm);

	return pages;
}

unsigned long change_protection(struct vm_area_struct *vma, unsigned long start,
		       unsigned long end, pgprot_t newprot,
		       int dirty_accountable, int prot_numa)
{
	struct mm_struct *mm = vma->vm_mm;
	unsigned long pages;

	mmu_notifier_invalidate_range_start(mm, start, end);
	if (is_vm_hugetlb_page(vma))
		pages = hugetlb_change_protection(vma, start, end, newprot);
	else
		pages = change_protection_range(vma, start, end, newprot, dirty_accountable, prot_numa);
	mmu_notifier_invalidate_range_end(mm, start, end);

	return pages;
}

int
mprotect_fixup(struct vm_area_struct *vma, struct vm_area_struct **pprev,
	unsigned long start, unsigned long end, unsigned long newflags)
{
	struct mm_struct *mm = vma->vm_mm;
	unsigned long oldflags = vma->vm_flags;
	long nrpages = (end - start) >> PAGE_SHIFT;
	unsigned long charged = 0;
	pgoff_t pgoff;
	int error;
	int dirty_accountable = 0;

	if (newflags == oldflags) {
		*pprev = vma;
		return 0;
	}

	/*
	 * If we make a private mapping writable we increase our commit;
	 * but (without finer accounting) cannot reduce our commit if we
	 * make it unwritable again. hugetlb mapping were accounted for
	 * even if read-only so there is no need to account for them here
	 */
	if (newflags & VM_WRITE) {
		if (!(oldflags & (VM_ACCOUNT|VM_WRITE|VM_HUGETLB|
						VM_SHARED|VM_NORESERVE))) {
			charged = nrpages;
			if (security_vm_enough_memory_mm(mm, charged))
				return -ENOMEM;
			newflags |= VM_ACCOUNT;
		}
	}

	/*
	 * First try to merge with previous and/or next vma.
	 */
	pgoff = vma->vm_pgoff + ((start - vma->vm_start) >> PAGE_SHIFT);
	*pprev = vma_merge(mm, *pprev, start, end, newflags,
			vma->anon_vma, vma->vm_file, pgoff, vma_policy(vma));
	if (*pprev) {
		vma = *pprev;
		goto success;
	}

	*pprev = vma;

	if (start != vma->vm_start) {
		error = split_vma(mm, vma, start, 1);
		if (error)
			goto fail;
	}

	if (end != vma->vm_end) {
		error = split_vma(mm, vma, end, 0);
		if (error)
			goto fail;
	}

success:
	/*
	 * vm_flags and vm_page_prot are protected by the mmap_sem
	 * held in write mode.
	 */
	vma->vm_flags = newflags;
	vma->vm_page_prot = pgprot_modify(vma->vm_page_prot,
					  vm_get_page_prot(newflags));

	if (vma_wants_writenotify(vma)) {
		vma->vm_page_prot = vm_get_page_prot(newflags & ~VM_SHARED);
		dirty_accountable = 1;
	}

	change_protection(vma, start, end, vma->vm_page_prot,
			  dirty_accountable, 0);

	vm_stat_account(mm, oldflags, vma->vm_file, -nrpages);
	vm_stat_account(mm, newflags, vma->vm_file, nrpages);
	perf_event_mmap(vma);
	return 0;

fail:
	vm_unacct_memory(charged);
	return error;
}

SYSCALL_DEFINE3(mprotect, unsigned long, start, size_t, len,
		unsigned long, prot)
{
	unsigned long vm_flags, nstart, end, tmp, reqprot;
	struct vm_area_struct *vma, *prev;
	int error = -EINVAL;
	const int grows = prot & (PROT_GROWSDOWN|PROT_GROWSUP);
	prot &= ~(PROT_GROWSDOWN|PROT_GROWSUP);
	if (grows == (PROT_GROWSDOWN|PROT_GROWSUP)) /* can't be both */
		return -EINVAL;

	if (start & ~PAGE_MASK)
		return -EINVAL;
	if (!len)
		return 0;
	len = PAGE_ALIGN(len);
	end = start + len;
	if (end <= start)
		return -ENOMEM;
	if (!arch_validate_prot(prot))
		return -EINVAL;

	reqprot = prot;
	/*
	 * Does the application expect PROT_READ to imply PROT_EXEC:
	 */
	if ((prot & PROT_READ) && (current->personality & READ_IMPLIES_EXEC))
		prot |= PROT_EXEC;

	vm_flags = calc_vm_prot_bits(prot);

	down_write(&current->mm->mmap_sem);

	vma = find_vma(current->mm, start);
	error = -ENOMEM;
	if (!vma)
		goto out;
	prev = vma->vm_prev;
	if (unlikely(grows & PROT_GROWSDOWN)) {
		if (vma->vm_start >= end)
			goto out;
		start = vma->vm_start;
		error = -EINVAL;
		if (!(vma->vm_flags & VM_GROWSDOWN))
			goto out;
	} else {
		if (vma->vm_start > start)
			goto out;
		if (unlikely(grows & PROT_GROWSUP)) {
			end = vma->vm_end;
			error = -EINVAL;
			if (!(vma->vm_flags & VM_GROWSUP))
				goto out;
		}
	}
	if (start > vma->vm_start)
		prev = vma;

	for (nstart = start ; ; ) {
		unsigned long newflags;

		/* Here we know that vma->vm_start <= nstart < vma->vm_end. */

		newflags = vm_flags;
		newflags |= (vma->vm_flags & ~(VM_READ | VM_WRITE | VM_EXEC));

		/* newflags >> 4 shift VM_MAY% in place of VM_% */
		if ((newflags & ~(newflags >> 4)) & (VM_READ | VM_WRITE | VM_EXEC)) {
			error = -EACCES;
			goto out;
		}

		error = security_file_mprotect(vma, reqprot, prot);
		if (error)
			goto out;

		tmp = vma->vm_end;
		if (tmp > end)
			tmp = end;
		error = mprotect_fixup(vma, &prev, nstart, tmp, newflags);
		if (error)
			goto out;
		nstart = tmp;

		if (nstart < prev->vm_end)
			nstart = prev->vm_end;
		if (nstart >= end)
			goto out;

		vma = prev->vm_next;
		if (!vma || vma->vm_start != nstart) {
			error = -ENOMEM;
			goto out;
		}
	}
out:
	up_write(&current->mm->mmap_sem);
	return error;
}<|MERGE_RESOLUTION|>--- conflicted
+++ resolved
@@ -101,11 +101,8 @@
 				if (pte_swp_soft_dirty(oldpte))
 					newpte = pte_swp_mksoft_dirty(newpte);
 				set_pte_at(mm, addr, pte, newpte);
-<<<<<<< HEAD
-=======
 
 				pages++;
->>>>>>> d8ec26d7
 			}
 		}
 	} while (pte++, addr += PAGE_SIZE, addr != end);
@@ -132,12 +129,6 @@
 		if (pmd_trans_huge(*pmd)) {
 			if (next - addr != HPAGE_PMD_SIZE)
 				split_huge_page_pmd(vma, addr, pmd);
-<<<<<<< HEAD
-			else if (change_huge_pmd(vma, pmd, addr, newprot,
-						 prot_numa)) {
-				pages++;
-				continue;
-=======
 			else {
 				int nr_ptes = change_huge_pmd(vma, pmd, addr,
 						newprot, prot_numa);
@@ -149,7 +140,6 @@
 					}
 					continue;
 				}
->>>>>>> d8ec26d7
 			}
 			/* fall through */
 		}
