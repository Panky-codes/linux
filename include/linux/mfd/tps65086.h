/* SPDX-License-Identifier: GPL-2.0-only */
/*
 * Copyright (C) 2015 Texas Instruments Incorporated - https://www.ti.com/
 *	Andrew F. Davis <afd@ti.com>
 *
 * Based on the TPS65912 driver
 */

#ifndef __LINUX_MFD_TPS65086_H
#define __LINUX_MFD_TPS65086_H

#include <linux/device.h>
#include <linux/regmap.h>

/* List of registers for TPS65086 */
#define TPS65086_DEVICEID1		0x00
#define TPS65086_DEVICEID2		0x01
#define TPS65086_IRQ		0x02
#define TPS65086_IRQ_MASK		0x03
#define TPS65086_PMICSTAT		0x04
#define TPS65086_SHUTDNSRC		0x05
#define TPS65086_BUCK1CTRL		0x20
#define TPS65086_BUCK2CTRL		0x21
#define TPS65086_BUCK3DECAY		0x22
#define TPS65086_BUCK3VID		0x23
#define TPS65086_BUCK3SLPCTRL		0x24
#define TPS65086_BUCK4CTRL		0x25
#define TPS65086_BUCK5CTRL		0x26
#define TPS65086_BUCK6CTRL		0x27
#define TPS65086_LDOA2CTRL		0x28
#define TPS65086_LDOA3CTRL		0x29
#define TPS65086_DISCHCTRL1		0x40
#define TPS65086_DISCHCTRL2		0x41
#define TPS65086_DISCHCTRL3		0x42
#define TPS65086_PG_DELAY1		0x43
#define TPS65086_FORCESHUTDN		0x91
#define TPS65086_BUCK1SLPCTRL		0x92
#define TPS65086_BUCK2SLPCTRL		0x93
#define TPS65086_BUCK4VID		0x94
#define TPS65086_BUCK4SLPVID		0x95
#define TPS65086_BUCK5VID		0x96
#define TPS65086_BUCK5SLPVID		0x97
#define TPS65086_BUCK6VID		0x98
#define TPS65086_BUCK6SLPVID		0x99
#define TPS65086_LDOA2VID		0x9A
#define TPS65086_LDOA3VID		0x9B
#define TPS65086_BUCK123CTRL		0x9C
#define TPS65086_PG_DELAY2		0x9D
#define TPS65086_PIN_EN_MASK1		0x9E
#define TPS65086_PIN_EN_MASK2		0x9F
#define TPS65086_SWVTT_EN		0x9F
#define TPS65086_PIN_EN_OVR1		0xA0
#define TPS65086_PIN_EN_OVR2		0xA1
#define TPS65086_GPOCTRL		0xA1
#define TPS65086_PWR_FAULT_MASK1	0xA2
#define TPS65086_PWR_FAULT_MASK2	0xA3
#define TPS65086_GPO1PG_CTRL1		0xA4
#define TPS65086_GPO1PG_CTRL2		0xA5
#define TPS65086_GPO4PG_CTRL1		0xA6
#define TPS65086_GPO4PG_CTRL2		0xA7
#define TPS65086_GPO2PG_CTRL1		0xA8
#define TPS65086_GPO2PG_CTRL2		0xA9
#define TPS65086_GPO3PG_CTRL1		0xAA
#define TPS65086_GPO3PG_CTRL2		0xAB
#define TPS65086_LDOA1CTRL		0xAE
#define TPS65086_PG_STATUS1		0xB0
#define TPS65086_PG_STATUS2		0xB1
#define TPS65086_PWR_FAULT_STATUS1	0xB2
#define TPS65086_PWR_FAULT_STATUS2	0xB3
#define TPS65086_TEMPCRIT		0xB4
#define TPS65086_TEMPHOT		0xB5
#define TPS65086_OC_STATUS		0xB6

/* IRQ Register field definitions */
#define TPS65086_IRQ_DIETEMP_MASK	BIT(0)
#define TPS65086_IRQ_SHUTDN_MASK	BIT(3)
#define TPS65086_IRQ_FAULT_MASK		BIT(7)

/* DEVICEID1 Register field definitions */
#define TPS6508640_ID			0x00
#define TPS65086401_ID			0x01
#define TPS6508641_ID			0x10
#define TPS65086470_ID			0x70

/* DEVICEID2 Register field definitions */
#define TPS65086_DEVICEID2_PART_MASK	GENMASK(3, 0)
#define TPS65086_DEVICEID2_OTP_MASK	GENMASK(5, 4)
#define TPS65086_DEVICEID2_REV_MASK	GENMASK(7, 6)

/* VID Masks */
#define BUCK_VID_MASK			GENMASK(7, 1)
#define VDOA1_VID_MASK			GENMASK(4, 1)
#define VDOA23_VID_MASK			GENMASK(3, 0)

/* Define the TPS65086 IRQ numbers */
enum tps65086_irqs {
	TPS65086_IRQ_DIETEMP,
	TPS65086_IRQ_SHUTDN,
	TPS65086_IRQ_FAULT,
};

struct tps65086_regulator_config;

/**
 * struct tps65086 - state holder for the tps65086 driver
 *
 * Device data may be used to access the TPS65086 chip
 */
struct tps65086 {
	struct device *dev;
	struct regmap *regmap;
	unsigned int chip_id;
<<<<<<< HEAD
=======
	const struct tps65086_regulator_config *reg_config;
>>>>>>> 240c64bd

	/* IRQ Data */
	int irq;
	struct regmap_irq_chip_data *irq_data;
};

#endif /* __LINUX_MFD_TPS65086_H */<|MERGE_RESOLUTION|>--- conflicted
+++ resolved
@@ -110,10 +110,7 @@
 	struct device *dev;
 	struct regmap *regmap;
 	unsigned int chip_id;
-<<<<<<< HEAD
-=======
 	const struct tps65086_regulator_config *reg_config;
->>>>>>> 240c64bd
 
 	/* IRQ Data */
 	int irq;
