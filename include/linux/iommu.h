/* SPDX-License-Identifier: GPL-2.0-only */
/*
 * Copyright (C) 2007-2008 Advanced Micro Devices, Inc.
 * Author: Joerg Roedel <joerg.roedel@amd.com>
 */

#ifndef __LINUX_IOMMU_H
#define __LINUX_IOMMU_H

#include <linux/scatterlist.h>
#include <linux/device.h>
#include <linux/types.h>
#include <linux/errno.h>
#include <linux/err.h>
#include <linux/of.h>
#include <uapi/linux/iommu.h>

#define IOMMU_READ	(1 << 0)
#define IOMMU_WRITE	(1 << 1)
#define IOMMU_CACHE	(1 << 2) /* DMA cache coherency */
#define IOMMU_NOEXEC	(1 << 3)
#define IOMMU_MMIO	(1 << 4) /* e.g. things like MSI doorbells */
/*
 * Where the bus hardware includes a privilege level as part of its access type
 * markings, and certain devices are capable of issuing transactions marked as
 * either 'supervisor' or 'user', the IOMMU_PRIV flag requests that the other
 * given permission flags only apply to accesses at the higher privilege level,
 * and that unprivileged transactions should have as little access as possible.
 * This would usually imply the same permissions as kernel mappings on the CPU,
 * if the IOMMU page table format is equivalent.
 */
#define IOMMU_PRIV	(1 << 5)

struct iommu_ops;
struct iommu_group;
struct bus_type;
struct device;
struct iommu_domain;
struct iommu_domain_ops;
struct notifier_block;
struct iommu_sva;
struct iommu_fault_event;
struct iommu_dma_cookie;

/* iommu fault flags */
#define IOMMU_FAULT_READ	0x0
#define IOMMU_FAULT_WRITE	0x1

typedef int (*iommu_fault_handler_t)(struct iommu_domain *,
			struct device *, unsigned long, int, void *);
typedef int (*iommu_dev_fault_handler_t)(struct iommu_fault *, void *);

struct iommu_domain_geometry {
	dma_addr_t aperture_start; /* First address that can be mapped    */
	dma_addr_t aperture_end;   /* Last address that can be mapped     */
	bool force_aperture;       /* DMA only allowed in mappable range? */
};

/* Domain feature flags */
#define __IOMMU_DOMAIN_PAGING	(1U << 0)  /* Support for iommu_map/unmap */
#define __IOMMU_DOMAIN_DMA_API	(1U << 1)  /* Domain for use in DMA-API
					      implementation              */
#define __IOMMU_DOMAIN_PT	(1U << 2)  /* Domain is identity mapped   */
#define __IOMMU_DOMAIN_DMA_FQ	(1U << 3)  /* DMA-API uses flush queue    */

#define __IOMMU_DOMAIN_SVA	(1U << 4)  /* Shared process address space */

#define IOMMU_DOMAIN_ALLOC_FLAGS ~__IOMMU_DOMAIN_DMA_FQ
/*
 * This are the possible domain-types
 *
 *	IOMMU_DOMAIN_BLOCKED	- All DMA is blocked, can be used to isolate
 *				  devices
 *	IOMMU_DOMAIN_IDENTITY	- DMA addresses are system physical addresses
 *	IOMMU_DOMAIN_UNMANAGED	- DMA mappings managed by IOMMU-API user, used
 *				  for VMs
 *	IOMMU_DOMAIN_DMA	- Internally used for DMA-API implementations.
 *				  This flag allows IOMMU drivers to implement
 *				  certain optimizations for these domains
 *	IOMMU_DOMAIN_DMA_FQ	- As above, but definitely using batched TLB
 *				  invalidation.
 *	IOMMU_DOMAIN_SVA	- DMA addresses are shared process addresses
 *				  represented by mm_struct's.
 */
#define IOMMU_DOMAIN_BLOCKED	(0U)
#define IOMMU_DOMAIN_IDENTITY	(__IOMMU_DOMAIN_PT)
#define IOMMU_DOMAIN_UNMANAGED	(__IOMMU_DOMAIN_PAGING)
#define IOMMU_DOMAIN_DMA	(__IOMMU_DOMAIN_PAGING |	\
				 __IOMMU_DOMAIN_DMA_API)
#define IOMMU_DOMAIN_DMA_FQ	(__IOMMU_DOMAIN_PAGING |	\
				 __IOMMU_DOMAIN_DMA_API |	\
				 __IOMMU_DOMAIN_DMA_FQ)
#define IOMMU_DOMAIN_SVA	(__IOMMU_DOMAIN_SVA)

struct iommu_domain {
	unsigned type;
	const struct iommu_domain_ops *ops;
	unsigned long pgsize_bitmap;	/* Bitmap of page sizes in use */
	struct iommu_domain_geometry geometry;
	struct iommu_dma_cookie *iova_cookie;
	enum iommu_page_response_code (*iopf_handler)(struct iommu_fault *fault,
						      void *data);
	void *fault_data;
	union {
		struct {
			iommu_fault_handler_t handler;
			void *handler_token;
		};
		struct {	/* IOMMU_DOMAIN_SVA */
			struct mm_struct *mm;
			int users;
		};
	};
};

static inline bool iommu_is_dma_domain(struct iommu_domain *domain)
{
	return domain->type & __IOMMU_DOMAIN_DMA_API;
}

enum iommu_cap {
	IOMMU_CAP_CACHE_COHERENCY,	/* IOMMU_CACHE is supported */
	IOMMU_CAP_NOEXEC,		/* IOMMU_NOEXEC flag */
	IOMMU_CAP_PRE_BOOT_PROTECTION,	/* Firmware says it used the IOMMU for
					   DMA protection and we should too */
	/*
	 * Per-device flag indicating if enforce_cache_coherency() will work on
	 * this device.
	 */
	IOMMU_CAP_ENFORCE_CACHE_COHERENCY,
	/*
	 * IOMMU driver does not issue TLB maintenance during .unmap, so can
	 * usefully support the non-strict DMA flush queue.
	 */
	IOMMU_CAP_DEFERRED_FLUSH,
};

/* These are the possible reserved region types */
enum iommu_resv_type {
	/* Memory regions which must be mapped 1:1 at all times */
	IOMMU_RESV_DIRECT,
	/*
	 * Memory regions which are advertised to be 1:1 but are
	 * commonly considered relaxable in some conditions,
	 * for instance in device assignment use case (USB, Graphics)
	 */
	IOMMU_RESV_DIRECT_RELAXABLE,
	/* Arbitrary "never map this or give it to a device" address ranges */
	IOMMU_RESV_RESERVED,
	/* Hardware MSI region (untranslated) */
	IOMMU_RESV_MSI,
	/* Software-managed MSI translation window */
	IOMMU_RESV_SW_MSI,
};

/**
 * struct iommu_resv_region - descriptor for a reserved memory region
 * @list: Linked list pointers
 * @start: System physical start address of the region
 * @length: Length of the region in bytes
 * @prot: IOMMU Protection flags (READ/WRITE/...)
 * @type: Type of the reserved region
 * @free: Callback to free associated memory allocations
 */
struct iommu_resv_region {
	struct list_head	list;
	phys_addr_t		start;
	size_t			length;
	int			prot;
	enum iommu_resv_type	type;
	void (*free)(struct device *dev, struct iommu_resv_region *region);
};

struct iommu_iort_rmr_data {
	struct iommu_resv_region rr;

	/* Stream IDs associated with IORT RMR entry */
	const u32 *sids;
	u32 num_sids;
};

/**
 * enum iommu_dev_features - Per device IOMMU features
 * @IOMMU_DEV_FEAT_SVA: Shared Virtual Addresses
 * @IOMMU_DEV_FEAT_IOPF: I/O Page Faults such as PRI or Stall. Generally
 *			 enabling %IOMMU_DEV_FEAT_SVA requires
 *			 %IOMMU_DEV_FEAT_IOPF, but some devices manage I/O Page
 *			 Faults themselves instead of relying on the IOMMU. When
 *			 supported, this feature must be enabled before and
 *			 disabled after %IOMMU_DEV_FEAT_SVA.
 *
 * Device drivers enable a feature using iommu_dev_enable_feature().
 */
enum iommu_dev_features {
	IOMMU_DEV_FEAT_SVA,
	IOMMU_DEV_FEAT_IOPF,
};

#define IOMMU_NO_PASID	(0U) /* Reserved for DMA w/o PASID */
#define IOMMU_FIRST_GLOBAL_PASID	(1U) /*starting range for allocation */
#define IOMMU_PASID_INVALID	(-1U)
typedef unsigned int ioasid_t;

#ifdef CONFIG_IOMMU_API

/**
 * struct iommu_iotlb_gather - Range information for a pending IOTLB flush
 *
 * @start: IOVA representing the start of the range to be flushed
 * @end: IOVA representing the end of the range to be flushed (inclusive)
 * @pgsize: The interval at which to perform the flush
 * @freelist: Removed pages to free after sync
 * @queued: Indicates that the flush will be queued
 *
 * This structure is intended to be updated by multiple calls to the
 * ->unmap() function in struct iommu_ops before eventually being passed
 * into ->iotlb_sync(). Drivers can add pages to @freelist to be freed after
 * ->iotlb_sync() or ->iotlb_flush_all() have cleared all cached references to
 * them. @queued is set to indicate when ->iotlb_flush_all() will be called
 * later instead of ->iotlb_sync(), so drivers may optimise accordingly.
 */
struct iommu_iotlb_gather {
	unsigned long		start;
	unsigned long		end;
	size_t			pgsize;
	struct list_head	freelist;
	bool			queued;
};

/**
 * struct iommu_ops - iommu ops and capabilities
 * @capable: check capability
 * @hw_info: report iommu hardware information. The data buffer returned by this
 *           op is allocated in the iommu driver and freed by the caller after
 *           use. The information type is one of enum iommu_hw_info_type defined
 *           in include/uapi/linux/iommufd.h.
 * @domain_alloc: allocate iommu domain
 * @probe_device: Add device to iommu driver handling
 * @release_device: Remove device from iommu driver handling
 * @probe_finalize: Do final setup work after the device is added to an IOMMU
 *                  group and attached to the groups domain
 * @set_platform_dma_ops: Returning control back to the platform DMA ops. This op
 *                        is to support old IOMMU drivers, new drivers should use
 *                        default domains, and the common IOMMU DMA ops.
 * @device_group: find iommu group for a particular device
 * @get_resv_regions: Request list of reserved regions for a device
 * @of_xlate: add OF master IDs to iommu grouping
 * @is_attach_deferred: Check if domain attach should be deferred from iommu
 *                      driver init to device driver init (default no)
 * @dev_enable/disable_feat: per device entries to enable/disable
 *                               iommu specific features.
 * @page_response: handle page request response
 * @def_domain_type: device default domain type, return value:
 *		- IOMMU_DOMAIN_IDENTITY: must use an identity domain
 *		- IOMMU_DOMAIN_DMA: must use a dma domain
 *		- 0: use the default setting
 * @default_domain_ops: the default ops for domains
 * @remove_dev_pasid: Remove any translation configurations of a specific
 *                    pasid, so that any DMA transactions with this pasid
 *                    will be blocked by the hardware.
 * @pgsize_bitmap: bitmap of all possible supported page sizes
 * @owner: Driver module providing these ops
 */
struct iommu_ops {
	bool (*capable)(struct device *dev, enum iommu_cap);
	void *(*hw_info)(struct device *dev, u32 *length, u32 *type);

	/* Domain allocation and freeing by the iommu driver */
	struct iommu_domain *(*domain_alloc)(unsigned iommu_domain_type);

	struct iommu_device *(*probe_device)(struct device *dev);
	void (*release_device)(struct device *dev);
	void (*probe_finalize)(struct device *dev);
	void (*set_platform_dma_ops)(struct device *dev);
	struct iommu_group *(*device_group)(struct device *dev);

	/* Request/Free a list of reserved regions for a device */
	void (*get_resv_regions)(struct device *dev, struct list_head *list);

	int (*of_xlate)(struct device *dev, struct of_phandle_args *args);
	bool (*is_attach_deferred)(struct device *dev);

	/* Per device IOMMU features */
	int (*dev_enable_feat)(struct device *dev, enum iommu_dev_features f);
	int (*dev_disable_feat)(struct device *dev, enum iommu_dev_features f);

	int (*page_response)(struct device *dev,
			     struct iommu_fault_event *evt,
			     struct iommu_page_response *msg);

	int (*def_domain_type)(struct device *dev);
	void (*remove_dev_pasid)(struct device *dev, ioasid_t pasid);

	const struct iommu_domain_ops *default_domain_ops;
	unsigned long pgsize_bitmap;
	struct module *owner;
};

/**
 * struct iommu_domain_ops - domain specific operations
 * @attach_dev: attach an iommu domain to a device
 *  Return:
 * * 0		- success
 * * EINVAL	- can indicate that device and domain are incompatible due to
 *		  some previous configuration of the domain, in which case the
 *		  driver shouldn't log an error, since it is legitimate for a
 *		  caller to test reuse of existing domains. Otherwise, it may
 *		  still represent some other fundamental problem
 * * ENOMEM	- out of memory
 * * ENOSPC	- non-ENOMEM type of resource allocation failures
 * * EBUSY	- device is attached to a domain and cannot be changed
 * * ENODEV	- device specific errors, not able to be attached
 * * <others>	- treated as ENODEV by the caller. Use is discouraged
 * @set_dev_pasid: set an iommu domain to a pasid of device
 * @map: map a physically contiguous memory region to an iommu domain
 * @map_pages: map a physically contiguous set of pages of the same size to
 *             an iommu domain.
 * @unmap: unmap a physically contiguous memory region from an iommu domain
 * @unmap_pages: unmap a number of pages of the same size from an iommu domain
 * @flush_iotlb_all: Synchronously flush all hardware TLBs for this domain
 * @iotlb_sync_map: Sync mappings created recently using @map to the hardware
 * @iotlb_sync: Flush all queued ranges from the hardware TLBs and empty flush
 *            queue
 * @iova_to_phys: translate iova to physical address
 * @enforce_cache_coherency: Prevent any kind of DMA from bypassing IOMMU_CACHE,
 *                           including no-snoop TLPs on PCIe or other platform
 *                           specific mechanisms.
 * @enable_nesting: Enable nesting
 * @set_pgtable_quirks: Set io page table quirks (IO_PGTABLE_QUIRK_*)
 * @free: Release the domain after use.
 */
struct iommu_domain_ops {
	int (*attach_dev)(struct iommu_domain *domain, struct device *dev);
	int (*set_dev_pasid)(struct iommu_domain *domain, struct device *dev,
			     ioasid_t pasid);

	int (*map)(struct iommu_domain *domain, unsigned long iova,
		   phys_addr_t paddr, size_t size, int prot, gfp_t gfp);
	int (*map_pages)(struct iommu_domain *domain, unsigned long iova,
			 phys_addr_t paddr, size_t pgsize, size_t pgcount,
			 int prot, gfp_t gfp, size_t *mapped);
	size_t (*unmap)(struct iommu_domain *domain, unsigned long iova,
			size_t size, struct iommu_iotlb_gather *iotlb_gather);
	size_t (*unmap_pages)(struct iommu_domain *domain, unsigned long iova,
			      size_t pgsize, size_t pgcount,
			      struct iommu_iotlb_gather *iotlb_gather);

	void (*flush_iotlb_all)(struct iommu_domain *domain);
	void (*iotlb_sync_map)(struct iommu_domain *domain, unsigned long iova,
			       size_t size);
	void (*iotlb_sync)(struct iommu_domain *domain,
			   struct iommu_iotlb_gather *iotlb_gather);

	phys_addr_t (*iova_to_phys)(struct iommu_domain *domain,
				    dma_addr_t iova);

	bool (*enforce_cache_coherency)(struct iommu_domain *domain);
	int (*enable_nesting)(struct iommu_domain *domain);
	int (*set_pgtable_quirks)(struct iommu_domain *domain,
				  unsigned long quirks);

	void (*free)(struct iommu_domain *domain);
};

/**
 * struct iommu_device - IOMMU core representation of one IOMMU hardware
 *			 instance
 * @list: Used by the iommu-core to keep a list of registered iommus
 * @ops: iommu-ops for talking to this iommu
 * @dev: struct device for sysfs handling
 * @hwdev: The device HW that controls the iommu
 * @singleton_group: Used internally for drivers that have only one group
 * @max_pasids: number of supported PASIDs
 */
struct iommu_device {
	struct list_head list;
	const struct iommu_ops *ops;
	struct fwnode_handle *fwnode;
	struct device *dev;
	struct device *hwdev;
	struct iommu_group *singleton_group;
	u32 max_pasids;
};

/**
 * struct iommu_fault_event - Generic fault event
 *
 * Can represent recoverable faults such as a page requests or
 * unrecoverable faults such as DMA or IRQ remapping faults.
 *
 * @fault: fault descriptor
 * @list: pending fault event list, used for tracking responses
 */
struct iommu_fault_event {
	struct iommu_fault fault;
	struct list_head list;
};

/**
 * struct iommu_fault_param - per-device IOMMU fault data
 * @handler: Callback function to handle IOMMU faults at device level
 * @data: handler private data
 * @faults: holds the pending faults which needs response
 * @lock: protect pending faults list
 */
struct iommu_fault_param {
	iommu_dev_fault_handler_t handler;
	void *data;
	struct list_head faults;
	struct mutex lock;
};

/**
 * struct dev_iommu - Collection of per-device IOMMU data
 *
 * @fault_param: IOMMU detected device fault reporting data
 * @iopf_param:	 I/O Page Fault queue and data
 * @fwspec:	 IOMMU fwspec data
 * @iommu_dev:	 IOMMU device this device is linked to
 * @priv:	 IOMMU Driver private data
 * @max_pasids:  number of PASIDs this device can consume
 * @attach_deferred: the dma domain attachment is deferred
 * @pci_32bit_workaround: Limit DMA allocations to 32-bit IOVAs
 * @require_direct: device requires IOMMU_RESV_DIRECT regions
 *
 * TODO: migrate other per device data pointers under iommu_dev_data, e.g.
 *	struct iommu_group	*iommu_group;
 */
struct dev_iommu {
	struct mutex lock;
	struct iommu_fault_param	*fault_param;
	struct iopf_device_param	*iopf_param;
	struct iommu_fwspec		*fwspec;
	struct iommu_device		*iommu_dev;
	void				*priv;
	u32				max_pasids;
	u32				attach_deferred:1;
	u32				pci_32bit_workaround:1;
	u32				require_direct:1;
};

int iommu_device_register(struct iommu_device *iommu,
			  const struct iommu_ops *ops,
			  struct device *hwdev);
void iommu_device_unregister(struct iommu_device *iommu);
int  iommu_device_sysfs_add(struct iommu_device *iommu,
			    struct device *parent,
			    const struct attribute_group **groups,
			    const char *fmt, ...) __printf(4, 5);
void iommu_device_sysfs_remove(struct iommu_device *iommu);
int  iommu_device_link(struct iommu_device   *iommu, struct device *link);
void iommu_device_unlink(struct iommu_device *iommu, struct device *link);
int iommu_deferred_attach(struct device *dev, struct iommu_domain *domain);

static inline struct iommu_device *dev_to_iommu_device(struct device *dev)
{
	return (struct iommu_device *)dev_get_drvdata(dev);
}

static inline void iommu_iotlb_gather_init(struct iommu_iotlb_gather *gather)
{
	*gather = (struct iommu_iotlb_gather) {
		.start	= ULONG_MAX,
		.freelist = LIST_HEAD_INIT(gather->freelist),
	};
}

<<<<<<< HEAD
static inline const struct iommu_ops *dev_iommu_ops(struct device *dev)
{
	/*
	 * Assume that valid ops must be installed if iommu_probe_device()
	 * has succeeded. The device ops are essentially for internal use
	 * within the IOMMU subsystem itself, so we should be able to trust
	 * ourselves not to misuse the helper.
	 */
	return dev->iommu->iommu_dev->ops;
}

extern int bus_iommu_probe(const struct bus_type *bus,
			   struct iommu_device *iommu);
=======
extern int bus_iommu_probe(const struct bus_type *bus);
>>>>>>> eb501c2d
extern bool iommu_present(const struct bus_type *bus);
extern bool device_iommu_capable(struct device *dev, enum iommu_cap cap);
extern bool iommu_group_has_isolated_msi(struct iommu_group *group);
extern struct iommu_domain *iommu_domain_alloc(const struct bus_type *bus);
extern void iommu_domain_free(struct iommu_domain *domain);
extern int iommu_attach_device(struct iommu_domain *domain,
			       struct device *dev);
extern void iommu_detach_device(struct iommu_domain *domain,
				struct device *dev);
extern int iommu_sva_unbind_gpasid(struct iommu_domain *domain,
				   struct device *dev, ioasid_t pasid);
extern struct iommu_domain *iommu_get_domain_for_dev(struct device *dev);
extern struct iommu_domain *iommu_get_dma_domain(struct device *dev);
extern int iommu_map(struct iommu_domain *domain, unsigned long iova,
		     phys_addr_t paddr, size_t size, int prot, gfp_t gfp);
extern size_t iommu_unmap(struct iommu_domain *domain, unsigned long iova,
			  size_t size);
extern size_t iommu_unmap_fast(struct iommu_domain *domain,
			       unsigned long iova, size_t size,
			       struct iommu_iotlb_gather *iotlb_gather);
extern ssize_t iommu_map_sg(struct iommu_domain *domain, unsigned long iova,
			    struct scatterlist *sg, unsigned int nents,
			    int prot, gfp_t gfp);
extern phys_addr_t iommu_iova_to_phys(struct iommu_domain *domain, dma_addr_t iova);
extern void iommu_set_fault_handler(struct iommu_domain *domain,
			iommu_fault_handler_t handler, void *token);

extern void iommu_get_resv_regions(struct device *dev, struct list_head *list);
extern void iommu_put_resv_regions(struct device *dev, struct list_head *list);
extern void iommu_set_default_passthrough(bool cmd_line);
extern void iommu_set_default_translated(bool cmd_line);
extern bool iommu_default_passthrough(void);
extern struct iommu_resv_region *
iommu_alloc_resv_region(phys_addr_t start, size_t length, int prot,
			enum iommu_resv_type type, gfp_t gfp);
extern int iommu_get_group_resv_regions(struct iommu_group *group,
					struct list_head *head);

extern int iommu_attach_group(struct iommu_domain *domain,
			      struct iommu_group *group);
extern void iommu_detach_group(struct iommu_domain *domain,
			       struct iommu_group *group);
extern struct iommu_group *iommu_group_alloc(void);
extern void *iommu_group_get_iommudata(struct iommu_group *group);
extern void iommu_group_set_iommudata(struct iommu_group *group,
				      void *iommu_data,
				      void (*release)(void *iommu_data));
extern int iommu_group_set_name(struct iommu_group *group, const char *name);
extern int iommu_group_add_device(struct iommu_group *group,
				  struct device *dev);
extern void iommu_group_remove_device(struct device *dev);
extern int iommu_group_for_each_dev(struct iommu_group *group, void *data,
				    int (*fn)(struct device *, void *));
extern struct iommu_group *iommu_group_get(struct device *dev);
extern struct iommu_group *iommu_group_ref_get(struct iommu_group *group);
extern void iommu_group_put(struct iommu_group *group);
extern int iommu_register_device_fault_handler(struct device *dev,
					iommu_dev_fault_handler_t handler,
					void *data);

extern int iommu_unregister_device_fault_handler(struct device *dev);

extern int iommu_report_device_fault(struct device *dev,
				     struct iommu_fault_event *evt);
extern int iommu_page_response(struct device *dev,
			       struct iommu_page_response *msg);

extern int iommu_group_id(struct iommu_group *group);
extern struct iommu_domain *iommu_group_default_domain(struct iommu_group *);

int iommu_enable_nesting(struct iommu_domain *domain);
int iommu_set_pgtable_quirks(struct iommu_domain *domain,
		unsigned long quirks);

void iommu_set_dma_strict(void);

extern int report_iommu_fault(struct iommu_domain *domain, struct device *dev,
			      unsigned long iova, int flags);

static inline void iommu_flush_iotlb_all(struct iommu_domain *domain)
{
	if (domain->ops->flush_iotlb_all)
		domain->ops->flush_iotlb_all(domain);
}

static inline void iommu_iotlb_sync(struct iommu_domain *domain,
				  struct iommu_iotlb_gather *iotlb_gather)
{
	if (domain->ops->iotlb_sync)
		domain->ops->iotlb_sync(domain, iotlb_gather);

	iommu_iotlb_gather_init(iotlb_gather);
}

/**
 * iommu_iotlb_gather_is_disjoint - Checks whether a new range is disjoint
 *
 * @gather: TLB gather data
 * @iova: start of page to invalidate
 * @size: size of page to invalidate
 *
 * Helper for IOMMU drivers to check whether a new range and the gathered range
 * are disjoint. For many IOMMUs, flushing the IOMMU in this case is better
 * than merging the two, which might lead to unnecessary invalidations.
 */
static inline
bool iommu_iotlb_gather_is_disjoint(struct iommu_iotlb_gather *gather,
				    unsigned long iova, size_t size)
{
	unsigned long start = iova, end = start + size - 1;

	return gather->end != 0 &&
		(end + 1 < gather->start || start > gather->end + 1);
}


/**
 * iommu_iotlb_gather_add_range - Gather for address-based TLB invalidation
 * @gather: TLB gather data
 * @iova: start of page to invalidate
 * @size: size of page to invalidate
 *
 * Helper for IOMMU drivers to build arbitrarily-sized invalidation commands
 * where only the address range matters, and simply minimising intermediate
 * syncs is preferred.
 */
static inline void iommu_iotlb_gather_add_range(struct iommu_iotlb_gather *gather,
						unsigned long iova, size_t size)
{
	unsigned long end = iova + size - 1;

	if (gather->start > iova)
		gather->start = iova;
	if (gather->end < end)
		gather->end = end;
}

/**
 * iommu_iotlb_gather_add_page - Gather for page-based TLB invalidation
 * @domain: IOMMU domain to be invalidated
 * @gather: TLB gather data
 * @iova: start of page to invalidate
 * @size: size of page to invalidate
 *
 * Helper for IOMMU drivers to build invalidation commands based on individual
 * pages, or with page size/table level hints which cannot be gathered if they
 * differ.
 */
static inline void iommu_iotlb_gather_add_page(struct iommu_domain *domain,
					       struct iommu_iotlb_gather *gather,
					       unsigned long iova, size_t size)
{
	/*
	 * If the new page is disjoint from the current range or is mapped at
	 * a different granularity, then sync the TLB so that the gather
	 * structure can be rewritten.
	 */
	if ((gather->pgsize && gather->pgsize != size) ||
	    iommu_iotlb_gather_is_disjoint(gather, iova, size))
		iommu_iotlb_sync(domain, gather);

	gather->pgsize = size;
	iommu_iotlb_gather_add_range(gather, iova, size);
}

static inline bool iommu_iotlb_gather_queued(struct iommu_iotlb_gather *gather)
{
	return gather && gather->queued;
}

/* PCI device grouping function */
extern struct iommu_group *pci_device_group(struct device *dev);
/* Generic device grouping function */
extern struct iommu_group *generic_device_group(struct device *dev);
/* FSL-MC device grouping function */
struct iommu_group *fsl_mc_device_group(struct device *dev);
extern struct iommu_group *generic_single_device_group(struct device *dev);

/**
 * struct iommu_fwspec - per-device IOMMU instance data
 * @ops: ops for this device's IOMMU
 * @iommu_fwnode: firmware handle for this device's IOMMU
 * @flags: IOMMU_FWSPEC_* flags
 * @num_ids: number of associated device IDs
 * @ids: IDs which this device may present to the IOMMU
 *
 * Note that the IDs (and any other information, really) stored in this structure should be
 * considered private to the IOMMU device driver and are not to be used directly by IOMMU
 * consumers.
 */
struct iommu_fwspec {
	const struct iommu_ops	*ops;
	struct fwnode_handle	*iommu_fwnode;
	u32			flags;
	unsigned int		num_ids;
	u32			ids[];
};

/* ATS is supported */
#define IOMMU_FWSPEC_PCI_RC_ATS			(1 << 0)

/**
 * struct iommu_sva - handle to a device-mm bond
 */
struct iommu_sva {
	struct device			*dev;
	struct iommu_domain		*domain;
};

int iommu_fwspec_init(struct device *dev, struct fwnode_handle *iommu_fwnode,
		      const struct iommu_ops *ops);
void iommu_fwspec_free(struct device *dev);
int iommu_fwspec_add_ids(struct device *dev, u32 *ids, int num_ids);
const struct iommu_ops *iommu_ops_from_fwnode(struct fwnode_handle *fwnode);

static inline struct iommu_fwspec *dev_iommu_fwspec_get(struct device *dev)
{
	if (dev->iommu)
		return dev->iommu->fwspec;
	else
		return NULL;
}

static inline void dev_iommu_fwspec_set(struct device *dev,
					struct iommu_fwspec *fwspec)
{
	dev->iommu->fwspec = fwspec;
}

static inline void *dev_iommu_priv_get(struct device *dev)
{
	if (dev->iommu)
		return dev->iommu->priv;
	else
		return NULL;
}

static inline void dev_iommu_priv_set(struct device *dev, void *priv)
{
	dev->iommu->priv = priv;
}

int iommu_probe_device(struct device *dev);
int iommu_probe_device_locked(struct device *dev);

int iommu_dev_enable_feature(struct device *dev, enum iommu_dev_features f);
int iommu_dev_disable_feature(struct device *dev, enum iommu_dev_features f);

int iommu_device_use_default_domain(struct device *dev);
void iommu_device_unuse_default_domain(struct device *dev);

int iommu_group_claim_dma_owner(struct iommu_group *group, void *owner);
void iommu_group_release_dma_owner(struct iommu_group *group);
bool iommu_group_dma_owner_claimed(struct iommu_group *group);

int iommu_device_claim_dma_owner(struct device *dev, void *owner);
void iommu_device_release_dma_owner(struct device *dev);

struct iommu_domain *iommu_sva_domain_alloc(struct device *dev,
					    struct mm_struct *mm);
int iommu_attach_device_pasid(struct iommu_domain *domain,
			      struct device *dev, ioasid_t pasid);
void iommu_detach_device_pasid(struct iommu_domain *domain,
			       struct device *dev, ioasid_t pasid);
struct iommu_domain *
iommu_get_domain_for_dev_pasid(struct device *dev, ioasid_t pasid,
			       unsigned int type);
ioasid_t iommu_alloc_global_pasid(struct device *dev);
void iommu_free_global_pasid(ioasid_t pasid);
#else /* CONFIG_IOMMU_API */

struct iommu_ops {};
struct iommu_group {};
struct iommu_fwspec {};
struct iommu_device {};
struct iommu_fault_param {};
struct iommu_iotlb_gather {};

static inline bool iommu_present(const struct bus_type *bus)
{
	return false;
}

static inline bool device_iommu_capable(struct device *dev, enum iommu_cap cap)
{
	return false;
}

static inline struct iommu_domain *iommu_domain_alloc(const struct bus_type *bus)
{
	return NULL;
}

static inline void iommu_domain_free(struct iommu_domain *domain)
{
}

static inline int iommu_attach_device(struct iommu_domain *domain,
				      struct device *dev)
{
	return -ENODEV;
}

static inline void iommu_detach_device(struct iommu_domain *domain,
				       struct device *dev)
{
}

static inline struct iommu_domain *iommu_get_domain_for_dev(struct device *dev)
{
	return NULL;
}

static inline int iommu_map(struct iommu_domain *domain, unsigned long iova,
			    phys_addr_t paddr, size_t size, int prot, gfp_t gfp)
{
	return -ENODEV;
}

static inline size_t iommu_unmap(struct iommu_domain *domain,
				 unsigned long iova, size_t size)
{
	return 0;
}

static inline size_t iommu_unmap_fast(struct iommu_domain *domain,
				      unsigned long iova, int gfp_order,
				      struct iommu_iotlb_gather *iotlb_gather)
{
	return 0;
}

static inline ssize_t iommu_map_sg(struct iommu_domain *domain,
				   unsigned long iova, struct scatterlist *sg,
				   unsigned int nents, int prot, gfp_t gfp)
{
	return -ENODEV;
}

static inline void iommu_flush_iotlb_all(struct iommu_domain *domain)
{
}

static inline void iommu_iotlb_sync(struct iommu_domain *domain,
				  struct iommu_iotlb_gather *iotlb_gather)
{
}

static inline phys_addr_t iommu_iova_to_phys(struct iommu_domain *domain, dma_addr_t iova)
{
	return 0;
}

static inline void iommu_set_fault_handler(struct iommu_domain *domain,
				iommu_fault_handler_t handler, void *token)
{
}

static inline void iommu_get_resv_regions(struct device *dev,
					struct list_head *list)
{
}

static inline void iommu_put_resv_regions(struct device *dev,
					struct list_head *list)
{
}

static inline int iommu_get_group_resv_regions(struct iommu_group *group,
					       struct list_head *head)
{
	return -ENODEV;
}

static inline void iommu_set_default_passthrough(bool cmd_line)
{
}

static inline void iommu_set_default_translated(bool cmd_line)
{
}

static inline bool iommu_default_passthrough(void)
{
	return true;
}

static inline int iommu_attach_group(struct iommu_domain *domain,
				     struct iommu_group *group)
{
	return -ENODEV;
}

static inline void iommu_detach_group(struct iommu_domain *domain,
				      struct iommu_group *group)
{
}

static inline struct iommu_group *iommu_group_alloc(void)
{
	return ERR_PTR(-ENODEV);
}

static inline void *iommu_group_get_iommudata(struct iommu_group *group)
{
	return NULL;
}

static inline void iommu_group_set_iommudata(struct iommu_group *group,
					     void *iommu_data,
					     void (*release)(void *iommu_data))
{
}

static inline int iommu_group_set_name(struct iommu_group *group,
				       const char *name)
{
	return -ENODEV;
}

static inline int iommu_group_add_device(struct iommu_group *group,
					 struct device *dev)
{
	return -ENODEV;
}

static inline void iommu_group_remove_device(struct device *dev)
{
}

static inline int iommu_group_for_each_dev(struct iommu_group *group,
					   void *data,
					   int (*fn)(struct device *, void *))
{
	return -ENODEV;
}

static inline struct iommu_group *iommu_group_get(struct device *dev)
{
	return NULL;
}

static inline void iommu_group_put(struct iommu_group *group)
{
}

static inline
int iommu_register_device_fault_handler(struct device *dev,
					iommu_dev_fault_handler_t handler,
					void *data)
{
	return -ENODEV;
}

static inline int iommu_unregister_device_fault_handler(struct device *dev)
{
	return 0;
}

static inline
int iommu_report_device_fault(struct device *dev, struct iommu_fault_event *evt)
{
	return -ENODEV;
}

static inline int iommu_page_response(struct device *dev,
				      struct iommu_page_response *msg)
{
	return -ENODEV;
}

static inline int iommu_group_id(struct iommu_group *group)
{
	return -ENODEV;
}

static inline int iommu_set_pgtable_quirks(struct iommu_domain *domain,
		unsigned long quirks)
{
	return 0;
}

static inline int iommu_device_register(struct iommu_device *iommu,
					const struct iommu_ops *ops,
					struct device *hwdev)
{
	return -ENODEV;
}

static inline struct iommu_device *dev_to_iommu_device(struct device *dev)
{
	return NULL;
}

static inline void iommu_iotlb_gather_init(struct iommu_iotlb_gather *gather)
{
}

static inline void iommu_iotlb_gather_add_page(struct iommu_domain *domain,
					       struct iommu_iotlb_gather *gather,
					       unsigned long iova, size_t size)
{
}

static inline bool iommu_iotlb_gather_queued(struct iommu_iotlb_gather *gather)
{
	return false;
}

static inline void iommu_device_unregister(struct iommu_device *iommu)
{
}

static inline int  iommu_device_sysfs_add(struct iommu_device *iommu,
					  struct device *parent,
					  const struct attribute_group **groups,
					  const char *fmt, ...)
{
	return -ENODEV;
}

static inline void iommu_device_sysfs_remove(struct iommu_device *iommu)
{
}

static inline int iommu_device_link(struct device *dev, struct device *link)
{
	return -EINVAL;
}

static inline void iommu_device_unlink(struct device *dev, struct device *link)
{
}

static inline int iommu_fwspec_init(struct device *dev,
				    struct fwnode_handle *iommu_fwnode,
				    const struct iommu_ops *ops)
{
	return -ENODEV;
}

static inline void iommu_fwspec_free(struct device *dev)
{
}

static inline int iommu_fwspec_add_ids(struct device *dev, u32 *ids,
				       int num_ids)
{
	return -ENODEV;
}

static inline
const struct iommu_ops *iommu_ops_from_fwnode(struct fwnode_handle *fwnode)
{
	return NULL;
}

static inline int
iommu_dev_enable_feature(struct device *dev, enum iommu_dev_features feat)
{
	return -ENODEV;
}

static inline int
iommu_dev_disable_feature(struct device *dev, enum iommu_dev_features feat)
{
	return -ENODEV;
}

static inline struct iommu_fwspec *dev_iommu_fwspec_get(struct device *dev)
{
	return NULL;
}

static inline int iommu_device_use_default_domain(struct device *dev)
{
	return 0;
}

static inline void iommu_device_unuse_default_domain(struct device *dev)
{
}

static inline int
iommu_group_claim_dma_owner(struct iommu_group *group, void *owner)
{
	return -ENODEV;
}

static inline void iommu_group_release_dma_owner(struct iommu_group *group)
{
}

static inline bool iommu_group_dma_owner_claimed(struct iommu_group *group)
{
	return false;
}

static inline void iommu_device_release_dma_owner(struct device *dev)
{
}

static inline int iommu_device_claim_dma_owner(struct device *dev, void *owner)
{
	return -ENODEV;
}

static inline struct iommu_domain *
iommu_sva_domain_alloc(struct device *dev, struct mm_struct *mm)
{
	return NULL;
}

static inline int iommu_attach_device_pasid(struct iommu_domain *domain,
					    struct device *dev, ioasid_t pasid)
{
	return -ENODEV;
}

static inline void iommu_detach_device_pasid(struct iommu_domain *domain,
					     struct device *dev, ioasid_t pasid)
{
}

static inline struct iommu_domain *
iommu_get_domain_for_dev_pasid(struct device *dev, ioasid_t pasid,
			       unsigned int type)
{
	return NULL;
}

static inline ioasid_t iommu_alloc_global_pasid(struct device *dev)
{
	return IOMMU_PASID_INVALID;
}

static inline void iommu_free_global_pasid(ioasid_t pasid) {}
#endif /* CONFIG_IOMMU_API */

/**
 * iommu_map_sgtable - Map the given buffer to the IOMMU domain
 * @domain:	The IOMMU domain to perform the mapping
 * @iova:	The start address to map the buffer
 * @sgt:	The sg_table object describing the buffer
 * @prot:	IOMMU protection bits
 *
 * Creates a mapping at @iova for the buffer described by a scatterlist
 * stored in the given sg_table object in the provided IOMMU domain.
 */
static inline size_t iommu_map_sgtable(struct iommu_domain *domain,
			unsigned long iova, struct sg_table *sgt, int prot)
{
	return iommu_map_sg(domain, iova, sgt->sgl, sgt->orig_nents, prot,
			    GFP_KERNEL);
}

#ifdef CONFIG_IOMMU_DEBUGFS
extern	struct dentry *iommu_debugfs_dir;
void iommu_debugfs_setup(void);
#else
static inline void iommu_debugfs_setup(void) {}
#endif

#ifdef CONFIG_IOMMU_DMA
#include <linux/msi.h>

/* Setup call for arch DMA mapping code */
void iommu_setup_dma_ops(struct device *dev, u64 dma_base, u64 dma_limit);

int iommu_get_msi_cookie(struct iommu_domain *domain, dma_addr_t base);

int iommu_dma_prepare_msi(struct msi_desc *desc, phys_addr_t msi_addr);
void iommu_dma_compose_msi_msg(struct msi_desc *desc, struct msi_msg *msg);

#else /* CONFIG_IOMMU_DMA */

struct msi_desc;
struct msi_msg;

static inline void iommu_setup_dma_ops(struct device *dev, u64 dma_base, u64 dma_limit)
{
}

static inline int iommu_get_msi_cookie(struct iommu_domain *domain, dma_addr_t base)
{
	return -ENODEV;
}

static inline int iommu_dma_prepare_msi(struct msi_desc *desc, phys_addr_t msi_addr)
{
	return 0;
}

static inline void iommu_dma_compose_msi_msg(struct msi_desc *desc, struct msi_msg *msg)
{
}

#endif	/* CONFIG_IOMMU_DMA */

/*
 * Newer generations of Tegra SoCs require devices' stream IDs to be directly programmed into
 * some registers. These are always paired with a Tegra SMMU or ARM SMMU, for which the contents
 * of the struct iommu_fwspec are known. Use this helper to formalize access to these internals.
 */
#define TEGRA_STREAM_ID_BYPASS 0x7f

static inline bool tegra_dev_iommu_get_stream_id(struct device *dev, u32 *stream_id)
{
#ifdef CONFIG_IOMMU_API
	struct iommu_fwspec *fwspec = dev_iommu_fwspec_get(dev);

	if (fwspec && fwspec->num_ids == 1) {
		*stream_id = fwspec->ids[0] & 0xffff;
		return true;
	}
#endif

	return false;
}

#ifdef CONFIG_IOMMU_SVA
static inline void mm_pasid_init(struct mm_struct *mm)
{
	mm->pasid = IOMMU_PASID_INVALID;
}
static inline bool mm_valid_pasid(struct mm_struct *mm)
{
	return mm->pasid != IOMMU_PASID_INVALID;
}
void mm_pasid_drop(struct mm_struct *mm);
struct iommu_sva *iommu_sva_bind_device(struct device *dev,
					struct mm_struct *mm);
void iommu_sva_unbind_device(struct iommu_sva *handle);
u32 iommu_sva_get_pasid(struct iommu_sva *handle);
#else
static inline struct iommu_sva *
iommu_sva_bind_device(struct device *dev, struct mm_struct *mm)
{
	return NULL;
}

static inline void iommu_sva_unbind_device(struct iommu_sva *handle)
{
}

static inline u32 iommu_sva_get_pasid(struct iommu_sva *handle)
{
	return IOMMU_PASID_INVALID;
}
static inline void mm_pasid_init(struct mm_struct *mm) {}
static inline bool mm_valid_pasid(struct mm_struct *mm) { return false; }
static inline void mm_pasid_drop(struct mm_struct *mm) {}
#endif /* CONFIG_IOMMU_SVA */

#endif /* __LINUX_IOMMU_H */<|MERGE_RESOLUTION|>--- conflicted
+++ resolved
@@ -465,23 +465,8 @@
 	};
 }
 
-<<<<<<< HEAD
-static inline const struct iommu_ops *dev_iommu_ops(struct device *dev)
-{
-	/*
-	 * Assume that valid ops must be installed if iommu_probe_device()
-	 * has succeeded. The device ops are essentially for internal use
-	 * within the IOMMU subsystem itself, so we should be able to trust
-	 * ourselves not to misuse the helper.
-	 */
-	return dev->iommu->iommu_dev->ops;
-}
-
 extern int bus_iommu_probe(const struct bus_type *bus,
 			   struct iommu_device *iommu);
-=======
-extern int bus_iommu_probe(const struct bus_type *bus);
->>>>>>> eb501c2d
 extern bool iommu_present(const struct bus_type *bus);
 extern bool device_iommu_capable(struct device *dev, enum iommu_cap cap);
 extern bool iommu_group_has_isolated_msi(struct iommu_group *group);
