/* Copyright (c) 2011-2014 PLUMgrid, http://plumgrid.com
 *
 * This program is free software; you can redistribute it and/or
 * modify it under the terms of version 2 of the GNU General Public
 * License as published by the Free Software Foundation.
 */
#ifndef _LINUX_BPF_H
#define _LINUX_BPF_H 1

#include <uapi/linux/bpf.h>

#include <linux/workqueue.h>
#include <linux/file.h>
#include <linux/percpu.h>
#include <linux/err.h>
#include <linux/rbtree_latch.h>
#include <linux/numa.h>
#include <linux/wait.h>

struct perf_event;
struct bpf_prog;
struct bpf_map;

/* map is generic key/value storage optionally accesible by eBPF programs */
struct bpf_map_ops {
	/* funcs callable from userspace (via syscall) */
	struct bpf_map *(*map_alloc)(union bpf_attr *attr);
	void (*map_release)(struct bpf_map *map, struct file *map_file);
	void (*map_free)(struct bpf_map *map);
	int (*map_get_next_key)(struct bpf_map *map, void *key, void *next_key);

	/* funcs callable from userspace and from eBPF programs */
	void *(*map_lookup_elem)(struct bpf_map *map, void *key);
	int (*map_update_elem)(struct bpf_map *map, void *key, void *value, u64 flags);
	int (*map_delete_elem)(struct bpf_map *map, void *key);

	/* funcs called by prog_array and perf_event_array map */
	void *(*map_fd_get_ptr)(struct bpf_map *map, struct file *map_file,
				int fd);
	void (*map_fd_put_ptr)(void *ptr);
	u32 (*map_gen_lookup)(struct bpf_map *map, struct bpf_insn *insn_buf);
	u32 (*map_fd_sys_lookup_elem)(void *ptr);
};

struct bpf_map {
	/* 1st cacheline with read-mostly members of which some
	 * are also accessed in fast-path (e.g. ops, max_entries).
	 */
	const struct bpf_map_ops *ops ____cacheline_aligned;
	struct bpf_map *inner_map_meta;
#ifdef CONFIG_SECURITY
	void *security;
#endif
	enum bpf_map_type map_type;
	u32 key_size;
	u32 value_size;
	u32 max_entries;
	u32 map_flags;
	u32 pages;
	u32 id;
	int numa_node;
	bool unpriv_array;
	/* 7 bytes hole */

	/* 2nd cacheline with misc members to avoid false sharing
	 * particularly with refcounting.
	 */
	struct user_struct *user ____cacheline_aligned;
	atomic_t refcnt;
	atomic_t usercnt;
<<<<<<< HEAD
	struct bpf_map *inner_map_meta;
	char name[BPF_OBJ_NAME_LEN];
#ifdef CONFIG_SECURITY
	void *security;
#endif
=======
	struct work_struct work;
	char name[BPF_OBJ_NAME_LEN];
>>>>>>> 5fa4ec9c
};

/* function argument constraints */
enum bpf_arg_type {
	ARG_DONTCARE = 0,	/* unused argument in helper function */

	/* the following constraints used to prototype
	 * bpf_map_lookup/update/delete_elem() functions
	 */
	ARG_CONST_MAP_PTR,	/* const argument used as pointer to bpf_map */
	ARG_PTR_TO_MAP_KEY,	/* pointer to stack used as map key */
	ARG_PTR_TO_MAP_VALUE,	/* pointer to stack used as map value */

	/* the following constraints used to prototype bpf_memcmp() and other
	 * functions that access data on eBPF program stack
	 */
	ARG_PTR_TO_MEM,		/* pointer to valid memory (stack, packet, map value) */
	ARG_PTR_TO_MEM_OR_NULL, /* pointer to valid memory or NULL */
	ARG_PTR_TO_UNINIT_MEM,	/* pointer to memory does not need to be initialized,
				 * helper function must fill all bytes or clear
				 * them in error case.
				 */

	ARG_CONST_SIZE,		/* number of bytes accessed from memory */
	ARG_CONST_SIZE_OR_ZERO,	/* number of bytes accessed from memory or 0 */

	ARG_PTR_TO_CTX,		/* pointer to context */
	ARG_ANYTHING,		/* any (initialized) argument is ok */
};

/* type of values returned from helper functions */
enum bpf_return_type {
	RET_INTEGER,			/* function returns integer */
	RET_VOID,			/* function doesn't return anything */
	RET_PTR_TO_MAP_VALUE_OR_NULL,	/* returns a pointer to map elem value or NULL */
};

/* eBPF function prototype used by verifier to allow BPF_CALLs from eBPF programs
 * to in-kernel helper functions and for adjusting imm32 field in BPF_CALL
 * instructions after verifying
 */
struct bpf_func_proto {
	u64 (*func)(u64 r1, u64 r2, u64 r3, u64 r4, u64 r5);
	bool gpl_only;
	bool pkt_access;
	enum bpf_return_type ret_type;
	enum bpf_arg_type arg1_type;
	enum bpf_arg_type arg2_type;
	enum bpf_arg_type arg3_type;
	enum bpf_arg_type arg4_type;
	enum bpf_arg_type arg5_type;
};

/* bpf_context is intentionally undefined structure. Pointer to bpf_context is
 * the first argument to eBPF programs.
 * For socket filters: 'struct bpf_context *' == 'struct sk_buff *'
 */
struct bpf_context;

enum bpf_access_type {
	BPF_READ = 1,
	BPF_WRITE = 2
};

/* types of values stored in eBPF registers */
/* Pointer types represent:
 * pointer
 * pointer + imm
 * pointer + (u16) var
 * pointer + (u16) var + imm
 * if (range > 0) then [ptr, ptr + range - off) is safe to access
 * if (id > 0) means that some 'var' was added
 * if (off > 0) means that 'imm' was added
 */
enum bpf_reg_type {
	NOT_INIT = 0,		 /* nothing was written into register */
	SCALAR_VALUE,		 /* reg doesn't contain a valid pointer */
	PTR_TO_CTX,		 /* reg points to bpf_context */
	CONST_PTR_TO_MAP,	 /* reg points to struct bpf_map */
	PTR_TO_MAP_VALUE,	 /* reg points to map element value */
	PTR_TO_MAP_VALUE_OR_NULL,/* points to map elem value or NULL */
	PTR_TO_STACK,		 /* reg == frame_pointer + offset */
	PTR_TO_PACKET_META,	 /* skb->data - meta_len */
	PTR_TO_PACKET,		 /* reg points to skb->data */
	PTR_TO_PACKET_END,	 /* skb->data + headlen */
};

/* The information passed from prog-specific *_is_valid_access
 * back to the verifier.
 */
struct bpf_insn_access_aux {
	enum bpf_reg_type reg_type;
	int ctx_field_size;
};

static inline void
bpf_ctx_record_field_size(struct bpf_insn_access_aux *aux, u32 size)
{
	aux->ctx_field_size = size;
}

struct bpf_prog_ops {
	int (*test_run)(struct bpf_prog *prog, const union bpf_attr *kattr,
			union bpf_attr __user *uattr);
};

struct bpf_verifier_ops {
	/* return eBPF function prototype for verification */
	const struct bpf_func_proto *(*get_func_proto)(enum bpf_func_id func_id);

	/* return true if 'size' wide access at offset 'off' within bpf_context
	 * with 'type' (read or write) is allowed
	 */
	bool (*is_valid_access)(int off, int size, enum bpf_access_type type,
				struct bpf_insn_access_aux *info);
	int (*gen_prologue)(struct bpf_insn *insn, bool direct_write,
			    const struct bpf_prog *prog);
	u32 (*convert_ctx_access)(enum bpf_access_type type,
				  const struct bpf_insn *src,
				  struct bpf_insn *dst,
				  struct bpf_prog *prog, u32 *target_size);
};

struct bpf_dev_offload {
	struct bpf_prog		*prog;
	struct net_device	*netdev;
	void			*dev_priv;
	struct list_head	offloads;
	bool			dev_state;
	bool			verifier_running;
	wait_queue_head_t	verifier_done;
};

struct bpf_prog_aux {
	atomic_t refcnt;
	u32 used_map_cnt;
	u32 max_ctx_offset;
	u32 stack_depth;
	u32 id;
	struct latch_tree_node ksym_tnode;
	struct list_head ksym_lnode;
	const struct bpf_prog_ops *ops;
	struct bpf_map **used_maps;
	struct bpf_prog *prog;
	struct user_struct *user;
	u64 load_time; /* ns since boottime */
	char name[BPF_OBJ_NAME_LEN];
#ifdef CONFIG_SECURITY
	void *security;
#endif
	struct bpf_dev_offload *offload;
	union {
		struct work_struct work;
		struct rcu_head	rcu;
	};
};

struct bpf_array {
	struct bpf_map map;
	u32 elem_size;
	u32 index_mask;
	/* 'ownership' of prog_array is claimed by the first program that
	 * is going to use this map or by the first program which FD is stored
	 * in the map to make sure that all callers and callees have the same
	 * prog_type and JITed flag
	 */
	enum bpf_prog_type owner_prog_type;
	bool owner_jited;
	union {
		char value[0] __aligned(8);
		void *ptrs[0] __aligned(8);
		void __percpu *pptrs[0] __aligned(8);
	};
};

#define MAX_TAIL_CALL_CNT 32

struct bpf_event_entry {
	struct perf_event *event;
	struct file *perf_file;
	struct file *map_file;
	struct rcu_head rcu;
};

bool bpf_prog_array_compatible(struct bpf_array *array, const struct bpf_prog *fp);
int bpf_prog_calc_tag(struct bpf_prog *fp);

const struct bpf_func_proto *bpf_get_trace_printk_proto(void);

typedef unsigned long (*bpf_ctx_copy_t)(void *dst, const void *src,
					unsigned long off, unsigned long len);

u64 bpf_event_output(struct bpf_map *map, u64 flags, void *meta, u64 meta_size,
		     void *ctx, u64 ctx_size, bpf_ctx_copy_t ctx_copy);

int bpf_prog_test_run_xdp(struct bpf_prog *prog, const union bpf_attr *kattr,
			  union bpf_attr __user *uattr);
int bpf_prog_test_run_skb(struct bpf_prog *prog, const union bpf_attr *kattr,
			  union bpf_attr __user *uattr);

/* an array of programs to be executed under rcu_lock.
 *
 * Typical usage:
 * ret = BPF_PROG_RUN_ARRAY(&bpf_prog_array, ctx, BPF_PROG_RUN);
 *
 * the structure returned by bpf_prog_array_alloc() should be populated
 * with program pointers and the last pointer must be NULL.
 * The user has to keep refcnt on the program and make sure the program
 * is removed from the array before bpf_prog_put().
 * The 'struct bpf_prog_array *' should only be replaced with xchg()
 * since other cpus are walking the array of pointers in parallel.
 */
struct bpf_prog_array {
	struct rcu_head rcu;
	struct bpf_prog *progs[0];
};

struct bpf_prog_array __rcu *bpf_prog_array_alloc(u32 prog_cnt, gfp_t flags);
void bpf_prog_array_free(struct bpf_prog_array __rcu *progs);
int bpf_prog_array_length(struct bpf_prog_array __rcu *progs);
int bpf_prog_array_copy_to_user(struct bpf_prog_array __rcu *progs,
				__u32 __user *prog_ids, u32 cnt);

void bpf_prog_array_delete_safe(struct bpf_prog_array __rcu *progs,
				struct bpf_prog *old_prog);
int bpf_prog_array_copy(struct bpf_prog_array __rcu *old_array,
			struct bpf_prog *exclude_prog,
			struct bpf_prog *include_prog,
			struct bpf_prog_array **new_array);

#define __BPF_PROG_RUN_ARRAY(array, ctx, func, check_non_null)	\
	({						\
		struct bpf_prog **_prog, *__prog;	\
		struct bpf_prog_array *_array;		\
		u32 _ret = 1;				\
		rcu_read_lock();			\
		_array = rcu_dereference(array);	\
		if (unlikely(check_non_null && !_array))\
			goto _out;			\
		_prog = _array->progs;			\
		while ((__prog = READ_ONCE(*_prog))) {	\
			_ret &= func(__prog, ctx);	\
			_prog++;			\
		}					\
_out:							\
		rcu_read_unlock();			\
		_ret;					\
	 })

#define BPF_PROG_RUN_ARRAY(array, ctx, func)		\
	__BPF_PROG_RUN_ARRAY(array, ctx, func, false)

#define BPF_PROG_RUN_ARRAY_CHECK(array, ctx, func)	\
	__BPF_PROG_RUN_ARRAY(array, ctx, func, true)

#ifdef CONFIG_BPF_SYSCALL
DECLARE_PER_CPU(int, bpf_prog_active);

extern const struct file_operations bpf_map_fops;
extern const struct file_operations bpf_prog_fops;

#define BPF_PROG_TYPE(_id, _name) \
	extern const struct bpf_prog_ops _name ## _prog_ops; \
	extern const struct bpf_verifier_ops _name ## _verifier_ops;
#define BPF_MAP_TYPE(_id, _ops) \
	extern const struct bpf_map_ops _ops;
#include <linux/bpf_types.h>
#undef BPF_PROG_TYPE
#undef BPF_MAP_TYPE

extern const struct bpf_prog_ops bpf_offload_prog_ops;
extern const struct bpf_verifier_ops tc_cls_act_analyzer_ops;
extern const struct bpf_verifier_ops xdp_analyzer_ops;

struct bpf_prog *bpf_prog_get(u32 ufd);
struct bpf_prog *bpf_prog_get_type_dev(u32 ufd, enum bpf_prog_type type,
				       bool attach_drv);
struct bpf_prog * __must_check bpf_prog_add(struct bpf_prog *prog, int i);
void bpf_prog_sub(struct bpf_prog *prog, int i);
struct bpf_prog * __must_check bpf_prog_inc(struct bpf_prog *prog);
struct bpf_prog * __must_check bpf_prog_inc_not_zero(struct bpf_prog *prog);
void bpf_prog_put(struct bpf_prog *prog);
int __bpf_prog_charge(struct user_struct *user, u32 pages);
void __bpf_prog_uncharge(struct user_struct *user, u32 pages);

struct bpf_map *bpf_map_get_with_uref(u32 ufd);
struct bpf_map *__bpf_map_get(struct fd f);
struct bpf_map * __must_check bpf_map_inc(struct bpf_map *map, bool uref);
void bpf_map_put_with_uref(struct bpf_map *map);
void bpf_map_put(struct bpf_map *map);
int bpf_map_precharge_memlock(u32 pages);
void *bpf_map_area_alloc(size_t size, int numa_node);
void bpf_map_area_free(void *base);

extern int sysctl_unprivileged_bpf_disabled;

int bpf_map_new_fd(struct bpf_map *map, int flags);
int bpf_prog_new_fd(struct bpf_prog *prog);

int bpf_obj_pin_user(u32 ufd, const char __user *pathname);
int bpf_obj_get_user(const char __user *pathname, int flags);

int bpf_percpu_hash_copy(struct bpf_map *map, void *key, void *value);
int bpf_percpu_array_copy(struct bpf_map *map, void *key, void *value);
int bpf_percpu_hash_update(struct bpf_map *map, void *key, void *value,
			   u64 flags);
int bpf_percpu_array_update(struct bpf_map *map, void *key, void *value,
			    u64 flags);

int bpf_stackmap_copy(struct bpf_map *map, void *key, void *value);

int bpf_fd_array_map_update_elem(struct bpf_map *map, struct file *map_file,
				 void *key, void *value, u64 map_flags);
int bpf_fd_array_map_lookup_elem(struct bpf_map *map, void *key, u32 *value);
void bpf_fd_array_map_clear(struct bpf_map *map);
int bpf_fd_htab_map_update_elem(struct bpf_map *map, struct file *map_file,
				void *key, void *value, u64 map_flags);
int bpf_fd_htab_map_lookup_elem(struct bpf_map *map, void *key, u32 *value);

int bpf_get_file_flag(int flags);

/* memcpy that is used with 8-byte aligned pointers, power-of-8 size and
 * forced to use 'long' read/writes to try to atomically copy long counters.
 * Best-effort only.  No barriers here, since it _will_ race with concurrent
 * updates from BPF programs. Called from bpf syscall and mostly used with
 * size 8 or 16 bytes, so ask compiler to inline it.
 */
static inline void bpf_long_memcpy(void *dst, const void *src, u32 size)
{
	const long *lsrc = src;
	long *ldst = dst;

	size /= sizeof(long);
	while (size--)
		*ldst++ = *lsrc++;
}

/* verify correctness of eBPF program */
int bpf_check(struct bpf_prog **fp, union bpf_attr *attr);

/* Map specifics */
struct net_device  *__dev_map_lookup_elem(struct bpf_map *map, u32 key);
void __dev_map_insert_ctx(struct bpf_map *map, u32 index);
void __dev_map_flush(struct bpf_map *map);

struct bpf_cpu_map_entry *__cpu_map_lookup_elem(struct bpf_map *map, u32 key);
void __cpu_map_insert_ctx(struct bpf_map *map, u32 index);
void __cpu_map_flush(struct bpf_map *map);
struct xdp_buff;
int cpu_map_enqueue(struct bpf_cpu_map_entry *rcpu, struct xdp_buff *xdp,
		    struct net_device *dev_rx);

/* Return map's numa specified by userspace */
static inline int bpf_map_attr_numa_node(const union bpf_attr *attr)
{
	return (attr->map_flags & BPF_F_NUMA_NODE) ?
		attr->numa_node : NUMA_NO_NODE;
}

<<<<<<< HEAD
=======
struct bpf_prog *bpf_prog_get_type_path(const char *name, enum bpf_prog_type type);

>>>>>>> 5fa4ec9c
#else /* !CONFIG_BPF_SYSCALL */
static inline struct bpf_prog *bpf_prog_get(u32 ufd)
{
	return ERR_PTR(-EOPNOTSUPP);
}

static inline struct bpf_prog *bpf_prog_get_type_dev(u32 ufd,
						     enum bpf_prog_type type,
						     bool attach_drv)
{
	return ERR_PTR(-EOPNOTSUPP);
}

static inline struct bpf_prog * __must_check bpf_prog_add(struct bpf_prog *prog,
							  int i)
{
	return ERR_PTR(-EOPNOTSUPP);
}

static inline void bpf_prog_sub(struct bpf_prog *prog, int i)
{
}

static inline void bpf_prog_put(struct bpf_prog *prog)
{
}

static inline struct bpf_prog * __must_check bpf_prog_inc(struct bpf_prog *prog)
{
	return ERR_PTR(-EOPNOTSUPP);
}

static inline struct bpf_prog *__must_check
bpf_prog_inc_not_zero(struct bpf_prog *prog)
{
	return ERR_PTR(-EOPNOTSUPP);
}

static inline int __bpf_prog_charge(struct user_struct *user, u32 pages)
{
	return 0;
}

static inline void __bpf_prog_uncharge(struct user_struct *user, u32 pages)
{
}

static inline int bpf_obj_get_user(const char __user *pathname, int flags)
{
	return -EOPNOTSUPP;
}

static inline struct net_device  *__dev_map_lookup_elem(struct bpf_map *map,
						       u32 key)
{
	return NULL;
}

static inline void __dev_map_insert_ctx(struct bpf_map *map, u32 index)
{
}

static inline void __dev_map_flush(struct bpf_map *map)
{
}

static inline
struct bpf_cpu_map_entry *__cpu_map_lookup_elem(struct bpf_map *map, u32 key)
{
	return NULL;
}

static inline void __cpu_map_insert_ctx(struct bpf_map *map, u32 index)
{
}

static inline void __cpu_map_flush(struct bpf_map *map)
{
}

struct xdp_buff;
static inline int cpu_map_enqueue(struct bpf_cpu_map_entry *rcpu,
				  struct xdp_buff *xdp,
				  struct net_device *dev_rx)
{
	return 0;
}
<<<<<<< HEAD
=======

static inline struct bpf_prog *bpf_prog_get_type_path(const char *name,
				enum bpf_prog_type type)
{
	return ERR_PTR(-EOPNOTSUPP);
}
>>>>>>> 5fa4ec9c
#endif /* CONFIG_BPF_SYSCALL */

static inline struct bpf_prog *bpf_prog_get_type(u32 ufd,
						 enum bpf_prog_type type)
{
	return bpf_prog_get_type_dev(ufd, type, false);
}

<<<<<<< HEAD
=======
bool bpf_prog_get_ok(struct bpf_prog *, enum bpf_prog_type *, bool);

>>>>>>> 5fa4ec9c
int bpf_prog_offload_compile(struct bpf_prog *prog);
void bpf_prog_offload_destroy(struct bpf_prog *prog);

#if defined(CONFIG_NET) && defined(CONFIG_BPF_SYSCALL)
int bpf_prog_offload_init(struct bpf_prog *prog, union bpf_attr *attr);

static inline bool bpf_prog_is_dev_bound(struct bpf_prog_aux *aux)
{
	return aux->offload;
}
#else
static inline int bpf_prog_offload_init(struct bpf_prog *prog,
					union bpf_attr *attr)
{
	return -EOPNOTSUPP;
}

static inline bool bpf_prog_is_dev_bound(struct bpf_prog_aux *aux)
{
	return false;
}
#endif /* CONFIG_NET && CONFIG_BPF_SYSCALL */

#if defined(CONFIG_STREAM_PARSER) && defined(CONFIG_BPF_SYSCALL)
struct sock  *__sock_map_lookup_elem(struct bpf_map *map, u32 key);
int sock_map_prog(struct bpf_map *map, struct bpf_prog *prog, u32 type);
#else
static inline struct sock  *__sock_map_lookup_elem(struct bpf_map *map, u32 key)
{
	return NULL;
}

static inline int sock_map_prog(struct bpf_map *map,
				struct bpf_prog *prog,
				u32 type)
{
	return -EOPNOTSUPP;
}
#endif

/* verifier prototypes for helper functions called from eBPF programs */
extern const struct bpf_func_proto bpf_map_lookup_elem_proto;
extern const struct bpf_func_proto bpf_map_update_elem_proto;
extern const struct bpf_func_proto bpf_map_delete_elem_proto;

extern const struct bpf_func_proto bpf_get_prandom_u32_proto;
extern const struct bpf_func_proto bpf_get_smp_processor_id_proto;
extern const struct bpf_func_proto bpf_get_numa_node_id_proto;
extern const struct bpf_func_proto bpf_tail_call_proto;
extern const struct bpf_func_proto bpf_ktime_get_ns_proto;
extern const struct bpf_func_proto bpf_get_current_pid_tgid_proto;
extern const struct bpf_func_proto bpf_get_current_uid_gid_proto;
extern const struct bpf_func_proto bpf_get_current_comm_proto;
extern const struct bpf_func_proto bpf_skb_vlan_push_proto;
extern const struct bpf_func_proto bpf_skb_vlan_pop_proto;
extern const struct bpf_func_proto bpf_get_stackid_proto;
extern const struct bpf_func_proto bpf_sock_map_update_proto;

/* Shared helpers among cBPF and eBPF. */
void bpf_user_rnd_init_once(void);
u64 bpf_user_rnd_u32(u64 r1, u64 r2, u64 r3, u64 r4, u64 r5);

#endif /* _LINUX_BPF_H */<|MERGE_RESOLUTION|>--- conflicted
+++ resolved
@@ -68,16 +68,8 @@
 	struct user_struct *user ____cacheline_aligned;
 	atomic_t refcnt;
 	atomic_t usercnt;
-<<<<<<< HEAD
-	struct bpf_map *inner_map_meta;
-	char name[BPF_OBJ_NAME_LEN];
-#ifdef CONFIG_SECURITY
-	void *security;
-#endif
-=======
 	struct work_struct work;
 	char name[BPF_OBJ_NAME_LEN];
->>>>>>> 5fa4ec9c
 };
 
 /* function argument constraints */
@@ -437,11 +429,8 @@
 		attr->numa_node : NUMA_NO_NODE;
 }
 
-<<<<<<< HEAD
-=======
 struct bpf_prog *bpf_prog_get_type_path(const char *name, enum bpf_prog_type type);
 
->>>>>>> 5fa4ec9c
 #else /* !CONFIG_BPF_SYSCALL */
 static inline struct bpf_prog *bpf_prog_get(u32 ufd)
 {
@@ -529,15 +518,12 @@
 {
 	return 0;
 }
-<<<<<<< HEAD
-=======
 
 static inline struct bpf_prog *bpf_prog_get_type_path(const char *name,
 				enum bpf_prog_type type)
 {
 	return ERR_PTR(-EOPNOTSUPP);
 }
->>>>>>> 5fa4ec9c
 #endif /* CONFIG_BPF_SYSCALL */
 
 static inline struct bpf_prog *bpf_prog_get_type(u32 ufd,
@@ -546,11 +532,8 @@
 	return bpf_prog_get_type_dev(ufd, type, false);
 }
 
-<<<<<<< HEAD
-=======
 bool bpf_prog_get_ok(struct bpf_prog *, enum bpf_prog_type *, bool);
 
->>>>>>> 5fa4ec9c
 int bpf_prog_offload_compile(struct bpf_prog *prog);
 void bpf_prog_offload_destroy(struct bpf_prog *prog);
 
