--- conflicted
+++ resolved
@@ -648,13 +648,10 @@
 
 extern bool current_is_single_threaded(void);
 
-<<<<<<< HEAD
-=======
 /*
  * Without tasklist/siglock it is only rcu-safe if g can't exit/exec,
  * otherwise next_thread(t) will never reach g after list_del_rcu(g).
  */
->>>>>>> 6e02ff54
 #define while_each_thread(g, t) \
 	while ((t = next_thread(t)) != g)
 
