/* SPDX-License-Identifier: GPL-2.0 */
#ifndef _LINUX_MM_TYPES_H
#define _LINUX_MM_TYPES_H

#include <linux/mm_types_task.h>

#include <linux/auxvec.h>
#include <linux/kref.h>
#include <linux/list.h>
#include <linux/spinlock.h>
#include <linux/rbtree.h>
#include <linux/maple_tree.h>
#include <linux/rwsem.h>
#include <linux/completion.h>
#include <linux/cpumask.h>
#include <linux/uprobes.h>
#include <linux/rcupdate.h>
#include <linux/page-flags-layout.h>
#include <linux/workqueue.h>
#include <linux/seqlock.h>
#include <linux/percpu_counter.h>

#include <asm/mmu.h>

#ifndef AT_VECTOR_SIZE_ARCH
#define AT_VECTOR_SIZE_ARCH 0
#endif
#define AT_VECTOR_SIZE (2*(AT_VECTOR_SIZE_ARCH + AT_VECTOR_SIZE_BASE + 1))

#define INIT_PASID	0

struct address_space;
struct mem_cgroup;

/*
 * Each physical page in the system has a struct page associated with
 * it to keep track of whatever it is we are using the page for at the
 * moment. Note that we have no way to track which tasks are using
 * a page, though if it is a pagecache page, rmap structures can tell us
 * who is mapping it.
 *
 * If you allocate the page using alloc_pages(), you can use some of the
 * space in struct page for your own purposes.  The five words in the main
 * union are available, except for bit 0 of the first word which must be
 * kept clear.  Many users use this word to store a pointer to an object
 * which is guaranteed to be aligned.  If you use the same storage as
 * page->mapping, you must restore it to NULL before freeing the page.
 *
 * If your page will not be mapped to userspace, you can also use the four
 * bytes in the mapcount union, but you must call page_mapcount_reset()
 * before freeing it.
 *
 * If you want to use the refcount field, it must be used in such a way
 * that other CPUs temporarily incrementing and then decrementing the
 * refcount does not cause problems.  On receiving the page from
 * alloc_pages(), the refcount will be positive.
 *
 * If you allocate pages of order > 0, you can use some of the fields
 * in each subpage, but you may need to restore some of their values
 * afterwards.
 *
 * SLUB uses cmpxchg_double() to atomically update its freelist and counters.
 * That requires that freelist & counters in struct slab be adjacent and
 * double-word aligned. Because struct slab currently just reinterprets the
 * bits of struct page, we align all struct pages to double-word boundaries,
 * and ensure that 'freelist' is aligned within struct slab.
 */
#ifdef CONFIG_HAVE_ALIGNED_STRUCT_PAGE
#define _struct_page_alignment	__aligned(2 * sizeof(unsigned long))
#else
#define _struct_page_alignment	__aligned(sizeof(unsigned long))
#endif

struct page {
	unsigned long flags;		/* Atomic flags, some possibly
					 * updated asynchronously */
	/*
	 * Five words (20/40 bytes) are available in this union.
	 * WARNING: bit 0 of the first word is used for PageTail(). That
	 * means the other users of this union MUST NOT use the bit to
	 * avoid collision and false-positive PageTail().
	 */
	union {
		struct {	/* Page cache and anonymous pages */
			/**
			 * @lru: Pageout list, eg. active_list protected by
			 * lruvec->lru_lock.  Sometimes used as a generic list
			 * by the page owner.
			 */
			union {
				struct list_head lru;

				/* Or, for the Unevictable "LRU list" slot */
				struct {
					/* Always even, to negate PageTail */
					void *__filler;
					/* Count page's or folio's mlocks */
					unsigned int mlock_count;
				};

				/* Or, free page */
				struct list_head buddy_list;
				struct list_head pcp_list;
			};
			/* See page-flags.h for PAGE_MAPPING_FLAGS */
			struct address_space *mapping;
			union {
				pgoff_t index;		/* Our offset within mapping. */
				unsigned long share;	/* share count for fsdax */
			};
			/**
			 * @private: Mapping-private opaque data.
			 * Usually used for buffer_heads if PagePrivate.
			 * Used for swp_entry_t if PageSwapCache.
			 * Indicates order in the buddy system if PageBuddy.
			 */
			unsigned long private;
		};
		struct {	/* page_pool used by netstack */
			/**
			 * @pp_magic: magic value to avoid recycling non
			 * page_pool allocated pages.
			 */
			unsigned long pp_magic;
			struct page_pool *pp;
			unsigned long _pp_mapping_pad;
			unsigned long dma_addr;
			union {
				/**
				 * dma_addr_upper: might require a 64-bit
				 * value on 32-bit architectures.
				 */
				unsigned long dma_addr_upper;
				/**
				 * For frag page support, not supported in
				 * 32-bit architectures with 64-bit DMA.
				 */
				atomic_long_t pp_frag_count;
			};
		};
		struct {	/* Tail pages of compound page */
			unsigned long compound_head;	/* Bit zero is set */
		};
		struct {	/* ZONE_DEVICE pages */
			/** @pgmap: Points to the hosting device page map. */
			struct dev_pagemap *pgmap;
			void *zone_device_data;
			/*
			 * ZONE_DEVICE private pages are counted as being
			 * mapped so the next 3 words hold the mapping, index,
			 * and private fields from the source anonymous or
			 * page cache page while the page is migrated to device
			 * private memory.
			 * ZONE_DEVICE MEMORY_DEVICE_FS_DAX pages also
			 * use the mapping, index, and private fields when
			 * pmem backed DAX files are mapped.
			 */
		};

		/** @rcu_head: You can use this to free a page by RCU. */
		struct rcu_head rcu_head;
	};

	union {		/* This union is 4 bytes in size. */
		/*
		 * If the page can be mapped to userspace, encodes the number
		 * of times this page is referenced by a page table.
		 */
		atomic_t _mapcount;

		/*
		 * If the page is neither PageSlab nor mappable to userspace,
		 * the value stored here may help determine what this page
		 * is used for.  See page-flags.h for a list of page types
		 * which are currently stored here.
		 */
		unsigned int page_type;
	};

	/* Usage count. *DO NOT USE DIRECTLY*. See page_ref.h */
	atomic_t _refcount;

#ifdef CONFIG_MEMCG
	unsigned long memcg_data;
#endif

	/*
	 * On machines where all RAM is mapped into kernel address space,
	 * we can simply calculate the virtual address. On machines with
	 * highmem some memory is mapped into kernel virtual memory
	 * dynamically, so we need a place to store that address.
	 * Note that this field could be 16 bits on x86 ... ;)
	 *
	 * Architectures with slow multiplication can define
	 * WANT_PAGE_VIRTUAL in asm/page.h
	 */
#if defined(WANT_PAGE_VIRTUAL)
	void *virtual;			/* Kernel virtual address (NULL if
					   not kmapped, ie. highmem) */
#endif /* WANT_PAGE_VIRTUAL */

#ifdef CONFIG_KMSAN
	/*
	 * KMSAN metadata for this page:
	 *  - shadow page: every bit indicates whether the corresponding
	 *    bit of the original page is initialized (0) or not (1);
	 *  - origin page: every 4 bytes contain an id of the stack trace
	 *    where the uninitialized value was created.
	 */
	struct page *kmsan_shadow;
	struct page *kmsan_origin;
#endif

#ifdef LAST_CPUPID_NOT_IN_PAGE_FLAGS
	int _last_cpupid;
#endif
} _struct_page_alignment;

/*
 * struct encoded_page - a nonexistent type marking this pointer
 *
 * An 'encoded_page' pointer is a pointer to a regular 'struct page', but
 * with the low bits of the pointer indicating extra context-dependent
 * information. Not super-common, but happens in mmu_gather and mlock
 * handling, and this acts as a type system check on that use.
 *
 * We only really have two guaranteed bits in general, although you could
 * play with 'struct page' alignment (see CONFIG_HAVE_ALIGNED_STRUCT_PAGE)
 * for more.
 *
 * Use the supplied helper functions to endcode/decode the pointer and bits.
 */
struct encoded_page;
#define ENCODE_PAGE_BITS 3ul
static __always_inline struct encoded_page *encode_page(struct page *page, unsigned long flags)
{
	BUILD_BUG_ON(flags > ENCODE_PAGE_BITS);
	return (struct encoded_page *)(flags | (unsigned long)page);
}

static inline unsigned long encoded_page_flags(struct encoded_page *page)
{
	return ENCODE_PAGE_BITS & (unsigned long)page;
}

static inline struct page *encoded_page_ptr(struct encoded_page *page)
{
	return (struct page *)(~ENCODE_PAGE_BITS & (unsigned long)page);
}

/*
 * A swap entry has to fit into a "unsigned long", as the entry is hidden
 * in the "index" field of the swapper address space.
 */
typedef struct {
	unsigned long val;
} swp_entry_t;

<<<<<<< HEAD
=======
/*
 * This macro defines the maximum tail pages (of a folio) that can have the
 * page->mapping field reused.
 *
 * When the tail page's mapping field reused, it'll be exempted from
 * ->mapping poisoning and checks.  Also see the macro TAIL_MAPPING.
 *
 * When grow the folio struct, please consider growing this too.
 */
#define  TAIL_MAPPING_REUSED_MAX  (2)

>>>>>>> 69d5f96a
/**
 * struct folio - Represents a contiguous set of bytes.
 * @flags: Identical to the page flags.
 * @lru: Least Recently Used list; tracks how recently this folio was used.
 * @mlock_count: Number of times this folio has been pinned by mlock().
 * @mapping: The file this page belongs to, or refers to the anon_vma for
 *    anonymous memory.
 * @index: Offset within the file, in units of pages.  For anonymous memory,
 *    this is the index from the beginning of the mmap.
 * @private: Filesystem per-folio data (see folio_attach_private()).
 * @swap: Used for swp_entry_t if folio_test_swapcache().
 * @_mapcount: Do not access this member directly.  Use folio_mapcount() to
 *    find out how many times this folio is mapped by userspace.
 * @_refcount: Do not access this member directly.  Use folio_ref_count()
 *    to find how many references there are to this folio.
 * @memcg_data: Memory Control Group data.
 * @_entire_mapcount: Do not use directly, call folio_entire_mapcount().
 * @_nr_pages_mapped: Do not use directly, call folio_mapcount().
 * @_pincount: Do not use directly, call folio_maybe_dma_pinned().
 * @_folio_nr_pages: Do not use directly, call folio_nr_pages().
 * @_hugetlb_subpool: Do not use directly, use accessor in hugetlb.h.
 * @_hugetlb_cgroup: Do not use directly, use accessor in hugetlb_cgroup.h.
 * @_hugetlb_cgroup_rsvd: Do not use directly, use accessor in hugetlb_cgroup.h.
 * @_hugetlb_hwpoison: Do not use directly, call raw_hwp_list_head().
 * @_deferred_list: Folios to be split under memory pressure.
 *
 * A folio is a physically, virtually and logically contiguous set
 * of bytes.  It is a power-of-two in size, and it is aligned to that
 * same power-of-two.  It is at least as large as %PAGE_SIZE.  If it is
 * in the page cache, it is at a file offset which is a multiple of that
 * power-of-two.  It may be mapped into userspace at an address which is
 * at an arbitrary page offset, but its kernel virtual address is aligned
 * to its size.
 */
struct folio {
	/* private: don't document the anon union */
	union {
		struct {
	/* public: */
			unsigned long flags;
			union {
				struct list_head lru;
	/* private: avoid cluttering the output */
				struct {
					void *__filler;
	/* public: */
					unsigned int mlock_count;
	/* private: */
				};
	/* public: */
			};
			struct address_space *mapping;
			pgoff_t index;
			union {
				void *private;
				swp_entry_t swap;
			};
			atomic_t _mapcount;
			atomic_t _refcount;
#ifdef CONFIG_MEMCG
			unsigned long memcg_data;
#endif
	/* private: the union with struct page is transitional */
		};
		struct page page;
	};
	union {
		struct {
			unsigned long _flags_1;
			unsigned long _head_1;
			unsigned long _folio_avail;
	/* public: */
			atomic_t _entire_mapcount;
			atomic_t _nr_pages_mapped;
			atomic_t _pincount;
#ifdef CONFIG_64BIT
			unsigned int _folio_nr_pages;
#endif
	/* private: the union with struct page is transitional */
		};
		struct page __page_1;
	};
	union {
		struct {
			unsigned long _flags_2;
			unsigned long _head_2;
	/* public: */
			void *_hugetlb_subpool;
			void *_hugetlb_cgroup;
			void *_hugetlb_cgroup_rsvd;
			void *_hugetlb_hwpoison;
	/* private: the union with struct page is transitional */
		};
		struct {
			unsigned long _flags_2a;
			unsigned long _head_2a;
	/* public: */
			struct list_head _deferred_list;
	/* private: the union with struct page is transitional */
		};
		struct page __page_2;
	};
};

#define FOLIO_MATCH(pg, fl)						\
	static_assert(offsetof(struct page, pg) == offsetof(struct folio, fl))
FOLIO_MATCH(flags, flags);
FOLIO_MATCH(lru, lru);
FOLIO_MATCH(mapping, mapping);
FOLIO_MATCH(compound_head, lru);
FOLIO_MATCH(index, index);
FOLIO_MATCH(private, private);
FOLIO_MATCH(_mapcount, _mapcount);
FOLIO_MATCH(_refcount, _refcount);
#ifdef CONFIG_MEMCG
FOLIO_MATCH(memcg_data, memcg_data);
#endif
#undef FOLIO_MATCH
#define FOLIO_MATCH(pg, fl)						\
	static_assert(offsetof(struct folio, fl) ==			\
			offsetof(struct page, pg) + sizeof(struct page))
FOLIO_MATCH(flags, _flags_1);
FOLIO_MATCH(compound_head, _head_1);
#undef FOLIO_MATCH
#define FOLIO_MATCH(pg, fl)						\
	static_assert(offsetof(struct folio, fl) ==			\
			offsetof(struct page, pg) + 2 * sizeof(struct page))
FOLIO_MATCH(flags, _flags_2);
FOLIO_MATCH(compound_head, _head_2);
FOLIO_MATCH(flags, _flags_2a);
FOLIO_MATCH(compound_head, _head_2a);
#undef FOLIO_MATCH

/**
 * struct ptdesc -    Memory descriptor for page tables.
 * @__page_flags:     Same as page flags. Unused for page tables.
 * @pt_rcu_head:      For freeing page table pages.
 * @pt_list:          List of used page tables. Used for s390 and x86.
 * @_pt_pad_1:        Padding that aliases with page's compound head.
 * @pmd_huge_pte:     Protected by ptdesc->ptl, used for THPs.
 * @__page_mapping:   Aliases with page->mapping. Unused for page tables.
 * @pt_mm:            Used for x86 pgds.
 * @pt_frag_refcount: For fragmented page table tracking. Powerpc and s390 only.
 * @_pt_pad_2:        Padding to ensure proper alignment.
 * @ptl:              Lock for the page table.
 * @__page_type:      Same as page->page_type. Unused for page tables.
 * @_refcount:        Same as page refcount. Used for s390 page tables.
 * @pt_memcg_data:    Memcg data. Tracked for page tables here.
 *
 * This struct overlays struct page for now. Do not modify without a good
 * understanding of the issues.
 */
struct ptdesc {
	unsigned long __page_flags;

	union {
		struct rcu_head pt_rcu_head;
		struct list_head pt_list;
		struct {
			unsigned long _pt_pad_1;
			pgtable_t pmd_huge_pte;
		};
	};
	unsigned long __page_mapping;

	union {
		struct mm_struct *pt_mm;
		atomic_t pt_frag_refcount;
	};

	union {
		unsigned long _pt_pad_2;
#if ALLOC_SPLIT_PTLOCKS
		spinlock_t *ptl;
#else
		spinlock_t ptl;
#endif
	};
	unsigned int __page_type;
	atomic_t _refcount;
#ifdef CONFIG_MEMCG
	unsigned long pt_memcg_data;
#endif
};

#define TABLE_MATCH(pg, pt)						\
	static_assert(offsetof(struct page, pg) == offsetof(struct ptdesc, pt))
TABLE_MATCH(flags, __page_flags);
TABLE_MATCH(compound_head, pt_list);
TABLE_MATCH(compound_head, _pt_pad_1);
TABLE_MATCH(mapping, __page_mapping);
TABLE_MATCH(rcu_head, pt_rcu_head);
TABLE_MATCH(page_type, __page_type);
TABLE_MATCH(_refcount, _refcount);
#ifdef CONFIG_MEMCG
TABLE_MATCH(memcg_data, pt_memcg_data);
#endif
#undef TABLE_MATCH
static_assert(sizeof(struct ptdesc) <= sizeof(struct page));

#define ptdesc_page(pt)			(_Generic((pt),			\
	const struct ptdesc *:		(const struct page *)(pt),	\
	struct ptdesc *:		(struct page *)(pt)))

#define ptdesc_folio(pt)		(_Generic((pt),			\
	const struct ptdesc *:		(const struct folio *)(pt),	\
	struct ptdesc *:		(struct folio *)(pt)))

#define page_ptdesc(p)			(_Generic((p),			\
	const struct page *:		(const struct ptdesc *)(p),	\
	struct page *:			(struct ptdesc *)(p)))

/*
 * Used for sizing the vmemmap region on some architectures
 */
#define STRUCT_PAGE_MAX_SHIFT	(order_base_2(sizeof(struct page)))

#define PAGE_FRAG_CACHE_MAX_SIZE	__ALIGN_MASK(32768, ~PAGE_MASK)
#define PAGE_FRAG_CACHE_MAX_ORDER	get_order(PAGE_FRAG_CACHE_MAX_SIZE)

/*
 * page_private can be used on tail pages.  However, PagePrivate is only
 * checked by the VM on the head page.  So page_private on the tail pages
 * should be used for data that's ancillary to the head page (eg attaching
 * buffer heads to tail pages after attaching buffer heads to the head page)
 */
#define page_private(page)		((page)->private)

static inline void set_page_private(struct page *page, unsigned long private)
{
	page->private = private;
}

static inline void *folio_get_private(struct folio *folio)
{
	return folio->private;
}

struct page_frag_cache {
	void * va;
#if (PAGE_SIZE < PAGE_FRAG_CACHE_MAX_SIZE)
	__u16 offset;
	__u16 size;
#else
	__u32 offset;
#endif
	/* we maintain a pagecount bias, so that we dont dirty cache line
	 * containing page->_refcount every time we allocate a fragment.
	 */
	unsigned int		pagecnt_bias;
	bool pfmemalloc;
};

typedef unsigned long vm_flags_t;

/*
 * A region containing a mapping of a non-memory backed file under NOMMU
 * conditions.  These are held in a global tree and are pinned by the VMAs that
 * map parts of them.
 */
struct vm_region {
	struct rb_node	vm_rb;		/* link in global region tree */
	vm_flags_t	vm_flags;	/* VMA vm_flags */
	unsigned long	vm_start;	/* start address of region */
	unsigned long	vm_end;		/* region initialised to here */
	unsigned long	vm_top;		/* region allocated to here */
	unsigned long	vm_pgoff;	/* the offset in vm_file corresponding to vm_start */
	struct file	*vm_file;	/* the backing file or NULL */

	int		vm_usage;	/* region usage count (access under nommu_region_sem) */
	bool		vm_icache_flushed : 1; /* true if the icache has been flushed for
						* this region */
};

#ifdef CONFIG_USERFAULTFD
#define NULL_VM_UFFD_CTX ((struct vm_userfaultfd_ctx) { NULL, })
struct vm_userfaultfd_ctx {
	struct userfaultfd_ctx *ctx;
};
#else /* CONFIG_USERFAULTFD */
#define NULL_VM_UFFD_CTX ((struct vm_userfaultfd_ctx) {})
struct vm_userfaultfd_ctx {};
#endif /* CONFIG_USERFAULTFD */

struct anon_vma_name {
	struct kref kref;
	/* The name needs to be at the end because it is dynamically sized. */
	char name[];
};

struct vma_lock {
	struct rw_semaphore lock;
};

struct vma_numab_state {
	unsigned long next_scan;
	unsigned long next_pid_reset;
	unsigned long access_pids[2];
};

/*
 * This struct describes a virtual memory area. There is one of these
 * per VM-area/task. A VM area is any part of the process virtual memory
 * space that has a special rule for the page-fault handlers (ie a shared
 * library, the executable area etc).
 */
struct vm_area_struct {
	/* The first cache line has the info for VMA tree walking. */

	union {
		struct {
			/* VMA covers [vm_start; vm_end) addresses within mm */
			unsigned long vm_start;
			unsigned long vm_end;
		};
#ifdef CONFIG_PER_VMA_LOCK
		struct rcu_head vm_rcu;	/* Used for deferred freeing. */
#endif
	};

	struct mm_struct *vm_mm;	/* The address space we belong to. */
	pgprot_t vm_page_prot;          /* Access permissions of this VMA. */

	/*
	 * Flags, see mm.h.
	 * To modify use vm_flags_{init|reset|set|clear|mod} functions.
	 */
	union {
		const vm_flags_t vm_flags;
		vm_flags_t __private __vm_flags;
	};

#ifdef CONFIG_PER_VMA_LOCK
	/*
	 * Can only be written (using WRITE_ONCE()) while holding both:
	 *  - mmap_lock (in write mode)
	 *  - vm_lock->lock (in write mode)
	 * Can be read reliably while holding one of:
	 *  - mmap_lock (in read or write mode)
	 *  - vm_lock->lock (in read or write mode)
	 * Can be read unreliably (using READ_ONCE()) for pessimistic bailout
	 * while holding nothing (except RCU to keep the VMA struct allocated).
	 *
	 * This sequence counter is explicitly allowed to overflow; sequence
	 * counter reuse can only lead to occasional unnecessary use of the
	 * slowpath.
	 */
	int vm_lock_seq;
	struct vma_lock *vm_lock;

	/* Flag to indicate areas detached from the mm->mm_mt tree */
	bool detached;
#endif

	/*
	 * For areas with an address space and backing store,
	 * linkage into the address_space->i_mmap interval tree.
	 *
	 */
	struct {
		struct rb_node rb;
		unsigned long rb_subtree_last;
	} shared;

	/*
	 * A file's MAP_PRIVATE vma can be in both i_mmap tree and anon_vma
	 * list, after a COW of one of the file pages.	A MAP_SHARED vma
	 * can only be in the i_mmap tree.  An anonymous MAP_PRIVATE, stack
	 * or brk vma (with NULL file) can only be in an anon_vma list.
	 */
	struct list_head anon_vma_chain; /* Serialized by mmap_lock &
					  * page_table_lock */
	struct anon_vma *anon_vma;	/* Serialized by page_table_lock */

	/* Function pointers to deal with this struct. */
	const struct vm_operations_struct *vm_ops;

	/* Information about our backing store: */
	unsigned long vm_pgoff;		/* Offset (within vm_file) in PAGE_SIZE
					   units */
	struct file * vm_file;		/* File we map to (can be NULL). */
	void * vm_private_data;		/* was vm_pte (shared mem) */

#ifdef CONFIG_ANON_VMA_NAME
	/*
	 * For private and shared anonymous mappings, a pointer to a null
	 * terminated string containing the name given to the vma, or NULL if
	 * unnamed. Serialized by mmap_lock. Use anon_vma_name to access.
	 */
	struct anon_vma_name *anon_name;
#endif
#ifdef CONFIG_SWAP
	atomic_long_t swap_readahead_info;
#endif
#ifndef CONFIG_MMU
	struct vm_region *vm_region;	/* NOMMU mapping region */
#endif
#ifdef CONFIG_NUMA
	struct mempolicy *vm_policy;	/* NUMA policy for the VMA */
#endif
#ifdef CONFIG_NUMA_BALANCING
	struct vma_numab_state *numab_state;	/* NUMA Balancing state */
#endif
	struct vm_userfaultfd_ctx vm_userfaultfd_ctx;
} __randomize_layout;

#ifdef CONFIG_SCHED_MM_CID
struct mm_cid {
	u64 time;
	int cid;
};
#endif

struct kioctx_table;
struct mm_struct {
	struct {
		/*
		 * Fields which are often written to are placed in a separate
		 * cache line.
		 */
		struct {
			/**
			 * @mm_count: The number of references to &struct
			 * mm_struct (@mm_users count as 1).
			 *
			 * Use mmgrab()/mmdrop() to modify. When this drops to
			 * 0, the &struct mm_struct is freed.
			 */
			atomic_t mm_count;
		} ____cacheline_aligned_in_smp;

		struct maple_tree mm_mt;
#ifdef CONFIG_MMU
		unsigned long (*get_unmapped_area) (struct file *filp,
				unsigned long addr, unsigned long len,
				unsigned long pgoff, unsigned long flags);
#endif
		unsigned long mmap_base;	/* base of mmap area */
		unsigned long mmap_legacy_base;	/* base of mmap area in bottom-up allocations */
#ifdef CONFIG_HAVE_ARCH_COMPAT_MMAP_BASES
		/* Base addresses for compatible mmap() */
		unsigned long mmap_compat_base;
		unsigned long mmap_compat_legacy_base;
#endif
		unsigned long task_size;	/* size of task vm space */
		pgd_t * pgd;

#ifdef CONFIG_MEMBARRIER
		/**
		 * @membarrier_state: Flags controlling membarrier behavior.
		 *
		 * This field is close to @pgd to hopefully fit in the same
		 * cache-line, which needs to be touched by switch_mm().
		 */
		atomic_t membarrier_state;
#endif

		/**
		 * @mm_users: The number of users including userspace.
		 *
		 * Use mmget()/mmget_not_zero()/mmput() to modify. When this
		 * drops to 0 (i.e. when the task exits and there are no other
		 * temporary reference holders), we also release a reference on
		 * @mm_count (which may then free the &struct mm_struct if
		 * @mm_count also drops to 0).
		 */
		atomic_t mm_users;

#ifdef CONFIG_SCHED_MM_CID
		/**
		 * @pcpu_cid: Per-cpu current cid.
		 *
		 * Keep track of the currently allocated mm_cid for each cpu.
		 * The per-cpu mm_cid values are serialized by their respective
		 * runqueue locks.
		 */
		struct mm_cid __percpu *pcpu_cid;
		/*
		 * @mm_cid_next_scan: Next mm_cid scan (in jiffies).
		 *
		 * When the next mm_cid scan is due (in jiffies).
		 */
		unsigned long mm_cid_next_scan;
#endif
#ifdef CONFIG_MMU
		atomic_long_t pgtables_bytes;	/* size of all page tables */
#endif
		int map_count;			/* number of VMAs */

		spinlock_t page_table_lock; /* Protects page tables and some
					     * counters
					     */
		/*
		 * With some kernel config, the current mmap_lock's offset
		 * inside 'mm_struct' is at 0x120, which is very optimal, as
		 * its two hot fields 'count' and 'owner' sit in 2 different
		 * cachelines,  and when mmap_lock is highly contended, both
		 * of the 2 fields will be accessed frequently, current layout
		 * will help to reduce cache bouncing.
		 *
		 * So please be careful with adding new fields before
		 * mmap_lock, which can easily push the 2 fields into one
		 * cacheline.
		 */
		struct rw_semaphore mmap_lock;

		struct list_head mmlist; /* List of maybe swapped mm's.	These
					  * are globally strung together off
					  * init_mm.mmlist, and are protected
					  * by mmlist_lock
					  */
#ifdef CONFIG_PER_VMA_LOCK
		/*
		 * This field has lock-like semantics, meaning it is sometimes
		 * accessed with ACQUIRE/RELEASE semantics.
		 * Roughly speaking, incrementing the sequence number is
		 * equivalent to releasing locks on VMAs; reading the sequence
		 * number can be part of taking a read lock on a VMA.
		 *
		 * Can be modified under write mmap_lock using RELEASE
		 * semantics.
		 * Can be read with no other protection when holding write
		 * mmap_lock.
		 * Can be read with ACQUIRE semantics if not holding write
		 * mmap_lock.
		 */
		int mm_lock_seq;
#endif


		unsigned long hiwater_rss; /* High-watermark of RSS usage */
		unsigned long hiwater_vm;  /* High-water virtual memory usage */

		unsigned long total_vm;	   /* Total pages mapped */
		unsigned long locked_vm;   /* Pages that have PG_mlocked set */
		atomic64_t    pinned_vm;   /* Refcount permanently increased */
		unsigned long data_vm;	   /* VM_WRITE & ~VM_SHARED & ~VM_STACK */
		unsigned long exec_vm;	   /* VM_EXEC & ~VM_WRITE & ~VM_STACK */
		unsigned long stack_vm;	   /* VM_STACK */
		unsigned long def_flags;

		/**
		 * @write_protect_seq: Locked when any thread is write
		 * protecting pages mapped by this mm to enforce a later COW,
		 * for instance during page table copying for fork().
		 */
		seqcount_t write_protect_seq;

		spinlock_t arg_lock; /* protect the below fields */

		unsigned long start_code, end_code, start_data, end_data;
		unsigned long start_brk, brk, start_stack;
		unsigned long arg_start, arg_end, env_start, env_end;

		unsigned long saved_auxv[AT_VECTOR_SIZE]; /* for /proc/PID/auxv */

		struct percpu_counter rss_stat[NR_MM_COUNTERS];

		struct linux_binfmt *binfmt;

		/* Architecture-specific MM context */
		mm_context_t context;

		unsigned long flags; /* Must use atomic bitops to access */

#ifdef CONFIG_AIO
		spinlock_t			ioctx_lock;
		struct kioctx_table __rcu	*ioctx_table;
#endif
#ifdef CONFIG_MEMCG
		/*
		 * "owner" points to a task that is regarded as the canonical
		 * user/owner of this mm. All of the following must be true in
		 * order for it to be changed:
		 *
		 * current == mm->owner
		 * current->mm != mm
		 * new_owner->mm == mm
		 * new_owner->alloc_lock is held
		 */
		struct task_struct __rcu *owner;
#endif
		struct user_namespace *user_ns;

		/* store ref to file /proc/<pid>/exe symlink points to */
		struct file __rcu *exe_file;
#ifdef CONFIG_MMU_NOTIFIER
		struct mmu_notifier_subscriptions *notifier_subscriptions;
#endif
#if defined(CONFIG_TRANSPARENT_HUGEPAGE) && !USE_SPLIT_PMD_PTLOCKS
		pgtable_t pmd_huge_pte; /* protected by page_table_lock */
#endif
#ifdef CONFIG_NUMA_BALANCING
		/*
		 * numa_next_scan is the next time that PTEs will be remapped
		 * PROT_NONE to trigger NUMA hinting faults; such faults gather
		 * statistics and migrate pages to new nodes if necessary.
		 */
		unsigned long numa_next_scan;

		/* Restart point for scanning and remapping PTEs. */
		unsigned long numa_scan_offset;

		/* numa_scan_seq prevents two threads remapping PTEs. */
		int numa_scan_seq;
#endif
		/*
		 * An operation with batched TLB flushing is going on. Anything
		 * that can move process memory needs to flush the TLB when
		 * moving a PROT_NONE mapped page.
		 */
		atomic_t tlb_flush_pending;
#ifdef CONFIG_ARCH_WANT_BATCHED_UNMAP_TLB_FLUSH
		/* See flush_tlb_batched_pending() */
		atomic_t tlb_flush_batched;
#endif
		struct uprobes_state uprobes_state;
#ifdef CONFIG_PREEMPT_RT
		struct rcu_head delayed_drop;
#endif
#ifdef CONFIG_HUGETLB_PAGE
		atomic_long_t hugetlb_usage;
#endif
		struct work_struct async_put_work;

#ifdef CONFIG_IOMMU_SVA
		u32 pasid;
#endif
#ifdef CONFIG_KSM
		/*
		 * Represent how many pages of this process are involved in KSM
		 * merging (not including ksm_zero_pages).
		 */
		unsigned long ksm_merging_pages;
		/*
		 * Represent how many pages are checked for ksm merging
		 * including merged and not merged.
		 */
		unsigned long ksm_rmap_items;
		/*
		 * Represent how many empty pages are merged with kernel zero
		 * pages when enabling KSM use_zero_pages.
		 */
		unsigned long ksm_zero_pages;
#endif /* CONFIG_KSM */
#ifdef CONFIG_LRU_GEN
		struct {
			/* this mm_struct is on lru_gen_mm_list */
			struct list_head list;
			/*
			 * Set when switching to this mm_struct, as a hint of
			 * whether it has been used since the last time per-node
			 * page table walkers cleared the corresponding bits.
			 */
			unsigned long bitmap;
#ifdef CONFIG_MEMCG
			/* points to the memcg of "owner" above */
			struct mem_cgroup *memcg;
#endif
		} lru_gen;
#endif /* CONFIG_LRU_GEN */
	} __randomize_layout;

	/*
	 * The mm_cpumask needs to be at the end of mm_struct, because it
	 * is dynamically sized based on nr_cpu_ids.
	 */
	unsigned long cpu_bitmap[];
};

#define MM_MT_FLAGS	(MT_FLAGS_ALLOC_RANGE | MT_FLAGS_LOCK_EXTERN | \
			 MT_FLAGS_USE_RCU)
extern struct mm_struct init_mm;

/* Pointer magic because the dynamic array size confuses some compilers. */
static inline void mm_init_cpumask(struct mm_struct *mm)
{
	unsigned long cpu_bitmap = (unsigned long)mm;

	cpu_bitmap += offsetof(struct mm_struct, cpu_bitmap);
	cpumask_clear((struct cpumask *)cpu_bitmap);
}

/* Future-safe accessor for struct mm_struct's cpu_vm_mask. */
static inline cpumask_t *mm_cpumask(struct mm_struct *mm)
{
	return (struct cpumask *)&mm->cpu_bitmap;
}

#ifdef CONFIG_LRU_GEN

struct lru_gen_mm_list {
	/* mm_struct list for page table walkers */
	struct list_head fifo;
	/* protects the list above */
	spinlock_t lock;
};

void lru_gen_add_mm(struct mm_struct *mm);
void lru_gen_del_mm(struct mm_struct *mm);
#ifdef CONFIG_MEMCG
void lru_gen_migrate_mm(struct mm_struct *mm);
#endif

static inline void lru_gen_init_mm(struct mm_struct *mm)
{
	INIT_LIST_HEAD(&mm->lru_gen.list);
	mm->lru_gen.bitmap = 0;
#ifdef CONFIG_MEMCG
	mm->lru_gen.memcg = NULL;
#endif
}

static inline void lru_gen_use_mm(struct mm_struct *mm)
{
	/*
	 * When the bitmap is set, page reclaim knows this mm_struct has been
	 * used since the last time it cleared the bitmap. So it might be worth
	 * walking the page tables of this mm_struct to clear the accessed bit.
	 */
	WRITE_ONCE(mm->lru_gen.bitmap, -1);
}

#else /* !CONFIG_LRU_GEN */

static inline void lru_gen_add_mm(struct mm_struct *mm)
{
}

static inline void lru_gen_del_mm(struct mm_struct *mm)
{
}

#ifdef CONFIG_MEMCG
static inline void lru_gen_migrate_mm(struct mm_struct *mm)
{
}
#endif

static inline void lru_gen_init_mm(struct mm_struct *mm)
{
}

static inline void lru_gen_use_mm(struct mm_struct *mm)
{
}

#endif /* CONFIG_LRU_GEN */

struct vma_iterator {
	struct ma_state mas;
};

#define VMA_ITERATOR(name, __mm, __addr)				\
	struct vma_iterator name = {					\
		.mas = {						\
			.tree = &(__mm)->mm_mt,				\
			.index = __addr,				\
			.node = MAS_START,				\
		},							\
	}

static inline void vma_iter_init(struct vma_iterator *vmi,
		struct mm_struct *mm, unsigned long addr)
{
	mas_init(&vmi->mas, &mm->mm_mt, addr);
}

#ifdef CONFIG_SCHED_MM_CID

enum mm_cid_state {
	MM_CID_UNSET = -1U,		/* Unset state has lazy_put flag set. */
	MM_CID_LAZY_PUT = (1U << 31),
};

static inline bool mm_cid_is_unset(int cid)
{
	return cid == MM_CID_UNSET;
}

static inline bool mm_cid_is_lazy_put(int cid)
{
	return !mm_cid_is_unset(cid) && (cid & MM_CID_LAZY_PUT);
}

static inline bool mm_cid_is_valid(int cid)
{
	return !(cid & MM_CID_LAZY_PUT);
}

static inline int mm_cid_set_lazy_put(int cid)
{
	return cid | MM_CID_LAZY_PUT;
}

static inline int mm_cid_clear_lazy_put(int cid)
{
	return cid & ~MM_CID_LAZY_PUT;
}

/* Accessor for struct mm_struct's cidmask. */
static inline cpumask_t *mm_cidmask(struct mm_struct *mm)
{
	unsigned long cid_bitmap = (unsigned long)mm;

	cid_bitmap += offsetof(struct mm_struct, cpu_bitmap);
	/* Skip cpu_bitmap */
	cid_bitmap += cpumask_size();
	return (struct cpumask *)cid_bitmap;
}

static inline void mm_init_cid(struct mm_struct *mm)
{
	int i;

	for_each_possible_cpu(i) {
		struct mm_cid *pcpu_cid = per_cpu_ptr(mm->pcpu_cid, i);

		pcpu_cid->cid = MM_CID_UNSET;
		pcpu_cid->time = 0;
	}
	cpumask_clear(mm_cidmask(mm));
}

static inline int mm_alloc_cid(struct mm_struct *mm)
{
	mm->pcpu_cid = alloc_percpu(struct mm_cid);
	if (!mm->pcpu_cid)
		return -ENOMEM;
	mm_init_cid(mm);
	return 0;
}

static inline void mm_destroy_cid(struct mm_struct *mm)
{
	free_percpu(mm->pcpu_cid);
	mm->pcpu_cid = NULL;
}

static inline unsigned int mm_cid_size(void)
{
	return cpumask_size();
}
#else /* CONFIG_SCHED_MM_CID */
static inline void mm_init_cid(struct mm_struct *mm) { }
static inline int mm_alloc_cid(struct mm_struct *mm) { return 0; }
static inline void mm_destroy_cid(struct mm_struct *mm) { }
static inline unsigned int mm_cid_size(void)
{
	return 0;
}
#endif /* CONFIG_SCHED_MM_CID */

struct mmu_gather;
extern void tlb_gather_mmu(struct mmu_gather *tlb, struct mm_struct *mm);
extern void tlb_gather_mmu_fullmm(struct mmu_gather *tlb, struct mm_struct *mm);
extern void tlb_finish_mmu(struct mmu_gather *tlb);

struct vm_fault;

/**
 * typedef vm_fault_t - Return type for page fault handlers.
 *
 * Page fault handlers return a bitmask of %VM_FAULT values.
 */
typedef __bitwise unsigned int vm_fault_t;

/**
 * enum vm_fault_reason - Page fault handlers return a bitmask of
 * these values to tell the core VM what happened when handling the
 * fault. Used to decide whether a process gets delivered SIGBUS or
 * just gets major/minor fault counters bumped up.
 *
 * @VM_FAULT_OOM:		Out Of Memory
 * @VM_FAULT_SIGBUS:		Bad access
 * @VM_FAULT_MAJOR:		Page read from storage
 * @VM_FAULT_HWPOISON:		Hit poisoned small page
 * @VM_FAULT_HWPOISON_LARGE:	Hit poisoned large page. Index encoded
 *				in upper bits
 * @VM_FAULT_SIGSEGV:		segmentation fault
 * @VM_FAULT_NOPAGE:		->fault installed the pte, not return page
 * @VM_FAULT_LOCKED:		->fault locked the returned page
 * @VM_FAULT_RETRY:		->fault blocked, must retry
 * @VM_FAULT_FALLBACK:		huge page fault failed, fall back to small
 * @VM_FAULT_DONE_COW:		->fault has fully handled COW
 * @VM_FAULT_NEEDDSYNC:		->fault did not modify page tables and needs
 *				fsync() to complete (for synchronous page faults
 *				in DAX)
 * @VM_FAULT_COMPLETED:		->fault completed, meanwhile mmap lock released
 * @VM_FAULT_HINDEX_MASK:	mask HINDEX value
 *
 */
enum vm_fault_reason {
	VM_FAULT_OOM            = (__force vm_fault_t)0x000001,
	VM_FAULT_SIGBUS         = (__force vm_fault_t)0x000002,
	VM_FAULT_MAJOR          = (__force vm_fault_t)0x000004,
	VM_FAULT_HWPOISON       = (__force vm_fault_t)0x000010,
	VM_FAULT_HWPOISON_LARGE = (__force vm_fault_t)0x000020,
	VM_FAULT_SIGSEGV        = (__force vm_fault_t)0x000040,
	VM_FAULT_NOPAGE         = (__force vm_fault_t)0x000100,
	VM_FAULT_LOCKED         = (__force vm_fault_t)0x000200,
	VM_FAULT_RETRY          = (__force vm_fault_t)0x000400,
	VM_FAULT_FALLBACK       = (__force vm_fault_t)0x000800,
	VM_FAULT_DONE_COW       = (__force vm_fault_t)0x001000,
	VM_FAULT_NEEDDSYNC      = (__force vm_fault_t)0x002000,
	VM_FAULT_COMPLETED      = (__force vm_fault_t)0x004000,
	VM_FAULT_HINDEX_MASK    = (__force vm_fault_t)0x0f0000,
};

/* Encode hstate index for a hwpoisoned large page */
#define VM_FAULT_SET_HINDEX(x) ((__force vm_fault_t)((x) << 16))
#define VM_FAULT_GET_HINDEX(x) (((__force unsigned int)(x) >> 16) & 0xf)

#define VM_FAULT_ERROR (VM_FAULT_OOM | VM_FAULT_SIGBUS |	\
			VM_FAULT_SIGSEGV | VM_FAULT_HWPOISON |	\
			VM_FAULT_HWPOISON_LARGE | VM_FAULT_FALLBACK)

#define VM_FAULT_RESULT_TRACE \
	{ VM_FAULT_OOM,                 "OOM" },	\
	{ VM_FAULT_SIGBUS,              "SIGBUS" },	\
	{ VM_FAULT_MAJOR,               "MAJOR" },	\
	{ VM_FAULT_HWPOISON,            "HWPOISON" },	\
	{ VM_FAULT_HWPOISON_LARGE,      "HWPOISON_LARGE" },	\
	{ VM_FAULT_SIGSEGV,             "SIGSEGV" },	\
	{ VM_FAULT_NOPAGE,              "NOPAGE" },	\
	{ VM_FAULT_LOCKED,              "LOCKED" },	\
	{ VM_FAULT_RETRY,               "RETRY" },	\
	{ VM_FAULT_FALLBACK,            "FALLBACK" },	\
	{ VM_FAULT_DONE_COW,            "DONE_COW" },	\
	{ VM_FAULT_NEEDDSYNC,           "NEEDDSYNC" },	\
	{ VM_FAULT_COMPLETED,           "COMPLETED" }

struct vm_special_mapping {
	const char *name;	/* The name, e.g. "[vdso]". */

	/*
	 * If .fault is not provided, this points to a
	 * NULL-terminated array of pages that back the special mapping.
	 *
	 * This must not be NULL unless .fault is provided.
	 */
	struct page **pages;

	/*
	 * If non-NULL, then this is called to resolve page faults
	 * on the special mapping.  If used, .pages is not checked.
	 */
	vm_fault_t (*fault)(const struct vm_special_mapping *sm,
				struct vm_area_struct *vma,
				struct vm_fault *vmf);

	int (*mremap)(const struct vm_special_mapping *sm,
		     struct vm_area_struct *new_vma);
};

enum tlb_flush_reason {
	TLB_FLUSH_ON_TASK_SWITCH,
	TLB_REMOTE_SHOOTDOWN,
	TLB_LOCAL_SHOOTDOWN,
	TLB_LOCAL_MM_SHOOTDOWN,
	TLB_REMOTE_SEND_IPI,
	NR_TLB_FLUSH_REASONS,
};

/**
 * enum fault_flag - Fault flag definitions.
 * @FAULT_FLAG_WRITE: Fault was a write fault.
 * @FAULT_FLAG_MKWRITE: Fault was mkwrite of existing PTE.
 * @FAULT_FLAG_ALLOW_RETRY: Allow to retry the fault if blocked.
 * @FAULT_FLAG_RETRY_NOWAIT: Don't drop mmap_lock and wait when retrying.
 * @FAULT_FLAG_KILLABLE: The fault task is in SIGKILL killable region.
 * @FAULT_FLAG_TRIED: The fault has been tried once.
 * @FAULT_FLAG_USER: The fault originated in userspace.
 * @FAULT_FLAG_REMOTE: The fault is not for current task/mm.
 * @FAULT_FLAG_INSTRUCTION: The fault was during an instruction fetch.
 * @FAULT_FLAG_INTERRUPTIBLE: The fault can be interrupted by non-fatal signals.
 * @FAULT_FLAG_UNSHARE: The fault is an unsharing request to break COW in a
 *                      COW mapping, making sure that an exclusive anon page is
 *                      mapped after the fault.
 * @FAULT_FLAG_ORIG_PTE_VALID: whether the fault has vmf->orig_pte cached.
 *                        We should only access orig_pte if this flag set.
 * @FAULT_FLAG_VMA_LOCK: The fault is handled under VMA lock.
 *
 * About @FAULT_FLAG_ALLOW_RETRY and @FAULT_FLAG_TRIED: we can specify
 * whether we would allow page faults to retry by specifying these two
 * fault flags correctly.  Currently there can be three legal combinations:
 *
 * (a) ALLOW_RETRY and !TRIED:  this means the page fault allows retry, and
 *                              this is the first try
 *
 * (b) ALLOW_RETRY and TRIED:   this means the page fault allows retry, and
 *                              we've already tried at least once
 *
 * (c) !ALLOW_RETRY and !TRIED: this means the page fault does not allow retry
 *
 * The unlisted combination (!ALLOW_RETRY && TRIED) is illegal and should never
 * be used.  Note that page faults can be allowed to retry for multiple times,
 * in which case we'll have an initial fault with flags (a) then later on
 * continuous faults with flags (b).  We should always try to detect pending
 * signals before a retry to make sure the continuous page faults can still be
 * interrupted if necessary.
 *
 * The combination FAULT_FLAG_WRITE|FAULT_FLAG_UNSHARE is illegal.
 * FAULT_FLAG_UNSHARE is ignored and treated like an ordinary read fault when
 * applied to mappings that are not COW mappings.
 */
enum fault_flag {
	FAULT_FLAG_WRITE =		1 << 0,
	FAULT_FLAG_MKWRITE =		1 << 1,
	FAULT_FLAG_ALLOW_RETRY =	1 << 2,
	FAULT_FLAG_RETRY_NOWAIT = 	1 << 3,
	FAULT_FLAG_KILLABLE =		1 << 4,
	FAULT_FLAG_TRIED = 		1 << 5,
	FAULT_FLAG_USER =		1 << 6,
	FAULT_FLAG_REMOTE =		1 << 7,
	FAULT_FLAG_INSTRUCTION =	1 << 8,
	FAULT_FLAG_INTERRUPTIBLE =	1 << 9,
	FAULT_FLAG_UNSHARE =		1 << 10,
	FAULT_FLAG_ORIG_PTE_VALID =	1 << 11,
	FAULT_FLAG_VMA_LOCK =		1 << 12,
};

typedef unsigned int __bitwise zap_flags_t;

/*
 * FOLL_PIN and FOLL_LONGTERM may be used in various combinations with each
 * other. Here is what they mean, and how to use them:
 *
 *
 * FIXME: For pages which are part of a filesystem, mappings are subject to the
 * lifetime enforced by the filesystem and we need guarantees that longterm
 * users like RDMA and V4L2 only establish mappings which coordinate usage with
 * the filesystem.  Ideas for this coordination include revoking the longterm
 * pin, delaying writeback, bounce buffer page writeback, etc.  As FS DAX was
 * added after the problem with filesystems was found FS DAX VMAs are
 * specifically failed.  Filesystem pages are still subject to bugs and use of
 * FOLL_LONGTERM should be avoided on those pages.
 *
 * In the CMA case: long term pins in a CMA region would unnecessarily fragment
 * that region.  And so, CMA attempts to migrate the page before pinning, when
 * FOLL_LONGTERM is specified.
 *
 * FOLL_PIN indicates that a special kind of tracking (not just page->_refcount,
 * but an additional pin counting system) will be invoked. This is intended for
 * anything that gets a page reference and then touches page data (for example,
 * Direct IO). This lets the filesystem know that some non-file-system entity is
 * potentially changing the pages' data. In contrast to FOLL_GET (whose pages
 * are released via put_page()), FOLL_PIN pages must be released, ultimately, by
 * a call to unpin_user_page().
 *
 * FOLL_PIN is similar to FOLL_GET: both of these pin pages. They use different
 * and separate refcounting mechanisms, however, and that means that each has
 * its own acquire and release mechanisms:
 *
 *     FOLL_GET: get_user_pages*() to acquire, and put_page() to release.
 *
 *     FOLL_PIN: pin_user_pages*() to acquire, and unpin_user_pages to release.
 *
 * FOLL_PIN and FOLL_GET are mutually exclusive for a given function call.
 * (The underlying pages may experience both FOLL_GET-based and FOLL_PIN-based
 * calls applied to them, and that's perfectly OK. This is a constraint on the
 * callers, not on the pages.)
 *
 * FOLL_PIN should be set internally by the pin_user_pages*() APIs, never
 * directly by the caller. That's in order to help avoid mismatches when
 * releasing pages: get_user_pages*() pages must be released via put_page(),
 * while pin_user_pages*() pages must be released via unpin_user_page().
 *
 * Please see Documentation/core-api/pin_user_pages.rst for more information.
 */

enum {
	/* check pte is writable */
	FOLL_WRITE = 1 << 0,
	/* do get_page on page */
	FOLL_GET = 1 << 1,
	/* give error on hole if it would be zero */
	FOLL_DUMP = 1 << 2,
	/* get_user_pages read/write w/o permission */
	FOLL_FORCE = 1 << 3,
	/*
	 * if a disk transfer is needed, start the IO and return without waiting
	 * upon it
	 */
	FOLL_NOWAIT = 1 << 4,
	/* do not fault in pages */
	FOLL_NOFAULT = 1 << 5,
	/* check page is hwpoisoned */
	FOLL_HWPOISON = 1 << 6,
	/* don't do file mappings */
	FOLL_ANON = 1 << 7,
	/*
	 * FOLL_LONGTERM indicates that the page will be held for an indefinite
	 * time period _often_ under userspace control.  This is in contrast to
	 * iov_iter_get_pages(), whose usages are transient.
	 */
	FOLL_LONGTERM = 1 << 8,
	/* split huge pmd before returning */
	FOLL_SPLIT_PMD = 1 << 9,
	/* allow returning PCI P2PDMA pages */
	FOLL_PCI_P2PDMA = 1 << 10,
	/* allow interrupts from generic signals */
	FOLL_INTERRUPTIBLE = 1 << 11,
	/*
	 * Always honor (trigger) NUMA hinting faults.
	 *
	 * FOLL_WRITE implicitly honors NUMA hinting faults because a
	 * PROT_NONE-mapped page is not writable (exceptions with FOLL_FORCE
	 * apply). get_user_pages_fast_only() always implicitly honors NUMA
	 * hinting faults.
	 */
	FOLL_HONOR_NUMA_FAULT = 1 << 12,

	/* See also internal only FOLL flags in mm/internal.h */
};

#endif /* _LINUX_MM_TYPES_H */<|MERGE_RESOLUTION|>--- conflicted
+++ resolved
@@ -256,8 +256,6 @@
 	unsigned long val;
 } swp_entry_t;
 
-<<<<<<< HEAD
-=======
 /*
  * This macro defines the maximum tail pages (of a folio) that can have the
  * page->mapping field reused.
@@ -269,7 +267,6 @@
  */
 #define  TAIL_MAPPING_REUSED_MAX  (2)
 
->>>>>>> 69d5f96a
 /**
  * struct folio - Represents a contiguous set of bytes.
  * @flags: Identical to the page flags.
