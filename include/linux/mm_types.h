/* SPDX-License-Identifier: GPL-2.0 */
#ifndef _LINUX_MM_TYPES_H
#define _LINUX_MM_TYPES_H

#include <linux/mm_types_task.h>

#include <linux/auxvec.h>
#include <linux/kref.h>
#include <linux/list.h>
#include <linux/spinlock.h>
#include <linux/rbtree.h>
#include <linux/maple_tree.h>
#include <linux/rwsem.h>
#include <linux/completion.h>
#include <linux/cpumask.h>
#include <linux/uprobes.h>
#include <linux/rcupdate.h>
#include <linux/page-flags-layout.h>
#include <linux/workqueue.h>
#include <linux/seqlock.h>
#include <linux/percpu_counter.h>

#include <asm/mmu.h>

#ifndef AT_VECTOR_SIZE_ARCH
#define AT_VECTOR_SIZE_ARCH 0
#endif
#define AT_VECTOR_SIZE (2*(AT_VECTOR_SIZE_ARCH + AT_VECTOR_SIZE_BASE + 1))

#define INIT_PASID	0

struct address_space;
struct mem_cgroup;

/*
 * Each physical page in the system has a struct page associated with
 * it to keep track of whatever it is we are using the page for at the
 * moment. Note that we have no way to track which tasks are using
 * a page, though if it is a pagecache page, rmap structures can tell us
 * who is mapping it.
 *
 * If you allocate the page using alloc_pages(), you can use some of the
 * space in struct page for your own purposes.  The five words in the main
 * union are available, except for bit 0 of the first word which must be
 * kept clear.  Many users use this word to store a pointer to an object
 * which is guaranteed to be aligned.  If you use the same storage as
 * page->mapping, you must restore it to NULL before freeing the page.
 *
 * If your page will not be mapped to userspace, you can also use the four
 * bytes in the mapcount union, but you must call page_mapcount_reset()
 * before freeing it.
 *
 * If you want to use the refcount field, it must be used in such a way
 * that other CPUs temporarily incrementing and then decrementing the
 * refcount does not cause problems.  On receiving the page from
 * alloc_pages(), the refcount will be positive.
 *
 * If you allocate pages of order > 0, you can use some of the fields
 * in each subpage, but you may need to restore some of their values
 * afterwards.
 *
 * SLUB uses cmpxchg_double() to atomically update its freelist and counters.
 * That requires that freelist & counters in struct slab be adjacent and
 * double-word aligned. Because struct slab currently just reinterprets the
 * bits of struct page, we align all struct pages to double-word boundaries,
 * and ensure that 'freelist' is aligned within struct slab.
 */
#ifdef CONFIG_HAVE_ALIGNED_STRUCT_PAGE
#define _struct_page_alignment	__aligned(2 * sizeof(unsigned long))
#else
#define _struct_page_alignment	__aligned(sizeof(unsigned long))
#endif

struct page {
	unsigned long flags;		/* Atomic flags, some possibly
					 * updated asynchronously */
	/*
	 * Five words (20/40 bytes) are available in this union.
	 * WARNING: bit 0 of the first word is used for PageTail(). That
	 * means the other users of this union MUST NOT use the bit to
	 * avoid collision and false-positive PageTail().
	 */
	union {
		struct {	/* Page cache and anonymous pages */
			/**
			 * @lru: Pageout list, eg. active_list protected by
			 * lruvec->lru_lock.  Sometimes used as a generic list
			 * by the page owner.
			 */
			union {
				struct list_head lru;

				/* Or, for the Unevictable "LRU list" slot */
				struct {
					/* Always even, to negate PageTail */
					void *__filler;
					/* Count page's or folio's mlocks */
					unsigned int mlock_count;
				};

				/* Or, free page */
				struct list_head buddy_list;
				struct list_head pcp_list;
			};
			/* See page-flags.h for PAGE_MAPPING_FLAGS */
			struct address_space *mapping;
			union {
				pgoff_t index;		/* Our offset within mapping. */
				unsigned long share;	/* share count for fsdax */
			};
			/**
			 * @private: Mapping-private opaque data.
			 * Usually used for buffer_heads if PagePrivate.
			 * Used for swp_entry_t if PageSwapCache.
			 * Indicates order in the buddy system if PageBuddy.
			 */
			unsigned long private;
		};
		struct {	/* page_pool used by netstack */
			/**
			 * @pp_magic: magic value to avoid recycling non
			 * page_pool allocated pages.
			 */
			unsigned long pp_magic;
			struct page_pool *pp;
			unsigned long _pp_mapping_pad;
			unsigned long dma_addr;
			union {
				/**
				 * dma_addr_upper: might require a 64-bit
				 * value on 32-bit architectures.
				 */
				unsigned long dma_addr_upper;
				/**
				 * For frag page support, not supported in
				 * 32-bit architectures with 64-bit DMA.
				 */
				atomic_long_t pp_frag_count;
			};
		};
		struct {	/* Tail pages of compound page */
			unsigned long compound_head;	/* Bit zero is set */
		};
		struct {	/* ZONE_DEVICE pages */
			/** @pgmap: Points to the hosting device page map. */
			struct dev_pagemap *pgmap;
			void *zone_device_data;
			/*
			 * ZONE_DEVICE private pages are counted as being
			 * mapped so the next 3 words hold the mapping, index,
			 * and private fields from the source anonymous or
			 * page cache page while the page is migrated to device
			 * private memory.
			 * ZONE_DEVICE MEMORY_DEVICE_FS_DAX pages also
			 * use the mapping, index, and private fields when
			 * pmem backed DAX files are mapped.
			 */
		};

		/** @rcu_head: You can use this to free a page by RCU. */
		struct rcu_head rcu_head;
	};

	union {		/* This union is 4 bytes in size. */
		/*
		 * If the page can be mapped to userspace, encodes the number
		 * of times this page is referenced by a page table.
		 */
		atomic_t _mapcount;

		/*
		 * If the page is neither PageSlab nor mappable to userspace,
		 * the value stored here may help determine what this page
		 * is used for.  See page-flags.h for a list of page types
		 * which are currently stored here.
		 */
		unsigned int page_type;
	};

	/* Usage count. *DO NOT USE DIRECTLY*. See page_ref.h */
	atomic_t _refcount;

#ifdef CONFIG_MEMCG
	unsigned long memcg_data;
#endif

	/*
	 * On machines where all RAM is mapped into kernel address space,
	 * we can simply calculate the virtual address. On machines with
	 * highmem some memory is mapped into kernel virtual memory
	 * dynamically, so we need a place to store that address.
	 * Note that this field could be 16 bits on x86 ... ;)
	 *
	 * Architectures with slow multiplication can define
	 * WANT_PAGE_VIRTUAL in asm/page.h
	 */
#if defined(WANT_PAGE_VIRTUAL)
	void *virtual;			/* Kernel virtual address (NULL if
					   not kmapped, ie. highmem) */
#endif /* WANT_PAGE_VIRTUAL */

#ifdef CONFIG_KMSAN
	/*
	 * KMSAN metadata for this page:
	 *  - shadow page: every bit indicates whether the corresponding
	 *    bit of the original page is initialized (0) or not (1);
	 *  - origin page: every 4 bytes contain an id of the stack trace
	 *    where the uninitialized value was created.
	 */
	struct page *kmsan_shadow;
	struct page *kmsan_origin;
#endif

#ifdef LAST_CPUPID_NOT_IN_PAGE_FLAGS
	int _last_cpupid;
#endif
} _struct_page_alignment;

/*
 * struct encoded_page - a nonexistent type marking this pointer
 *
 * An 'encoded_page' pointer is a pointer to a regular 'struct page', but
 * with the low bits of the pointer indicating extra context-dependent
 * information. Not super-common, but happens in mmu_gather and mlock
 * handling, and this acts as a type system check on that use.
 *
 * We only really have two guaranteed bits in general, although you could
 * play with 'struct page' alignment (see CONFIG_HAVE_ALIGNED_STRUCT_PAGE)
 * for more.
 *
 * Use the supplied helper functions to endcode/decode the pointer and bits.
 */
struct encoded_page;
#define ENCODE_PAGE_BITS 3ul
static __always_inline struct encoded_page *encode_page(struct page *page, unsigned long flags)
{
	BUILD_BUG_ON(flags > ENCODE_PAGE_BITS);
	return (struct encoded_page *)(flags | (unsigned long)page);
}

static inline unsigned long encoded_page_flags(struct encoded_page *page)
{
	return ENCODE_PAGE_BITS & (unsigned long)page;
}

static inline struct page *encoded_page_ptr(struct encoded_page *page)
{
	return (struct page *)(~ENCODE_PAGE_BITS & (unsigned long)page);
}

/*
 * This macro defines the maximum tail pages (of a folio) that can have the
 * page->mapping field reused.
 *
 * When the tail page's mapping field reused, it'll be exempted from
 * ->mapping poisoning and checks.  Also see the macro TAIL_MAPPING.
 *
 * When grow the folio struct, please consider growing this too.
 */
#define  TAIL_MAPPING_REUSED_MAX  (2)

/*
 * A swap entry has to fit into a "unsigned long", as the entry is hidden
 * in the "index" field of the swapper address space.
 */
typedef struct {
	unsigned long val;
} swp_entry_t;

/**
 * struct folio - Represents a contiguous set of bytes.
 * @flags: Identical to the page flags.
 * @lru: Least Recently Used list; tracks how recently this folio was used.
 * @mlock_count: Number of times this folio has been pinned by mlock().
 * @mapping: The file this page belongs to, or refers to the anon_vma for
 *    anonymous memory.
 * @index: Offset within the file, in units of pages.  For anonymous memory,
 *    this is the index from the beginning of the mmap.
 * @private: Filesystem per-folio data (see folio_attach_private()).
 * @swap: Used for swp_entry_t if folio_test_swapcache().
 * @_mapcount: Do not access this member directly.  Use folio_mapcount() to
 *    find out how many times this folio is mapped by userspace.
 * @_refcount: Do not access this member directly.  Use folio_ref_count()
 *    to find how many references there are to this folio.
 * @memcg_data: Memory Control Group data.
 * @_entire_mapcount: Do not use directly, call folio_entire_mapcount().
 * @_nr_pages_mapped: Do not use directly, call folio_mapcount().
 * @_pincount: Do not use directly, call folio_maybe_dma_pinned().
 * @_folio_nr_pages: Do not use directly, call folio_nr_pages().
 * @_hugetlb_subpool: Do not use directly, use accessor in hugetlb.h.
 * @_hugetlb_cgroup: Do not use directly, use accessor in hugetlb_cgroup.h.
 * @_hugetlb_cgroup_rsvd: Do not use directly, use accessor in hugetlb_cgroup.h.
 * @_hugetlb_hwpoison: Do not use directly, call raw_hwp_list_head().
 * @_deferred_list: Folios to be split under memory pressure.
 *
 * A folio is a physically, virtually and logically contiguous set
 * of bytes.  It is a power-of-two in size, and it is aligned to that
 * same power-of-two.  It is at least as large as %PAGE_SIZE.  If it is
 * in the page cache, it is at a file offset which is a multiple of that
 * power-of-two.  It may be mapped into userspace at an address which is
 * at an arbitrary page offset, but its kernel virtual address is aligned
 * to its size.
 */
struct folio {
	/* private: don't document the anon union */
	union {
		struct {
	/* public: */
			unsigned long flags;
			union {
				struct list_head lru;
	/* private: avoid cluttering the output */
				struct {
					void *__filler;
	/* public: */
					unsigned int mlock_count;
	/* private: */
				};
	/* public: */
			};
			struct address_space *mapping;
			pgoff_t index;
			union {
				void *private;
				swp_entry_t swap;
			};
			atomic_t _mapcount;
			atomic_t _refcount;
#ifdef CONFIG_MEMCG
			unsigned long memcg_data;
#endif
	/* private: the union with struct page is transitional */
		};
		struct page page;
	};
	union {
		struct {
			unsigned long _flags_1;
			unsigned long _head_1;
			unsigned long _folio_avail;
	/* public: */
			atomic_t _entire_mapcount;
			atomic_t _nr_pages_mapped;
			atomic_t _pincount;
#ifdef CONFIG_64BIT
			unsigned int _folio_nr_pages;
			/* 4 byte gap here */
	/* private: the union with struct page is transitional */
			/* Fix THP_SWAP to not use tail->private */
			unsigned long _private_1;
#endif
		};
		struct page __page_1;
	};
	union {
		struct {
			unsigned long _flags_2;
			unsigned long _head_2;
	/* public: */
			void *_hugetlb_subpool;
			void *_hugetlb_cgroup;
			void *_hugetlb_cgroup_rsvd;
			void *_hugetlb_hwpoison;
	/* private: the union with struct page is transitional */
		};
		struct {
			unsigned long _flags_2a;
			unsigned long _head_2a;
	/* public: */
			struct list_head _deferred_list;
	/* private: the union with struct page is transitional */
			unsigned long _avail_2a;
			/* Fix THP_SWAP to not use tail->private */
			unsigned long _private_2a;
		};
		struct page __page_2;
	};
};

#define FOLIO_MATCH(pg, fl)						\
	static_assert(offsetof(struct page, pg) == offsetof(struct folio, fl))
FOLIO_MATCH(flags, flags);
FOLIO_MATCH(lru, lru);
FOLIO_MATCH(mapping, mapping);
FOLIO_MATCH(compound_head, lru);
FOLIO_MATCH(index, index);
FOLIO_MATCH(private, private);
FOLIO_MATCH(_mapcount, _mapcount);
FOLIO_MATCH(_refcount, _refcount);
#ifdef CONFIG_MEMCG
FOLIO_MATCH(memcg_data, memcg_data);
#endif
#undef FOLIO_MATCH
#define FOLIO_MATCH(pg, fl)						\
	static_assert(offsetof(struct folio, fl) ==			\
			offsetof(struct page, pg) + sizeof(struct page))
FOLIO_MATCH(flags, _flags_1);
FOLIO_MATCH(compound_head, _head_1);
#ifdef CONFIG_64BIT
FOLIO_MATCH(private, _private_1);
#endif
#undef FOLIO_MATCH
#define FOLIO_MATCH(pg, fl)						\
	static_assert(offsetof(struct folio, fl) ==			\
			offsetof(struct page, pg) + 2 * sizeof(struct page))
FOLIO_MATCH(flags, _flags_2);
FOLIO_MATCH(compound_head, _head_2);
FOLIO_MATCH(flags, _flags_2a);
FOLIO_MATCH(compound_head, _head_2a);
<<<<<<< HEAD
FOLIO_MATCH(private, _private_2a);
=======
>>>>>>> 6e02ff54
#undef FOLIO_MATCH

/**
 * struct ptdesc -    Memory descriptor for page tables.
 * @__page_flags:     Same as page flags. Unused for page tables.
 * @pt_rcu_head:      For freeing page table pages.
 * @pt_list:          List of used page tables. Used for s390 and x86.
 * @_pt_pad_1:        Padding that aliases with page's compound head.
 * @pmd_huge_pte:     Protected by ptdesc->ptl, used for THPs.
 * @__page_mapping:   Aliases with page->mapping. Unused for page tables.
 * @pt_mm:            Used for x86 pgds.
 * @pt_frag_refcount: For fragmented page table tracking. Powerpc and s390 only.
 * @_pt_pad_2:        Padding to ensure proper alignment.
 * @ptl:              Lock for the page table.
 * @__page_type:      Same as page->page_type. Unused for page tables.
 * @_refcount:        Same as page refcount. Used for s390 page tables.
 * @pt_memcg_data:    Memcg data. Tracked for page tables here.
 *
 * This struct overlays struct page for now. Do not modify without a good
 * understanding of the issues.
 */
struct ptdesc {
	unsigned long __page_flags;

	union {
		struct rcu_head pt_rcu_head;
		struct list_head pt_list;
		struct {
			unsigned long _pt_pad_1;
			pgtable_t pmd_huge_pte;
		};
	};
	unsigned long __page_mapping;

	union {
		struct mm_struct *pt_mm;
		atomic_t pt_frag_refcount;
	};

	union {
		unsigned long _pt_pad_2;
#if ALLOC_SPLIT_PTLOCKS
		spinlock_t *ptl;
#else
		spinlock_t ptl;
#endif
	};
	unsigned int __page_type;
	atomic_t _refcount;
#ifdef CONFIG_MEMCG
	unsigned long pt_memcg_data;
#endif
};

#define TABLE_MATCH(pg, pt)						\
	static_assert(offsetof(struct page, pg) == offsetof(struct ptdesc, pt))
TABLE_MATCH(flags, __page_flags);
TABLE_MATCH(compound_head, pt_list);
TABLE_MATCH(compound_head, _pt_pad_1);
TABLE_MATCH(mapping, __page_mapping);
TABLE_MATCH(rcu_head, pt_rcu_head);
TABLE_MATCH(page_type, __page_type);
TABLE_MATCH(_refcount, _refcount);
#ifdef CONFIG_MEMCG
TABLE_MATCH(memcg_data, pt_memcg_data);
#endif
#undef TABLE_MATCH
static_assert(sizeof(struct ptdesc) <= sizeof(struct page));

#define ptdesc_page(pt)			(_Generic((pt),			\
	const struct ptdesc *:		(const struct page *)(pt),	\
	struct ptdesc *:		(struct page *)(pt)))

#define ptdesc_folio(pt)		(_Generic((pt),			\
	const struct ptdesc *:		(const struct folio *)(pt),	\
	struct ptdesc *:		(struct folio *)(pt)))

#define page_ptdesc(p)			(_Generic((p),			\
	const struct page *:		(const struct ptdesc *)(p),	\
	struct page *:			(struct ptdesc *)(p)))

/*
 * Used for sizing the vmemmap region on some architectures
 */
#define STRUCT_PAGE_MAX_SHIFT	(order_base_2(sizeof(struct page)))

#define PAGE_FRAG_CACHE_MAX_SIZE	__ALIGN_MASK(32768, ~PAGE_MASK)
#define PAGE_FRAG_CACHE_MAX_ORDER	get_order(PAGE_FRAG_CACHE_MAX_SIZE)

/*
 * page_private can be used on tail pages.  However, PagePrivate is only
 * checked by the VM on the head page.  So page_private on the tail pages
 * should be used for data that's ancillary to the head page (eg attaching
 * buffer heads to tail pages after attaching buffer heads to the head page)
 */
#define page_private(page)		((page)->private)

static inline void set_page_private(struct page *page, unsigned long private)
{
	page->private = private;
}

static inline void *folio_get_private(struct folio *folio)
{
	return folio->private;
}

struct page_frag_cache {
	void * va;
#if (PAGE_SIZE < PAGE_FRAG_CACHE_MAX_SIZE)
	__u16 offset;
	__u16 size;
#else
	__u32 offset;
#endif
	/* we maintain a pagecount bias, so that we dont dirty cache line
	 * containing page->_refcount every time we allocate a fragment.
	 */
	unsigned int		pagecnt_bias;
	bool pfmemalloc;
};

typedef unsigned long vm_flags_t;

/*
 * A region containing a mapping of a non-memory backed file under NOMMU
 * conditions.  These are held in a global tree and are pinned by the VMAs that
 * map parts of them.
 */
struct vm_region {
	struct rb_node	vm_rb;		/* link in global region tree */
	vm_flags_t	vm_flags;	/* VMA vm_flags */
	unsigned long	vm_start;	/* start address of region */
	unsigned long	vm_end;		/* region initialised to here */
	unsigned long	vm_top;		/* region allocated to here */
	unsigned long	vm_pgoff;	/* the offset in vm_file corresponding to vm_start */
	struct file	*vm_file;	/* the backing file or NULL */

	int		vm_usage;	/* region usage count (access under nommu_region_sem) */
	bool		vm_icache_flushed : 1; /* true if the icache has been flushed for
						* this region */
};

#ifdef CONFIG_USERFAULTFD
#define NULL_VM_UFFD_CTX ((struct vm_userfaultfd_ctx) { NULL, })
struct vm_userfaultfd_ctx {
	struct userfaultfd_ctx *ctx;
};
#else /* CONFIG_USERFAULTFD */
#define NULL_VM_UFFD_CTX ((struct vm_userfaultfd_ctx) {})
struct vm_userfaultfd_ctx {};
#endif /* CONFIG_USERFAULTFD */

struct anon_vma_name {
	struct kref kref;
	/* The name needs to be at the end because it is dynamically sized. */
	char name[];
};

struct vma_lock {
	struct rw_semaphore lock;
};

struct vma_numab_state {
	unsigned long next_scan;
	unsigned long next_pid_reset;
	unsigned long access_pids[2];
};

/*
 * This struct describes a virtual memory area. There is one of these
 * per VM-area/task. A VM area is any part of the process virtual memory
 * space that has a special rule for the page-fault handlers (ie a shared
 * library, the executable area etc).
 */
struct vm_area_struct {
	/* The first cache line has the info for VMA tree walking. */

	union {
		struct {
			/* VMA covers [vm_start; vm_end) addresses within mm */
			unsigned long vm_start;
			unsigned long vm_end;
		};
#ifdef CONFIG_PER_VMA_LOCK
		struct rcu_head vm_rcu;	/* Used for deferred freeing. */
#endif
	};

	struct mm_struct *vm_mm;	/* The address space we belong to. */
	pgprot_t vm_page_prot;          /* Access permissions of this VMA. */

	/*
	 * Flags, see mm.h.
	 * To modify use vm_flags_{init|reset|set|clear|mod} functions.
	 */
	union {
		const vm_flags_t vm_flags;
		vm_flags_t __private __vm_flags;
	};

#ifdef CONFIG_PER_VMA_LOCK
	/*
	 * Can only be written (using WRITE_ONCE()) while holding both:
	 *  - mmap_lock (in write mode)
	 *  - vm_lock->lock (in write mode)
	 * Can be read reliably while holding one of:
	 *  - mmap_lock (in read or write mode)
	 *  - vm_lock->lock (in read or write mode)
	 * Can be read unreliably (using READ_ONCE()) for pessimistic bailout
	 * while holding nothing (except RCU to keep the VMA struct allocated).
	 *
	 * This sequence counter is explicitly allowed to overflow; sequence
	 * counter reuse can only lead to occasional unnecessary use of the
	 * slowpath.
	 */
	int vm_lock_seq;
	struct vma_lock *vm_lock;

	/* Flag to indicate areas detached from the mm->mm_mt tree */
	bool detached;
#endif

	/*
	 * For areas with an address space and backing store,
	 * linkage into the address_space->i_mmap interval tree.
	 *
	 */
	struct {
		struct rb_node rb;
		unsigned long rb_subtree_last;
	} shared;

	/*
	 * A file's MAP_PRIVATE vma can be in both i_mmap tree and anon_vma
	 * list, after a COW of one of the file pages.	A MAP_SHARED vma
	 * can only be in the i_mmap tree.  An anonymous MAP_PRIVATE, stack
	 * or brk vma (with NULL file) can only be in an anon_vma list.
	 */
	struct list_head anon_vma_chain; /* Serialized by mmap_lock &
					  * page_table_lock */
	struct anon_vma *anon_vma;	/* Serialized by page_table_lock */

	/* Function pointers to deal with this struct. */
	const struct vm_operations_struct *vm_ops;

	/* Information about our backing store: */
	unsigned long vm_pgoff;		/* Offset (within vm_file) in PAGE_SIZE
					   units */
	struct file * vm_file;		/* File we map to (can be NULL). */
	void * vm_private_data;		/* was vm_pte (shared mem) */

#ifdef CONFIG_ANON_VMA_NAME
	/*
	 * For private and shared anonymous mappings, a pointer to a null
	 * terminated string containing the name given to the vma, or NULL if
	 * unnamed. Serialized by mmap_lock. Use anon_vma_name to access.
	 */
	struct anon_vma_name *anon_name;
#endif
#ifdef CONFIG_SWAP
	atomic_long_t swap_readahead_info;
#endif
#ifndef CONFIG_MMU
	struct vm_region *vm_region;	/* NOMMU mapping region */
#endif
#ifdef CONFIG_NUMA
	struct mempolicy *vm_policy;	/* NUMA policy for the VMA */
#endif
#ifdef CONFIG_NUMA_BALANCING
	struct vma_numab_state *numab_state;	/* NUMA Balancing state */
#endif
	struct vm_userfaultfd_ctx vm_userfaultfd_ctx;
} __randomize_layout;

#ifdef CONFIG_SCHED_MM_CID
struct mm_cid {
	u64 time;
	int cid;
};
#endif

struct kioctx_table;
struct mm_struct {
	struct {
		/*
		 * Fields which are often written to are placed in a separate
		 * cache line.
		 */
		struct {
			/**
			 * @mm_count: The number of references to &struct
			 * mm_struct (@mm_users count as 1).
			 *
			 * Use mmgrab()/mmdrop() to modify. When this drops to
			 * 0, the &struct mm_struct is freed.
			 */
			atomic_t mm_count;
		} ____cacheline_aligned_in_smp;

		struct maple_tree mm_mt;
#ifdef CONFIG_MMU
		unsigned long (*get_unmapped_area) (struct file *filp,
				unsigned long addr, unsigned long len,
				unsigned long pgoff, unsigned long flags);
#endif
		unsigned long mmap_base;	/* base of mmap area */
		unsigned long mmap_legacy_base;	/* base of mmap area in bottom-up allocations */
#ifdef CONFIG_HAVE_ARCH_COMPAT_MMAP_BASES
		/* Base addresses for compatible mmap() */
		unsigned long mmap_compat_base;
		unsigned long mmap_compat_legacy_base;
#endif
		unsigned long task_size;	/* size of task vm space */
		pgd_t * pgd;

#ifdef CONFIG_MEMBARRIER
		/**
		 * @membarrier_state: Flags controlling membarrier behavior.
		 *
		 * This field is close to @pgd to hopefully fit in the same
		 * cache-line, which needs to be touched by switch_mm().
		 */
		atomic_t membarrier_state;
#endif

		/**
		 * @mm_users: The number of users including userspace.
		 *
		 * Use mmget()/mmget_not_zero()/mmput() to modify. When this
		 * drops to 0 (i.e. when the task exits and there are no other
		 * temporary reference holders), we also release a reference on
		 * @mm_count (which may then free the &struct mm_struct if
		 * @mm_count also drops to 0).
		 */
		atomic_t mm_users;

#ifdef CONFIG_SCHED_MM_CID
		/**
		 * @pcpu_cid: Per-cpu current cid.
		 *
		 * Keep track of the currently allocated mm_cid for each cpu.
		 * The per-cpu mm_cid values are serialized by their respective
		 * runqueue locks.
		 */
		struct mm_cid __percpu *pcpu_cid;
		/*
		 * @mm_cid_next_scan: Next mm_cid scan (in jiffies).
		 *
		 * When the next mm_cid scan is due (in jiffies).
		 */
		unsigned long mm_cid_next_scan;
#endif
#ifdef CONFIG_MMU
		atomic_long_t pgtables_bytes;	/* size of all page tables */
#endif
		int map_count;			/* number of VMAs */

		spinlock_t page_table_lock; /* Protects page tables and some
					     * counters
					     */
		/*
		 * With some kernel config, the current mmap_lock's offset
		 * inside 'mm_struct' is at 0x120, which is very optimal, as
		 * its two hot fields 'count' and 'owner' sit in 2 different
		 * cachelines,  and when mmap_lock is highly contended, both
		 * of the 2 fields will be accessed frequently, current layout
		 * will help to reduce cache bouncing.
		 *
		 * So please be careful with adding new fields before
		 * mmap_lock, which can easily push the 2 fields into one
		 * cacheline.
		 */
		struct rw_semaphore mmap_lock;

		struct list_head mmlist; /* List of maybe swapped mm's.	These
					  * are globally strung together off
					  * init_mm.mmlist, and are protected
					  * by mmlist_lock
					  */
#ifdef CONFIG_PER_VMA_LOCK
		/*
		 * This field has lock-like semantics, meaning it is sometimes
		 * accessed with ACQUIRE/RELEASE semantics.
		 * Roughly speaking, incrementing the sequence number is
		 * equivalent to releasing locks on VMAs; reading the sequence
		 * number can be part of taking a read lock on a VMA.
		 *
		 * Can be modified under write mmap_lock using RELEASE
		 * semantics.
		 * Can be read with no other protection when holding write
		 * mmap_lock.
		 * Can be read with ACQUIRE semantics if not holding write
		 * mmap_lock.
		 */
		int mm_lock_seq;
#endif


		unsigned long hiwater_rss; /* High-watermark of RSS usage */
		unsigned long hiwater_vm;  /* High-water virtual memory usage */

		unsigned long total_vm;	   /* Total pages mapped */
		unsigned long locked_vm;   /* Pages that have PG_mlocked set */
		atomic64_t    pinned_vm;   /* Refcount permanently increased */
		unsigned long data_vm;	   /* VM_WRITE & ~VM_SHARED & ~VM_STACK */
		unsigned long exec_vm;	   /* VM_EXEC & ~VM_WRITE & ~VM_STACK */
		unsigned long stack_vm;	   /* VM_STACK */
		unsigned long def_flags;

		/**
		 * @write_protect_seq: Locked when any thread is write
		 * protecting pages mapped by this mm to enforce a later COW,
		 * for instance during page table copying for fork().
		 */
		seqcount_t write_protect_seq;

		spinlock_t arg_lock; /* protect the below fields */

		unsigned long start_code, end_code, start_data, end_data;
		unsigned long start_brk, brk, start_stack;
		unsigned long arg_start, arg_end, env_start, env_end;

		unsigned long saved_auxv[AT_VECTOR_SIZE]; /* for /proc/PID/auxv */

		struct percpu_counter rss_stat[NR_MM_COUNTERS];

		struct linux_binfmt *binfmt;

		/* Architecture-specific MM context */
		mm_context_t context;

		unsigned long flags; /* Must use atomic bitops to access */

#ifdef CONFIG_AIO
		spinlock_t			ioctx_lock;
		struct kioctx_table __rcu	*ioctx_table;
#endif
#ifdef CONFIG_MEMCG
		/*
		 * "owner" points to a task that is regarded as the canonical
		 * user/owner of this mm. All of the following must be true in
		 * order for it to be changed:
		 *
		 * current == mm->owner
		 * current->mm != mm
		 * new_owner->mm == mm
		 * new_owner->alloc_lock is held
		 */
		struct task_struct __rcu *owner;
#endif
		struct user_namespace *user_ns;

		/* store ref to file /proc/<pid>/exe symlink points to */
		struct file __rcu *exe_file;
#ifdef CONFIG_MMU_NOTIFIER
		struct mmu_notifier_subscriptions *notifier_subscriptions;
#endif
#if defined(CONFIG_TRANSPARENT_HUGEPAGE) && !USE_SPLIT_PMD_PTLOCKS
		pgtable_t pmd_huge_pte; /* protected by page_table_lock */
#endif
#ifdef CONFIG_NUMA_BALANCING
		/*
		 * numa_next_scan is the next time that PTEs will be remapped
		 * PROT_NONE to trigger NUMA hinting faults; such faults gather
		 * statistics and migrate pages to new nodes if necessary.
		 */
		unsigned long numa_next_scan;

		/* Restart point for scanning and remapping PTEs. */
		unsigned long numa_scan_offset;

		/* numa_scan_seq prevents two threads remapping PTEs. */
		int numa_scan_seq;
#endif
		/*
		 * An operation with batched TLB flushing is going on. Anything
		 * that can move process memory needs to flush the TLB when
		 * moving a PROT_NONE mapped page.
		 */
		atomic_t tlb_flush_pending;
#ifdef CONFIG_ARCH_WANT_BATCHED_UNMAP_TLB_FLUSH
		/* See flush_tlb_batched_pending() */
		atomic_t tlb_flush_batched;
#endif
		struct uprobes_state uprobes_state;
#ifdef CONFIG_PREEMPT_RT
		struct rcu_head delayed_drop;
#endif
#ifdef CONFIG_HUGETLB_PAGE
		atomic_long_t hugetlb_usage;
#endif
		struct work_struct async_put_work;

#ifdef CONFIG_IOMMU_SVA
		u32 pasid;
#endif
#ifdef CONFIG_KSM
		/*
		 * Represent how many pages of this process are involved in KSM
		 * merging (not including ksm_zero_pages).
		 */
		unsigned long ksm_merging_pages;
		/*
		 * Represent how many pages are checked for ksm merging
		 * including merged and not merged.
		 */
		unsigned long ksm_rmap_items;
		/*
		 * Represent how many empty pages are merged with kernel zero
		 * pages when enabling KSM use_zero_pages.
		 */
		unsigned long ksm_zero_pages;
#endif /* CONFIG_KSM */
#ifdef CONFIG_LRU_GEN
		struct {
			/* this mm_struct is on lru_gen_mm_list */
			struct list_head list;
			/*
			 * Set when switching to this mm_struct, as a hint of
			 * whether it has been used since the last time per-node
			 * page table walkers cleared the corresponding bits.
			 */
			unsigned long bitmap;
#ifdef CONFIG_MEMCG
			/* points to the memcg of "owner" above */
			struct mem_cgroup *memcg;
#endif
		} lru_gen;
#endif /* CONFIG_LRU_GEN */
	} __randomize_layout;

	/*
	 * The mm_cpumask needs to be at the end of mm_struct, because it
	 * is dynamically sized based on nr_cpu_ids.
	 */
	unsigned long cpu_bitmap[];
};

#define MM_MT_FLAGS	(MT_FLAGS_ALLOC_RANGE | MT_FLAGS_LOCK_EXTERN | \
			 MT_FLAGS_USE_RCU)
extern struct mm_struct init_mm;

/* Pointer magic because the dynamic array size confuses some compilers. */
static inline void mm_init_cpumask(struct mm_struct *mm)
{
	unsigned long cpu_bitmap = (unsigned long)mm;

	cpu_bitmap += offsetof(struct mm_struct, cpu_bitmap);
	cpumask_clear((struct cpumask *)cpu_bitmap);
}

/* Future-safe accessor for struct mm_struct's cpu_vm_mask. */
static inline cpumask_t *mm_cpumask(struct mm_struct *mm)
{
	return (struct cpumask *)&mm->cpu_bitmap;
}

#ifdef CONFIG_LRU_GEN

struct lru_gen_mm_list {
	/* mm_struct list for page table walkers */
	struct list_head fifo;
	/* protects the list above */
	spinlock_t lock;
};

void lru_gen_add_mm(struct mm_struct *mm);
void lru_gen_del_mm(struct mm_struct *mm);
#ifdef CONFIG_MEMCG
void lru_gen_migrate_mm(struct mm_struct *mm);
#endif

static inline void lru_gen_init_mm(struct mm_struct *mm)
{
	INIT_LIST_HEAD(&mm->lru_gen.list);
	mm->lru_gen.bitmap = 0;
#ifdef CONFIG_MEMCG
	mm->lru_gen.memcg = NULL;
#endif
}

static inline void lru_gen_use_mm(struct mm_struct *mm)
{
	/*
	 * When the bitmap is set, page reclaim knows this mm_struct has been
	 * used since the last time it cleared the bitmap. So it might be worth
	 * walking the page tables of this mm_struct to clear the accessed bit.
	 */
	WRITE_ONCE(mm->lru_gen.bitmap, -1);
}

#else /* !CONFIG_LRU_GEN */

static inline void lru_gen_add_mm(struct mm_struct *mm)
{
}

static inline void lru_gen_del_mm(struct mm_struct *mm)
{
}

#ifdef CONFIG_MEMCG
static inline void lru_gen_migrate_mm(struct mm_struct *mm)
{
}
#endif

static inline void lru_gen_init_mm(struct mm_struct *mm)
{
}

static inline void lru_gen_use_mm(struct mm_struct *mm)
{
}

#endif /* CONFIG_LRU_GEN */

struct vma_iterator {
	struct ma_state mas;
};

#define VMA_ITERATOR(name, __mm, __addr)				\
	struct vma_iterator name = {					\
		.mas = {						\
			.tree = &(__mm)->mm_mt,				\
			.index = __addr,				\
			.node = MAS_START,				\
		},							\
	}

static inline void vma_iter_init(struct vma_iterator *vmi,
		struct mm_struct *mm, unsigned long addr)
{
	mas_init(&vmi->mas, &mm->mm_mt, addr);
}

#ifdef CONFIG_SCHED_MM_CID

enum mm_cid_state {
	MM_CID_UNSET = -1U,		/* Unset state has lazy_put flag set. */
	MM_CID_LAZY_PUT = (1U << 31),
};

static inline bool mm_cid_is_unset(int cid)
{
	return cid == MM_CID_UNSET;
}

static inline bool mm_cid_is_lazy_put(int cid)
{
	return !mm_cid_is_unset(cid) && (cid & MM_CID_LAZY_PUT);
}

static inline bool mm_cid_is_valid(int cid)
{
	return !(cid & MM_CID_LAZY_PUT);
}

static inline int mm_cid_set_lazy_put(int cid)
{
	return cid | MM_CID_LAZY_PUT;
}

static inline int mm_cid_clear_lazy_put(int cid)
{
	return cid & ~MM_CID_LAZY_PUT;
}

/* Accessor for struct mm_struct's cidmask. */
static inline cpumask_t *mm_cidmask(struct mm_struct *mm)
{
	unsigned long cid_bitmap = (unsigned long)mm;

	cid_bitmap += offsetof(struct mm_struct, cpu_bitmap);
	/* Skip cpu_bitmap */
	cid_bitmap += cpumask_size();
	return (struct cpumask *)cid_bitmap;
}

static inline void mm_init_cid(struct mm_struct *mm)
{
	int i;

	for_each_possible_cpu(i) {
		struct mm_cid *pcpu_cid = per_cpu_ptr(mm->pcpu_cid, i);

		pcpu_cid->cid = MM_CID_UNSET;
		pcpu_cid->time = 0;
	}
	cpumask_clear(mm_cidmask(mm));
}

static inline int mm_alloc_cid(struct mm_struct *mm)
{
	mm->pcpu_cid = alloc_percpu(struct mm_cid);
	if (!mm->pcpu_cid)
		return -ENOMEM;
	mm_init_cid(mm);
	return 0;
}

static inline void mm_destroy_cid(struct mm_struct *mm)
{
	free_percpu(mm->pcpu_cid);
	mm->pcpu_cid = NULL;
}

static inline unsigned int mm_cid_size(void)
{
	return cpumask_size();
}
#else /* CONFIG_SCHED_MM_CID */
static inline void mm_init_cid(struct mm_struct *mm) { }
static inline int mm_alloc_cid(struct mm_struct *mm) { return 0; }
static inline void mm_destroy_cid(struct mm_struct *mm) { }
static inline unsigned int mm_cid_size(void)
{
	return 0;
}
#endif /* CONFIG_SCHED_MM_CID */

struct mmu_gather;
extern void tlb_gather_mmu(struct mmu_gather *tlb, struct mm_struct *mm);
extern void tlb_gather_mmu_fullmm(struct mmu_gather *tlb, struct mm_struct *mm);
extern void tlb_finish_mmu(struct mmu_gather *tlb);

struct vm_fault;

/**
 * typedef vm_fault_t - Return type for page fault handlers.
 *
 * Page fault handlers return a bitmask of %VM_FAULT values.
 */
typedef __bitwise unsigned int vm_fault_t;

/**
 * enum vm_fault_reason - Page fault handlers return a bitmask of
 * these values to tell the core VM what happened when handling the
 * fault. Used to decide whether a process gets delivered SIGBUS or
 * just gets major/minor fault counters bumped up.
 *
 * @VM_FAULT_OOM:		Out Of Memory
 * @VM_FAULT_SIGBUS:		Bad access
 * @VM_FAULT_MAJOR:		Page read from storage
 * @VM_FAULT_HWPOISON:		Hit poisoned small page
 * @VM_FAULT_HWPOISON_LARGE:	Hit poisoned large page. Index encoded
 *				in upper bits
 * @VM_FAULT_SIGSEGV:		segmentation fault
 * @VM_FAULT_NOPAGE:		->fault installed the pte, not return page
 * @VM_FAULT_LOCKED:		->fault locked the returned page
 * @VM_FAULT_RETRY:		->fault blocked, must retry
 * @VM_FAULT_FALLBACK:		huge page fault failed, fall back to small
 * @VM_FAULT_DONE_COW:		->fault has fully handled COW
 * @VM_FAULT_NEEDDSYNC:		->fault did not modify page tables and needs
 *				fsync() to complete (for synchronous page faults
 *				in DAX)
 * @VM_FAULT_COMPLETED:		->fault completed, meanwhile mmap lock released
 * @VM_FAULT_HINDEX_MASK:	mask HINDEX value
 *
 */
enum vm_fault_reason {
	VM_FAULT_OOM            = (__force vm_fault_t)0x000001,
	VM_FAULT_SIGBUS         = (__force vm_fault_t)0x000002,
	VM_FAULT_MAJOR          = (__force vm_fault_t)0x000004,
	VM_FAULT_HWPOISON       = (__force vm_fault_t)0x000010,
	VM_FAULT_HWPOISON_LARGE = (__force vm_fault_t)0x000020,
	VM_FAULT_SIGSEGV        = (__force vm_fault_t)0x000040,
	VM_FAULT_NOPAGE         = (__force vm_fault_t)0x000100,
	VM_FAULT_LOCKED         = (__force vm_fault_t)0x000200,
	VM_FAULT_RETRY          = (__force vm_fault_t)0x000400,
	VM_FAULT_FALLBACK       = (__force vm_fault_t)0x000800,
	VM_FAULT_DONE_COW       = (__force vm_fault_t)0x001000,
	VM_FAULT_NEEDDSYNC      = (__force vm_fault_t)0x002000,
	VM_FAULT_COMPLETED      = (__force vm_fault_t)0x004000,
	VM_FAULT_HINDEX_MASK    = (__force vm_fault_t)0x0f0000,
};

/* Encode hstate index for a hwpoisoned large page */
#define VM_FAULT_SET_HINDEX(x) ((__force vm_fault_t)((x) << 16))
#define VM_FAULT_GET_HINDEX(x) (((__force unsigned int)(x) >> 16) & 0xf)

#define VM_FAULT_ERROR (VM_FAULT_OOM | VM_FAULT_SIGBUS |	\
			VM_FAULT_SIGSEGV | VM_FAULT_HWPOISON |	\
			VM_FAULT_HWPOISON_LARGE | VM_FAULT_FALLBACK)

#define VM_FAULT_RESULT_TRACE \
	{ VM_FAULT_OOM,                 "OOM" },	\
	{ VM_FAULT_SIGBUS,              "SIGBUS" },	\
	{ VM_FAULT_MAJOR,               "MAJOR" },	\
	{ VM_FAULT_HWPOISON,            "HWPOISON" },	\
	{ VM_FAULT_HWPOISON_LARGE,      "HWPOISON_LARGE" },	\
	{ VM_FAULT_SIGSEGV,             "SIGSEGV" },	\
	{ VM_FAULT_NOPAGE,              "NOPAGE" },	\
	{ VM_FAULT_LOCKED,              "LOCKED" },	\
	{ VM_FAULT_RETRY,               "RETRY" },	\
	{ VM_FAULT_FALLBACK,            "FALLBACK" },	\
	{ VM_FAULT_DONE_COW,            "DONE_COW" },	\
	{ VM_FAULT_NEEDDSYNC,           "NEEDDSYNC" },	\
	{ VM_FAULT_COMPLETED,           "COMPLETED" }

struct vm_special_mapping {
	const char *name;	/* The name, e.g. "[vdso]". */

	/*
	 * If .fault is not provided, this points to a
	 * NULL-terminated array of pages that back the special mapping.
	 *
	 * This must not be NULL unless .fault is provided.
	 */
	struct page **pages;

	/*
	 * If non-NULL, then this is called to resolve page faults
	 * on the special mapping.  If used, .pages is not checked.
	 */
	vm_fault_t (*fault)(const struct vm_special_mapping *sm,
				struct vm_area_struct *vma,
				struct vm_fault *vmf);

	int (*mremap)(const struct vm_special_mapping *sm,
		     struct vm_area_struct *new_vma);
};

enum tlb_flush_reason {
	TLB_FLUSH_ON_TASK_SWITCH,
	TLB_REMOTE_SHOOTDOWN,
	TLB_LOCAL_SHOOTDOWN,
	TLB_LOCAL_MM_SHOOTDOWN,
	TLB_REMOTE_SEND_IPI,
	NR_TLB_FLUSH_REASONS,
};

/**
 * enum fault_flag - Fault flag definitions.
 * @FAULT_FLAG_WRITE: Fault was a write fault.
 * @FAULT_FLAG_MKWRITE: Fault was mkwrite of existing PTE.
 * @FAULT_FLAG_ALLOW_RETRY: Allow to retry the fault if blocked.
 * @FAULT_FLAG_RETRY_NOWAIT: Don't drop mmap_lock and wait when retrying.
 * @FAULT_FLAG_KILLABLE: The fault task is in SIGKILL killable region.
 * @FAULT_FLAG_TRIED: The fault has been tried once.
 * @FAULT_FLAG_USER: The fault originated in userspace.
 * @FAULT_FLAG_REMOTE: The fault is not for current task/mm.
 * @FAULT_FLAG_INSTRUCTION: The fault was during an instruction fetch.
 * @FAULT_FLAG_INTERRUPTIBLE: The fault can be interrupted by non-fatal signals.
 * @FAULT_FLAG_UNSHARE: The fault is an unsharing request to break COW in a
 *                      COW mapping, making sure that an exclusive anon page is
 *                      mapped after the fault.
 * @FAULT_FLAG_ORIG_PTE_VALID: whether the fault has vmf->orig_pte cached.
 *                        We should only access orig_pte if this flag set.
 * @FAULT_FLAG_VMA_LOCK: The fault is handled under VMA lock.
 *
 * About @FAULT_FLAG_ALLOW_RETRY and @FAULT_FLAG_TRIED: we can specify
 * whether we would allow page faults to retry by specifying these two
 * fault flags correctly.  Currently there can be three legal combinations:
 *
 * (a) ALLOW_RETRY and !TRIED:  this means the page fault allows retry, and
 *                              this is the first try
 *
 * (b) ALLOW_RETRY and TRIED:   this means the page fault allows retry, and
 *                              we've already tried at least once
 *
 * (c) !ALLOW_RETRY and !TRIED: this means the page fault does not allow retry
 *
 * The unlisted combination (!ALLOW_RETRY && TRIED) is illegal and should never
 * be used.  Note that page faults can be allowed to retry for multiple times,
 * in which case we'll have an initial fault with flags (a) then later on
 * continuous faults with flags (b).  We should always try to detect pending
 * signals before a retry to make sure the continuous page faults can still be
 * interrupted if necessary.
 *
 * The combination FAULT_FLAG_WRITE|FAULT_FLAG_UNSHARE is illegal.
 * FAULT_FLAG_UNSHARE is ignored and treated like an ordinary read fault when
 * applied to mappings that are not COW mappings.
 */
enum fault_flag {
	FAULT_FLAG_WRITE =		1 << 0,
	FAULT_FLAG_MKWRITE =		1 << 1,
	FAULT_FLAG_ALLOW_RETRY =	1 << 2,
	FAULT_FLAG_RETRY_NOWAIT = 	1 << 3,
	FAULT_FLAG_KILLABLE =		1 << 4,
	FAULT_FLAG_TRIED = 		1 << 5,
	FAULT_FLAG_USER =		1 << 6,
	FAULT_FLAG_REMOTE =		1 << 7,
	FAULT_FLAG_INSTRUCTION =	1 << 8,
	FAULT_FLAG_INTERRUPTIBLE =	1 << 9,
	FAULT_FLAG_UNSHARE =		1 << 10,
	FAULT_FLAG_ORIG_PTE_VALID =	1 << 11,
	FAULT_FLAG_VMA_LOCK =		1 << 12,
};

typedef unsigned int __bitwise zap_flags_t;

/*
 * FOLL_PIN and FOLL_LONGTERM may be used in various combinations with each
 * other. Here is what they mean, and how to use them:
 *
 *
 * FIXME: For pages which are part of a filesystem, mappings are subject to the
 * lifetime enforced by the filesystem and we need guarantees that longterm
 * users like RDMA and V4L2 only establish mappings which coordinate usage with
 * the filesystem.  Ideas for this coordination include revoking the longterm
 * pin, delaying writeback, bounce buffer page writeback, etc.  As FS DAX was
 * added after the problem with filesystems was found FS DAX VMAs are
 * specifically failed.  Filesystem pages are still subject to bugs and use of
 * FOLL_LONGTERM should be avoided on those pages.
 *
 * In the CMA case: long term pins in a CMA region would unnecessarily fragment
 * that region.  And so, CMA attempts to migrate the page before pinning, when
 * FOLL_LONGTERM is specified.
 *
 * FOLL_PIN indicates that a special kind of tracking (not just page->_refcount,
 * but an additional pin counting system) will be invoked. This is intended for
 * anything that gets a page reference and then touches page data (for example,
 * Direct IO). This lets the filesystem know that some non-file-system entity is
 * potentially changing the pages' data. In contrast to FOLL_GET (whose pages
 * are released via put_page()), FOLL_PIN pages must be released, ultimately, by
 * a call to unpin_user_page().
 *
 * FOLL_PIN is similar to FOLL_GET: both of these pin pages. They use different
 * and separate refcounting mechanisms, however, and that means that each has
 * its own acquire and release mechanisms:
 *
 *     FOLL_GET: get_user_pages*() to acquire, and put_page() to release.
 *
 *     FOLL_PIN: pin_user_pages*() to acquire, and unpin_user_pages to release.
 *
 * FOLL_PIN and FOLL_GET are mutually exclusive for a given function call.
 * (The underlying pages may experience both FOLL_GET-based and FOLL_PIN-based
 * calls applied to them, and that's perfectly OK. This is a constraint on the
 * callers, not on the pages.)
 *
 * FOLL_PIN should be set internally by the pin_user_pages*() APIs, never
 * directly by the caller. That's in order to help avoid mismatches when
 * releasing pages: get_user_pages*() pages must be released via put_page(),
 * while pin_user_pages*() pages must be released via unpin_user_page().
 *
 * Please see Documentation/core-api/pin_user_pages.rst for more information.
 */

enum {
	/* check pte is writable */
	FOLL_WRITE = 1 << 0,
	/* do get_page on page */
	FOLL_GET = 1 << 1,
	/* give error on hole if it would be zero */
	FOLL_DUMP = 1 << 2,
	/* get_user_pages read/write w/o permission */
	FOLL_FORCE = 1 << 3,
	/*
	 * if a disk transfer is needed, start the IO and return without waiting
	 * upon it
	 */
	FOLL_NOWAIT = 1 << 4,
	/* do not fault in pages */
	FOLL_NOFAULT = 1 << 5,
	/* check page is hwpoisoned */
	FOLL_HWPOISON = 1 << 6,
	/* don't do file mappings */
	FOLL_ANON = 1 << 7,
	/*
	 * FOLL_LONGTERM indicates that the page will be held for an indefinite
	 * time period _often_ under userspace control.  This is in contrast to
	 * iov_iter_get_pages(), whose usages are transient.
	 */
	FOLL_LONGTERM = 1 << 8,
	/* split huge pmd before returning */
	FOLL_SPLIT_PMD = 1 << 9,
	/* allow returning PCI P2PDMA pages */
	FOLL_PCI_P2PDMA = 1 << 10,
	/* allow interrupts from generic signals */
	FOLL_INTERRUPTIBLE = 1 << 11,
	/*
	 * Always honor (trigger) NUMA hinting faults.
	 *
	 * FOLL_WRITE implicitly honors NUMA hinting faults because a
	 * PROT_NONE-mapped page is not writable (exceptions with FOLL_FORCE
	 * apply). get_user_pages_fast_only() always implicitly honors NUMA
	 * hinting faults.
	 */
	FOLL_HONOR_NUMA_FAULT = 1 << 12,

	/* See also internal only FOLL flags in mm/internal.h */
};

#endif /* _LINUX_MM_TYPES_H */<|MERGE_RESOLUTION|>--- conflicted
+++ resolved
@@ -344,11 +344,8 @@
 			atomic_t _pincount;
 #ifdef CONFIG_64BIT
 			unsigned int _folio_nr_pages;
-			/* 4 byte gap here */
+#endif
 	/* private: the union with struct page is transitional */
-			/* Fix THP_SWAP to not use tail->private */
-			unsigned long _private_1;
-#endif
 		};
 		struct page __page_1;
 	};
@@ -369,9 +366,6 @@
 	/* public: */
 			struct list_head _deferred_list;
 	/* private: the union with struct page is transitional */
-			unsigned long _avail_2a;
-			/* Fix THP_SWAP to not use tail->private */
-			unsigned long _private_2a;
 		};
 		struct page __page_2;
 	};
@@ -396,9 +390,6 @@
 			offsetof(struct page, pg) + sizeof(struct page))
 FOLIO_MATCH(flags, _flags_1);
 FOLIO_MATCH(compound_head, _head_1);
-#ifdef CONFIG_64BIT
-FOLIO_MATCH(private, _private_1);
-#endif
 #undef FOLIO_MATCH
 #define FOLIO_MATCH(pg, fl)						\
 	static_assert(offsetof(struct folio, fl) ==			\
@@ -407,10 +398,6 @@
 FOLIO_MATCH(compound_head, _head_2);
 FOLIO_MATCH(flags, _flags_2a);
 FOLIO_MATCH(compound_head, _head_2a);
-<<<<<<< HEAD
-FOLIO_MATCH(private, _private_2a);
-=======
->>>>>>> 6e02ff54
 #undef FOLIO_MATCH
 
 /**
