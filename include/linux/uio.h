/* SPDX-License-Identifier: GPL-2.0-or-later */
/*
 *	Berkeley style UIO structures	-	Alan Cox 1994.
 */
#ifndef __LINUX_UIO_H
#define __LINUX_UIO_H

#include <linux/kernel.h>
#include <linux/thread_info.h>
#include <linux/mm_types.h>
#include <uapi/linux/uio.h>

struct page;

typedef unsigned int __bitwise iov_iter_extraction_t;

struct kvec {
	void *iov_base; /* and that should *never* hold a userland pointer */
	size_t iov_len;
};

enum iter_type {
	/* iter types */
	ITER_IOVEC,
	ITER_KVEC,
	ITER_BVEC,
	ITER_XARRAY,
	ITER_DISCARD,
	ITER_UBUF,
};

#define ITER_SOURCE	1	// == WRITE
#define ITER_DEST	0	// == READ

struct iov_iter_state {
	size_t iov_offset;
	size_t count;
	unsigned long nr_segs;
};

struct iov_iter {
	u8 iter_type;
	bool nofault;
	bool data_source;
	bool user_backed;
	union {
		size_t iov_offset;
		int last_offset;
	};
	/*
	 * Hack alert: overlay ubuf_iovec with iovec + count, so
	 * that the members resolve correctly regardless of the type
	 * of iterator used. This means that you can use:
	 *
	 * &iter->__ubuf_iovec or iter->__iov
	 *
	 * interchangably for the user_backed cases, hence simplifying
	 * some of the cases that need to deal with both.
	 */
	union {
<<<<<<< HEAD
		/*
		 * This really should be a const, but we cannot do that without
		 * also modifying any of the zero-filling iter init functions.
		 * Leave it non-const for now, but it should be treated as such.
		 */
		struct iovec __ubuf_iovec;
		struct {
			union {
				/* use iter_iov() to get the current vec */
				const struct iovec *__iov;
				const struct kvec *kvec;
				const struct bio_vec *bvec;
				struct xarray *xarray;
				struct pipe_inode_info *pipe;
				void __user *ubuf;
			};
			size_t count;
		};
=======
		const struct iovec *iov;
		const struct kvec *kvec;
		const struct bio_vec *bvec;
		struct xarray *xarray;
		void __user *ubuf;
>>>>>>> d187b44b
	};
	union {
		unsigned long nr_segs;
		loff_t xarray_start;
	};
};

static inline const struct iovec *iter_iov(const struct iov_iter *iter)
{
	if (iter->iter_type == ITER_UBUF)
		return (const struct iovec *) &iter->__ubuf_iovec;
	return iter->__iov;
}

#define iter_iov_addr(iter)	(iter_iov(iter)->iov_base + (iter)->iov_offset)
#define iter_iov_len(iter)	(iter_iov(iter)->iov_len - (iter)->iov_offset)

static inline enum iter_type iov_iter_type(const struct iov_iter *i)
{
	return i->iter_type;
}

static inline void iov_iter_save_state(struct iov_iter *iter,
				       struct iov_iter_state *state)
{
	state->iov_offset = iter->iov_offset;
	state->count = iter->count;
	state->nr_segs = iter->nr_segs;
}

static inline bool iter_is_ubuf(const struct iov_iter *i)
{
	return iov_iter_type(i) == ITER_UBUF;
}

static inline bool iter_is_iovec(const struct iov_iter *i)
{
	return iov_iter_type(i) == ITER_IOVEC;
}

static inline bool iov_iter_is_kvec(const struct iov_iter *i)
{
	return iov_iter_type(i) == ITER_KVEC;
}

static inline bool iov_iter_is_bvec(const struct iov_iter *i)
{
	return iov_iter_type(i) == ITER_BVEC;
}

static inline bool iov_iter_is_discard(const struct iov_iter *i)
{
	return iov_iter_type(i) == ITER_DISCARD;
}

static inline bool iov_iter_is_xarray(const struct iov_iter *i)
{
	return iov_iter_type(i) == ITER_XARRAY;
}

static inline unsigned char iov_iter_rw(const struct iov_iter *i)
{
	return i->data_source ? WRITE : READ;
}

static inline bool user_backed_iter(const struct iov_iter *i)
{
	return i->user_backed;
}

/*
 * Total number of bytes covered by an iovec.
 *
 * NOTE that it is not safe to use this function until all the iovec's
 * segment lengths have been validated.  Because the individual lengths can
 * overflow a size_t when added together.
 */
static inline size_t iov_length(const struct iovec *iov, unsigned long nr_segs)
{
	unsigned long seg;
	size_t ret = 0;

	for (seg = 0; seg < nr_segs; seg++)
		ret += iov[seg].iov_len;
	return ret;
}

size_t copy_page_from_iter_atomic(struct page *page, unsigned offset,
				  size_t bytes, struct iov_iter *i);
void iov_iter_advance(struct iov_iter *i, size_t bytes);
void iov_iter_revert(struct iov_iter *i, size_t bytes);
size_t fault_in_iov_iter_readable(const struct iov_iter *i, size_t bytes);
size_t fault_in_iov_iter_writeable(const struct iov_iter *i, size_t bytes);
size_t iov_iter_single_seg_count(const struct iov_iter *i);
size_t copy_page_to_iter(struct page *page, size_t offset, size_t bytes,
			 struct iov_iter *i);
size_t copy_page_from_iter(struct page *page, size_t offset, size_t bytes,
			 struct iov_iter *i);

size_t _copy_to_iter(const void *addr, size_t bytes, struct iov_iter *i);
size_t _copy_from_iter(void *addr, size_t bytes, struct iov_iter *i);
size_t _copy_from_iter_nocache(void *addr, size_t bytes, struct iov_iter *i);

static inline size_t copy_folio_to_iter(struct folio *folio, size_t offset,
		size_t bytes, struct iov_iter *i)
{
	return copy_page_to_iter(&folio->page, offset, bytes, i);
}

static __always_inline __must_check
size_t copy_to_iter(const void *addr, size_t bytes, struct iov_iter *i)
{
	if (check_copy_size(addr, bytes, true))
		return _copy_to_iter(addr, bytes, i);
	return 0;
}

static __always_inline __must_check
size_t copy_from_iter(void *addr, size_t bytes, struct iov_iter *i)
{
	if (check_copy_size(addr, bytes, false))
		return _copy_from_iter(addr, bytes, i);
	return 0;
}

static __always_inline __must_check
bool copy_from_iter_full(void *addr, size_t bytes, struct iov_iter *i)
{
	size_t copied = copy_from_iter(addr, bytes, i);
	if (likely(copied == bytes))
		return true;
	iov_iter_revert(i, copied);
	return false;
}

static __always_inline __must_check
size_t copy_from_iter_nocache(void *addr, size_t bytes, struct iov_iter *i)
{
	if (check_copy_size(addr, bytes, false))
		return _copy_from_iter_nocache(addr, bytes, i);
	return 0;
}

static __always_inline __must_check
bool copy_from_iter_full_nocache(void *addr, size_t bytes, struct iov_iter *i)
{
	size_t copied = copy_from_iter_nocache(addr, bytes, i);
	if (likely(copied == bytes))
		return true;
	iov_iter_revert(i, copied);
	return false;
}

#ifdef CONFIG_ARCH_HAS_UACCESS_FLUSHCACHE
/*
 * Note, users like pmem that depend on the stricter semantics of
 * _copy_from_iter_flushcache() than _copy_from_iter_nocache() must check for
 * IS_ENABLED(CONFIG_ARCH_HAS_UACCESS_FLUSHCACHE) before assuming that the
 * destination is flushed from the cache on return.
 */
size_t _copy_from_iter_flushcache(void *addr, size_t bytes, struct iov_iter *i);
#else
#define _copy_from_iter_flushcache _copy_from_iter_nocache
#endif

#ifdef CONFIG_ARCH_HAS_COPY_MC
size_t _copy_mc_to_iter(const void *addr, size_t bytes, struct iov_iter *i);
#else
#define _copy_mc_to_iter _copy_to_iter
#endif

size_t iov_iter_zero(size_t bytes, struct iov_iter *);
bool iov_iter_is_aligned(const struct iov_iter *i, unsigned addr_mask,
			unsigned len_mask);
unsigned long iov_iter_alignment(const struct iov_iter *i);
unsigned long iov_iter_gap_alignment(const struct iov_iter *i);
void iov_iter_init(struct iov_iter *i, unsigned int direction, const struct iovec *iov,
			unsigned long nr_segs, size_t count);
void iov_iter_kvec(struct iov_iter *i, unsigned int direction, const struct kvec *kvec,
			unsigned long nr_segs, size_t count);
void iov_iter_bvec(struct iov_iter *i, unsigned int direction, const struct bio_vec *bvec,
			unsigned long nr_segs, size_t count);
void iov_iter_discard(struct iov_iter *i, unsigned int direction, size_t count);
void iov_iter_xarray(struct iov_iter *i, unsigned int direction, struct xarray *xarray,
		     loff_t start, size_t count);
ssize_t iov_iter_get_pages(struct iov_iter *i, struct page **pages,
		size_t maxsize, unsigned maxpages, size_t *start,
		iov_iter_extraction_t extraction_flags);
ssize_t iov_iter_get_pages2(struct iov_iter *i, struct page **pages,
			size_t maxsize, unsigned maxpages, size_t *start);
ssize_t iov_iter_get_pages_alloc(struct iov_iter *i,
		struct page ***pages, size_t maxsize, size_t *start,
		iov_iter_extraction_t extraction_flags);
ssize_t iov_iter_get_pages_alloc2(struct iov_iter *i, struct page ***pages,
			size_t maxsize, size_t *start);
int iov_iter_npages(const struct iov_iter *i, int maxpages);
void iov_iter_restore(struct iov_iter *i, struct iov_iter_state *state);

const void *dup_iter(struct iov_iter *new, struct iov_iter *old, gfp_t flags);

static inline size_t iov_iter_count(const struct iov_iter *i)
{
	return i->count;
}

/*
 * Cap the iov_iter by given limit; note that the second argument is
 * *not* the new size - it's upper limit for such.  Passing it a value
 * greater than the amount of data in iov_iter is fine - it'll just do
 * nothing in that case.
 */
static inline void iov_iter_truncate(struct iov_iter *i, u64 count)
{
	/*
	 * count doesn't have to fit in size_t - comparison extends both
	 * operands to u64 here and any value that would be truncated by
	 * conversion in assignement is by definition greater than all
	 * values of size_t, including old i->count.
	 */
	if (i->count > count)
		i->count = count;
}

/*
 * reexpand a previously truncated iterator; count must be no more than how much
 * we had shrunk it.
 */
static inline void iov_iter_reexpand(struct iov_iter *i, size_t count)
{
	i->count = count;
}

static inline int
iov_iter_npages_cap(struct iov_iter *i, int maxpages, size_t max_bytes)
{
	size_t shorted = 0;
	int npages;

	if (iov_iter_count(i) > max_bytes) {
		shorted = iov_iter_count(i) - max_bytes;
		iov_iter_truncate(i, max_bytes);
	}
	npages = iov_iter_npages(i, maxpages);
	if (shorted)
		iov_iter_reexpand(i, iov_iter_count(i) + shorted);

	return npages;
}

struct csum_state {
	__wsum csum;
	size_t off;
};

size_t csum_and_copy_to_iter(const void *addr, size_t bytes, void *csstate, struct iov_iter *i);
size_t csum_and_copy_from_iter(void *addr, size_t bytes, __wsum *csum, struct iov_iter *i);

static __always_inline __must_check
bool csum_and_copy_from_iter_full(void *addr, size_t bytes,
				  __wsum *csum, struct iov_iter *i)
{
	size_t copied = csum_and_copy_from_iter(addr, bytes, csum, i);
	if (likely(copied == bytes))
		return true;
	iov_iter_revert(i, copied);
	return false;
}
size_t hash_and_copy_to_iter(const void *addr, size_t bytes, void *hashp,
		struct iov_iter *i);

struct iovec *iovec_from_user(const struct iovec __user *uvector,
		unsigned long nr_segs, unsigned long fast_segs,
		struct iovec *fast_iov, bool compat);
ssize_t import_iovec(int type, const struct iovec __user *uvec,
		 unsigned nr_segs, unsigned fast_segs, struct iovec **iovp,
		 struct iov_iter *i);
ssize_t __import_iovec(int type, const struct iovec __user *uvec,
		 unsigned nr_segs, unsigned fast_segs, struct iovec **iovp,
		 struct iov_iter *i, bool compat);
int import_single_range(int type, void __user *buf, size_t len,
		 struct iovec *iov, struct iov_iter *i);
int import_ubuf(int type, void __user *buf, size_t len, struct iov_iter *i);

static inline void iov_iter_ubuf(struct iov_iter *i, unsigned int direction,
			void __user *buf, size_t count)
{
	WARN_ON(direction & ~(READ | WRITE));
	*i = (struct iov_iter) {
		.iter_type = ITER_UBUF,
		.user_backed = true,
		.data_source = direction,
		.ubuf = buf,
		.count = count,
		.nr_segs = 1
	};
}
/* Flags for iov_iter_get/extract_pages*() */
/* Allow P2PDMA on the extracted pages */
#define ITER_ALLOW_P2PDMA	((__force iov_iter_extraction_t)0x01)

ssize_t iov_iter_extract_pages(struct iov_iter *i, struct page ***pages,
			       size_t maxsize, unsigned int maxpages,
			       iov_iter_extraction_t extraction_flags,
			       size_t *offset0);

/**
 * iov_iter_extract_will_pin - Indicate how pages from the iterator will be retained
 * @iter: The iterator
 *
 * Examine the iterator and indicate by returning true or false as to how, if
 * at all, pages extracted from the iterator will be retained by the extraction
 * function.
 *
 * %true indicates that the pages will have a pin placed in them that the
 * caller must unpin.  This is must be done for DMA/async DIO to force fork()
 * to forcibly copy a page for the child (the parent must retain the original
 * page).
 *
 * %false indicates that no measures are taken and that it's up to the caller
 * to retain the pages.
 */
static inline bool iov_iter_extract_will_pin(const struct iov_iter *iter)
{
	return user_backed_iter(iter);
}

#endif<|MERGE_RESOLUTION|>--- conflicted
+++ resolved
@@ -58,7 +58,6 @@
 	 * some of the cases that need to deal with both.
 	 */
 	union {
-<<<<<<< HEAD
 		/*
 		 * This really should be a const, but we cannot do that without
 		 * also modifying any of the zero-filling iter init functions.
@@ -72,18 +71,10 @@
 				const struct kvec *kvec;
 				const struct bio_vec *bvec;
 				struct xarray *xarray;
-				struct pipe_inode_info *pipe;
 				void __user *ubuf;
 			};
 			size_t count;
 		};
-=======
-		const struct iovec *iov;
-		const struct kvec *kvec;
-		const struct bio_vec *bvec;
-		struct xarray *xarray;
-		void __user *ubuf;
->>>>>>> d187b44b
 	};
 	union {
 		unsigned long nr_segs;
