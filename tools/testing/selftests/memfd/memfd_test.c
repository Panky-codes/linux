--- conflicted
+++ resolved
@@ -1212,21 +1212,6 @@
 	mfd_assert_has_seals(fd, F_SEAL_EXEC);
 	mfd_fail_chmod(fd, 0777);
 	close(fd);
-<<<<<<< HEAD
-
-	printf("%s sysctl 2\n", memfd_str);
-	sysctl_assert_write("2");
-	mfd_fail_new("kern_memfd_sysctl_2",
-		MFD_CLOEXEC | MFD_ALLOW_SEALING);
-	mfd_fail_new("kern_memfd_sysctl_2_MFD_EXEC",
-		MFD_CLOEXEC | MFD_EXEC);
-	fd = mfd_assert_new("", 0, MFD_NOEXEC_SEAL);
-	close(fd);
-
-	sysctl_fail_write("0");
-	sysctl_fail_write("1");
-=======
->>>>>>> 62bee9f9
 }
 
 static void test_sysctl_set_sysctl1(void)
