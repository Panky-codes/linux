// SPDX-License-Identifier: GPL-2.0
/*
 * dlfilter-test-api-v0.c: test original (v0) API for perf --dlfilter shared object
 * Copyright (c) 2021, Intel Corporation.
 */
#include <stdio.h>
#include <stdlib.h>
#include <string.h>
#include <stdbool.h>

/*
 * Copy original (v0) API instead of including current API
 */
#include <linux/perf_event.h>
#include <linux/types.h>

/* Definitions for perf_dlfilter_sample flags */
enum {
	PERF_DLFILTER_FLAG_BRANCH	= 1ULL << 0,
	PERF_DLFILTER_FLAG_CALL		= 1ULL << 1,
	PERF_DLFILTER_FLAG_RETURN	= 1ULL << 2,
	PERF_DLFILTER_FLAG_CONDITIONAL	= 1ULL << 3,
	PERF_DLFILTER_FLAG_SYSCALLRET	= 1ULL << 4,
	PERF_DLFILTER_FLAG_ASYNC	= 1ULL << 5,
	PERF_DLFILTER_FLAG_INTERRUPT	= 1ULL << 6,
	PERF_DLFILTER_FLAG_TX_ABORT	= 1ULL << 7,
	PERF_DLFILTER_FLAG_TRACE_BEGIN	= 1ULL << 8,
	PERF_DLFILTER_FLAG_TRACE_END	= 1ULL << 9,
	PERF_DLFILTER_FLAG_IN_TX	= 1ULL << 10,
	PERF_DLFILTER_FLAG_VMENTRY	= 1ULL << 11,
	PERF_DLFILTER_FLAG_VMEXIT	= 1ULL << 12,
};

/*
 * perf sample event information (as per perf script and <linux/perf_event.h>)
 */
struct perf_dlfilter_sample {
	__u32 size; /* Size of this structure (for compatibility checking) */
	__u16 ins_lat;		/* Refer PERF_SAMPLE_WEIGHT_TYPE in <linux/perf_event.h> */
	__u16 p_stage_cyc;	/* Refer PERF_SAMPLE_WEIGHT_TYPE in <linux/perf_event.h> */
	__u64 ip;
	__s32 pid;
	__s32 tid;
	__u64 time;
	__u64 addr;
	__u64 id;
	__u64 stream_id;
	__u64 period;
	__u64 weight;		/* Refer PERF_SAMPLE_WEIGHT_TYPE in <linux/perf_event.h> */
	__u64 transaction;	/* Refer PERF_SAMPLE_TRANSACTION in <linux/perf_event.h> */
	__u64 insn_cnt;	/* For instructions-per-cycle (IPC) */
	__u64 cyc_cnt;		/* For instructions-per-cycle (IPC) */
	__s32 cpu;
	__u32 flags;		/* Refer PERF_DLFILTER_FLAG_* above */
	__u64 data_src;		/* Refer PERF_SAMPLE_DATA_SRC in <linux/perf_event.h> */
	__u64 phys_addr;	/* Refer PERF_SAMPLE_PHYS_ADDR in <linux/perf_event.h> */
	__u64 data_page_size;	/* Refer PERF_SAMPLE_DATA_PAGE_SIZE in <linux/perf_event.h> */
	__u64 code_page_size;	/* Refer PERF_SAMPLE_CODE_PAGE_SIZE in <linux/perf_event.h> */
	__u64 cgroup;		/* Refer PERF_SAMPLE_CGROUP in <linux/perf_event.h> */
	__u8  cpumode;		/* Refer CPUMODE_MASK etc in <linux/perf_event.h> */
	__u8  addr_correlates_sym; /* True => resolve_addr() can be called */
	__u16 misc;		/* Refer perf_event_header in <linux/perf_event.h> */
	__u32 raw_size;		/* Refer PERF_SAMPLE_RAW in <linux/perf_event.h> */
	const void *raw_data;	/* Refer PERF_SAMPLE_RAW in <linux/perf_event.h> */
	__u64 brstack_nr;	/* Number of brstack entries */
	const struct perf_branch_entry *brstack; /* Refer <linux/perf_event.h> */
	__u64 raw_callchain_nr;	/* Number of raw_callchain entries */
	const __u64 *raw_callchain; /* Refer <linux/perf_event.h> */
	const char *event;
};

/*
 * Address location (as per perf script)
 */
struct perf_dlfilter_al {
	__u32 size; /* Size of this structure (for compatibility checking) */
	__u32 symoff;
	const char *sym;
	__u64 addr; /* Mapped address (from dso) */
	__u64 sym_start;
	__u64 sym_end;
	const char *dso;
	__u8  sym_binding; /* STB_LOCAL, STB_GLOBAL or STB_WEAK, refer <elf.h> */
	__u8  is_64_bit; /* Only valid if dso is not NULL */
	__u8  is_kernel_ip; /* True if in kernel space */
	__u32 buildid_size;
	__u8 *buildid;
	/* Below members are only populated by resolve_ip() */
	__u8 filtered; /* True if this sample event will be filtered out */
	const char *comm;
};

struct perf_dlfilter_fns {
	/* Return information about ip */
	const struct perf_dlfilter_al *(*resolve_ip)(void *ctx);
	/* Return information about addr (if addr_correlates_sym) */
	const struct perf_dlfilter_al *(*resolve_addr)(void *ctx);
	/* Return arguments from --dlarg option */
	char **(*args)(void *ctx, int *dlargc);
	/*
	 * Return information about address (al->size must be set before
	 * calling). Returns 0 on success, -1 otherwise.
	 */
	__s32 (*resolve_address)(void *ctx, __u64 address, struct perf_dlfilter_al *al);
	/* Return instruction bytes and length */
	const __u8 *(*insn)(void *ctx, __u32 *length);
	/* Return source file name and line number */
	const char *(*srcline)(void *ctx, __u32 *line_number);
	/* Return perf_event_attr, refer <linux/perf_event.h> */
	struct perf_event_attr *(*attr)(void *ctx);
	/* Read object code, return numbers of bytes read */
	__s32 (*object_code)(void *ctx, __u64 ip, void *buf, __u32 len);
	/* Reserved */
	void *(*reserved[120])(void *);
};

struct perf_dlfilter_fns perf_dlfilter_fns;

static int verbose;

#define pr_debug(fmt, ...) do { \
		if (verbose > 0) \
			fprintf(stderr, fmt, ##__VA_ARGS__); \
	} while (0)

static int test_fail(const char *msg)
{
	pr_debug("%s\n", msg);
	return -1;
}

#define CHECK(x) do { \
		if (!(x)) \
			return test_fail("Check '" #x "' failed\n"); \
	} while (0)

struct filter_data {
	__u64 ip;
	__u64 addr;
	int do_early;
	int early_filter_cnt;
	int filter_cnt;
};

static struct filter_data *filt_dat;

int start(void **data, void *ctx)
{
	int dlargc;
	char **dlargv;
	struct filter_data *d;
	static bool called;

	verbose = 1;

	CHECK(!filt_dat && !called);
	called = true;

	d = calloc(1, sizeof(*d));
	if (!d)
		test_fail("Failed to allocate memory");
	filt_dat = d;
	*data = d;

	dlargv = perf_dlfilter_fns.args(ctx, &dlargc);

	CHECK(dlargc == 6);
	CHECK(!strcmp(dlargv[0], "first"));
	verbose = strtol(dlargv[1], NULL, 0);
	d->ip = strtoull(dlargv[2], NULL, 0);
	d->addr = strtoull(dlargv[3], NULL, 0);
	d->do_early = strtol(dlargv[4], NULL, 0);
	CHECK(!strcmp(dlargv[5], "last"));

	pr_debug("%s API\n", __func__);

	return 0;
}

#define CHECK_SAMPLE(x) do { \
		if (sample->x != expected.x) \
			return test_fail("'" #x "' not expected value\n"); \
	} while (0)

static int check_sample(struct filter_data *d, const struct perf_dlfilter_sample *sample)
{
	struct perf_dlfilter_sample expected = {
		.ip		= d->ip,
		.pid		= 12345,
		.tid		= 12346,
		.time		= 1234567890,
		.addr		= d->addr,
		.id		= 99,
		.stream_id	= 101,
		.period		= 543212345,
		.cpu		= 31,
		.cpumode	= PERF_RECORD_MISC_USER,
		.addr_correlates_sym = 1,
		.misc		= PERF_RECORD_MISC_USER,
	};

	CHECK(sample->size >= sizeof(struct perf_dlfilter_sample));

	CHECK_SAMPLE(ip);
	CHECK_SAMPLE(pid);
	CHECK_SAMPLE(tid);
	CHECK_SAMPLE(time);
	CHECK_SAMPLE(addr);
	CHECK_SAMPLE(id);
	CHECK_SAMPLE(stream_id);
	CHECK_SAMPLE(period);
	CHECK_SAMPLE(cpu);
	CHECK_SAMPLE(cpumode);
	CHECK_SAMPLE(addr_correlates_sym);
	CHECK_SAMPLE(misc);

	CHECK(!sample->raw_data);
	CHECK_SAMPLE(brstack_nr);
	CHECK(!sample->brstack);
	CHECK_SAMPLE(raw_callchain_nr);
	CHECK(!sample->raw_callchain);

#define EVENT_NAME "branches:"
	CHECK(!strncmp(sample->event, EVENT_NAME, strlen(EVENT_NAME)));

	return 0;
}

static int check_al(void *ctx)
{
	const struct perf_dlfilter_al *al;

	al = perf_dlfilter_fns.resolve_ip(ctx);
	if (!al)
		return test_fail("resolve_ip() failed");

	CHECK(al->sym && !strcmp("foo", al->sym));
	CHECK(!al->symoff);

	return 0;
}

static int check_addr_al(void *ctx)
{
	const struct perf_dlfilter_al *addr_al;

	addr_al = perf_dlfilter_fns.resolve_addr(ctx);
	if (!addr_al)
		return test_fail("resolve_addr() failed");

	CHECK(addr_al->sym && !strcmp("bar", addr_al->sym));
	CHECK(!addr_al->symoff);

	return 0;
}

static int check_address_al(void *ctx, const struct perf_dlfilter_sample *sample)
{
	struct perf_dlfilter_al address_al;
	const struct perf_dlfilter_al *al;

	al = perf_dlfilter_fns.resolve_ip(ctx);
	if (!al)
		return test_fail("resolve_ip() failed");

	address_al.size = sizeof(address_al);
	if (perf_dlfilter_fns.resolve_address(ctx, sample->ip, &address_al))
		return test_fail("resolve_address() failed");

	CHECK(address_al.sym && al->sym);
	CHECK(!strcmp(address_al.sym, al->sym));
	CHECK(address_al.addr == al->addr);
	CHECK(address_al.sym_start == al->sym_start);
	CHECK(address_al.sym_end == al->sym_end);
	CHECK(address_al.dso && al->dso);
	CHECK(!strcmp(address_al.dso, al->dso));

	return 0;
}

static int check_attr(void *ctx)
{
	struct perf_event_attr *attr = perf_dlfilter_fns.attr(ctx);

	CHECK(attr);
	CHECK(attr->type == PERF_TYPE_HARDWARE);
	CHECK(attr->config == PERF_COUNT_HW_BRANCH_INSTRUCTIONS);

	return 0;
}

static int check_object_code(void *ctx, const struct perf_dlfilter_sample *sample)
{
	__u8 buf[15];

	CHECK(perf_dlfilter_fns.object_code(ctx, sample->ip, buf, sizeof(buf)) > 0);

	return 0;
}

static int do_checks(void *data, const struct perf_dlfilter_sample *sample, void *ctx, bool early)
{
	struct filter_data *d = data;

	CHECK(data && filt_dat == data);

	if (early) {
		CHECK(!d->early_filter_cnt);
		d->early_filter_cnt += 1;
	} else {
		CHECK(!d->filter_cnt);
		CHECK(d->early_filter_cnt);
		CHECK(d->do_early != 2);
		d->filter_cnt += 1;
	}

	if (check_sample(data, sample))
		return -1;

	if (check_attr(ctx))
		return -1;

	if (early && !d->do_early)
		return 0;

<<<<<<< HEAD
	if (check_al(ctx) || check_addr_al(ctx) || check_address_al(ctx, sample))
=======
	if (check_al(ctx) || check_addr_al(ctx) || check_address_al(ctx, sample) ||
	    check_object_code(ctx, sample))
>>>>>>> 740329d7
		return -1;

	if (early)
		return d->do_early == 2;

	return 1;
}

int filter_event_early(void *data, const struct perf_dlfilter_sample *sample, void *ctx)
{
	pr_debug("%s API\n", __func__);

	return do_checks(data, sample, ctx, true);
}

int filter_event(void *data, const struct perf_dlfilter_sample *sample, void *ctx)
{
	pr_debug("%s API\n", __func__);

	return do_checks(data, sample, ctx, false);
}

int stop(void *data, void *ctx)
{
	static bool called;

	pr_debug("%s API\n", __func__);

	CHECK(data && filt_dat == data && !called);
	called = true;

	free(data);
	filt_dat = NULL;
	return 0;
}

const char *filter_description(const char **long_description)
{
	*long_description = "Filter used by the 'dlfilter C API' perf test";
	return "dlfilter to test v0 C API";
}<|MERGE_RESOLUTION|>--- conflicted
+++ resolved
@@ -323,12 +323,8 @@
 	if (early && !d->do_early)
 		return 0;
 
-<<<<<<< HEAD
-	if (check_al(ctx) || check_addr_al(ctx) || check_address_al(ctx, sample))
-=======
 	if (check_al(ctx) || check_addr_al(ctx) || check_address_al(ctx, sample) ||
 	    check_object_code(ctx, sample))
->>>>>>> 740329d7
 		return -1;
 
 	if (early)
