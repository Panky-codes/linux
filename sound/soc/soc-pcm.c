// SPDX-License-Identifier: GPL-2.0+
//
// soc-pcm.c  --  ALSA SoC PCM
//
// Copyright 2005 Wolfson Microelectronics PLC.
// Copyright 2005 Openedhand Ltd.
// Copyright (C) 2010 Slimlogic Ltd.
// Copyright (C) 2010 Texas Instruments Inc.
//
// Authors: Liam Girdwood <lrg@ti.com>
//          Mark Brown <broonie@opensource.wolfsonmicro.com>

#include <linux/kernel.h>
#include <linux/init.h>
#include <linux/delay.h>
#include <linux/pinctrl/consumer.h>
#include <linux/slab.h>
#include <linux/workqueue.h>
#include <linux/export.h>
#include <linux/debugfs.h>
#include <sound/core.h>
#include <sound/pcm.h>
#include <sound/pcm_params.h>
#include <sound/soc.h>
#include <sound/soc-dpcm.h>
#include <sound/soc-link.h>
#include <sound/initval.h>

#define soc_pcm_ret(rtd, ret) _soc_pcm_ret(rtd, __func__, ret)
static inline int _soc_pcm_ret(struct snd_soc_pcm_runtime *rtd,
			       const char *func, int ret)
{
	/* Positive, Zero values are not errors */
	if (ret >= 0)
		return ret;

	/* Negative values might be errors */
	switch (ret) {
	case -EPROBE_DEFER:
	case -ENOTSUPP:
	case -EINVAL:
		break;
	default:
		dev_err(rtd->dev,
			"ASoC: error at %s on %s: %d\n",
			func, rtd->dai_link->name, ret);
	}

	return ret;
}

static inline void snd_soc_dpcm_stream_lock_irq(struct snd_soc_pcm_runtime *rtd,
						int stream)
{
	snd_pcm_stream_lock_irq(snd_soc_dpcm_get_substream(rtd, stream));
}

#define snd_soc_dpcm_stream_lock_irqsave_nested(rtd, stream, flags) \
	snd_pcm_stream_lock_irqsave_nested(snd_soc_dpcm_get_substream(rtd, stream), flags)

static inline void snd_soc_dpcm_stream_unlock_irq(struct snd_soc_pcm_runtime *rtd,
						  int stream)
{
	snd_pcm_stream_unlock_irq(snd_soc_dpcm_get_substream(rtd, stream));
}

#define snd_soc_dpcm_stream_unlock_irqrestore(rtd, stream, flags) \
	snd_pcm_stream_unlock_irqrestore(snd_soc_dpcm_get_substream(rtd, stream), flags)

#define DPCM_MAX_BE_USERS	8

static inline const char *soc_cpu_dai_name(struct snd_soc_pcm_runtime *rtd)
{
	return (rtd)->dai_link->num_cpus == 1 ? asoc_rtd_to_cpu(rtd, 0)->name : "multicpu";
}
static inline const char *soc_codec_dai_name(struct snd_soc_pcm_runtime *rtd)
{
	return (rtd)->dai_link->num_codecs == 1 ? asoc_rtd_to_codec(rtd, 0)->name : "multicodec";
}

#ifdef CONFIG_DEBUG_FS
static const char *dpcm_state_string(enum snd_soc_dpcm_state state)
{
	switch (state) {
	case SND_SOC_DPCM_STATE_NEW:
		return "new";
	case SND_SOC_DPCM_STATE_OPEN:
		return "open";
	case SND_SOC_DPCM_STATE_HW_PARAMS:
		return "hw_params";
	case SND_SOC_DPCM_STATE_PREPARE:
		return "prepare";
	case SND_SOC_DPCM_STATE_START:
		return "start";
	case SND_SOC_DPCM_STATE_STOP:
		return "stop";
	case SND_SOC_DPCM_STATE_SUSPEND:
		return "suspend";
	case SND_SOC_DPCM_STATE_PAUSED:
		return "paused";
	case SND_SOC_DPCM_STATE_HW_FREE:
		return "hw_free";
	case SND_SOC_DPCM_STATE_CLOSE:
		return "close";
	}

	return "unknown";
}

static ssize_t dpcm_show_state(struct snd_soc_pcm_runtime *fe,
			       int stream, char *buf, size_t size)
{
	struct snd_pcm_hw_params *params = &fe->dpcm[stream].hw_params;
	struct snd_soc_dpcm *dpcm;
	ssize_t offset = 0;

	/* FE state */
	offset += scnprintf(buf + offset, size - offset,
			   "[%s - %s]\n", fe->dai_link->name,
			   stream ? "Capture" : "Playback");

	offset += scnprintf(buf + offset, size - offset, "State: %s\n",
			   dpcm_state_string(fe->dpcm[stream].state));

	if ((fe->dpcm[stream].state >= SND_SOC_DPCM_STATE_HW_PARAMS) &&
	    (fe->dpcm[stream].state <= SND_SOC_DPCM_STATE_STOP))
		offset += scnprintf(buf + offset, size - offset,
				   "Hardware Params: "
				   "Format = %s, Channels = %d, Rate = %d\n",
				   snd_pcm_format_name(params_format(params)),
				   params_channels(params),
				   params_rate(params));

	/* BEs state */
	offset += scnprintf(buf + offset, size - offset, "Backends:\n");

	if (list_empty(&fe->dpcm[stream].be_clients)) {
		offset += scnprintf(buf + offset, size - offset,
				   " No active DSP links\n");
		goto out;
	}

	for_each_dpcm_be(fe, stream, dpcm) {
		struct snd_soc_pcm_runtime *be = dpcm->be;
		params = &be->dpcm[stream].hw_params;

		offset += scnprintf(buf + offset, size - offset,
				   "- %s\n", be->dai_link->name);

		offset += scnprintf(buf + offset, size - offset,
				   "   State: %s\n",
				   dpcm_state_string(be->dpcm[stream].state));

		if ((be->dpcm[stream].state >= SND_SOC_DPCM_STATE_HW_PARAMS) &&
		    (be->dpcm[stream].state <= SND_SOC_DPCM_STATE_STOP))
			offset += scnprintf(buf + offset, size - offset,
					   "   Hardware Params: "
					   "Format = %s, Channels = %d, Rate = %d\n",
					   snd_pcm_format_name(params_format(params)),
					   params_channels(params),
					   params_rate(params));
	}
out:
	return offset;
}

static ssize_t dpcm_state_read_file(struct file *file, char __user *user_buf,
				    size_t count, loff_t *ppos)
{
	struct snd_soc_pcm_runtime *fe = file->private_data;
	ssize_t out_count = PAGE_SIZE, offset = 0, ret = 0;
	int stream;
	char *buf;

	if (fe->dai_link->num_cpus > 1) {
		dev_err(fe->dev,
			"%s doesn't support Multi CPU yet\n", __func__);
		return -EINVAL;
	}

	buf = kmalloc(out_count, GFP_KERNEL);
	if (!buf)
		return -ENOMEM;

	snd_soc_dpcm_mutex_lock(fe);
	for_each_pcm_streams(stream)
		if (snd_soc_dai_stream_valid(asoc_rtd_to_cpu(fe, 0), stream))
			offset += dpcm_show_state(fe, stream,
						  buf + offset,
						  out_count - offset);
	snd_soc_dpcm_mutex_unlock(fe);

	ret = simple_read_from_buffer(user_buf, count, ppos, buf, offset);

	kfree(buf);
	return ret;
}

static const struct file_operations dpcm_state_fops = {
	.open = simple_open,
	.read = dpcm_state_read_file,
	.llseek = default_llseek,
};

void soc_dpcm_debugfs_add(struct snd_soc_pcm_runtime *rtd)
{
	if (!rtd->dai_link->dynamic)
		return;

	if (!rtd->card->debugfs_card_root)
		return;

	rtd->debugfs_dpcm_root = debugfs_create_dir(rtd->dai_link->name,
						    rtd->card->debugfs_card_root);

	debugfs_create_file("state", 0444, rtd->debugfs_dpcm_root,
			    rtd, &dpcm_state_fops);
}

static void dpcm_create_debugfs_state(struct snd_soc_dpcm *dpcm, int stream)
{
	char *name;

	name = kasprintf(GFP_KERNEL, "%s:%s", dpcm->be->dai_link->name,
			 stream ? "capture" : "playback");
	if (name) {
		dpcm->debugfs_state = debugfs_create_dir(
			name, dpcm->fe->debugfs_dpcm_root);
		debugfs_create_u32("state", 0644, dpcm->debugfs_state,
				   &dpcm->state);
		kfree(name);
	}
}

static void dpcm_remove_debugfs_state(struct snd_soc_dpcm *dpcm)
{
	debugfs_remove_recursive(dpcm->debugfs_state);
}

#else
static inline void dpcm_create_debugfs_state(struct snd_soc_dpcm *dpcm,
					     int stream)
{
}

static inline void dpcm_remove_debugfs_state(struct snd_soc_dpcm *dpcm)
{
}
#endif

/* Set FE's runtime_update state; the state is protected via PCM stream lock
 * for avoiding the race with trigger callback.
 * If the state is unset and a trigger is pending while the previous operation,
 * process the pending trigger action here.
 */
static int dpcm_fe_dai_do_trigger(struct snd_pcm_substream *substream, int cmd);
static void dpcm_set_fe_update_state(struct snd_soc_pcm_runtime *fe,
				     int stream, enum snd_soc_dpcm_update state)
{
	struct snd_pcm_substream *substream =
		snd_soc_dpcm_get_substream(fe, stream);

	snd_soc_dpcm_stream_lock_irq(fe, stream);
	if (state == SND_SOC_DPCM_UPDATE_NO && fe->dpcm[stream].trigger_pending) {
		dpcm_fe_dai_do_trigger(substream,
				       fe->dpcm[stream].trigger_pending - 1);
		fe->dpcm[stream].trigger_pending = 0;
	}
	fe->dpcm[stream].runtime_update = state;
	snd_soc_dpcm_stream_unlock_irq(fe, stream);
}

static void dpcm_set_be_update_state(struct snd_soc_pcm_runtime *be,
				     int stream, enum snd_soc_dpcm_update state)
{
	be->dpcm[stream].runtime_update = state;
}

/**
 * snd_soc_runtime_action() - Increment/Decrement active count for
 * PCM runtime components
 * @rtd: ASoC PCM runtime that is activated
 * @stream: Direction of the PCM stream
 * @action: Activate stream if 1. Deactivate if -1.
 *
 * Increments/Decrements the active count for all the DAIs and components
 * attached to a PCM runtime.
 * Should typically be called when a stream is opened.
 *
 * Must be called with the rtd->card->pcm_mutex being held
 */
void snd_soc_runtime_action(struct snd_soc_pcm_runtime *rtd,
			    int stream, int action)
{
	struct snd_soc_dai *dai;
	int i;

	snd_soc_dpcm_mutex_assert_held(rtd);

	for_each_rtd_dais(rtd, i, dai)
		snd_soc_dai_action(dai, stream, action);
}
EXPORT_SYMBOL_GPL(snd_soc_runtime_action);

/**
 * snd_soc_runtime_ignore_pmdown_time() - Check whether to ignore the power down delay
 * @rtd: The ASoC PCM runtime that should be checked.
 *
 * This function checks whether the power down delay should be ignored for a
 * specific PCM runtime. Returns true if the delay is 0, if it the DAI link has
 * been configured to ignore the delay, or if none of the components benefits
 * from having the delay.
 */
bool snd_soc_runtime_ignore_pmdown_time(struct snd_soc_pcm_runtime *rtd)
{
	struct snd_soc_component *component;
	bool ignore = true;
	int i;

	if (!rtd->pmdown_time || rtd->dai_link->ignore_pmdown_time)
		return true;

	for_each_rtd_components(rtd, i, component)
		ignore &= !component->driver->use_pmdown_time;

	return ignore;
}

/**
 * snd_soc_set_runtime_hwparams - set the runtime hardware parameters
 * @substream: the pcm substream
 * @hw: the hardware parameters
 *
 * Sets the substream runtime hardware parameters.
 */
int snd_soc_set_runtime_hwparams(struct snd_pcm_substream *substream,
	const struct snd_pcm_hardware *hw)
{
	substream->runtime->hw = *hw;

	return 0;
}
EXPORT_SYMBOL_GPL(snd_soc_set_runtime_hwparams);

/* DPCM stream event, send event to FE and all active BEs. */
int dpcm_dapm_stream_event(struct snd_soc_pcm_runtime *fe, int dir,
	int event)
{
	struct snd_soc_dpcm *dpcm;

	snd_soc_dpcm_mutex_assert_held(fe);

	for_each_dpcm_be(fe, dir, dpcm) {

		struct snd_soc_pcm_runtime *be = dpcm->be;

		dev_dbg(be->dev, "ASoC: BE %s event %d dir %d\n",
				be->dai_link->name, event, dir);

		if ((event == SND_SOC_DAPM_STREAM_STOP) &&
		    (be->dpcm[dir].users >= 1))
			continue;

		snd_soc_dapm_stream_event(be, dir, event);
	}

	snd_soc_dapm_stream_event(fe, dir, event);

	return 0;
}

static void soc_pcm_set_dai_params(struct snd_soc_dai *dai,
				   struct snd_pcm_hw_params *params)
{
	if (params) {
		dai->rate	 = params_rate(params);
		dai->channels	 = params_channels(params);
		dai->sample_bits = snd_pcm_format_physical_width(params_format(params));
	} else {
		dai->rate	 = 0;
		dai->channels	 = 0;
		dai->sample_bits = 0;
	}
}

static int soc_pcm_apply_symmetry(struct snd_pcm_substream *substream,
					struct snd_soc_dai *soc_dai)
{
	struct snd_soc_pcm_runtime *rtd = asoc_substream_to_rtd(substream);
	int ret;

	if (!snd_soc_dai_active(soc_dai))
		return 0;

#define __soc_pcm_apply_symmetry(name, NAME)				\
	if (soc_dai->name && (soc_dai->driver->symmetric_##name ||	\
			      rtd->dai_link->symmetric_##name)) {	\
		dev_dbg(soc_dai->dev, "ASoC: Symmetry forces %s to %d\n",\
			#name, soc_dai->name);				\
									\
		ret = snd_pcm_hw_constraint_single(substream->runtime,	\
						   SNDRV_PCM_HW_PARAM_##NAME,\
						   soc_dai->name);	\
		if (ret < 0) {						\
			dev_err(soc_dai->dev,				\
				"ASoC: Unable to apply %s constraint: %d\n",\
				#name, ret);				\
			return ret;					\
		}							\
	}

	__soc_pcm_apply_symmetry(rate,		RATE);
	__soc_pcm_apply_symmetry(channels,	CHANNELS);
	__soc_pcm_apply_symmetry(sample_bits,	SAMPLE_BITS);

	return 0;
}

static int soc_pcm_params_symmetry(struct snd_pcm_substream *substream,
				struct snd_pcm_hw_params *params)
{
	struct snd_soc_pcm_runtime *rtd = asoc_substream_to_rtd(substream);
	struct snd_soc_dai d;
	struct snd_soc_dai *dai;
	struct snd_soc_dai *cpu_dai;
	unsigned int symmetry, i;

	d.name = __func__;
	soc_pcm_set_dai_params(&d, params);

#define __soc_pcm_params_symmetry(xxx)					\
	symmetry = rtd->dai_link->symmetric_##xxx;			\
	for_each_rtd_dais(rtd, i, dai)					\
		symmetry |= dai->driver->symmetric_##xxx;		\
									\
	if (symmetry)							\
		for_each_rtd_cpu_dais(rtd, i, cpu_dai)			\
			if (!snd_soc_dai_is_dummy(cpu_dai) &&		\
			    cpu_dai->xxx && cpu_dai->xxx != d.xxx) {	\
				dev_err(rtd->dev, "ASoC: unmatched %s symmetry: %s:%d - %s:%d\n", \
					#xxx, cpu_dai->name, cpu_dai->xxx, d.name, d.xxx); \
				return -EINVAL;				\
			}

	/* reject unmatched parameters when applying symmetry */
	__soc_pcm_params_symmetry(rate);
	__soc_pcm_params_symmetry(channels);
	__soc_pcm_params_symmetry(sample_bits);

	return 0;
}

static void soc_pcm_update_symmetry(struct snd_pcm_substream *substream)
{
	struct snd_soc_pcm_runtime *rtd = asoc_substream_to_rtd(substream);
	struct snd_soc_dai_link *link = rtd->dai_link;
	struct snd_soc_dai *dai;
	unsigned int symmetry, i;

	symmetry = link->symmetric_rate ||
		link->symmetric_channels ||
		link->symmetric_sample_bits;

	for_each_rtd_dais(rtd, i, dai)
		symmetry = symmetry ||
			dai->driver->symmetric_rate ||
			dai->driver->symmetric_channels ||
			dai->driver->symmetric_sample_bits;

	if (symmetry)
		substream->runtime->hw.info |= SNDRV_PCM_INFO_JOINT_DUPLEX;
}

static void soc_pcm_set_msb(struct snd_pcm_substream *substream, int bits)
{
	struct snd_soc_pcm_runtime *rtd = asoc_substream_to_rtd(substream);
	int ret;

	if (!bits)
		return;

	ret = snd_pcm_hw_constraint_msbits(substream->runtime, 0, 0, bits);
	if (ret != 0)
		dev_warn(rtd->dev, "ASoC: Failed to set MSB %d: %d\n",
				 bits, ret);
}

static void soc_pcm_apply_msb(struct snd_pcm_substream *substream)
{
	struct snd_soc_pcm_runtime *rtd = asoc_substream_to_rtd(substream);
	struct snd_soc_dai *cpu_dai;
	struct snd_soc_dai *codec_dai;
	int stream = substream->stream;
	int i;
	unsigned int bits = 0, cpu_bits = 0;

	for_each_rtd_codec_dais(rtd, i, codec_dai) {
		struct snd_soc_pcm_stream *pcm_codec = snd_soc_dai_get_pcm_stream(codec_dai, stream);

		if (pcm_codec->sig_bits == 0) {
			bits = 0;
			break;
		}
		bits = max(pcm_codec->sig_bits, bits);
	}

	for_each_rtd_cpu_dais(rtd, i, cpu_dai) {
		struct snd_soc_pcm_stream *pcm_cpu = snd_soc_dai_get_pcm_stream(cpu_dai, stream);

		if (pcm_cpu->sig_bits == 0) {
			cpu_bits = 0;
			break;
		}
		cpu_bits = max(pcm_cpu->sig_bits, cpu_bits);
	}

	soc_pcm_set_msb(substream, bits);
	soc_pcm_set_msb(substream, cpu_bits);
}

static void soc_pcm_hw_init(struct snd_pcm_hardware *hw)
{
	hw->rates		= UINT_MAX;
	hw->rate_min		= 0;
	hw->rate_max		= UINT_MAX;
	hw->channels_min	= 0;
	hw->channels_max	= UINT_MAX;
	hw->formats		= ULLONG_MAX;
}

static void soc_pcm_hw_update_rate(struct snd_pcm_hardware *hw,
				   struct snd_soc_pcm_stream *p)
{
	hw->rates = snd_pcm_rate_mask_intersect(hw->rates, p->rates);

	/* setup hw->rate_min/max via hw->rates first */
	snd_pcm_hw_limit_rates(hw);

	/* update hw->rate_min/max by snd_soc_pcm_stream */
	hw->rate_min = max(hw->rate_min, p->rate_min);
	hw->rate_max = min_not_zero(hw->rate_max, p->rate_max);
}

static void soc_pcm_hw_update_chan(struct snd_pcm_hardware *hw,
				   struct snd_soc_pcm_stream *p)
{
	hw->channels_min = max(hw->channels_min, p->channels_min);
	hw->channels_max = min(hw->channels_max, p->channels_max);
}

static void soc_pcm_hw_update_format(struct snd_pcm_hardware *hw,
				     struct snd_soc_pcm_stream *p)
{
	hw->formats &= p->formats;
}

/**
 * snd_soc_runtime_calc_hw() - Calculate hw limits for a PCM stream
 * @rtd: ASoC PCM runtime
 * @hw: PCM hardware parameters (output)
 * @stream: Direction of the PCM stream
 *
 * Calculates the subset of stream parameters supported by all DAIs
 * associated with the PCM stream.
 */
int snd_soc_runtime_calc_hw(struct snd_soc_pcm_runtime *rtd,
			    struct snd_pcm_hardware *hw, int stream)
{
	struct snd_soc_dai *codec_dai;
	struct snd_soc_dai *cpu_dai;
	struct snd_soc_pcm_stream *codec_stream;
	struct snd_soc_pcm_stream *cpu_stream;
	unsigned int cpu_chan_min = 0, cpu_chan_max = UINT_MAX;
	int i;

	soc_pcm_hw_init(hw);

	/* first calculate min/max only for CPUs in the DAI link */
	for_each_rtd_cpu_dais(rtd, i, cpu_dai) {

		/*
		 * Skip CPUs which don't support the current stream type.
		 * Otherwise, since the rate, channel, and format values will
		 * zero in that case, we would have no usable settings left,
		 * causing the resulting setup to fail.
		 */
		if (!snd_soc_dai_stream_valid(cpu_dai, stream))
			continue;

		cpu_stream = snd_soc_dai_get_pcm_stream(cpu_dai, stream);

		soc_pcm_hw_update_chan(hw, cpu_stream);
		soc_pcm_hw_update_rate(hw, cpu_stream);
		soc_pcm_hw_update_format(hw, cpu_stream);
	}
	cpu_chan_min = hw->channels_min;
	cpu_chan_max = hw->channels_max;

	/* second calculate min/max only for CODECs in the DAI link */
	for_each_rtd_codec_dais(rtd, i, codec_dai) {

		/*
		 * Skip CODECs which don't support the current stream type.
		 * Otherwise, since the rate, channel, and format values will
		 * zero in that case, we would have no usable settings left,
		 * causing the resulting setup to fail.
		 */
		if (!snd_soc_dai_stream_valid(codec_dai, stream))
			continue;

		codec_stream = snd_soc_dai_get_pcm_stream(codec_dai, stream);

		soc_pcm_hw_update_chan(hw, codec_stream);
		soc_pcm_hw_update_rate(hw, codec_stream);
		soc_pcm_hw_update_format(hw, codec_stream);
	}

	/* Verify both a valid CPU DAI and a valid CODEC DAI were found */
	if (!hw->channels_min)
		return -EINVAL;

	/*
	 * chan min/max cannot be enforced if there are multiple CODEC DAIs
	 * connected to CPU DAI(s), use CPU DAI's directly and let
	 * channel allocation be fixed up later
	 */
	if (rtd->dai_link->num_codecs > 1) {
		hw->channels_min = cpu_chan_min;
		hw->channels_max = cpu_chan_max;
	}

	return 0;
}
EXPORT_SYMBOL_GPL(snd_soc_runtime_calc_hw);

static void soc_pcm_init_runtime_hw(struct snd_pcm_substream *substream)
{
	struct snd_pcm_hardware *hw = &substream->runtime->hw;
	struct snd_soc_pcm_runtime *rtd = asoc_substream_to_rtd(substream);
	u64 formats = hw->formats;

	/*
	 * At least one CPU and one CODEC should match. Otherwise, we should
	 * have bailed out on a higher level, since there would be no CPU or
	 * CODEC to support the transfer direction in that case.
	 */
	snd_soc_runtime_calc_hw(rtd, hw, substream->stream);

	if (formats)
		hw->formats &= formats;
}

static int soc_pcm_components_open(struct snd_pcm_substream *substream)
{
	struct snd_soc_pcm_runtime *rtd = asoc_substream_to_rtd(substream);
	struct snd_soc_component *component;
	int i, ret = 0;

	for_each_rtd_components(rtd, i, component) {
		ret = snd_soc_component_module_get_when_open(component, substream);
		if (ret < 0)
			break;

		ret = snd_soc_component_open(component, substream);
		if (ret < 0)
			break;
	}

	return ret;
}

static int soc_pcm_components_close(struct snd_pcm_substream *substream,
				    int rollback)
{
	struct snd_soc_pcm_runtime *rtd = asoc_substream_to_rtd(substream);
	struct snd_soc_component *component;
	int i, ret = 0;

	for_each_rtd_components(rtd, i, component) {
		int r = snd_soc_component_close(component, substream, rollback);
		if (r < 0)
			ret = r; /* use last ret */

		snd_soc_component_module_put_when_close(component, substream, rollback);
	}

	return ret;
}

static int soc_pcm_clean(struct snd_soc_pcm_runtime *rtd,
			 struct snd_pcm_substream *substream, int rollback)
{
	struct snd_soc_component *component;
	struct snd_soc_dai *dai;
	int i;

	snd_soc_dpcm_mutex_assert_held(rtd);

	if (!rollback) {
		snd_soc_runtime_deactivate(rtd, substream->stream);
		/* clear the corresponding DAIs parameters when going to be inactive */
		for_each_rtd_dais(rtd, i, dai) {
			if (snd_soc_dai_active(dai) == 0)
				soc_pcm_set_dai_params(dai, NULL);

			if (snd_soc_dai_stream_active(dai, substream->stream) == 0)
				snd_soc_dai_digital_mute(dai, 1, substream->stream);
		}
	}

	for_each_rtd_dais(rtd, i, dai)
		snd_soc_dai_shutdown(dai, substream, rollback);

	snd_soc_link_shutdown(substream, rollback);

	soc_pcm_components_close(substream, rollback);

	snd_soc_pcm_component_pm_runtime_put(rtd, substream, rollback);

	for_each_rtd_components(rtd, i, component)
		if (!snd_soc_component_active(component))
			pinctrl_pm_select_sleep_state(component->dev);

	return 0;
}

/*
 * Called by ALSA when a PCM substream is closed. Private data can be
 * freed here. The cpu DAI, codec DAI, machine and components are also
 * shutdown.
 */
static int __soc_pcm_close(struct snd_soc_pcm_runtime *rtd,
			   struct snd_pcm_substream *substream)
{
	return soc_pcm_clean(rtd, substream, 0);
}

/* PCM close ops for non-DPCM streams */
static int soc_pcm_close(struct snd_pcm_substream *substream)
{
	struct snd_soc_pcm_runtime *rtd = asoc_substream_to_rtd(substream);

	snd_soc_dpcm_mutex_lock(rtd);
	__soc_pcm_close(rtd, substream);
	snd_soc_dpcm_mutex_unlock(rtd);
	return 0;
}

static int soc_hw_sanity_check(struct snd_pcm_substream *substream)
{
	struct snd_soc_pcm_runtime *rtd = asoc_substream_to_rtd(substream);
	struct snd_pcm_hardware *hw = &substream->runtime->hw;
	const char *name_cpu = soc_cpu_dai_name(rtd);
	const char *name_codec = soc_codec_dai_name(rtd);
	const char *err_msg;
	struct device *dev = rtd->dev;

	err_msg = "rates";
	if (!hw->rates)
		goto config_err;

	err_msg = "formats";
	if (!hw->formats)
		goto config_err;

	err_msg = "channels";
	if (!hw->channels_min || !hw->channels_max ||
	     hw->channels_min  >  hw->channels_max)
		goto config_err;

	dev_dbg(dev, "ASoC: %s <-> %s info:\n",		name_codec,
							name_cpu);
	dev_dbg(dev, "ASoC: rate mask 0x%x\n",		hw->rates);
	dev_dbg(dev, "ASoC: ch   min %d max %d\n",	hw->channels_min,
							hw->channels_max);
	dev_dbg(dev, "ASoC: rate min %d max %d\n",	hw->rate_min,
							hw->rate_max);

	return 0;

config_err:
	dev_err(dev, "ASoC: %s <-> %s No matching %s\n",
		name_codec, name_cpu, err_msg);
	return -EINVAL;
}

/*
 * Called by ALSA when a PCM substream is opened, the runtime->hw record is
 * then initialized and any private data can be allocated. This also calls
 * startup for the cpu DAI, component, machine and codec DAI.
 */
static int __soc_pcm_open(struct snd_soc_pcm_runtime *rtd,
			  struct snd_pcm_substream *substream)
{
	struct snd_soc_component *component;
	struct snd_soc_dai *dai;
	int i, ret = 0;

	snd_soc_dpcm_mutex_assert_held(rtd);

	for_each_rtd_components(rtd, i, component)
		pinctrl_pm_select_default_state(component->dev);

	ret = snd_soc_pcm_component_pm_runtime_get(rtd, substream);
	if (ret < 0)
		goto err;

	ret = soc_pcm_components_open(substream);
	if (ret < 0)
		goto err;

	ret = snd_soc_link_startup(substream);
	if (ret < 0)
		goto err;

	/* startup the audio subsystem */
	for_each_rtd_dais(rtd, i, dai) {
		ret = snd_soc_dai_startup(dai, substream);
		if (ret < 0)
			goto err;
	}

	/* Dynamic PCM DAI links compat checks use dynamic capabilities */
	if (rtd->dai_link->dynamic || rtd->dai_link->no_pcm)
		goto dynamic;

	/* Check that the codec and cpu DAIs are compatible */
	soc_pcm_init_runtime_hw(substream);

	soc_pcm_update_symmetry(substream);

	ret = soc_hw_sanity_check(substream);
	if (ret < 0)
		goto err;

	soc_pcm_apply_msb(substream);

	/* Symmetry only applies if we've already got an active stream. */
	for_each_rtd_dais(rtd, i, dai) {
		ret = soc_pcm_apply_symmetry(substream, dai);
		if (ret != 0)
			goto err;
	}
dynamic:
	snd_soc_runtime_activate(rtd, substream->stream);
	ret = 0;
err:
	if (ret < 0)
		soc_pcm_clean(rtd, substream, 1);

	return soc_pcm_ret(rtd, ret);
}

/* PCM open ops for non-DPCM streams */
static int soc_pcm_open(struct snd_pcm_substream *substream)
{
	struct snd_soc_pcm_runtime *rtd = asoc_substream_to_rtd(substream);
	int ret;

	snd_soc_dpcm_mutex_lock(rtd);
	ret = __soc_pcm_open(rtd, substream);
	snd_soc_dpcm_mutex_unlock(rtd);
	return ret;
}

/*
 * Called by ALSA when the PCM substream is prepared, can set format, sample
 * rate, etc.  This function is non atomic and can be called multiple times,
 * it can refer to the runtime info.
 */
static int __soc_pcm_prepare(struct snd_soc_pcm_runtime *rtd,
			     struct snd_pcm_substream *substream)
{
	struct snd_soc_dai *dai;
	int i, ret = 0;

	snd_soc_dpcm_mutex_assert_held(rtd);

	ret = snd_soc_link_prepare(substream);
	if (ret < 0)
		goto out;

	ret = snd_soc_pcm_component_prepare(substream);
	if (ret < 0)
		goto out;

	ret = snd_soc_pcm_dai_prepare(substream);
	if (ret < 0)
		goto out;

	/* cancel any delayed stream shutdown that is pending */
	if (substream->stream == SNDRV_PCM_STREAM_PLAYBACK &&
	    rtd->pop_wait) {
		rtd->pop_wait = 0;
		cancel_delayed_work(&rtd->delayed_work);
	}

	snd_soc_dapm_stream_event(rtd, substream->stream,
			SND_SOC_DAPM_STREAM_START);

	for_each_rtd_dais(rtd, i, dai)
		snd_soc_dai_digital_mute(dai, 0, substream->stream);

out:
	return soc_pcm_ret(rtd, ret);
}

/* PCM prepare ops for non-DPCM streams */
static int soc_pcm_prepare(struct snd_pcm_substream *substream)
{
	struct snd_soc_pcm_runtime *rtd = asoc_substream_to_rtd(substream);
	int ret;

	snd_soc_dpcm_mutex_lock(rtd);
	ret = __soc_pcm_prepare(rtd, substream);
	snd_soc_dpcm_mutex_unlock(rtd);
	return ret;
}

static void soc_pcm_codec_params_fixup(struct snd_pcm_hw_params *params,
				       unsigned int mask)
{
	struct snd_interval *interval;
	int channels = hweight_long(mask);

	interval = hw_param_interval(params, SNDRV_PCM_HW_PARAM_CHANNELS);
	interval->min = channels;
	interval->max = channels;
}

static int soc_pcm_hw_clean(struct snd_soc_pcm_runtime *rtd,
			    struct snd_pcm_substream *substream, int rollback)
{
	struct snd_soc_dai *dai;
	int i;

	snd_soc_dpcm_mutex_assert_held(rtd);

	/* run the stream event */
	snd_soc_dapm_stream_stop(rtd, substream->stream);

	/* free any machine hw params */
	snd_soc_link_hw_free(substream, rollback);

	/* free any component resources */
	snd_soc_pcm_component_hw_free(substream, rollback);

	/* now free hw params for the DAIs  */
	for_each_rtd_dais(rtd, i, dai)
		if (snd_soc_dai_stream_valid(dai, substream->stream))
			snd_soc_dai_hw_free(dai, substream, rollback);

	return 0;
}

/*
 * Frees resources allocated by hw_params, can be called multiple times
 */
static int __soc_pcm_hw_free(struct snd_soc_pcm_runtime *rtd,
			     struct snd_pcm_substream *substream)
{
	return soc_pcm_hw_clean(rtd, substream, 0);
}

/* hw_free PCM ops for non-DPCM streams */
static int soc_pcm_hw_free(struct snd_pcm_substream *substream)
{
	struct snd_soc_pcm_runtime *rtd = asoc_substream_to_rtd(substream);
	int ret;

	snd_soc_dpcm_mutex_lock(rtd);
	ret = __soc_pcm_hw_free(rtd, substream);
	snd_soc_dpcm_mutex_unlock(rtd);
	return ret;
}

/*
 * Called by ALSA when the hardware params are set by application. This
 * function can also be called multiple times and can allocate buffers
 * (using snd_pcm_lib_* ). It's non-atomic.
 */
static int __soc_pcm_hw_params(struct snd_soc_pcm_runtime *rtd,
			       struct snd_pcm_substream *substream,
			       struct snd_pcm_hw_params *params)
{
	struct snd_soc_dai *cpu_dai;
	struct snd_soc_dai *codec_dai;
	int i, ret = 0;

	snd_soc_dpcm_mutex_assert_held(rtd);

	ret = soc_pcm_params_symmetry(substream, params);
	if (ret)
		goto out;

	ret = snd_soc_link_hw_params(substream, params);
	if (ret < 0)
		goto out;

	for_each_rtd_codec_dais(rtd, i, codec_dai) {
		struct snd_pcm_hw_params codec_params;
		unsigned int tdm_mask = snd_soc_dai_tdm_mask_get(codec_dai, substream->stream);

		/*
		 * Skip CODECs which don't support the current stream type,
		 * the idea being that if a CODEC is not used for the currently
		 * set up transfer direction, it should not need to be
		 * configured, especially since the configuration used might
		 * not even be supported by that CODEC. There may be cases
		 * however where a CODEC needs to be set up although it is
		 * actually not being used for the transfer, e.g. if a
		 * capture-only CODEC is acting as an LRCLK and/or BCLK master
		 * for the DAI link including a playback-only CODEC.
		 * If this becomes necessary, we will have to augment the
		 * machine driver setup with information on how to act, so
		 * we can do the right thing here.
		 */
		if (!snd_soc_dai_stream_valid(codec_dai, substream->stream))
			continue;

		/* copy params for each codec */
		codec_params = *params;

		/* fixup params based on TDM slot masks */
		if (tdm_mask)
			soc_pcm_codec_params_fixup(&codec_params, tdm_mask);

		ret = snd_soc_dai_hw_params(codec_dai, substream,
					    &codec_params);
		if(ret < 0)
			goto out;

		soc_pcm_set_dai_params(codec_dai, &codec_params);
		snd_soc_dapm_update_dai(substream, &codec_params, codec_dai);
	}

	for_each_rtd_cpu_dais(rtd, i, cpu_dai) {
		struct snd_pcm_hw_params cpu_params;
		unsigned int ch_mask = 0;
		int j;

		/*
		 * Skip CPUs which don't support the current stream
		 * type. See soc_pcm_init_runtime_hw() for more details
		 */
		if (!snd_soc_dai_stream_valid(cpu_dai, substream->stream))
			continue;

		/* copy params for each cpu */
		cpu_params = *params;

		if (!rtd->dai_link->codec_ch_maps)
			goto hw_params;
		/*
		 * construct cpu channel mask by combining ch_mask of each
		 * codec which maps to the cpu.
		 */
		for_each_rtd_codec_dais(rtd, j, codec_dai) {
			if (rtd->dai_link->codec_ch_maps[j].connected_cpu_id == i)
				ch_mask |= rtd->dai_link->codec_ch_maps[j].ch_mask;
		}

		/* fixup cpu channel number */
		if (ch_mask)
			soc_pcm_codec_params_fixup(&cpu_params, ch_mask);

hw_params:
		ret = snd_soc_dai_hw_params(cpu_dai, substream, &cpu_params);
		if (ret < 0)
			goto out;

		/* store the parameters for each DAI */
		soc_pcm_set_dai_params(cpu_dai, &cpu_params);
		snd_soc_dapm_update_dai(substream, &cpu_params, cpu_dai);
	}

	ret = snd_soc_pcm_component_hw_params(substream, params);
out:
	if (ret < 0)
		soc_pcm_hw_clean(rtd, substream, 1);

	return soc_pcm_ret(rtd, ret);
}

/* hw_params PCM ops for non-DPCM streams */
static int soc_pcm_hw_params(struct snd_pcm_substream *substream,
			     struct snd_pcm_hw_params *params)
{
	struct snd_soc_pcm_runtime *rtd = asoc_substream_to_rtd(substream);
	int ret;

	snd_soc_dpcm_mutex_lock(rtd);
	ret = __soc_pcm_hw_params(rtd, substream, params);
	snd_soc_dpcm_mutex_unlock(rtd);
	return ret;
}

#define TRIGGER_MAX 3
static int (* const trigger[][TRIGGER_MAX])(struct snd_pcm_substream *substream, int cmd, int rollback) = {
	[SND_SOC_TRIGGER_ORDER_DEFAULT] = {
		snd_soc_link_trigger,
		snd_soc_pcm_component_trigger,
		snd_soc_pcm_dai_trigger,
	},
	[SND_SOC_TRIGGER_ORDER_LDC] = {
		snd_soc_link_trigger,
		snd_soc_pcm_dai_trigger,
		snd_soc_pcm_component_trigger,
	},
};

static int soc_pcm_trigger(struct snd_pcm_substream *substream, int cmd)
{
	struct snd_soc_pcm_runtime *rtd = asoc_substream_to_rtd(substream);
	struct snd_soc_component *component;
	int ret = 0, r = 0, i;
	int rollback = 0;
	int start = 0, stop = 0;
<<<<<<< HEAD

	/*
	 * select START/STOP sequence
	 */
	for_each_rtd_components(rtd, i, component) {
		if (component->driver->trigger_start)
			start = component->driver->trigger_start;
		if (component->driver->trigger_stop)
			stop = component->driver->trigger_stop;
	}
	if (rtd->dai_link->trigger_start)
		start = rtd->dai_link->trigger_start;
	if (rtd->dai_link->trigger_stop)
		stop  = rtd->dai_link->trigger_stop;

	if (start < 0 || start >= SND_SOC_TRIGGER_ORDER_MAX ||
	    stop  < 0 || stop  >= SND_SOC_TRIGGER_ORDER_MAX)
		return -EINVAL;

	/*
=======

	/*
	 * select START/STOP sequence
	 */
	for_each_rtd_components(rtd, i, component) {
		if (component->driver->trigger_start)
			start = component->driver->trigger_start;
		if (component->driver->trigger_stop)
			stop = component->driver->trigger_stop;
	}
	if (rtd->dai_link->trigger_start)
		start = rtd->dai_link->trigger_start;
	if (rtd->dai_link->trigger_stop)
		stop  = rtd->dai_link->trigger_stop;

	if (start < 0 || start >= SND_SOC_TRIGGER_ORDER_MAX ||
	    stop  < 0 || stop  >= SND_SOC_TRIGGER_ORDER_MAX)
		return -EINVAL;

	/*
>>>>>>> 982bd683
	 * START
	 */
	switch (cmd) {
	case SNDRV_PCM_TRIGGER_START:
	case SNDRV_PCM_TRIGGER_RESUME:
	case SNDRV_PCM_TRIGGER_PAUSE_RELEASE:
		for (i = 0; i < TRIGGER_MAX; i++) {
			r = trigger[start][i](substream, cmd, 0);
			if (r < 0)
				break;
		}
	}

	/*
	 * Rollback if START failed
	 * find correspond STOP command
	 */
	if (r < 0) {
		rollback = 1;
		ret = r;
		switch (cmd) {
		case SNDRV_PCM_TRIGGER_START:
			cmd = SNDRV_PCM_TRIGGER_STOP;
			break;
		case SNDRV_PCM_TRIGGER_RESUME:
			cmd = SNDRV_PCM_TRIGGER_SUSPEND;
			break;
		case SNDRV_PCM_TRIGGER_PAUSE_RELEASE:
			cmd = SNDRV_PCM_TRIGGER_PAUSE_PUSH;
			break;
		}
	}

	/*
	 * STOP
	 */
	switch (cmd) {
	case SNDRV_PCM_TRIGGER_STOP:
	case SNDRV_PCM_TRIGGER_SUSPEND:
	case SNDRV_PCM_TRIGGER_PAUSE_PUSH:
		for (i = TRIGGER_MAX; i > 0; i--) {
			r = trigger[stop][i - 1](substream, cmd, rollback);
			if (r < 0)
				ret = r;
		}
	}

	return ret;
}

/*
 * soc level wrapper for pointer callback
 * If cpu_dai, codec_dai, component driver has the delay callback, then
 * the runtime->delay will be updated via snd_soc_pcm_component/dai_delay().
 */
static snd_pcm_uframes_t soc_pcm_pointer(struct snd_pcm_substream *substream)
{
	struct snd_pcm_runtime *runtime = substream->runtime;
	snd_pcm_uframes_t offset = 0;
	snd_pcm_sframes_t codec_delay = 0;
	snd_pcm_sframes_t cpu_delay = 0;

	offset = snd_soc_pcm_component_pointer(substream);

	/* should be called *after* snd_soc_pcm_component_pointer() */
	snd_soc_pcm_dai_delay(substream, &cpu_delay, &codec_delay);
	snd_soc_pcm_component_delay(substream, &cpu_delay, &codec_delay);

	runtime->delay = cpu_delay + codec_delay;

	return offset;
}

/* connect a FE and BE */
static int dpcm_be_connect(struct snd_soc_pcm_runtime *fe,
		struct snd_soc_pcm_runtime *be, int stream)
{
	struct snd_pcm_substream *fe_substream;
	struct snd_pcm_substream *be_substream;
	struct snd_soc_dpcm *dpcm;

	snd_soc_dpcm_mutex_assert_held(fe);

	/* only add new dpcms */
	for_each_dpcm_be(fe, stream, dpcm) {
		if (dpcm->be == be && dpcm->fe == fe)
			return 0;
	}

	fe_substream = snd_soc_dpcm_get_substream(fe, stream);
	be_substream = snd_soc_dpcm_get_substream(be, stream);

	if (!fe_substream->pcm->nonatomic && be_substream->pcm->nonatomic) {
		dev_err(be->dev, "%s: FE is atomic but BE is nonatomic, invalid configuration\n",
			__func__);
		return -EINVAL;
	}
	if (fe_substream->pcm->nonatomic && !be_substream->pcm->nonatomic) {
		dev_dbg(be->dev, "FE is nonatomic but BE is not, forcing BE as nonatomic\n");
		be_substream->pcm->nonatomic = 1;
	}

	dpcm = kzalloc(sizeof(struct snd_soc_dpcm), GFP_KERNEL);
	if (!dpcm)
		return -ENOMEM;

	dpcm->be = be;
	dpcm->fe = fe;
	dpcm->state = SND_SOC_DPCM_LINK_STATE_NEW;
	snd_soc_dpcm_stream_lock_irq(fe, stream);
	list_add(&dpcm->list_be, &fe->dpcm[stream].be_clients);
	list_add(&dpcm->list_fe, &be->dpcm[stream].fe_clients);
	snd_soc_dpcm_stream_unlock_irq(fe, stream);

	dev_dbg(fe->dev, "connected new DPCM %s path %s %s %s\n",
			stream ? "capture" : "playback",  fe->dai_link->name,
			stream ? "<-" : "->", be->dai_link->name);

	dpcm_create_debugfs_state(dpcm, stream);

	return 1;
}

/* reparent a BE onto another FE */
static void dpcm_be_reparent(struct snd_soc_pcm_runtime *fe,
			struct snd_soc_pcm_runtime *be, int stream)
{
	struct snd_soc_dpcm *dpcm;
	struct snd_pcm_substream *fe_substream, *be_substream;

	/* reparent if BE is connected to other FEs */
	if (!be->dpcm[stream].users)
		return;

	be_substream = snd_soc_dpcm_get_substream(be, stream);
	if (!be_substream)
		return;

	for_each_dpcm_fe(be, stream, dpcm) {
		if (dpcm->fe == fe)
			continue;

		dev_dbg(fe->dev, "reparent %s path %s %s %s\n",
			stream ? "capture" : "playback",
			dpcm->fe->dai_link->name,
			stream ? "<-" : "->", dpcm->be->dai_link->name);

		fe_substream = snd_soc_dpcm_get_substream(dpcm->fe, stream);
		be_substream->runtime = fe_substream->runtime;
		break;
	}
}

/* disconnect a BE and FE */
void dpcm_be_disconnect(struct snd_soc_pcm_runtime *fe, int stream)
{
	struct snd_soc_dpcm *dpcm, *d;
	LIST_HEAD(deleted_dpcms);

	snd_soc_dpcm_mutex_assert_held(fe);

	snd_soc_dpcm_stream_lock_irq(fe, stream);
	for_each_dpcm_be_safe(fe, stream, dpcm, d) {
		dev_dbg(fe->dev, "ASoC: BE %s disconnect check for %s\n",
				stream ? "capture" : "playback",
				dpcm->be->dai_link->name);

		if (dpcm->state != SND_SOC_DPCM_LINK_STATE_FREE)
			continue;

		dev_dbg(fe->dev, "freed DSP %s path %s %s %s\n",
			stream ? "capture" : "playback", fe->dai_link->name,
			stream ? "<-" : "->", dpcm->be->dai_link->name);

		/* BEs still alive need new FE */
		dpcm_be_reparent(fe, dpcm->be, stream);

		list_del(&dpcm->list_be);
		list_move(&dpcm->list_fe, &deleted_dpcms);
	}
	snd_soc_dpcm_stream_unlock_irq(fe, stream);

	while (!list_empty(&deleted_dpcms)) {
		dpcm = list_first_entry(&deleted_dpcms, struct snd_soc_dpcm,
					list_fe);
		list_del(&dpcm->list_fe);
		dpcm_remove_debugfs_state(dpcm);
		kfree(dpcm);
	}
}

/* get BE for DAI widget and stream */
static struct snd_soc_pcm_runtime *dpcm_get_be(struct snd_soc_card *card,
		struct snd_soc_dapm_widget *widget, int stream)
{
	struct snd_soc_pcm_runtime *be;
	struct snd_soc_dapm_widget *w;
	struct snd_soc_dai *dai;
	int i;

	dev_dbg(card->dev, "ASoC: find BE for widget %s\n", widget->name);

	for_each_card_rtds(card, be) {

		if (!be->dai_link->no_pcm)
			continue;

		if (!snd_soc_dpcm_get_substream(be, stream))
			continue;

		for_each_rtd_dais(be, i, dai) {
			w = snd_soc_dai_get_widget(dai, stream);

			dev_dbg(card->dev, "ASoC: try BE : %s\n",
				w ? w->name : "(not set)");

			if (w == widget)
				return be;
		}
	}

	/* Widget provided is not a BE */
	return NULL;
}

int widget_in_list(struct snd_soc_dapm_widget_list *list,
		struct snd_soc_dapm_widget *widget)
{
	struct snd_soc_dapm_widget *w;
	int i;

	for_each_dapm_widgets(list, i, w)
		if (widget == w)
			return 1;

	return 0;
}
EXPORT_SYMBOL_GPL(widget_in_list);

bool dpcm_end_walk_at_be(struct snd_soc_dapm_widget *widget, enum snd_soc_dapm_direction dir)
{
	struct snd_soc_card *card = widget->dapm->card;
	struct snd_soc_pcm_runtime *rtd;
	int stream;

	/* adjust dir to stream */
	if (dir == SND_SOC_DAPM_DIR_OUT)
		stream = SNDRV_PCM_STREAM_PLAYBACK;
	else
		stream = SNDRV_PCM_STREAM_CAPTURE;

	rtd = dpcm_get_be(card, widget, stream);
	if (rtd)
		return true;

	return false;
}
EXPORT_SYMBOL_GPL(dpcm_end_walk_at_be);

int dpcm_path_get(struct snd_soc_pcm_runtime *fe,
	int stream, struct snd_soc_dapm_widget_list **list)
{
	struct snd_soc_dai *cpu_dai = asoc_rtd_to_cpu(fe, 0);
	int paths;

	if (fe->dai_link->num_cpus > 1) {
		dev_err(fe->dev,
			"%s doesn't support Multi CPU yet\n", __func__);
		return -EINVAL;
	}

	/* get number of valid DAI paths and their widgets */
	paths = snd_soc_dapm_dai_get_connected_widgets(cpu_dai, stream, list,
			fe->card->component_chaining ?
				NULL : dpcm_end_walk_at_be);

	if (paths > 0)
		dev_dbg(fe->dev, "ASoC: found %d audio %s paths\n", paths,
			stream ? "capture" : "playback");
	else if (paths == 0)
		dev_dbg(fe->dev, "ASoC: %s no valid %s path\n", fe->dai_link->name,
			 stream ? "capture" : "playback");

	return paths;
}

void dpcm_path_put(struct snd_soc_dapm_widget_list **list)
{
	snd_soc_dapm_dai_free_widgets(list);
}

static bool dpcm_be_is_active(struct snd_soc_dpcm *dpcm, int stream,
			      struct snd_soc_dapm_widget_list *list)
{
	struct snd_soc_dai *dai;
	unsigned int i;

	/* is there a valid DAI widget for this BE */
	for_each_rtd_dais(dpcm->be, i, dai) {
		struct snd_soc_dapm_widget *widget = snd_soc_dai_get_widget(dai, stream);

		/*
		 * The BE is pruned only if none of the dai
		 * widgets are in the active list.
		 */
		if (widget && widget_in_list(list, widget))
			return true;
	}

	return false;
}

static int dpcm_prune_paths(struct snd_soc_pcm_runtime *fe, int stream,
			    struct snd_soc_dapm_widget_list **list_)
{
	struct snd_soc_dpcm *dpcm;
	int prune = 0;

	/* Destroy any old FE <--> BE connections */
	for_each_dpcm_be(fe, stream, dpcm) {
		if (dpcm_be_is_active(dpcm, stream, *list_))
			continue;

		dev_dbg(fe->dev, "ASoC: pruning %s BE %s for %s\n",
			stream ? "capture" : "playback",
			dpcm->be->dai_link->name, fe->dai_link->name);
		dpcm->state = SND_SOC_DPCM_LINK_STATE_FREE;
		dpcm_set_be_update_state(dpcm->be, stream, SND_SOC_DPCM_UPDATE_BE);
		prune++;
	}

	dev_dbg(fe->dev, "ASoC: found %d old BE paths for pruning\n", prune);
	return prune;
}

static int dpcm_add_paths(struct snd_soc_pcm_runtime *fe, int stream,
	struct snd_soc_dapm_widget_list **list_)
{
	struct snd_soc_card *card = fe->card;
	struct snd_soc_dapm_widget_list *list = *list_;
	struct snd_soc_pcm_runtime *be;
	struct snd_soc_dapm_widget *widget;
	struct snd_pcm_substream *fe_substream = snd_soc_dpcm_get_substream(fe, stream);
	int i, new = 0, err;

	/* don't connect if FE is not running */
	if (!fe_substream->runtime && !fe->fe_compr)
		return new;

	/* Create any new FE <--> BE connections */
	for_each_dapm_widgets(list, i, widget) {

		switch (widget->id) {
		case snd_soc_dapm_dai_in:
			if (stream != SNDRV_PCM_STREAM_PLAYBACK)
				continue;
			break;
		case snd_soc_dapm_dai_out:
			if (stream != SNDRV_PCM_STREAM_CAPTURE)
				continue;
			break;
		default:
			continue;
		}

		/* is there a valid BE rtd for this widget */
		be = dpcm_get_be(card, widget, stream);
		if (!be) {
			dev_dbg(fe->dev, "ASoC: no BE found for %s\n",
				widget->name);
			continue;
		}

		/*
		 * Filter for systems with 'component_chaining' enabled.
		 * This helps to avoid unnecessary re-configuration of an
		 * already active BE on such systems.
		 */
		if (fe->card->component_chaining &&
		    (be->dpcm[stream].state != SND_SOC_DPCM_STATE_NEW) &&
		    (be->dpcm[stream].state != SND_SOC_DPCM_STATE_CLOSE))
			continue;

		/* newly connected FE and BE */
		err = dpcm_be_connect(fe, be, stream);
		if (err < 0) {
			dev_err(fe->dev, "ASoC: can't connect %s\n",
				widget->name);
			break;
		} else if (err == 0) /* already connected */
			continue;

		/* new */
		dpcm_set_be_update_state(be, stream, SND_SOC_DPCM_UPDATE_BE);
		new++;
	}

	dev_dbg(fe->dev, "ASoC: found %d new BE paths\n", new);
	return new;
}

/*
 * Find the corresponding BE DAIs that source or sink audio to this
 * FE substream.
 */
int dpcm_process_paths(struct snd_soc_pcm_runtime *fe,
	int stream, struct snd_soc_dapm_widget_list **list, int new)
{
	if (new)
		return dpcm_add_paths(fe, stream, list);
	else
		return dpcm_prune_paths(fe, stream, list);
}

void dpcm_clear_pending_state(struct snd_soc_pcm_runtime *fe, int stream)
{
	struct snd_soc_dpcm *dpcm;

	for_each_dpcm_be(fe, stream, dpcm)
		dpcm_set_be_update_state(dpcm->be, stream, SND_SOC_DPCM_UPDATE_NO);
}

void dpcm_be_dai_stop(struct snd_soc_pcm_runtime *fe, int stream,
		      int do_hw_free, struct snd_soc_dpcm *last)
{
	struct snd_soc_dpcm *dpcm;

	/* disable any enabled and non active backends */
	for_each_dpcm_be(fe, stream, dpcm) {
		struct snd_soc_pcm_runtime *be = dpcm->be;
		struct snd_pcm_substream *be_substream =
			snd_soc_dpcm_get_substream(be, stream);

		if (dpcm == last)
			return;

		/* is this op for this BE ? */
		if (!snd_soc_dpcm_be_can_update(fe, be, stream))
			continue;

		if (be->dpcm[stream].users == 0) {
			dev_err(be->dev, "ASoC: no users %s at close - state %d\n",
				stream ? "capture" : "playback",
				be->dpcm[stream].state);
			continue;
		}

		if (--be->dpcm[stream].users != 0)
			continue;

		if (be->dpcm[stream].state != SND_SOC_DPCM_STATE_OPEN) {
			if (!do_hw_free)
				continue;

			if (be->dpcm[stream].state != SND_SOC_DPCM_STATE_HW_FREE) {
				__soc_pcm_hw_free(be, be_substream);
				be->dpcm[stream].state = SND_SOC_DPCM_STATE_HW_FREE;
			}
		}

		__soc_pcm_close(be, be_substream);
		be_substream->runtime = NULL;
		be->dpcm[stream].state = SND_SOC_DPCM_STATE_CLOSE;
	}
}

int dpcm_be_dai_startup(struct snd_soc_pcm_runtime *fe, int stream)
{
	struct snd_pcm_substream *fe_substream = snd_soc_dpcm_get_substream(fe, stream);
	struct snd_soc_pcm_runtime *be;
	struct snd_soc_dpcm *dpcm;
	int err, count = 0;

	/* only startup BE DAIs that are either sinks or sources to this FE DAI */
	for_each_dpcm_be(fe, stream, dpcm) {
		struct snd_pcm_substream *be_substream;

		be = dpcm->be;
		be_substream = snd_soc_dpcm_get_substream(be, stream);

		if (!be_substream) {
			dev_err(be->dev, "ASoC: no backend %s stream\n",
				stream ? "capture" : "playback");
			continue;
		}

		/* is this op for this BE ? */
		if (!snd_soc_dpcm_be_can_update(fe, be, stream))
			continue;

		/* first time the dpcm is open ? */
		if (be->dpcm[stream].users == DPCM_MAX_BE_USERS) {
			dev_err(be->dev, "ASoC: too many users %s at open %d\n",
				stream ? "capture" : "playback",
				be->dpcm[stream].state);
			continue;
		}

		if (be->dpcm[stream].users++ != 0)
			continue;

		if ((be->dpcm[stream].state != SND_SOC_DPCM_STATE_NEW) &&
		    (be->dpcm[stream].state != SND_SOC_DPCM_STATE_CLOSE))
			continue;

		dev_dbg(be->dev, "ASoC: open %s BE %s\n",
			stream ? "capture" : "playback", be->dai_link->name);

		be_substream->runtime = fe_substream->runtime;
		err = __soc_pcm_open(be, be_substream);
		if (err < 0) {
			be->dpcm[stream].users--;
			if (be->dpcm[stream].users < 0)
				dev_err(be->dev, "ASoC: no users %s at unwind %d\n",
					stream ? "capture" : "playback",
					be->dpcm[stream].state);

			be->dpcm[stream].state = SND_SOC_DPCM_STATE_CLOSE;
			goto unwind;
		}
		be->dpcm[stream].be_start = 0;
		be->dpcm[stream].state = SND_SOC_DPCM_STATE_OPEN;
		count++;
	}

	return count;

unwind:
	dpcm_be_dai_startup_rollback(fe, stream, dpcm);

	return soc_pcm_ret(fe, err);
}

static void dpcm_runtime_setup_fe(struct snd_pcm_substream *substream)
{
	struct snd_soc_pcm_runtime *fe = asoc_substream_to_rtd(substream);
	struct snd_pcm_runtime *runtime = substream->runtime;
	struct snd_pcm_hardware *hw = &runtime->hw;
	struct snd_soc_dai *dai;
	int stream = substream->stream;
	u64 formats = hw->formats;
	int i;

	soc_pcm_hw_init(hw);

	if (formats)
		hw->formats &= formats;

	for_each_rtd_cpu_dais(fe, i, dai) {
		struct snd_soc_pcm_stream *cpu_stream;

		/*
		 * Skip CPUs which don't support the current stream
		 * type. See soc_pcm_init_runtime_hw() for more details
		 */
		if (!snd_soc_dai_stream_valid(dai, stream))
			continue;

		cpu_stream = snd_soc_dai_get_pcm_stream(dai, stream);

		soc_pcm_hw_update_rate(hw, cpu_stream);
		soc_pcm_hw_update_chan(hw, cpu_stream);
		soc_pcm_hw_update_format(hw, cpu_stream);
	}

}

static void dpcm_runtime_setup_be_format(struct snd_pcm_substream *substream)
{
	struct snd_soc_pcm_runtime *fe = asoc_substream_to_rtd(substream);
	struct snd_pcm_runtime *runtime = substream->runtime;
	struct snd_pcm_hardware *hw = &runtime->hw;
	struct snd_soc_dpcm *dpcm;
	struct snd_soc_dai *dai;
	int stream = substream->stream;

	if (!fe->dai_link->dpcm_merged_format)
		return;

	/*
	 * It returns merged BE codec format
	 * if FE want to use it (= dpcm_merged_format)
	 */

	for_each_dpcm_be(fe, stream, dpcm) {
		struct snd_soc_pcm_runtime *be = dpcm->be;
		struct snd_soc_pcm_stream *codec_stream;
		int i;

		for_each_rtd_codec_dais(be, i, dai) {
			/*
			 * Skip CODECs which don't support the current stream
			 * type. See soc_pcm_init_runtime_hw() for more details
			 */
			if (!snd_soc_dai_stream_valid(dai, stream))
				continue;

			codec_stream = snd_soc_dai_get_pcm_stream(dai, stream);

			soc_pcm_hw_update_format(hw, codec_stream);
		}
	}
}

static void dpcm_runtime_setup_be_chan(struct snd_pcm_substream *substream)
{
	struct snd_soc_pcm_runtime *fe = asoc_substream_to_rtd(substream);
	struct snd_pcm_runtime *runtime = substream->runtime;
	struct snd_pcm_hardware *hw = &runtime->hw;
	struct snd_soc_dpcm *dpcm;
	int stream = substream->stream;

	if (!fe->dai_link->dpcm_merged_chan)
		return;

	/*
	 * It returns merged BE codec channel;
	 * if FE want to use it (= dpcm_merged_chan)
	 */

	for_each_dpcm_be(fe, stream, dpcm) {
		struct snd_soc_pcm_runtime *be = dpcm->be;
		struct snd_soc_pcm_stream *cpu_stream;
		struct snd_soc_dai *dai;
		int i;

		for_each_rtd_cpu_dais(be, i, dai) {
			/*
			 * Skip CPUs which don't support the current stream
			 * type. See soc_pcm_init_runtime_hw() for more details
			 */
			if (!snd_soc_dai_stream_valid(dai, stream))
				continue;

			cpu_stream = snd_soc_dai_get_pcm_stream(dai, stream);

			soc_pcm_hw_update_chan(hw, cpu_stream);
		}

		/*
		 * chan min/max cannot be enforced if there are multiple CODEC
		 * DAIs connected to a single CPU DAI, use CPU DAI's directly
		 */
		if (be->dai_link->num_codecs == 1) {
			struct snd_soc_pcm_stream *codec_stream = snd_soc_dai_get_pcm_stream(
				asoc_rtd_to_codec(be, 0), stream);

			soc_pcm_hw_update_chan(hw, codec_stream);
		}
	}
}

static void dpcm_runtime_setup_be_rate(struct snd_pcm_substream *substream)
{
	struct snd_soc_pcm_runtime *fe = asoc_substream_to_rtd(substream);
	struct snd_pcm_runtime *runtime = substream->runtime;
	struct snd_pcm_hardware *hw = &runtime->hw;
	struct snd_soc_dpcm *dpcm;
	int stream = substream->stream;

	if (!fe->dai_link->dpcm_merged_rate)
		return;

	/*
	 * It returns merged BE codec channel;
	 * if FE want to use it (= dpcm_merged_chan)
	 */

	for_each_dpcm_be(fe, stream, dpcm) {
		struct snd_soc_pcm_runtime *be = dpcm->be;
		struct snd_soc_pcm_stream *pcm;
		struct snd_soc_dai *dai;
		int i;

		for_each_rtd_dais(be, i, dai) {
			/*
			 * Skip DAIs which don't support the current stream
			 * type. See soc_pcm_init_runtime_hw() for more details
			 */
			if (!snd_soc_dai_stream_valid(dai, stream))
				continue;

			pcm = snd_soc_dai_get_pcm_stream(dai, stream);

			soc_pcm_hw_update_rate(hw, pcm);
		}
	}
}

static int dpcm_apply_symmetry(struct snd_pcm_substream *fe_substream,
			       int stream)
{
	struct snd_soc_dpcm *dpcm;
	struct snd_soc_pcm_runtime *fe = asoc_substream_to_rtd(fe_substream);
	struct snd_soc_dai *fe_cpu_dai;
	int err = 0;
	int i;

	/* apply symmetry for FE */
	soc_pcm_update_symmetry(fe_substream);

	for_each_rtd_cpu_dais (fe, i, fe_cpu_dai) {
		/* Symmetry only applies if we've got an active stream. */
		err = soc_pcm_apply_symmetry(fe_substream, fe_cpu_dai);
		if (err < 0)
			goto error;
	}

	/* apply symmetry for BE */
	for_each_dpcm_be(fe, stream, dpcm) {
		struct snd_soc_pcm_runtime *be = dpcm->be;
		struct snd_pcm_substream *be_substream =
			snd_soc_dpcm_get_substream(be, stream);
		struct snd_soc_pcm_runtime *rtd;
		struct snd_soc_dai *dai;

		/* A backend may not have the requested substream */
		if (!be_substream)
			continue;

		rtd = asoc_substream_to_rtd(be_substream);
		if (rtd->dai_link->be_hw_params_fixup)
			continue;

		soc_pcm_update_symmetry(be_substream);

		/* Symmetry only applies if we've got an active stream. */
		for_each_rtd_dais(rtd, i, dai) {
			err = soc_pcm_apply_symmetry(fe_substream, dai);
			if (err < 0)
				goto error;
		}
	}
error:
	return soc_pcm_ret(fe, err);
}

static int dpcm_fe_dai_startup(struct snd_pcm_substream *fe_substream)
{
	struct snd_soc_pcm_runtime *fe = asoc_substream_to_rtd(fe_substream);
	int stream = fe_substream->stream, ret = 0;

	dpcm_set_fe_update_state(fe, stream, SND_SOC_DPCM_UPDATE_FE);

	ret = dpcm_be_dai_startup(fe, stream);
	if (ret < 0)
		goto be_err;

	dev_dbg(fe->dev, "ASoC: open FE %s\n", fe->dai_link->name);

	/* start the DAI frontend */
	ret = __soc_pcm_open(fe, fe_substream);
	if (ret < 0)
		goto unwind;

	fe->dpcm[stream].state = SND_SOC_DPCM_STATE_OPEN;

	dpcm_runtime_setup_fe(fe_substream);

	dpcm_runtime_setup_be_format(fe_substream);
	dpcm_runtime_setup_be_chan(fe_substream);
	dpcm_runtime_setup_be_rate(fe_substream);

	ret = dpcm_apply_symmetry(fe_substream, stream);

unwind:
	if (ret < 0)
		dpcm_be_dai_startup_unwind(fe, stream);
be_err:
	dpcm_set_fe_update_state(fe, stream, SND_SOC_DPCM_UPDATE_NO);

	return soc_pcm_ret(fe, ret);
}

static int dpcm_fe_dai_shutdown(struct snd_pcm_substream *substream)
{
	struct snd_soc_pcm_runtime *fe = asoc_substream_to_rtd(substream);
	int stream = substream->stream;

	snd_soc_dpcm_mutex_assert_held(fe);

	dpcm_set_fe_update_state(fe, stream, SND_SOC_DPCM_UPDATE_FE);

	/* shutdown the BEs */
	dpcm_be_dai_shutdown(fe, stream);

	dev_dbg(fe->dev, "ASoC: close FE %s\n", fe->dai_link->name);

	/* now shutdown the frontend */
	__soc_pcm_close(fe, substream);

	/* run the stream stop event */
	dpcm_dapm_stream_event(fe, stream, SND_SOC_DAPM_STREAM_STOP);

	fe->dpcm[stream].state = SND_SOC_DPCM_STATE_CLOSE;
	dpcm_set_fe_update_state(fe, stream, SND_SOC_DPCM_UPDATE_NO);
	return 0;
}

void dpcm_be_dai_hw_free(struct snd_soc_pcm_runtime *fe, int stream)
{
	struct snd_soc_dpcm *dpcm;

	/* only hw_params backends that are either sinks or sources
	 * to this frontend DAI */
	for_each_dpcm_be(fe, stream, dpcm) {

		struct snd_soc_pcm_runtime *be = dpcm->be;
		struct snd_pcm_substream *be_substream =
			snd_soc_dpcm_get_substream(be, stream);

		/* is this op for this BE ? */
		if (!snd_soc_dpcm_be_can_update(fe, be, stream))
			continue;

		/* only free hw when no longer used - check all FEs */
		if (!snd_soc_dpcm_can_be_free_stop(fe, be, stream))
				continue;

		/* do not free hw if this BE is used by other FE */
		if (be->dpcm[stream].users > 1)
			continue;

		if ((be->dpcm[stream].state != SND_SOC_DPCM_STATE_HW_PARAMS) &&
		    (be->dpcm[stream].state != SND_SOC_DPCM_STATE_PREPARE) &&
		    (be->dpcm[stream].state != SND_SOC_DPCM_STATE_HW_FREE) &&
		    (be->dpcm[stream].state != SND_SOC_DPCM_STATE_PAUSED) &&
		    (be->dpcm[stream].state != SND_SOC_DPCM_STATE_STOP) &&
		    (be->dpcm[stream].state != SND_SOC_DPCM_STATE_SUSPEND))
			continue;

		dev_dbg(be->dev, "ASoC: hw_free BE %s\n",
			be->dai_link->name);

		__soc_pcm_hw_free(be, be_substream);

		be->dpcm[stream].state = SND_SOC_DPCM_STATE_HW_FREE;
	}
}

static int dpcm_fe_dai_hw_free(struct snd_pcm_substream *substream)
{
	struct snd_soc_pcm_runtime *fe = asoc_substream_to_rtd(substream);
	int stream = substream->stream;

	snd_soc_dpcm_mutex_lock(fe);
	dpcm_set_fe_update_state(fe, stream, SND_SOC_DPCM_UPDATE_FE);

	dev_dbg(fe->dev, "ASoC: hw_free FE %s\n", fe->dai_link->name);

	/* call hw_free on the frontend */
	soc_pcm_hw_clean(fe, substream, 0);

	/* only hw_params backends that are either sinks or sources
	 * to this frontend DAI */
	dpcm_be_dai_hw_free(fe, stream);

	fe->dpcm[stream].state = SND_SOC_DPCM_STATE_HW_FREE;
	dpcm_set_fe_update_state(fe, stream, SND_SOC_DPCM_UPDATE_NO);

	snd_soc_dpcm_mutex_unlock(fe);
	return 0;
}

int dpcm_be_dai_hw_params(struct snd_soc_pcm_runtime *fe, int stream)
{
	struct snd_soc_pcm_runtime *be;
	struct snd_pcm_substream *be_substream;
	struct snd_soc_dpcm *dpcm;
	int ret;

	for_each_dpcm_be(fe, stream, dpcm) {
		struct snd_pcm_hw_params hw_params;

		be = dpcm->be;
		be_substream = snd_soc_dpcm_get_substream(be, stream);

		/* is this op for this BE ? */
		if (!snd_soc_dpcm_be_can_update(fe, be, stream))
			continue;

		/* copy params for each dpcm */
		memcpy(&hw_params, &fe->dpcm[stream].hw_params,
				sizeof(struct snd_pcm_hw_params));

		/* perform any hw_params fixups */
		ret = snd_soc_link_be_hw_params_fixup(be, &hw_params);
		if (ret < 0)
			goto unwind;

		/* copy the fixed-up hw params for BE dai */
		memcpy(&be->dpcm[stream].hw_params, &hw_params,
		       sizeof(struct snd_pcm_hw_params));

		/* only allow hw_params() if no connected FEs are running */
		if (!snd_soc_dpcm_can_be_params(fe, be, stream))
			continue;

		if ((be->dpcm[stream].state != SND_SOC_DPCM_STATE_OPEN) &&
		    (be->dpcm[stream].state != SND_SOC_DPCM_STATE_HW_PARAMS) &&
		    (be->dpcm[stream].state != SND_SOC_DPCM_STATE_HW_FREE))
			continue;

		dev_dbg(be->dev, "ASoC: hw_params BE %s\n",
			be->dai_link->name);

		ret = __soc_pcm_hw_params(be, be_substream, &hw_params);
		if (ret < 0)
			goto unwind;

		be->dpcm[stream].state = SND_SOC_DPCM_STATE_HW_PARAMS;
	}
	return 0;

unwind:
	dev_dbg(fe->dev, "ASoC: %s() failed at %s (%d)\n",
		__func__, be->dai_link->name, ret);

	/* disable any enabled and non active backends */
	for_each_dpcm_be_rollback(fe, stream, dpcm) {
		be = dpcm->be;
		be_substream = snd_soc_dpcm_get_substream(be, stream);

		if (!snd_soc_dpcm_be_can_update(fe, be, stream))
			continue;

		/* only allow hw_free() if no connected FEs are running */
		if (!snd_soc_dpcm_can_be_free_stop(fe, be, stream))
			continue;

		if ((be->dpcm[stream].state != SND_SOC_DPCM_STATE_OPEN) &&
		   (be->dpcm[stream].state != SND_SOC_DPCM_STATE_HW_PARAMS) &&
		   (be->dpcm[stream].state != SND_SOC_DPCM_STATE_HW_FREE) &&
		   (be->dpcm[stream].state != SND_SOC_DPCM_STATE_STOP))
			continue;

		__soc_pcm_hw_free(be, be_substream);
	}

	return ret;
}

static int dpcm_fe_dai_hw_params(struct snd_pcm_substream *substream,
				 struct snd_pcm_hw_params *params)
{
	struct snd_soc_pcm_runtime *fe = asoc_substream_to_rtd(substream);
	int ret, stream = substream->stream;

	snd_soc_dpcm_mutex_lock(fe);
	dpcm_set_fe_update_state(fe, stream, SND_SOC_DPCM_UPDATE_FE);

	memcpy(&fe->dpcm[stream].hw_params, params,
			sizeof(struct snd_pcm_hw_params));
	ret = dpcm_be_dai_hw_params(fe, stream);
	if (ret < 0)
		goto out;

	dev_dbg(fe->dev, "ASoC: hw_params FE %s rate %d chan %x fmt %d\n",
			fe->dai_link->name, params_rate(params),
			params_channels(params), params_format(params));

	/* call hw_params on the frontend */
	ret = __soc_pcm_hw_params(fe, substream, params);
	if (ret < 0)
		dpcm_be_dai_hw_free(fe, stream);
	else
		fe->dpcm[stream].state = SND_SOC_DPCM_STATE_HW_PARAMS;

out:
	dpcm_set_fe_update_state(fe, stream, SND_SOC_DPCM_UPDATE_NO);
	snd_soc_dpcm_mutex_unlock(fe);

	return soc_pcm_ret(fe, ret);
}

int dpcm_be_dai_trigger(struct snd_soc_pcm_runtime *fe, int stream,
			       int cmd)
{
	struct snd_soc_pcm_runtime *be;
	bool pause_stop_transition;
	struct snd_soc_dpcm *dpcm;
	unsigned long flags;
	int ret = 0;

	for_each_dpcm_be(fe, stream, dpcm) {
		struct snd_pcm_substream *be_substream;

		be = dpcm->be;
		be_substream = snd_soc_dpcm_get_substream(be, stream);

		snd_soc_dpcm_stream_lock_irqsave_nested(be, stream, flags);

		/* is this op for this BE ? */
		if (!snd_soc_dpcm_be_can_update(fe, be, stream))
			goto next;

		dev_dbg(be->dev, "ASoC: trigger BE %s cmd %d\n",
			be->dai_link->name, cmd);

		switch (cmd) {
		case SNDRV_PCM_TRIGGER_START:
			if (!be->dpcm[stream].be_start &&
			    (be->dpcm[stream].state != SND_SOC_DPCM_STATE_PREPARE) &&
			    (be->dpcm[stream].state != SND_SOC_DPCM_STATE_STOP) &&
			    (be->dpcm[stream].state != SND_SOC_DPCM_STATE_PAUSED))
				goto next;

			be->dpcm[stream].be_start++;
			if (be->dpcm[stream].be_start != 1)
				goto next;

			if (be->dpcm[stream].state == SND_SOC_DPCM_STATE_PAUSED)
				ret = soc_pcm_trigger(be_substream,
						      SNDRV_PCM_TRIGGER_PAUSE_RELEASE);
			else
				ret = soc_pcm_trigger(be_substream,
						      SNDRV_PCM_TRIGGER_START);
			if (ret) {
				be->dpcm[stream].be_start--;
				goto next;
			}

			be->dpcm[stream].state = SND_SOC_DPCM_STATE_START;
			break;
		case SNDRV_PCM_TRIGGER_RESUME:
			if ((be->dpcm[stream].state != SND_SOC_DPCM_STATE_SUSPEND))
				goto next;

			be->dpcm[stream].be_start++;
			if (be->dpcm[stream].be_start != 1)
				goto next;

			ret = soc_pcm_trigger(be_substream, cmd);
			if (ret) {
				be->dpcm[stream].be_start--;
				goto next;
			}

			be->dpcm[stream].state = SND_SOC_DPCM_STATE_START;
			break;
		case SNDRV_PCM_TRIGGER_PAUSE_RELEASE:
			if (!be->dpcm[stream].be_start &&
			    (be->dpcm[stream].state != SND_SOC_DPCM_STATE_START) &&
			    (be->dpcm[stream].state != SND_SOC_DPCM_STATE_PAUSED))
				goto next;

			fe->dpcm[stream].fe_pause = false;
			be->dpcm[stream].be_pause--;

			be->dpcm[stream].be_start++;
			if (be->dpcm[stream].be_start != 1)
				goto next;

			ret = soc_pcm_trigger(be_substream, cmd);
			if (ret) {
				be->dpcm[stream].be_start--;
				goto next;
			}

			be->dpcm[stream].state = SND_SOC_DPCM_STATE_START;
			break;
		case SNDRV_PCM_TRIGGER_STOP:
			if ((be->dpcm[stream].state != SND_SOC_DPCM_STATE_START) &&
			    (be->dpcm[stream].state != SND_SOC_DPCM_STATE_PAUSED))
				goto next;

			if (be->dpcm[stream].state == SND_SOC_DPCM_STATE_START)
				be->dpcm[stream].be_start--;

			if (be->dpcm[stream].be_start != 0)
				goto next;

			pause_stop_transition = false;
			if (fe->dpcm[stream].fe_pause) {
				pause_stop_transition = true;
				fe->dpcm[stream].fe_pause = false;
				be->dpcm[stream].be_pause--;
			}

			if (be->dpcm[stream].be_pause != 0)
				ret = soc_pcm_trigger(be_substream, SNDRV_PCM_TRIGGER_PAUSE_PUSH);
			else
				ret = soc_pcm_trigger(be_substream, SNDRV_PCM_TRIGGER_STOP);

			if (ret) {
				if (be->dpcm[stream].state == SND_SOC_DPCM_STATE_START)
					be->dpcm[stream].be_start++;
				if (pause_stop_transition) {
					fe->dpcm[stream].fe_pause = true;
					be->dpcm[stream].be_pause++;
				}
				goto next;
			}

			if (be->dpcm[stream].be_pause != 0)
				be->dpcm[stream].state = SND_SOC_DPCM_STATE_PAUSED;
			else
				be->dpcm[stream].state = SND_SOC_DPCM_STATE_STOP;

			break;
		case SNDRV_PCM_TRIGGER_SUSPEND:
			if (be->dpcm[stream].state != SND_SOC_DPCM_STATE_START)
				goto next;

			be->dpcm[stream].be_start--;
			if (be->dpcm[stream].be_start != 0)
				goto next;

			ret = soc_pcm_trigger(be_substream, cmd);
			if (ret) {
				be->dpcm[stream].be_start++;
				goto next;
			}

			be->dpcm[stream].state = SND_SOC_DPCM_STATE_SUSPEND;
			break;
		case SNDRV_PCM_TRIGGER_PAUSE_PUSH:
			if (be->dpcm[stream].state != SND_SOC_DPCM_STATE_START)
				goto next;

			fe->dpcm[stream].fe_pause = true;
			be->dpcm[stream].be_pause++;

			be->dpcm[stream].be_start--;
			if (be->dpcm[stream].be_start != 0)
				goto next;

			ret = soc_pcm_trigger(be_substream, cmd);
			if (ret) {
				be->dpcm[stream].be_start++;
				goto next;
			}

			be->dpcm[stream].state = SND_SOC_DPCM_STATE_PAUSED;
			break;
		}
next:
		snd_soc_dpcm_stream_unlock_irqrestore(be, stream, flags);
		if (ret)
			break;
	}
	return soc_pcm_ret(fe, ret);
}
EXPORT_SYMBOL_GPL(dpcm_be_dai_trigger);

static int dpcm_dai_trigger_fe_be(struct snd_pcm_substream *substream,
				  int cmd, bool fe_first)
{
	struct snd_soc_pcm_runtime *fe = asoc_substream_to_rtd(substream);
	int ret;

	/* call trigger on the frontend before the backend. */
	if (fe_first) {
		dev_dbg(fe->dev, "ASoC: pre trigger FE %s cmd %d\n",
			fe->dai_link->name, cmd);

		ret = soc_pcm_trigger(substream, cmd);
		if (ret < 0)
			return ret;

		ret = dpcm_be_dai_trigger(fe, substream->stream, cmd);
		return ret;
	}

	/* call trigger on the frontend after the backend. */
	ret = dpcm_be_dai_trigger(fe, substream->stream, cmd);
	if (ret < 0)
		return ret;

	dev_dbg(fe->dev, "ASoC: post trigger FE %s cmd %d\n",
		fe->dai_link->name, cmd);

	ret = soc_pcm_trigger(substream, cmd);

	return ret;
}

static int dpcm_fe_dai_do_trigger(struct snd_pcm_substream *substream, int cmd)
{
	struct snd_soc_pcm_runtime *fe = asoc_substream_to_rtd(substream);
	int stream = substream->stream;
	int ret = 0;
	enum snd_soc_dpcm_trigger trigger = fe->dai_link->trigger[stream];

	fe->dpcm[stream].runtime_update = SND_SOC_DPCM_UPDATE_FE;

	switch (trigger) {
	case SND_SOC_DPCM_TRIGGER_PRE:
		switch (cmd) {
		case SNDRV_PCM_TRIGGER_START:
		case SNDRV_PCM_TRIGGER_RESUME:
		case SNDRV_PCM_TRIGGER_PAUSE_RELEASE:
		case SNDRV_PCM_TRIGGER_DRAIN:
			ret = dpcm_dai_trigger_fe_be(substream, cmd, true);
			break;
		case SNDRV_PCM_TRIGGER_STOP:
		case SNDRV_PCM_TRIGGER_SUSPEND:
		case SNDRV_PCM_TRIGGER_PAUSE_PUSH:
			ret = dpcm_dai_trigger_fe_be(substream, cmd, false);
			break;
		default:
			ret = -EINVAL;
			break;
		}
		break;
	case SND_SOC_DPCM_TRIGGER_POST:
		switch (cmd) {
		case SNDRV_PCM_TRIGGER_START:
		case SNDRV_PCM_TRIGGER_RESUME:
		case SNDRV_PCM_TRIGGER_PAUSE_RELEASE:
		case SNDRV_PCM_TRIGGER_DRAIN:
			ret = dpcm_dai_trigger_fe_be(substream, cmd, false);
			break;
		case SNDRV_PCM_TRIGGER_STOP:
		case SNDRV_PCM_TRIGGER_SUSPEND:
		case SNDRV_PCM_TRIGGER_PAUSE_PUSH:
			ret = dpcm_dai_trigger_fe_be(substream, cmd, true);
			break;
		default:
			ret = -EINVAL;
			break;
		}
		break;
	case SND_SOC_DPCM_TRIGGER_BESPOKE:
		/* bespoke trigger() - handles both FE and BEs */

		dev_dbg(fe->dev, "ASoC: bespoke trigger FE %s cmd %d\n",
				fe->dai_link->name, cmd);

		ret = snd_soc_pcm_dai_bespoke_trigger(substream, cmd);
		break;
	default:
		dev_err(fe->dev, "ASoC: invalid trigger cmd %d for %s\n", cmd,
				fe->dai_link->name);
		ret = -EINVAL;
		goto out;
	}

	if (ret < 0) {
		dev_err(fe->dev, "ASoC: trigger FE cmd: %d failed: %d\n",
			cmd, ret);
		goto out;
	}

	switch (cmd) {
	case SNDRV_PCM_TRIGGER_START:
	case SNDRV_PCM_TRIGGER_RESUME:
	case SNDRV_PCM_TRIGGER_PAUSE_RELEASE:
		fe->dpcm[stream].state = SND_SOC_DPCM_STATE_START;
		break;
	case SNDRV_PCM_TRIGGER_STOP:
	case SNDRV_PCM_TRIGGER_SUSPEND:
		fe->dpcm[stream].state = SND_SOC_DPCM_STATE_STOP;
		break;
	case SNDRV_PCM_TRIGGER_PAUSE_PUSH:
		fe->dpcm[stream].state = SND_SOC_DPCM_STATE_PAUSED;
		break;
	}

out:
	fe->dpcm[stream].runtime_update = SND_SOC_DPCM_UPDATE_NO;
	return ret;
}

static int dpcm_fe_dai_trigger(struct snd_pcm_substream *substream, int cmd)
{
	struct snd_soc_pcm_runtime *fe = asoc_substream_to_rtd(substream);
	int stream = substream->stream;

	/* if FE's runtime_update is already set, we're in race;
	 * process this trigger later at exit
	 */
	if (fe->dpcm[stream].runtime_update != SND_SOC_DPCM_UPDATE_NO) {
		fe->dpcm[stream].trigger_pending = cmd + 1;
		return 0; /* delayed, assuming it's successful */
	}

	/* we're alone, let's trigger */
	return dpcm_fe_dai_do_trigger(substream, cmd);
}

int dpcm_be_dai_prepare(struct snd_soc_pcm_runtime *fe, int stream)
{
	struct snd_soc_dpcm *dpcm;
	int ret = 0;

	for_each_dpcm_be(fe, stream, dpcm) {

		struct snd_soc_pcm_runtime *be = dpcm->be;
		struct snd_pcm_substream *be_substream =
			snd_soc_dpcm_get_substream(be, stream);

		/* is this op for this BE ? */
		if (!snd_soc_dpcm_be_can_update(fe, be, stream))
			continue;

		if (!snd_soc_dpcm_can_be_prepared(fe, be, stream))
			continue;

		if ((be->dpcm[stream].state != SND_SOC_DPCM_STATE_HW_PARAMS) &&
		    (be->dpcm[stream].state != SND_SOC_DPCM_STATE_STOP) &&
		    (be->dpcm[stream].state != SND_SOC_DPCM_STATE_SUSPEND) &&
		    (be->dpcm[stream].state != SND_SOC_DPCM_STATE_PAUSED))
			continue;

		dev_dbg(be->dev, "ASoC: prepare BE %s\n",
			be->dai_link->name);

		ret = __soc_pcm_prepare(be, be_substream);
		if (ret < 0)
			break;

		be->dpcm[stream].state = SND_SOC_DPCM_STATE_PREPARE;
	}

	return soc_pcm_ret(fe, ret);
}

static int dpcm_fe_dai_prepare(struct snd_pcm_substream *substream)
{
	struct snd_soc_pcm_runtime *fe = asoc_substream_to_rtd(substream);
	int stream = substream->stream, ret = 0;

	snd_soc_dpcm_mutex_lock(fe);

	dev_dbg(fe->dev, "ASoC: prepare FE %s\n", fe->dai_link->name);

	dpcm_set_fe_update_state(fe, stream, SND_SOC_DPCM_UPDATE_FE);

	/* there is no point preparing this FE if there are no BEs */
	if (list_empty(&fe->dpcm[stream].be_clients)) {
		/* dev_err_once() for visibility, dev_dbg() for debugging UCM profiles */
		dev_err_once(fe->dev, "ASoC: no backend DAIs enabled for %s, possibly missing ALSA mixer-based routing or UCM profile\n",
			     fe->dai_link->name);
		dev_dbg(fe->dev, "ASoC: no backend DAIs enabled for %s\n",
			fe->dai_link->name);
		ret = -EINVAL;
		goto out;
	}

	ret = dpcm_be_dai_prepare(fe, stream);
	if (ret < 0)
		goto out;

	/* call prepare on the frontend */
	ret = __soc_pcm_prepare(fe, substream);
	if (ret < 0)
		goto out;

	fe->dpcm[stream].state = SND_SOC_DPCM_STATE_PREPARE;

out:
	dpcm_set_fe_update_state(fe, stream, SND_SOC_DPCM_UPDATE_NO);
	snd_soc_dpcm_mutex_unlock(fe);

	return soc_pcm_ret(fe, ret);
}

static int dpcm_run_update_shutdown(struct snd_soc_pcm_runtime *fe, int stream)
{
	struct snd_pcm_substream *substream =
		snd_soc_dpcm_get_substream(fe, stream);
	enum snd_soc_dpcm_trigger trigger = fe->dai_link->trigger[stream];
	int err;

	dev_dbg(fe->dev, "ASoC: runtime %s close on FE %s\n",
			stream ? "capture" : "playback", fe->dai_link->name);

	if (trigger == SND_SOC_DPCM_TRIGGER_BESPOKE) {
		/* call bespoke trigger - FE takes care of all BE triggers */
		dev_dbg(fe->dev, "ASoC: bespoke trigger FE %s cmd stop\n",
				fe->dai_link->name);

		err = snd_soc_pcm_dai_bespoke_trigger(substream, SNDRV_PCM_TRIGGER_STOP);
	} else {
		dev_dbg(fe->dev, "ASoC: trigger FE %s cmd stop\n",
			fe->dai_link->name);

		err = dpcm_be_dai_trigger(fe, stream, SNDRV_PCM_TRIGGER_STOP);
	}

	dpcm_be_dai_hw_free(fe, stream);

	dpcm_be_dai_shutdown(fe, stream);

	/* run the stream event for each BE */
	dpcm_dapm_stream_event(fe, stream, SND_SOC_DAPM_STREAM_NOP);

	return soc_pcm_ret(fe, err);
}

static int dpcm_run_update_startup(struct snd_soc_pcm_runtime *fe, int stream)
{
	struct snd_pcm_substream *substream =
		snd_soc_dpcm_get_substream(fe, stream);
	struct snd_soc_dpcm *dpcm;
	enum snd_soc_dpcm_trigger trigger = fe->dai_link->trigger[stream];
	int ret = 0;

	dev_dbg(fe->dev, "ASoC: runtime %s open on FE %s\n",
			stream ? "capture" : "playback", fe->dai_link->name);

	/* Only start the BE if the FE is ready */
	if (fe->dpcm[stream].state == SND_SOC_DPCM_STATE_HW_FREE ||
		fe->dpcm[stream].state == SND_SOC_DPCM_STATE_CLOSE) {
		dev_err(fe->dev, "ASoC: FE %s is not ready %d\n",
			fe->dai_link->name, fe->dpcm[stream].state);
		ret = -EINVAL;
		goto disconnect;
	}

	/* startup must always be called for new BEs */
	ret = dpcm_be_dai_startup(fe, stream);
	if (ret < 0)
		goto disconnect;

	/* keep going if FE state is > open */
	if (fe->dpcm[stream].state == SND_SOC_DPCM_STATE_OPEN)
		return 0;

	ret = dpcm_be_dai_hw_params(fe, stream);
	if (ret < 0)
		goto close;

	/* keep going if FE state is > hw_params */
	if (fe->dpcm[stream].state == SND_SOC_DPCM_STATE_HW_PARAMS)
		return 0;

	ret = dpcm_be_dai_prepare(fe, stream);
	if (ret < 0)
		goto hw_free;

	/* run the stream event for each BE */
	dpcm_dapm_stream_event(fe, stream, SND_SOC_DAPM_STREAM_NOP);

	/* keep going if FE state is > prepare */
	if (fe->dpcm[stream].state == SND_SOC_DPCM_STATE_PREPARE ||
		fe->dpcm[stream].state == SND_SOC_DPCM_STATE_STOP)
		return 0;

	if (trigger == SND_SOC_DPCM_TRIGGER_BESPOKE) {
		/* call trigger on the frontend - FE takes care of all BE triggers */
		dev_dbg(fe->dev, "ASoC: bespoke trigger FE %s cmd start\n",
				fe->dai_link->name);

		ret = snd_soc_pcm_dai_bespoke_trigger(substream, SNDRV_PCM_TRIGGER_START);
		if (ret < 0)
			goto hw_free;
	} else {
		dev_dbg(fe->dev, "ASoC: trigger FE %s cmd start\n",
			fe->dai_link->name);

		ret = dpcm_be_dai_trigger(fe, stream,
					SNDRV_PCM_TRIGGER_START);
		if (ret < 0)
			goto hw_free;
	}

	return 0;

hw_free:
	dpcm_be_dai_hw_free(fe, stream);
close:
	dpcm_be_dai_shutdown(fe, stream);
disconnect:
	/* disconnect any pending BEs */
	for_each_dpcm_be(fe, stream, dpcm) {
		struct snd_soc_pcm_runtime *be = dpcm->be;

		/* is this op for this BE ? */
		if (!snd_soc_dpcm_be_can_update(fe, be, stream))
			continue;

		if (be->dpcm[stream].state == SND_SOC_DPCM_STATE_CLOSE ||
			be->dpcm[stream].state == SND_SOC_DPCM_STATE_NEW)
				dpcm->state = SND_SOC_DPCM_LINK_STATE_FREE;
	}

	return soc_pcm_ret(fe, ret);
}

static int soc_dpcm_fe_runtime_update(struct snd_soc_pcm_runtime *fe, int new)
{
	struct snd_soc_dapm_widget_list *list;
	int stream;
	int count, paths;

	if (!fe->dai_link->dynamic)
		return 0;

	if (fe->dai_link->num_cpus > 1) {
		dev_err(fe->dev,
			"%s doesn't support Multi CPU yet\n", __func__);
		return -EINVAL;
	}

	/* only check active links */
	if (!snd_soc_dai_active(asoc_rtd_to_cpu(fe, 0)))
		return 0;

	/* DAPM sync will call this to update DSP paths */
	dev_dbg(fe->dev, "ASoC: DPCM %s runtime update for FE %s\n",
		new ? "new" : "old", fe->dai_link->name);

	for_each_pcm_streams(stream) {

		/* skip if FE doesn't have playback/capture capability */
		if (!snd_soc_dai_stream_valid(asoc_rtd_to_cpu(fe, 0),   stream) ||
		    !snd_soc_dai_stream_valid(asoc_rtd_to_codec(fe, 0), stream))
			continue;

		/* skip if FE isn't currently playing/capturing */
		if (!snd_soc_dai_stream_active(asoc_rtd_to_cpu(fe, 0), stream) ||
		    !snd_soc_dai_stream_active(asoc_rtd_to_codec(fe, 0), stream))
			continue;

		paths = dpcm_path_get(fe, stream, &list);
		if (paths < 0)
			return paths;

		/* update any playback/capture paths */
		count = dpcm_process_paths(fe, stream, &list, new);
		if (count) {
			dpcm_set_fe_update_state(fe, stream, SND_SOC_DPCM_UPDATE_BE);
			if (new)
				dpcm_run_update_startup(fe, stream);
			else
				dpcm_run_update_shutdown(fe, stream);
			dpcm_set_fe_update_state(fe, stream, SND_SOC_DPCM_UPDATE_NO);

			dpcm_clear_pending_state(fe, stream);
			dpcm_be_disconnect(fe, stream);
		}

		dpcm_path_put(&list);
	}

	return 0;
}

/* Called by DAPM mixer/mux changes to update audio routing between PCMs and
 * any DAI links.
 */
int snd_soc_dpcm_runtime_update(struct snd_soc_card *card)
{
	struct snd_soc_pcm_runtime *fe;
	int ret = 0;

	snd_soc_dpcm_mutex_lock(card);
	/* shutdown all old paths first */
	for_each_card_rtds(card, fe) {
		ret = soc_dpcm_fe_runtime_update(fe, 0);
		if (ret)
			goto out;
	}

	/* bring new paths up */
	for_each_card_rtds(card, fe) {
		ret = soc_dpcm_fe_runtime_update(fe, 1);
		if (ret)
			goto out;
	}

out:
	snd_soc_dpcm_mutex_unlock(card);
	return ret;
}
EXPORT_SYMBOL_GPL(snd_soc_dpcm_runtime_update);

static void dpcm_fe_dai_cleanup(struct snd_pcm_substream *fe_substream)
{
	struct snd_soc_pcm_runtime *fe = asoc_substream_to_rtd(fe_substream);
	struct snd_soc_dpcm *dpcm;
	int stream = fe_substream->stream;

	snd_soc_dpcm_mutex_assert_held(fe);

	/* mark FE's links ready to prune */
	for_each_dpcm_be(fe, stream, dpcm)
		dpcm->state = SND_SOC_DPCM_LINK_STATE_FREE;

	dpcm_be_disconnect(fe, stream);
}

static int dpcm_fe_dai_close(struct snd_pcm_substream *fe_substream)
{
	struct snd_soc_pcm_runtime *fe = asoc_substream_to_rtd(fe_substream);
	int ret;

	snd_soc_dpcm_mutex_lock(fe);
	ret = dpcm_fe_dai_shutdown(fe_substream);

	dpcm_fe_dai_cleanup(fe_substream);

	snd_soc_dpcm_mutex_unlock(fe);
	return ret;
}

static int dpcm_fe_dai_open(struct snd_pcm_substream *fe_substream)
{
	struct snd_soc_pcm_runtime *fe = asoc_substream_to_rtd(fe_substream);
	struct snd_soc_dapm_widget_list *list;
	int ret;
	int stream = fe_substream->stream;

	snd_soc_dpcm_mutex_lock(fe);

	ret = dpcm_path_get(fe, stream, &list);
	if (ret < 0)
		goto open_end;

	/* calculate valid and active FE <-> BE dpcms */
	dpcm_process_paths(fe, stream, &list, 1);

	ret = dpcm_fe_dai_startup(fe_substream);
	if (ret < 0)
		dpcm_fe_dai_cleanup(fe_substream);

	dpcm_clear_pending_state(fe, stream);
	dpcm_path_put(&list);
open_end:
	snd_soc_dpcm_mutex_unlock(fe);
	return ret;
}

static int soc_get_playback_capture(struct snd_soc_pcm_runtime *rtd,
				    int *playback, int *capture)
{
	struct snd_soc_dai_link *dai_link = rtd->dai_link;
	struct snd_soc_dai *cpu_dai;
	int has_playback = 0;
	int has_capture  = 0;
	int i;

	if (dai_link->dynamic && dai_link->num_cpus > 1) {
		dev_err(rtd->dev, "DPCM doesn't support Multi CPU for Front-Ends yet\n");
		return -EINVAL;
	}

	if (dai_link->dynamic || dai_link->no_pcm) {
		int stream;

		if (dai_link->dpcm_playback) {
			stream = SNDRV_PCM_STREAM_PLAYBACK;

			for_each_rtd_cpu_dais(rtd, i, cpu_dai) {
				if (snd_soc_dai_stream_valid(cpu_dai, stream)) {
					has_playback = 1;
					break;
				}
			}
			if (!has_playback) {
				dev_err(rtd->card->dev,
					"No CPU DAIs support playback for stream %s\n",
					dai_link->stream_name);
				return -EINVAL;
			}
		}
		if (dai_link->dpcm_capture) {
			stream = SNDRV_PCM_STREAM_CAPTURE;

			for_each_rtd_cpu_dais(rtd, i, cpu_dai) {
				if (snd_soc_dai_stream_valid(cpu_dai, stream)) {
					has_capture = 1;
					break;
				}
			}

			if (!has_capture) {
				dev_err(rtd->card->dev,
					"No CPU DAIs support capture for stream %s\n",
					dai_link->stream_name);
				return -EINVAL;
			}
		}
	} else {
		struct snd_soc_dai *codec_dai;

		/* Adapt stream for codec2codec links */
		int cpu_capture  = snd_soc_get_stream_cpu(dai_link, SNDRV_PCM_STREAM_CAPTURE);
		int cpu_playback = snd_soc_get_stream_cpu(dai_link, SNDRV_PCM_STREAM_PLAYBACK);

		for_each_rtd_codec_dais(rtd, i, codec_dai) {
			if (dai_link->num_cpus == 1) {
				cpu_dai = asoc_rtd_to_cpu(rtd, 0);
			} else if (dai_link->num_cpus == dai_link->num_codecs) {
				cpu_dai = asoc_rtd_to_cpu(rtd, i);
			} else if (rtd->dai_link->num_codecs > rtd->dai_link->num_cpus) {
				int cpu_id;

				if (!rtd->dai_link->codec_ch_maps) {
					dev_err(rtd->card->dev, "%s: no codec channel mapping table provided\n",
						__func__);
					return -EINVAL;
				}

				cpu_id = rtd->dai_link->codec_ch_maps[i].connected_cpu_id;
				cpu_dai = asoc_rtd_to_cpu(rtd, cpu_id);
			} else {
				dev_err(rtd->card->dev,
					"%s codec number %d < cpu number %d is not supported\n",
					__func__, rtd->dai_link->num_codecs,
					rtd->dai_link->num_cpus);
				return -EINVAL;
			}

			if (snd_soc_dai_stream_valid(codec_dai, SNDRV_PCM_STREAM_PLAYBACK) &&
			    snd_soc_dai_stream_valid(cpu_dai,   cpu_playback))
				has_playback = 1;
			if (snd_soc_dai_stream_valid(codec_dai, SNDRV_PCM_STREAM_CAPTURE) &&
			    snd_soc_dai_stream_valid(cpu_dai,   cpu_capture))
				has_capture = 1;
		}
	}

	if (dai_link->playback_only)
		has_capture = 0;

	if (dai_link->capture_only)
		has_playback = 0;

	if (!has_playback && !has_capture) {
		dev_err(rtd->dev, "substream %s has no playback, no capture\n",
			dai_link->stream_name);

		return -EINVAL;
	}

	*playback = has_playback;
	*capture  = has_capture;

	return 0;
}

static int soc_create_pcm(struct snd_pcm **pcm,
			  struct snd_soc_pcm_runtime *rtd,
			  int playback, int capture, int num)
{
	char new_name[64];
	int ret;

	/* create the PCM */
	if (rtd->dai_link->c2c_params) {
		snprintf(new_name, sizeof(new_name), "codec2codec(%s)",
			 rtd->dai_link->stream_name);

		ret = snd_pcm_new_internal(rtd->card->snd_card, new_name, num,
					   playback, capture, pcm);
	} else if (rtd->dai_link->no_pcm) {
		snprintf(new_name, sizeof(new_name), "(%s)",
			rtd->dai_link->stream_name);

		ret = snd_pcm_new_internal(rtd->card->snd_card, new_name, num,
				playback, capture, pcm);
	} else {
		if (rtd->dai_link->dynamic)
			snprintf(new_name, sizeof(new_name), "%s (*)",
				rtd->dai_link->stream_name);
		else
			snprintf(new_name, sizeof(new_name), "%s %s-%d",
				rtd->dai_link->stream_name,
				soc_codec_dai_name(rtd), num);

		ret = snd_pcm_new(rtd->card->snd_card, new_name, num, playback,
			capture, pcm);
	}
	if (ret < 0) {
		dev_err(rtd->card->dev, "ASoC: can't create pcm %s for dailink %s: %d\n",
			new_name, rtd->dai_link->name, ret);
		return ret;
	}
	dev_dbg(rtd->card->dev, "ASoC: registered pcm #%d %s\n",num, new_name);

	return 0;
}

/* create a new pcm */
int soc_new_pcm(struct snd_soc_pcm_runtime *rtd, int num)
{
	struct snd_soc_component *component;
	struct snd_pcm *pcm;
	int ret = 0, playback = 0, capture = 0;
	int i;

	ret = soc_get_playback_capture(rtd, &playback, &capture);
	if (ret < 0)
		return ret;

	ret = soc_create_pcm(&pcm, rtd, playback, capture, num);
	if (ret < 0)
		return ret;

	/* DAPM dai link stream work */
	/*
	 * Currently nothing to do for c2c links
	 * Since c2c links are internal nodes in the DAPM graph and
	 * don't interface with the outside world or application layer
	 * we don't have to do any special handling on close.
	 */
	if (!rtd->dai_link->c2c_params)
		rtd->close_delayed_work_func = snd_soc_close_delayed_work;

	rtd->pcm = pcm;
	pcm->nonatomic = rtd->dai_link->nonatomic;
	pcm->private_data = rtd;
	pcm->no_device_suspend = true;

	if (rtd->dai_link->no_pcm || rtd->dai_link->c2c_params) {
		if (playback)
			pcm->streams[SNDRV_PCM_STREAM_PLAYBACK].substream->private_data = rtd;
		if (capture)
			pcm->streams[SNDRV_PCM_STREAM_CAPTURE].substream->private_data = rtd;
		goto out;
	}

	/* ASoC PCM operations */
	if (rtd->dai_link->dynamic) {
		rtd->ops.open		= dpcm_fe_dai_open;
		rtd->ops.hw_params	= dpcm_fe_dai_hw_params;
		rtd->ops.prepare	= dpcm_fe_dai_prepare;
		rtd->ops.trigger	= dpcm_fe_dai_trigger;
		rtd->ops.hw_free	= dpcm_fe_dai_hw_free;
		rtd->ops.close		= dpcm_fe_dai_close;
		rtd->ops.pointer	= soc_pcm_pointer;
	} else {
		rtd->ops.open		= soc_pcm_open;
		rtd->ops.hw_params	= soc_pcm_hw_params;
		rtd->ops.prepare	= soc_pcm_prepare;
		rtd->ops.trigger	= soc_pcm_trigger;
		rtd->ops.hw_free	= soc_pcm_hw_free;
		rtd->ops.close		= soc_pcm_close;
		rtd->ops.pointer	= soc_pcm_pointer;
	}

	for_each_rtd_components(rtd, i, component) {
		const struct snd_soc_component_driver *drv = component->driver;

		if (drv->ioctl)
			rtd->ops.ioctl		= snd_soc_pcm_component_ioctl;
		if (drv->sync_stop)
			rtd->ops.sync_stop	= snd_soc_pcm_component_sync_stop;
		if (drv->copy_user)
			rtd->ops.copy_user	= snd_soc_pcm_component_copy_user;
		if (drv->page)
			rtd->ops.page		= snd_soc_pcm_component_page;
		if (drv->mmap)
			rtd->ops.mmap		= snd_soc_pcm_component_mmap;
		if (drv->ack)
			rtd->ops.ack            = snd_soc_pcm_component_ack;
	}

	if (playback)
		snd_pcm_set_ops(pcm, SNDRV_PCM_STREAM_PLAYBACK, &rtd->ops);

	if (capture)
		snd_pcm_set_ops(pcm, SNDRV_PCM_STREAM_CAPTURE, &rtd->ops);

	ret = snd_soc_pcm_component_new(rtd);
	if (ret < 0)
		return ret;
out:
	dev_dbg(rtd->card->dev, "%s <-> %s mapping ok\n",
		soc_codec_dai_name(rtd), soc_cpu_dai_name(rtd));
	return ret;
}

/* is the current PCM operation for this FE ? */
int snd_soc_dpcm_fe_can_update(struct snd_soc_pcm_runtime *fe, int stream)
{
	if (fe->dpcm[stream].runtime_update == SND_SOC_DPCM_UPDATE_FE)
		return 1;
	return 0;
}
EXPORT_SYMBOL_GPL(snd_soc_dpcm_fe_can_update);

/* is the current PCM operation for this BE ? */
int snd_soc_dpcm_be_can_update(struct snd_soc_pcm_runtime *fe,
		struct snd_soc_pcm_runtime *be, int stream)
{
	if ((fe->dpcm[stream].runtime_update == SND_SOC_DPCM_UPDATE_FE) ||
	   ((fe->dpcm[stream].runtime_update == SND_SOC_DPCM_UPDATE_BE) &&
		  be->dpcm[stream].runtime_update))
		return 1;
	return 0;
}
EXPORT_SYMBOL_GPL(snd_soc_dpcm_be_can_update);

/* get the substream for this BE */
struct snd_pcm_substream *
	snd_soc_dpcm_get_substream(struct snd_soc_pcm_runtime *be, int stream)
{
	return be->pcm->streams[stream].substream;
}
EXPORT_SYMBOL_GPL(snd_soc_dpcm_get_substream);

static int snd_soc_dpcm_check_state(struct snd_soc_pcm_runtime *fe,
				    struct snd_soc_pcm_runtime *be,
				    int stream,
				    const enum snd_soc_dpcm_state *states,
				    int num_states)
{
	struct snd_soc_dpcm *dpcm;
	int state;
	int ret = 1;
	int i;

	for_each_dpcm_fe(be, stream, dpcm) {

		if (dpcm->fe == fe)
			continue;

		state = dpcm->fe->dpcm[stream].state;
		for (i = 0; i < num_states; i++) {
			if (state == states[i]) {
				ret = 0;
				break;
			}
		}
	}

	/* it's safe to do this BE DAI */
	return ret;
}

/*
 * We can only hw_free, stop, pause or suspend a BE DAI if any of it's FE
 * are not running, paused or suspended for the specified stream direction.
 */
int snd_soc_dpcm_can_be_free_stop(struct snd_soc_pcm_runtime *fe,
		struct snd_soc_pcm_runtime *be, int stream)
{
	const enum snd_soc_dpcm_state state[] = {
		SND_SOC_DPCM_STATE_START,
		SND_SOC_DPCM_STATE_PAUSED,
		SND_SOC_DPCM_STATE_SUSPEND,
	};

	return snd_soc_dpcm_check_state(fe, be, stream, state, ARRAY_SIZE(state));
}
EXPORT_SYMBOL_GPL(snd_soc_dpcm_can_be_free_stop);

/*
 * We can only change hw params a BE DAI if any of it's FE are not prepared,
 * running, paused or suspended for the specified stream direction.
 */
int snd_soc_dpcm_can_be_params(struct snd_soc_pcm_runtime *fe,
		struct snd_soc_pcm_runtime *be, int stream)
{
	const enum snd_soc_dpcm_state state[] = {
		SND_SOC_DPCM_STATE_START,
		SND_SOC_DPCM_STATE_PAUSED,
		SND_SOC_DPCM_STATE_SUSPEND,
		SND_SOC_DPCM_STATE_PREPARE,
	};

	return snd_soc_dpcm_check_state(fe, be, stream, state, ARRAY_SIZE(state));
}
EXPORT_SYMBOL_GPL(snd_soc_dpcm_can_be_params);

/*
 * We can only prepare a BE DAI if any of it's FE are not prepared,
 * running or paused for the specified stream direction.
 */
int snd_soc_dpcm_can_be_prepared(struct snd_soc_pcm_runtime *fe,
				 struct snd_soc_pcm_runtime *be, int stream)
{
	const enum snd_soc_dpcm_state state[] = {
		SND_SOC_DPCM_STATE_START,
		SND_SOC_DPCM_STATE_PAUSED,
		SND_SOC_DPCM_STATE_PREPARE,
	};

	return snd_soc_dpcm_check_state(fe, be, stream, state, ARRAY_SIZE(state));
}
EXPORT_SYMBOL_GPL(snd_soc_dpcm_can_be_prepared);<|MERGE_RESOLUTION|>--- conflicted
+++ resolved
@@ -1116,7 +1116,6 @@
 	int ret = 0, r = 0, i;
 	int rollback = 0;
 	int start = 0, stop = 0;
-<<<<<<< HEAD
 
 	/*
 	 * select START/STOP sequence
@@ -1137,28 +1136,6 @@
 		return -EINVAL;
 
 	/*
-=======
-
-	/*
-	 * select START/STOP sequence
-	 */
-	for_each_rtd_components(rtd, i, component) {
-		if (component->driver->trigger_start)
-			start = component->driver->trigger_start;
-		if (component->driver->trigger_stop)
-			stop = component->driver->trigger_stop;
-	}
-	if (rtd->dai_link->trigger_start)
-		start = rtd->dai_link->trigger_start;
-	if (rtd->dai_link->trigger_stop)
-		stop  = rtd->dai_link->trigger_stop;
-
-	if (start < 0 || start >= SND_SOC_TRIGGER_ORDER_MAX ||
-	    stop  < 0 || stop  >= SND_SOC_TRIGGER_ORDER_MAX)
-		return -EINVAL;
-
-	/*
->>>>>>> 982bd683
 	 * START
 	 */
 	switch (cmd) {
